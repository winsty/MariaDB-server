--- conflicted
+++ resolved
@@ -6,15 +6,11 @@
 # tree can then be picked up by "make dist" to create the "pristine source
 # package" that is used as the basis for all other binary builds.
 #
-<<<<<<< HEAD
-make distclean
+test -f Makefile && make distclean
 (cd storage/bdb/dist && sh s_all)
 (cd storage/innobase && aclocal && autoheader && \
     libtoolize --automake --force --copy && \
     automake --force --add-missing --copy && autoconf)
-=======
-test -f Makefile && make distclean
->>>>>>> 81202460
 aclocal
 autoheader
 libtoolize --automake --force --copy
