--- conflicted
+++ resolved
@@ -1,10 +1,6 @@
 /*
-<<<<<<< HEAD
-   Copyright (c) 2006, 2012, Oracle and/or its affiliates.
-   Copyright (C) 2010, 2012, Monty Program Ab.
-=======
-   Copyright (c) 2006, 2013, Oracle and/or its affiliates. All rights reserved.
->>>>>>> 4f5c10e6
+   Copyright (c) 2006, 2013, Oracle and/or its affiliates.
+   Copyright (c) 2010, 2013, Monty Program Ab.
 
    This program is free software; you can redistribute it and/or modify
    it under the terms of the GNU General Public License as published by
@@ -44,12 +40,8 @@
 static char mysqlcheck_path[FN_REFLEN];
 
 static my_bool opt_force, opt_verbose, debug_info_flag, debug_check_flag,
-<<<<<<< HEAD
-               opt_systables_only;
+               opt_systables_only, opt_version_check;
 static my_bool opt_not_used, opt_silent;
-=======
-               opt_systables_only, opt_version_check;
->>>>>>> 4f5c10e6
 static uint my_end_arg= 0;
 static char *opt_user= (char*)"root";
 
@@ -141,17 +133,8 @@
    "Base name of shared memory.", 0,
    0, 0, GET_STR, REQUIRED_ARG, 0, 0, 0, 0, 0, 0},
 #endif
-<<<<<<< HEAD
   {"silent", OPT_SILENT, "Print less information", &opt_silent,
    &opt_silent, 0, GET_BOOL, NO_ARG, 0, 0, 0, 0, 0, 0},
-=======
-  {"version-check", 'k', "Run this program only if its \'server version\' "
-   "matches the version of the server to which it's connecting, (enabled by "
-   "default); use --skip-version-check to avoid this check. Note: the \'server "
-   "version\' of the program is the version of the MySQL server with which it "
-   "was built/distributed.", &opt_version_check, &opt_version_check, 0,
-   GET_BOOL, NO_ARG, 1, 0, 0, 0, 0, 0},
->>>>>>> 4f5c10e6
   {"socket", 'S', "The socket file to use for connection.",
    0, 0, 0, GET_STR, REQUIRED_ARG, 0, 0, 0, 0, 0, 0},
 #include <sslopt-longopts.h>
@@ -167,6 +150,12 @@
    &opt_not_used, &opt_not_used, 0, GET_BOOL, NO_ARG, 1, 0, 0, 0, 0, 0},
   {"version", 'V', "Output version information and exit.", 0, 0, 0,
    GET_NO_ARG, NO_ARG, 0, 0, 0, 0, 0, 0},
+  {"version-check", 'k', "Run this program only if its \'server version\' "
+   "matches the version of the server to which it's connecting, (enabled by "
+   "default); use --skip-version-check to avoid this check. Note: the \'server "
+   "version\' of the program is the version of the MySQL server with which it "
+   "was built/distributed.", &opt_version_check, &opt_version_check, 0,
+   GET_BOOL, NO_ARG, 1, 0, 0, 0, 0, 0},
   {"write-binlog", OPT_WRITE_BINLOG,
    "All commands including mysqlcheck are binlogged. Enabled by default;"
    "use --skip-write-binlog when commands should not be sent to replication slaves.",
