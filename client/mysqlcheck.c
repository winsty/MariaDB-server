--- conflicted
+++ resolved
@@ -868,14 +868,10 @@
           }
         }
         else
-<<<<<<< HEAD
-          insert_dynamic(&tables4repair, prev);
-=======
         {
           char *table_name= prev + (length_of_db+1);
-          insert_dynamic(&tables4repair, (uchar*) table_name);
+          insert_dynamic(&tables4repair, table_name);
         }
->>>>>>> 5f63c9c0
       }
       found_error=0;
       table_rebuild=0;
@@ -916,23 +912,16 @@
       if (prev_alter[0])
         insert_dynamic(&alter_table_cmds, prev_alter);
       else
-<<<<<<< HEAD
-        insert_dynamic(&tables4rebuild, prev);
-    }
-    else
-      insert_dynamic(&tables4repair, prev);
-=======
       {
         char *table_name= prev + (length_of_db+1);
-        insert_dynamic(&tables4rebuild, (uchar*) table_name);
+        insert_dynamic(&tables4rebuild, table_name);
       }
     }
     else
     {
       char *table_name= prev + (length_of_db+1);
-      insert_dynamic(&tables4repair, (uchar*) table_name);
-    }
->>>>>>> 5f63c9c0
+      insert_dynamic(&tables4repair, table_name);
+    }
   }
   mysql_free_result(res);
   DBUG_VOID_RETURN;
