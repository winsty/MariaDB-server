drop table if exists t1,t2,t3;
SELECT 1 FROM (SELECT 1) as a  GROUP BY SUM(1);
ERROR HY000: Invalid use of group function
CREATE TABLE t1 (
spID int(10) unsigned,
userID int(10) unsigned,
score smallint(5) unsigned,
lsg char(40),
date date
);
INSERT INTO t1 VALUES (1,1,1,'','0000-00-00');
INSERT INTO t1 VALUES (2,2,2,'','0000-00-00');
INSERT INTO t1 VALUES (2,1,1,'','0000-00-00');
INSERT INTO t1 VALUES (3,3,3,'','0000-00-00');
CREATE TABLE t2 (
userID int(10) unsigned NOT NULL auto_increment,
niName char(15),
passwd char(8),
mail char(50),
isAukt enum('N','Y') DEFAULT 'N',
vName char(30),
nName char(40),
adr char(60),
plz char(5),
ort char(35),
land char(20),
PRIMARY KEY (userID)
);
INSERT INTO t2 VALUES (1,'name','pass','mail','Y','v','n','adr','1','1','1');
INSERT INTO t2 VALUES (2,'name','pass','mail','Y','v','n','adr','1','1','1');
INSERT INTO t2 VALUES (3,'name','pass','mail','Y','v','n','adr','1','1','1');
INSERT INTO t2 VALUES (4,'name','pass','mail','Y','v','n','adr','1','1','1');
INSERT INTO t2 VALUES (5,'name','pass','mail','Y','v','n','adr','1','1','1');
SELECT t2.userid, MIN(t1.score) FROM t1, t2 WHERE t1.userID=t2.userID GROUP BY t2.userid;
userid	MIN(t1.score)
1	1
2	2
3	3
SELECT t2.userid, MIN(t1.score) FROM t1, t2 WHERE t1.userID=t2.userID GROUP BY t2.userid ORDER BY NULL;
userid	MIN(t1.score)
1	1
2	2
3	3
SELECT t2.userid, MIN(t1.score) FROM t1, t2 WHERE t1.userID=t2.userID AND t1.spID=2  GROUP BY t2.userid;
userid	MIN(t1.score)
1	1
2	2
SELECT t2.userid, MIN(t1.score+0.0) FROM t1, t2 WHERE t1.userID=t2.userID AND t1.spID=2  GROUP BY t2.userid;
userid	MIN(t1.score+0.0)
1	1.0
2	2.0
SELECT t2.userid, MIN(t1.score+0.0) FROM t1, t2 WHERE t1.userID=t2.userID AND t1.spID=2  GROUP BY t2.userid ORDER BY NULL;
userid	MIN(t1.score+0.0)
2	2.0
1	1.0
EXPLAIN SELECT t2.userid, MIN(t1.score+0.0) FROM t1, t2 WHERE t1.userID=t2.userID AND t1.spID=2  GROUP BY t2.userid ORDER BY NULL;
id	select_type	table	type	possible_keys	key	key_len	ref	rows	Extra
1	SIMPLE	t1	ALL	NULL	NULL	NULL	NULL	4	Using where; Using temporary
1	SIMPLE	t2	eq_ref	PRIMARY	PRIMARY	4	test.t1.userID	1	Using index
drop table t1,t2;
CREATE TABLE t1 (
PID int(10) unsigned NOT NULL auto_increment,
payDate date DEFAULT '0000-00-00' NOT NULL,
recDate datetime DEFAULT '0000-00-00 00:00:00' NOT NULL,
URID int(10) unsigned DEFAULT '0' NOT NULL,
CRID int(10) unsigned DEFAULT '0' NOT NULL,
amount int(10) unsigned DEFAULT '0' NOT NULL,
operator int(10) unsigned,
method enum('unknown','cash','dealer','check','card','lazy','delayed','test') DEFAULT 'unknown' NOT NULL,
DIID int(10) unsigned,
reason char(1) binary DEFAULT '' NOT NULL,
code_id int(10) unsigned,
qty mediumint(8) unsigned DEFAULT '0' NOT NULL,
PRIMARY KEY (PID),
KEY URID (URID),
KEY reason (reason),
KEY method (method),
KEY payDate (payDate)
);
INSERT INTO t1 VALUES (1,'1970-01-01','1997-10-17 00:00:00',2529,1,21000,11886,'check',0,'F',16200,6);
SELECT COUNT(P.URID),SUM(P.amount),P.method, MIN(PP.recdate+0) > 19980501000000   AS IsNew FROM t1 AS P JOIN t1 as PP WHERE P.URID = PP.URID GROUP BY method,IsNew;
ERROR 42000: Can't group on 'IsNew'
drop table t1;
CREATE TABLE t1 (
cid mediumint(9) NOT NULL auto_increment,
firstname varchar(32) DEFAULT '' NOT NULL,
surname varchar(32) DEFAULT '' NOT NULL,
PRIMARY KEY (cid)
);
INSERT INTO t1 VALUES (1,'That','Guy');
INSERT INTO t1 VALUES (2,'Another','Gent');
CREATE TABLE t2 (
call_id mediumint(8) NOT NULL auto_increment,
contact_id mediumint(8) DEFAULT '0' NOT NULL,
PRIMARY KEY (call_id),
KEY contact_id (contact_id)
);
lock tables t1 read,t2 write;
INSERT INTO t2 VALUES (10,2);
INSERT INTO t2 VALUES (18,2);
INSERT INTO t2 VALUES (62,2);
INSERT INTO t2 VALUES (91,2);
INSERT INTO t2 VALUES (92,2);
SELECT cid, CONCAT(firstname, ' ', surname), COUNT(call_id) FROM t1 LEFT JOIN t2 ON cid=contact_id WHERE firstname like '%foo%' GROUP BY cid;
cid	CONCAT(firstname, ' ', surname)	COUNT(call_id)
SELECT cid, CONCAT(firstname, ' ', surname), COUNT(call_id) FROM t1 LEFT JOIN t2 ON cid=contact_id WHERE firstname like '%foo%' GROUP BY cid ORDER BY NULL;
cid	CONCAT(firstname, ' ', surname)	COUNT(call_id)
SELECT HIGH_PRIORITY cid, CONCAT(firstname, ' ', surname), COUNT(call_id) FROM t1 LEFT JOIN t2 ON cid=contact_id WHERE firstname like '%foo%' GROUP BY cid ORDER BY surname, firstname;
cid	CONCAT(firstname, ' ', surname)	COUNT(call_id)
drop table t1,t2;
unlock tables;
CREATE TABLE t1 (
bug_id mediumint(9) NOT NULL auto_increment,
groupset bigint(20) DEFAULT '0' NOT NULL,
assigned_to mediumint(9) DEFAULT '0' NOT NULL,
bug_file_loc text,
bug_severity enum('blocker','critical','major','normal','minor','trivial','enhancement') DEFAULT 'blocker' NOT NULL,
bug_status enum('','NEW','ASSIGNED','REOPENED','RESOLVED','VERIFIED','CLOSED') DEFAULT 'NEW' NOT NULL,
creation_ts datetime DEFAULT '0000-00-00 00:00:00' NOT NULL,
delta_ts timestamp(14),
short_desc mediumtext,
long_desc mediumtext,
op_sys enum('All','Windows 3.1','Windows 95','Windows 98','Windows NT','Windows 2000','Linux','other') DEFAULT 'All' NOT NULL,
priority enum('P1','P2','P3','P4','P5') DEFAULT 'P1' NOT NULL,
product varchar(64) DEFAULT '' NOT NULL,
rep_platform enum('All','PC','VTD-8','Other'),
reporter mediumint(9) DEFAULT '0' NOT NULL,
version varchar(16) DEFAULT '' NOT NULL,
component varchar(50) DEFAULT '' NOT NULL,
resolution enum('','FIXED','INVALID','WONTFIX','LATER','REMIND','DUPLICATE','WORKSFORME') DEFAULT '' NOT NULL,
target_milestone varchar(20) DEFAULT '' NOT NULL,
qa_contact mediumint(9) DEFAULT '0' NOT NULL,
status_whiteboard mediumtext NOT NULL,
votes mediumint(9) DEFAULT '0' NOT NULL,
PRIMARY KEY (bug_id),
KEY assigned_to (assigned_to),
KEY creation_ts (creation_ts),
KEY delta_ts (delta_ts),
KEY bug_severity (bug_severity),
KEY bug_status (bug_status),
KEY op_sys (op_sys),
KEY priority (priority),
KEY product (product),
KEY reporter (reporter),
KEY version (version),
KEY component (component),
KEY resolution (resolution),
KEY target_milestone (target_milestone),
KEY qa_contact (qa_contact),
KEY votes (votes)
);
INSERT INTO t1 VALUES (1,0,0,'','normal','','2000-02-10 09:25:12',20000321114747,'','','Linux','P1','TestProduct','PC',3,'other','TestComponent','','M1',0,'',0);
INSERT INTO t1 VALUES (9,0,0,'','enhancement','','2000-03-10 11:49:36',20000321114747,'','','All','P5','AAAAA','PC',3,'2.00 CD - Pre','BBBBBBBBBBBBB - conversion','','',0,'',0);
INSERT INTO t1 VALUES (10,0,0,'','enhancement','','2000-03-10 18:10:16',20000321114747,'','','All','P4','AAAAA','PC',3,'2.00 CD - Pre','BBBBBBBBBBBBB - conversion','','',0,'',0);
INSERT INTO t1 VALUES (7,0,0,'','critical','','2000-03-09 10:50:21',20000321114747,'','','All','P1','AAAAA','PC',3,'2.00 CD - Pre','BBBBBBBBBBBBB - generic','','',0,'',0);
INSERT INTO t1 VALUES (6,0,0,'','normal','','2000-03-09 10:42:44',20000321114747,'','','All','P2','AAAAA','PC',3,'2.00 CD - Pre','kkkkkkkkkkk lllllllllll','','',0,'',0);
INSERT INTO t1 VALUES (8,0,0,'','major','','2000-03-09 11:32:14',20000321114747,'','','All','P3','AAAAA','PC',3,'2.00 CD - Pre','kkkkkkkkkkk lllllllllll','','',0,'',0);
INSERT INTO t1 VALUES (5,0,0,'','enhancement','','2000-03-09 10:38:59',20000321114747,'','','All','P5','CCC/CCCCCC','PC',5,'7.00','Administration','','',0,'',0);
INSERT INTO t1 VALUES (4,0,0,'','normal','','2000-03-08 18:32:14',20000321114747,'','','other','P2','TestProduct','Other',3,'other','TestComponent2','','',0,'',0);
INSERT INTO t1 VALUES (3,0,0,'','normal','','2000-03-08 18:30:52',20000321114747,'','','other','P2','TestProduct','Other',3,'other','TestComponent','','',0,'',0);
INSERT INTO t1 VALUES (2,0,0,'','enhancement','','2000-03-08 18:24:51',20000321114747,'','','All','P2','TestProduct','Other',4,'other','TestComponent2','','',0,'',0);
INSERT INTO t1 VALUES (11,0,0,'','blocker','','2000-03-13 09:43:41',20000321114747,'','','All','P2','CCC/CCCCCC','PC',5,'7.00','DDDDDDDDD','','',0,'',0);
INSERT INTO t1 VALUES (12,0,0,'','normal','','2000-03-13 16:14:31',20000321114747,'','','All','P2','AAAAA','PC',3,'2.00 CD - Pre','kkkkkkkkkkk lllllllllll','','',0,'',0);
INSERT INTO t1 VALUES (13,0,0,'','normal','','2000-03-15 16:20:44',20000321114747,'','','other','P2','TestProduct','Other',3,'other','TestComponent','','',0,'',0);
INSERT INTO t1 VALUES (14,0,0,'','blocker','','2000-03-15 18:13:47',20000321114747,'','','All','P1','AAAAA','PC',3,'2.00 CD - Pre','BBBBBBBBBBBBB - generic','','',0,'',0);
INSERT INTO t1 VALUES (15,0,0,'','minor','','2000-03-16 18:03:28',20000321114747,'','','All','P2','CCC/CCCCCC','Other',5,'7.00','DDDDDDDDD','','',0,'',0);
INSERT INTO t1 VALUES (16,0,0,'','normal','','2000-03-16 18:33:41',20000321114747,'','','All','P2','CCC/CCCCCC','Other',5,'7.00','Administration','','',0,'',0);
INSERT INTO t1 VALUES (17,0,0,'','normal','','2000-03-16 18:34:18',20000321114747,'','','All','P2','CCC/CCCCCC','Other',5,'7.00','Administration','','',0,'',0);
INSERT INTO t1 VALUES (18,0,0,'','normal','','2000-03-16 18:34:56',20000321114747,'','','All','P2','CCC/CCCCCC','Other',5,'7.00','Administration','','',0,'',0);
INSERT INTO t1 VALUES (19,0,0,'','enhancement','','2000-03-16 18:35:34',20000321114747,'','','All','P2','CCC/CCCCCC','Other',5,'7.00','Administration','','',0,'',0);
INSERT INTO t1 VALUES (20,0,0,'','enhancement','','2000-03-16 18:36:23',20000321114747,'','','All','P2','CCC/CCCCCC','Other',5,'7.00','Administration','','',0,'',0);
INSERT INTO t1 VALUES (21,0,0,'','enhancement','','2000-03-16 18:37:23',20000321114747,'','','All','P2','CCC/CCCCCC','Other',5,'7.00','Administration','','',0,'',0);
INSERT INTO t1 VALUES (22,0,0,'','enhancement','','2000-03-16 18:38:16',20000321114747,'','','All','P2','CCC/CCCCCC','Other',5,'7.00','Administration','','',0,'',0);
INSERT INTO t1 VALUES (23,0,0,'','normal','','2000-03-16 18:58:12',20000321114747,'','','All','P2','CCC/CCCCCC','Other',5,'7.00','DDDDDDDDD','','',0,'',0);
INSERT INTO t1 VALUES (24,0,0,'','normal','','2000-03-17 11:08:10',20000321114747,'','','All','P2','AAAAAAAA-AAA','PC',3,'2.8','Web Interface','','',0,'',0);
INSERT INTO t1 VALUES (25,0,0,'','normal','','2000-03-17 11:10:45',20000321114747,'','','All','P2','AAAAAAAA-AAA','PC',3,'2.8','Web Interface','','',0,'',0);
INSERT INTO t1 VALUES (26,0,0,'','normal','','2000-03-17 11:15:47',20000321114747,'','','All','P2','AAAAAAAA-AAA','PC',3,'2.8','Web Interface','','',0,'',0);
INSERT INTO t1 VALUES (27,0,0,'','normal','','2000-03-17 17:45:41',20000321114747,'','','All','P2','CCC/CCCCCC','PC',5,'7.00','DDDDDDDDD','','',0,'',0);
INSERT INTO t1 VALUES (28,0,0,'','normal','','2000-03-20 09:51:45',20000321114747,'','','Windows NT','P2','TestProduct','PC',8,'other','TestComponent','','',0,'',0);
INSERT INTO t1 VALUES (29,0,0,'','normal','','2000-03-20 11:15:09',20000321114747,'','','All','P5','AAAAAAAA-AAA','PC',3,'2.8','Web Interface','','',0,'',0);
CREATE TABLE t2 (
value tinytext,
program varchar(64),
initialowner tinytext NOT NULL,
initialqacontact tinytext NOT NULL,
description mediumtext NOT NULL
);
INSERT INTO t2 VALUES ('TestComponent','TestProduct','id0001','','');
INSERT INTO t2 VALUES ('BBBBBBBBBBBBB - conversion','AAAAA','id0001','','');
INSERT INTO t2 VALUES ('BBBBBBBBBBBBB - generic','AAAAA','id0001','','');
INSERT INTO t2 VALUES ('TestComponent2','TestProduct','id0001','','');
INSERT INTO t2 VALUES ('BBBBBBBBBBBBB - eeeeeeeee','AAAAA','id0001','','');
INSERT INTO t2 VALUES ('kkkkkkkkkkk lllllllllll','AAAAA','id0001','','');
INSERT INTO t2 VALUES ('Test Procedures','AAAAA','id0001','','');
INSERT INTO t2 VALUES ('Documentation','AAAAA','id0003','','');
INSERT INTO t2 VALUES ('DDDDDDDDD','CCC/CCCCCC','id0002','','');
INSERT INTO t2 VALUES ('Eeeeeeee Lite','CCC/CCCCCC','id0002','','');
INSERT INTO t2 VALUES ('Eeeeeeee Full','CCC/CCCCCC','id0002','','');
INSERT INTO t2 VALUES ('Administration','CCC/CCCCCC','id0002','','');
INSERT INTO t2 VALUES ('Distribution','CCC/CCCCCC','id0002','','');
INSERT INTO t2 VALUES ('Setup','CCC/CCCCCC','id0002','','');
INSERT INTO t2 VALUES ('Unspecified','CCC/CCCCCC','id0002','','');
INSERT INTO t2 VALUES ('Web Interface','AAAAAAAA-AAA','id0001','','');
INSERT INTO t2 VALUES ('Host communication','AAAAA','id0001','','');
select value,description,bug_id from t2 left join t1 on t2.program=t1.product and t2.value=t1.component where program="AAAAA";
value	description	bug_id
BBBBBBBBBBBBB - conversion		9
BBBBBBBBBBBBB - conversion		10
BBBBBBBBBBBBB - generic		7
BBBBBBBBBBBBB - generic		14
BBBBBBBBBBBBB - eeeeeeeee		NULL
kkkkkkkkkkk lllllllllll		6
kkkkkkkkkkk lllllllllll		8
kkkkkkkkkkk lllllllllll		12
Test Procedures		NULL
Documentation		NULL
Host communication		NULL
select value,description,COUNT(bug_id) from t2 left join t1 on t2.program=t1.product and t2.value=t1.component where program="AAAAA" group by value;
value	description	COUNT(bug_id)
BBBBBBBBBBBBB - conversion		2
BBBBBBBBBBBBB - eeeeeeeee		0
BBBBBBBBBBBBB - generic		2
Documentation		0
Host communication		0
kkkkkkkkkkk lllllllllll		3
Test Procedures		0
select value,description,COUNT(bug_id) from t2 left join t1 on t2.program=t1.product and t2.value=t1.component where program="AAAAA" group by value having COUNT(bug_id) IN (0,2);
value	description	COUNT(bug_id)
BBBBBBBBBBBBB - conversion		2
BBBBBBBBBBBBB - eeeeeeeee		0
BBBBBBBBBBBBB - generic		2
Documentation		0
Host communication		0
Test Procedures		0
drop table t1,t2;
create table t1 (foo int);
insert into t1 values (1);
select 1+1, "a",count(*) from t1 where foo in (2);
1+1	a	count(*)
2	a	0
insert into t1 values (1);
select 1+1,"a",count(*) from t1 where foo in (2);
1+1	a	count(*)
2	a	0
drop table t1;
CREATE TABLE t1 (
spID int(10) unsigned,
userID int(10) unsigned,
score smallint(5) unsigned,
key (spid),
key (score)
);
INSERT INTO t1 VALUES (1,1,1),(2,2,2),(2,1,1),(3,3,3),(4,3,3),(5,3,3),(6,3,3),(7,3,3);
explain select userid,count(*) from t1 group by userid desc;
id	select_type	table	type	possible_keys	key	key_len	ref	rows	Extra
1	SIMPLE	t1	ALL	NULL	NULL	NULL	NULL	8	Using temporary; Using filesort
explain select userid,count(*) from t1 group by userid desc order by null;
id	select_type	table	type	possible_keys	key	key_len	ref	rows	Extra
1	SIMPLE	t1	ALL	NULL	NULL	NULL	NULL	8	Using temporary
select userid,count(*) from t1 group by userid desc;
userid	count(*)
3	5
2	1
1	2
select userid,count(*) from t1 group by userid desc having (count(*)+1) IN (4,3);
userid	count(*)
1	2
select userid,count(*) from t1 group by userid desc having 3  IN (1,COUNT(*));
userid	count(*)
explain select spid,count(*) from t1 where spid between 1 and 2 group by spid desc;
id	select_type	table	type	possible_keys	key	key_len	ref	rows	Extra
1	SIMPLE	t1	range	spID	spID	5	NULL	3	Using where; Using index
explain select spid,count(*) from t1 where spid between 1 and 2 group by spid;
id	select_type	table	type	possible_keys	key	key_len	ref	rows	Extra
1	SIMPLE	t1	range	spID	spID	5	NULL	3	Using where; Using index
explain select spid,count(*) from t1 where spid between 1 and 2 group by spid order by null;
id	select_type	table	type	possible_keys	key	key_len	ref	rows	Extra
1	SIMPLE	t1	range	spID	spID	5	NULL	3	Using where; Using index
select spid,count(*) from t1 where spid between 1 and 2 group by spid;
spid	count(*)
1	1
2	2
select spid,count(*) from t1 where spid between 1 and 2 group by spid desc;
spid	count(*)
2	2
1	1
explain extended select sql_big_result spid,sum(userid) from t1 group by spid desc;
id	select_type	table	type	possible_keys	key	key_len	ref	rows	Extra
1	SIMPLE	t1	ALL	NULL	NULL	NULL	NULL	8	Using filesort
Warnings:
Note	1003	select sql_big_result `test`.`t1`.`spID` AS `spid`,sum(`test`.`t1`.`userID`) AS `sum(userid)` from `test`.`t1` group by `test`.`t1`.`spID` desc
explain select sql_big_result spid,sum(userid) from t1 group by spid desc order by null;
id	select_type	table	type	possible_keys	key	key_len	ref	rows	Extra
1	SIMPLE	t1	ALL	NULL	NULL	NULL	NULL	8	Using filesort
select sql_big_result spid,sum(userid) from t1 group by spid desc;
spid	sum(userid)
7	3
6	3
5	3
4	3
3	3
2	3
1	1
explain select sql_big_result score,count(*) from t1 group by score desc;
id	select_type	table	type	possible_keys	key	key_len	ref	rows	Extra
1	SIMPLE	t1	index	NULL	score	3	NULL	8	Using index
explain select sql_big_result score,count(*) from t1 group by score desc order by null;
id	select_type	table	type	possible_keys	key	key_len	ref	rows	Extra
1	SIMPLE	t1	index	NULL	score	3	NULL	8	Using index
select sql_big_result score,count(*) from t1 group by score desc;
score	count(*)
3	5
2	1
1	2
drop table t1;
create table t1 (a date default null, b date default null);
insert t1 values ('1999-10-01','2000-01-10'), ('1997-01-01','1998-10-01');
select a,min(b) c,count(distinct rand()) from t1 group by a having c<a + interval 1 day;
a	c	count(distinct rand())
drop table t1;
CREATE TABLE t1 (a char(1));
INSERT INTO t1 VALUES ('A'),('B'),('A'),('B'),('A'),('B'),(NULL),('a'),('b'),(NULL),('A'),('B'),(NULL);
SELECT a FROM t1 GROUP BY a;
a
NULL
A
B
SELECT a,count(*) FROM t1 GROUP BY a;
a	count(*)
NULL	3
A	5
B	5
SELECT a FROM t1 GROUP BY binary a;
a
NULL
A
B
a
b
SELECT a,count(*) FROM t1 GROUP BY binary a;
a	count(*)
NULL	3
A	4
B	4
a	1
b	1
SELECT binary a FROM t1 GROUP BY 1;
binary a
NULL
A
B
a
b
SELECT binary a,count(*) FROM t1 GROUP BY 1;
binary a	count(*)
NULL	3
A	4
B	4
a	1
b	1
SET SQL_BIG_TABLES=1;
SELECT a FROM t1 GROUP BY a;
a
NULL
A
B
SELECT a,count(*) FROM t1 GROUP BY a;
a	count(*)
NULL	3
A	5
B	5
SELECT a FROM t1 GROUP BY binary a;
a
NULL
A
B
a
b
SELECT a,count(*) FROM t1 GROUP BY binary a;
a	count(*)
NULL	3
A	4
B	4
a	1
b	1
SELECT binary a FROM t1 GROUP BY 1;
binary a
NULL
A
B
a
b
SELECT binary a,count(*) FROM t1 GROUP BY 1;
binary a	count(*)
NULL	3
A	4
B	4
a	1
b	1
SET SQL_BIG_TABLES=0;
drop table t1;
CREATE TABLE t1 (
`a` char(193) default NULL,
`b` char(63) default NULL
);
INSERT INTO t1 VALUES ('abc','def'),('hij','klm');
SELECT CONCAT(a, b) FROM t1 GROUP BY 1;
CONCAT(a, b)
abcdef
hijklm
SELECT CONCAT(a, b),count(*) FROM t1 GROUP BY 1;
CONCAT(a, b)	count(*)
abcdef	1
hijklm	1
SELECT CONCAT(a, b),count(distinct a) FROM t1 GROUP BY 1;
CONCAT(a, b)	count(distinct a)
abcdef	1
hijklm	1
SELECT 1 FROM t1 GROUP BY CONCAT(a, b);
1
1
1
INSERT INTO t1 values ('hij','klm');
SELECT CONCAT(a, b),count(*) FROM t1 GROUP BY 1;
CONCAT(a, b)	count(*)
abcdef	1
hijklm	2
DROP TABLE t1;
create table t1 (One int unsigned, Two int unsigned, Three int unsigned, Four int unsigned);
insert into t1 values (1,2,1,4),(1,2,2,4),(1,2,3,4),(1,2,4,4),(1,1,1,4),(1,1,2,4),(1,1,3,4),(1,1,4,4),(1,3,1,4),(1,3,2,4),(1,3,3,4),(1,3,4,4);
select One, Two, sum(Four) from t1 group by One,Two;
One	Two	sum(Four)
1	1	16
1	2	16
1	3	16
drop table t1;
create table t1 (id integer primary key not null auto_increment, gender char(1));
insert into t1 values (NULL, 'M'), (NULL, 'F'),(NULL, 'F'),(NULL, 'F'),(NULL, 'M');
create table t2 (user_id integer not null, date date);
insert into t2 values (1, '2002-06-09'),(2, '2002-06-09'),(1, '2002-06-09'),(3, '2002-06-09'),(4, '2002-06-09'),(4, '2002-06-09');
select u.gender as gender, count(distinct  u.id) as dist_count, (count(distinct u.id)/5*100) as percentage from t1 u, t2 l where l.user_id = u.id group by u.gender;
gender	dist_count	percentage
F	3	60.0000
M	1	20.0000
select u.gender as  gender, count(distinct  u.id) as dist_count, (count(distinct u.id)/5*100) as percentage from t1 u, t2 l where l.user_id = u.id group by u.gender  order by percentage;
gender	dist_count	percentage
M	1	20.0000
F	3	60.0000
drop table t1,t2;
CREATE TABLE t1 (ID1 int, ID2 int, ID int NOT NULL AUTO_INCREMENT,PRIMARY KEY(ID
));
insert into t1 values (1,244,NULL),(2,243,NULL),(134,223,NULL),(185,186,NULL);
select S.ID as xID, S.ID1 as xID1 from t1 as S left join t1 as yS  on S.ID1 between yS.ID1 and yS.ID2;
xID	xID1
1	1
2	2
2	2
3	134
3	134
3	134
4	185
4	185
4	185
4	185
select S.ID as xID, S.ID1 as xID1, repeat('*',count(distinct yS.ID)) as Level from t1 as S left join t1 as yS  on S.ID1 between yS.ID1 and yS.ID2 group by xID order by xID1;
xID	xID1	Level
1	1	*
2	2	**
3	134	***
4	185	****
drop table t1;
CREATE TABLE t1 (
pid int(11) unsigned NOT NULL default '0',
c1id int(11) unsigned default NULL,
c2id int(11) unsigned default NULL,
value int(11) unsigned NOT NULL default '0',
UNIQUE KEY pid2 (pid,c1id,c2id),
UNIQUE KEY pid (pid,value)
) ENGINE=MyISAM;
INSERT INTO t1 VALUES (1, 1, NULL, 1),(1, 2, NULL, 2),(1, NULL, 3, 3),(1, 4, NULL, 4),(1, 5, NULL, 5);
CREATE TABLE t2 (
id int(11) unsigned NOT NULL default '0',
active enum('Yes','No') NOT NULL default 'Yes',
PRIMARY KEY  (id)
) ENGINE=MyISAM;
INSERT INTO t2 VALUES (1, 'Yes'),(2, 'No'),(4, 'Yes'),(5, 'No');
CREATE TABLE t3 (
id int(11) unsigned NOT NULL default '0',
active enum('Yes','No') NOT NULL default 'Yes',
PRIMARY KEY  (id)
);
INSERT INTO t3 VALUES (3, 'Yes');
select * from t1 AS m LEFT JOIN t2 AS c1 ON m.c1id = 
c1.id AND c1.active = 'Yes' LEFT JOIN t3 AS c2 ON m.c2id = c2.id AND 
c2.active = 'Yes' WHERE m.pid=1  AND (c1.id IS NOT NULL OR c2.id IS NOT NULL);
pid	c1id	c2id	value	id	active	id	active
1	1	NULL	1	1	Yes	NULL	NULL
1	NULL	3	3	NULL	NULL	3	Yes
1	4	NULL	4	4	Yes	NULL	NULL
select max(value) from t1 AS m LEFT JOIN t2 AS c1 ON 
m.c1id = c1.id AND c1.active = 'Yes' LEFT JOIN t3 AS c2 ON m.c2id = 
c2.id AND c2.active = 'Yes' WHERE m.pid=1  AND (c1.id IS NOT NULL OR c2.id IS 
NOT NULL);
max(value)
4
drop table t1,t2,t3;
create table t1 (a blob null);
insert into t1 values (NULL),(NULL),(NULL),(NULL),(NULL),(NULL),(NULL),(NULL),(NULL),(""),(""),(""),("b");
select a,count(*) from t1 group by a;
a	count(*)
NULL	9
	3
b	1
set option sql_big_tables=1;
select a,count(*) from t1 group by a;
a	count(*)
NULL	9
	3
b	1
drop table t1;
create table t1 (a int not null, b int not null);
insert into t1 values (1,1),(1,2),(3,1),(3,2),(2,2),(2,1);
create table t2 (a int not null, b int not null, key(a));
insert into t2 values (1,3),(3,1),(2,2),(1,1);
select t1.a,t2.b from t1,t2 where t1.a=t2.a group by t1.a,t2.b;
a	b
1	1
1	3
2	2
3	1
select t1.a,t2.b from t1,t2 where t1.a=t2.a group by t1.a,t2.b ORDER BY NULL;
a	b
1	3
3	1
2	2
1	1
explain select t1.a,t2.b from t1,t2 where t1.a=t2.a group by t1.a,t2.b;
id	select_type	table	type	possible_keys	key	key_len	ref	rows	Extra
1	SIMPLE	t1	ALL	NULL	NULL	NULL	NULL	6	Using temporary; Using filesort
1	SIMPLE	t2	ALL	a	NULL	NULL	NULL	3	Using where
explain select t1.a,t2.b from t1,t2 where t1.a=t2.a group by t1.a,t2.b ORDER BY NULL;
id	select_type	table	type	possible_keys	key	key_len	ref	rows	Extra
1	SIMPLE	t1	ALL	NULL	NULL	NULL	NULL	6	Using temporary
1	SIMPLE	t2	ALL	a	NULL	NULL	NULL	3	Using where
drop table t1,t2;
create table t1 (a int, b int);
insert into t1 values (1, 4),(10, 40),(1, 4),(10, 43),(1, 4),(10, 41),(1, 4),(10, 43),(1, 4);
select a, MAX(b), INTERVAL (MAX(b), 1,3,10,30,39,40,50,60,100,1000) from t1 group by a;
a	MAX(b)	INTERVAL (MAX(b), 1,3,10,30,39,40,50,60,100,1000)
1	4	2
10	43	6
select a, MAX(b), CASE MAX(b) when 4 then 4 when 43 then 43 else 0 end from t1 group by a;
a	MAX(b)	CASE MAX(b) when 4 then 4 when 43 then 43 else 0 end
1	4	4
10	43	43
select a, MAX(b), FIELD(MAX(b), '43', '4', '5') from t1 group by a;
a	MAX(b)	FIELD(MAX(b), '43', '4', '5')
1	4	2
10	43	1
select a, MAX(b), CONCAT_WS(MAX(b), '43', '4', '5') from t1 group by a;
a	MAX(b)	CONCAT_WS(MAX(b), '43', '4', '5')
1	4	434445
10	43	43434435
select a, MAX(b), ELT(MAX(b), 'a', 'b', 'c', 'd', 'e', 'f') from t1 group by a;
a	MAX(b)	ELT(MAX(b), 'a', 'b', 'c', 'd', 'e', 'f')
1	4	d
10	43	NULL
select a, MAX(b), MAKE_SET(MAX(b), 'a', 'b', 'c', 'd', 'e', 'f', 'g', 'h') from t1 group by a;
a	MAX(b)	MAKE_SET(MAX(b), 'a', 'b', 'c', 'd', 'e', 'f', 'g', 'h')
1	4	c
10	43	a,b,d,f
drop table t1;
create table t1 (id int not null, qty int not null);
insert into t1 values (1,2),(1,3),(2,4),(2,5);
select id, sum(qty) as sqty, count(qty) as cqty from t1 group by id having sum(qty)>2 and cqty>1;
id	sqty	cqty
1	5	2
2	9	2
select id, sum(qty) as sqty from t1 group by id having sqty>2 and count(qty)>1;
id	sqty
1	5
2	9
select id, sum(qty) as sqty, count(qty) as cqty from t1 group by id having sqty>2 and cqty>1;
id	sqty	cqty
1	5	2
2	9	2
select id, sum(qty) as sqty, count(qty) as cqty from t1 group by id having sum(qty)>2 and count(qty)>1;
id	sqty	cqty
1	5	2
2	9	2
select count(*), case interval(qty,2,3,4,5,6,7,8) when -1 then NULL when 0 then "zero" when 1 then "one" when 2 then "two" end as category from t1 group by category;
count(*)	category
2	NULL
1	one
1	two
select count(*), interval(qty,2,3,4,5,6,7,8) as category from t1 group by category;
count(*)	category
1	1
1	2
1	3
1	4
drop table t1;
CREATE TABLE t1 (
userid int(10) unsigned,
score smallint(5) unsigned,
key (score)
);
INSERT INTO t1 VALUES (1,1),(2,2),(1,1),(3,3),(3,3),(3,3),(3,3),(3,3);
SELECT userid,count(*) FROM t1 GROUP BY userid DESC;
userid	count(*)
3	5
2	1
1	2
EXPLAIN SELECT userid,count(*) FROM t1 GROUP BY userid DESC;
id	select_type	table	type	possible_keys	key	key_len	ref	rows	Extra
1	SIMPLE	t1	ALL	NULL	NULL	NULL	NULL	8	Using temporary; Using filesort
DROP TABLE t1;
CREATE TABLE t1 (
i int(11) default NULL,
j int(11) default NULL
);
INSERT INTO t1 VALUES (1,2),(2,3),(4,5),(3,5),(1,5),(23,5);
SELECT i, COUNT(DISTINCT(i)) FROM t1 GROUP BY j ORDER BY NULL;
i	COUNT(DISTINCT(i))
1	1
2	1
4	4
explain SELECT i, COUNT(DISTINCT(i)) FROM t1 GROUP BY j ORDER BY NULL;
id	select_type	table	type	possible_keys	key	key_len	ref	rows	Extra
1	SIMPLE	t1	ALL	NULL	NULL	NULL	NULL	6	Using filesort
DROP TABLE t1;
create table t1 (a int);
insert into t1 values(null);
select min(a) is null from t1;
min(a) is null
1
select min(a) is null or null from t1;
min(a) is null or null
1
select 1 and min(a) is null from t1;
1 and min(a) is null
1
drop table t1;
create table t1 ( col1 int, col2 int );
insert into t1 values (1,1),(1,2),(1,3),(2,1),(2,2);
select group_concat( distinct col1 ) as alias from t1
group by col2 having alias like '%';
alias
1,2
1,2
1
drop table t1;
create table t1 (a integer, b integer, c integer);
insert into t1 (a,b) values (1,2),(1,3),(2,5);
select a, 0.1*0+1 r2, sum(1) r1 from t1 where a = 1 group  by a having r1>1 and r2=1;
a	r2	r1
1	1.0	2
select a, round(rand(100)*10) r2, sum(1) r1 from t1 where a = 1 group  by a having r1>1 and r2<=2;
a	r2	r1
1	2	2
select a,sum(b) from t1 where a=1 group by c;
a	sum(b)
1	5
select a*sum(b) from t1 where a=1 group by c;
a*sum(b)
5
select sum(a)*sum(b) from t1 where a=1 group by c;
sum(a)*sum(b)
10
select a,sum(b) from t1 where a=1 group by c having a=1;
a	sum(b)
1	5
select a as d,sum(b) from t1 where a=1 group by c having d=1;
d	sum(b)
1	5
select sum(a)*sum(b) as d from t1 where a=1 group by c having d > 0;
d
10
drop table t1;
create table t1(a int);
insert into t1 values (0),(1),(2),(3),(4),(5),(6),(8),(9);
create table t2 (
a int,
b varchar(200) NOT NULL,
c varchar(50) NOT NULL,
d varchar(100) NOT NULL,
primary key (a,b(132),c,d),
key a (a,b)
) charset=utf8;
insert into t2 select 
x3.a,  -- 3
concat('val-', x3.a + 3*x4.a), -- 12
concat('val-', @a:=x3.a + 3*x4.a + 12*C.a), -- 120
concat('val-', @a + 120*D.a)
from t1 x3, t1 x4, t1 C, t1 D where x3.a < 3 and x4.a < 4 and D.a < 4;
delete from t2  where a = 2 and b = 'val-2' order by a,b,c,d limit 30;
explain select c from t2 where a = 2 and b = 'val-2' group by c;
id	select_type	table	type	possible_keys	key	key_len	ref	rows	Extra
1	SIMPLE	t2	ref	PRIMARY,a	PRIMARY	402	const,const	6	Using where
select c from t2 where a = 2 and b = 'val-2' group by c;
c
val-74
val-98
drop table t1,t2;
create table t1 (b int4 unsigned not null);
insert into t1 values(3000000000);
select * from t1;
b
3000000000
select min(b) from t1;
min(b)
3000000000
drop table t1;
CREATE TABLE t1 (id int PRIMARY KEY, user_id int, hostname longtext);
INSERT INTO t1 VALUES
(1, 7, 'cache-dtc-af05.proxy.aol.com'),
(2, 3, 'what.ever.com'),
(3, 7, 'cache-dtc-af05.proxy.aol.com'),
(4, 7, 'cache-dtc-af05.proxy.aol.com');
SELECT hostname, COUNT(DISTINCT user_id) as no FROM t1
WHERE hostname LIKE '%aol%'
    GROUP BY hostname;
hostname	no
cache-dtc-af05.proxy.aol.com	1
DROP TABLE t1;
<<<<<<< HEAD
create table t1 (c1 char(3), c2 char(3));
create table t2 (c3 char(3), c4 char(3));
insert into t1 values ('aaa', 'bb1'), ('aaa', 'bb2');
insert into t2 values ('aaa', 'bb1'), ('aaa', 'bb2');
select t1.c1 as c2 from t1, t2 where t1.c2 = t2.c4
group by c2;
c2
aaa
aaa
Warnings:
Warning	1052	Column 'c2' in group statement is ambiguous
show warnings;
Level	Code	Message
Warning	1052	Column 'c2' in group statement is ambiguous
select t1.c1 as c2 from t1, t2 where t1.c2 = t2.c4
group by t1.c1;
c2
aaa
show warnings;
Level	Code	Message
drop table t1, t2;
=======
>>>>>>> 2611f981
CREATE TABLE t1 (a  int, b int);
INSERT INTO t1 VALUES (1,2), (1,3);
SELECT a, b FROM t1 GROUP BY 'const';
a	b
1	2
SELECT DISTINCT a, b FROM t1 GROUP BY 'const';
a	b
1	2
<<<<<<< HEAD
=======
DROP TABLE t1;
CREATE TABLE t1 (id INT, dt DATETIME);
INSERT INTO t1 VALUES ( 1, '2005-05-01 12:30:00' );
INSERT INTO t1 VALUES ( 1, '2005-05-01 12:30:00' );
INSERT INTO t1 VALUES ( 1, '2005-05-01 12:30:00' );
INSERT INTO t1 VALUES ( 1, '2005-05-01 12:30:00' );
SELECT dt DIV 1 AS f, id FROM t1 GROUP BY f;
f	id
20050501123000	1
>>>>>>> 2611f981
DROP TABLE t1;<|MERGE_RESOLUTION|>--- conflicted
+++ resolved
@@ -723,7 +723,6 @@
 hostname	no
 cache-dtc-af05.proxy.aol.com	1
 DROP TABLE t1;
-<<<<<<< HEAD
 create table t1 (c1 char(3), c2 char(3));
 create table t2 (c3 char(3), c4 char(3));
 insert into t1 values ('aaa', 'bb1'), ('aaa', 'bb2');
@@ -745,8 +744,6 @@
 show warnings;
 Level	Code	Message
 drop table t1, t2;
-=======
->>>>>>> 2611f981
 CREATE TABLE t1 (a  int, b int);
 INSERT INTO t1 VALUES (1,2), (1,3);
 SELECT a, b FROM t1 GROUP BY 'const';
@@ -755,8 +752,6 @@
 SELECT DISTINCT a, b FROM t1 GROUP BY 'const';
 a	b
 1	2
-<<<<<<< HEAD
-=======
 DROP TABLE t1;
 CREATE TABLE t1 (id INT, dt DATETIME);
 INSERT INTO t1 VALUES ( 1, '2005-05-01 12:30:00' );
@@ -766,5 +761,4 @@
 SELECT dt DIV 1 AS f, id FROM t1 GROUP BY f;
 f	id
 20050501123000	1
->>>>>>> 2611f981
 DROP TABLE t1;