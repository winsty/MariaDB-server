--- conflicted
+++ resolved
@@ -814,7 +814,34 @@
 create table t1 (a int) engine=innodb;
 alter table t1 alter a set default 1;
 drop table t1;
-<<<<<<< HEAD
+
+Bug#24918 drop table and lock / inconsistent between 
+perm and temp tables
+
+Check transactional tables under LOCK TABLES
+
+drop table if exists t24918, t24918_tmp, t24918_trans, t24918_trans_tmp, 
+t24918_access;
+create table t24918_access (id int);
+create table t24918 (id int) engine=myisam;
+create temporary table t24918_tmp (id int) engine=myisam;
+create table t24918_trans (id int) engine=innodb;
+create temporary table t24918_trans_tmp (id int) engine=innodb;
+lock table t24918 write, t24918_tmp write, t24918_trans write, t24918_trans_tmp write;
+drop table t24918;
+select * from t24918_access;
+ERROR HY000: Table 't24918_access' was not locked with LOCK TABLES
+drop table t24918_trans;
+select * from t24918_access;
+ERROR HY000: Table 't24918_access' was not locked with LOCK TABLES
+drop table t24918_trans_tmp;
+select * from t24918_access;
+ERROR HY000: Table 't24918_access' was not locked with LOCK TABLES
+drop table t24918_tmp;
+select * from t24918_access;
+ERROR HY000: Table 't24918_access' was not locked with LOCK TABLES
+unlock tables;
+drop table t24918_access;
 End of 5.0 tests
 CREATE TABLE `t2` (
 `k` int(11) NOT NULL auto_increment,
@@ -947,35 +974,4 @@
 if(@a=@b,"ok","wrong")
 ok
 drop table t1;
-End of 5.1 tests
-=======
-
-Bug#24918 drop table and lock / inconsistent between 
-perm and temp tables
-
-Check transactional tables under LOCK TABLES
-
-drop table if exists t24918, t24918_tmp, t24918_trans, t24918_trans_tmp, 
-t24918_access;
-create table t24918_access (id int);
-create table t24918 (id int) engine=myisam;
-create temporary table t24918_tmp (id int) engine=myisam;
-create table t24918_trans (id int) engine=innodb;
-create temporary table t24918_trans_tmp (id int) engine=innodb;
-lock table t24918 write, t24918_tmp write, t24918_trans write, t24918_trans_tmp write;
-drop table t24918;
-select * from t24918_access;
-ERROR HY000: Table 't24918_access' was not locked with LOCK TABLES
-drop table t24918_trans;
-select * from t24918_access;
-ERROR HY000: Table 't24918_access' was not locked with LOCK TABLES
-drop table t24918_trans_tmp;
-select * from t24918_access;
-ERROR HY000: Table 't24918_access' was not locked with LOCK TABLES
-drop table t24918_tmp;
-select * from t24918_access;
-ERROR HY000: Table 't24918_access' was not locked with LOCK TABLES
-unlock tables;
-drop table t24918_access;
-End of 5.0 tests
->>>>>>> 074cc0ff
+End of 5.1 tests