--- conflicted
+++ resolved
@@ -2139,18 +2139,6 @@
 1	SIMPLE	t1	eq_ref	PRIMARY	PRIMARY	4	test.t0.a	1	Using index
 drop table t0, t1;
 #
-<<<<<<< HEAD
-# Bug mdev-4942: LEFT JOIN with conjunctive 
-#                <non-nullable datetime field> IS NULL in WHERE 
-#                causes an assert failure  
-#
-CREATE TABLE t1 ( i1 int, d1 date );
-INSERT INTO t1 VALUES (1,'2001-06-26'), (2,'2000-11-16');
-CREATE TABLE t2 ( i2 int, d2 date NOT NULL );
-INSERT INTO t2 VALUES (3,'2000-03-06'), (4,'2007-09-25');
-SELECT * FROM t1 LEFT JOIN t2 ON i1 = i2 WHERE d1 IS NULL AND d2 IS NULL;
-i1	d1	i2	d2
-=======
 # MDEV-4836: Wrong result on <not null date column> IS NULL (old documented hack stopped working)
 #  (this is a regression after fix for MDEV-4817)
 #
@@ -2161,6 +2149,17 @@
 id	d	i
 1	0000-00-00	NULL
 2	0000-00-00	NULL
->>>>>>> 970542ec
+DROP TABLE t1,t2;
+#
+# Bug mdev-4942: LEFT JOIN with conjunctive 
+#                <non-nullable datetime field> IS NULL in WHERE 
+#                causes an assert failure  
+#
+CREATE TABLE t1 ( i1 int, d1 date );
+INSERT INTO t1 VALUES (1,'2001-06-26'), (2,'2000-11-16');
+CREATE TABLE t2 ( i2 int, d2 date NOT NULL );
+INSERT INTO t2 VALUES (3,'2000-03-06'), (4,'2007-09-25');
+SELECT * FROM t1 LEFT JOIN t2 ON i1 = i2 WHERE d1 IS NULL AND d2 IS NULL;
+i1	d1	i2	d2
 DROP TABLE t1,t2;
 SET optimizer_switch=@save_optimizer_switch;