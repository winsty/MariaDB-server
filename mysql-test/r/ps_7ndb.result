--- conflicted
+++ resolved
@@ -1894,8 +1894,7 @@
 @arg01:=  c1	@arg02:=  c2	@arg03:=  c3	@arg04:=  c4	@arg05:=  c5	@arg06:=  c6	@arg07:=  c7	@arg08:=  c8	@arg09:=  c9	@arg10:= c10	@arg11:= c11	@arg12:= c12	@arg13:= c13	@arg14:= c14	@arg15:= c15	@arg16:= c16	@arg17:= c17	@arg18:= c18	@arg19:= c19	@arg20:= c20	@arg21:= c21	@arg22:= c22	@arg23:= c23	@arg24:= c24	@arg25:= c25	@arg26:= c26	@arg27:= c27	@arg28:= c28	@arg29:= c29	@arg30:= c30	@arg31:= c31	@arg32:= c32
 1	1	1	1	1	1	1	1	1	1	1.0000	1.0000	2004-02-29	2004-02-29 11:11:11	2004-02-29 11:11:11	11:11:11	2004	1	1	a	123456789a	123456789a123456789b123456789c	tinyblob	tinytext	blob	text	mediumblob	mediumtext	longblob	longtext	one	monday
 execute full_info ;
-<<<<<<< HEAD
-Catalog	Database	Table	Table_alias	Column	Column_alias	Name	Type	Length	Max length	Is_null	Flags	Decimals	Charsetnr
+Catalog	Database	Table	Table_alias	Column	Column_alias	Type	Length	Max length	Is_null	Flags	Decimals	Charsetnr
 def					@arg01	253	20	1	Y	128	31	63
 def					@arg02	253	20	1	Y	128	31	63
 def					@arg03	253	20	1	Y	128	31	63
@@ -1928,41 +1927,6 @@
 def					@arg30	253	8192	8	Y	0	31	8
 def					@arg31	253	8192	3	Y	0	31	8
 def					@arg32	253	8192	6	Y	0	31	8
-=======
-Catalog	Database	Table	Table_alias	Column	Column_alias	Type	Length	Max length	Is_null	Flags	Decimals	Charsetnr
-def					@arg01	254	20	1	Y	128	31	63
-def					@arg02	254	20	1	Y	128	31	63
-def					@arg03	254	20	1	Y	128	31	63
-def					@arg04	254	20	1	Y	128	31	63
-def					@arg05	254	20	1	Y	128	31	63
-def					@arg06	254	20	1	Y	128	31	63
-def					@arg07	254	20	1	Y	128	31	63
-def					@arg08	254	20	1	Y	128	31	63
-def					@arg09	254	20	1	Y	128	31	63
-def					@arg10	254	20	1	Y	128	31	63
-def					@arg11	254	20	1	Y	128	31	63
-def					@arg12	254	20	1	Y	128	31	63
-def					@arg13	254	8192	10	Y	128	31	63
-def					@arg14	254	8192	19	Y	128	31	63
-def					@arg15	254	8192	19	Y	128	31	63
-def					@arg16	254	8192	8	Y	128	31	63
-def					@arg17	254	20	4	Y	128	31	63
-def					@arg18	254	20	1	Y	128	31	63
-def					@arg19	254	20	1	Y	128	31	63
-def					@arg20	254	8192	1	Y	0	31	8
-def					@arg21	254	8192	10	Y	0	31	8
-def					@arg22	254	8192	30	Y	0	31	8
-def					@arg23	254	8192	8	Y	128	31	63
-def					@arg24	254	8192	8	Y	0	31	8
-def					@arg25	254	8192	4	Y	128	31	63
-def					@arg26	254	8192	4	Y	0	31	8
-def					@arg27	254	8192	10	Y	128	31	63
-def					@arg28	254	8192	10	Y	0	31	8
-def					@arg29	254	8192	8	Y	128	31	63
-def					@arg30	254	8192	8	Y	0	31	8
-def					@arg31	254	8192	3	Y	0	31	8
-def					@arg32	254	8192	6	Y	0	31	8
->>>>>>> 1ad3d339
 @arg01	@arg02	@arg03	@arg04	@arg05	@arg06	@arg07	@arg08	@arg09	@arg10	@arg11	@arg12	@arg13	@arg14	@arg15	@arg16	@arg17	@arg18	@arg19	@arg20	@arg21	@arg22	@arg23	@arg24	@arg25	@arg26	@arg27	@arg28	@arg29	@arg30	@arg31	@arg32
 1	1	1	1	1	1	1	1	1	1	1.0000	1.0000	2004-02-29	2004-02-29 11:11:11	2004-02-29 11:11:11	11:11:11	2004	1	1	a	123456789a	123456789a123456789b123456789c	tinyblob	tinytext	blob	text	mediumblob	mediumtext	longblob	longtext	one	monday
 select @arg01:=  c1, @arg02:=  c2, @arg03:=  c3, @arg04:=  c4,
@@ -1977,8 +1941,7 @@
 @arg01:=  c1	@arg02:=  c2	@arg03:=  c3	@arg04:=  c4	@arg05:=  c5	@arg06:=  c6	@arg07:=  c7	@arg08:=  c8	@arg09:=  c9	@arg10:= c10	@arg11:= c11	@arg12:= c12	@arg13:= c13	@arg14:= c14	@arg15:= c15	@arg16:= c16	@arg17:= c17	@arg18:= c18	@arg19:= c19	@arg20:= c20	@arg21:= c21	@arg22:= c22	@arg23:= c23	@arg24:= c24	@arg25:= c25	@arg26:= c26	@arg27:= c27	@arg28:= c28	@arg29:= c29	@arg30:= c30	@arg31:= c31	@arg32:= c32
 0	NULL	NULL	NULL	NULL	NULL	NULL	NULL	NULL	NULL	NULL	NULL	NULL	NULL	1991-01-01 01:01:01	NULL	NULL	NULL	NULL	NULL	NULL	NULL	NULL	NULL	NULL	NULL	NULL	NULL	NULL	NULL	NULL	NULL
 execute full_info ;
-<<<<<<< HEAD
-Catalog	Database	Table	Table_alias	Column	Column_alias	Name	Type	Length	Max length	Is_null	Flags	Decimals	Charsetnr
+Catalog	Database	Table	Table_alias	Column	Column_alias	Type	Length	Max length	Is_null	Flags	Decimals	Charsetnr
 def					@arg01	253	20	1	Y	128	31	63
 def					@arg02	253	20	0	Y	128	31	63
 def					@arg03	253	20	0	Y	128	31	63
@@ -2011,41 +1974,6 @@
 def					@arg30	253	8192	0	Y	0	31	8
 def					@arg31	253	8192	0	Y	0	31	8
 def					@arg32	253	8192	0	Y	0	31	8
-=======
-Catalog	Database	Table	Table_alias	Column	Column_alias	Type	Length	Max length	Is_null	Flags	Decimals	Charsetnr
-def					@arg01	254	20	1	Y	128	31	63
-def					@arg02	254	20	0	Y	128	31	63
-def					@arg03	254	20	0	Y	128	31	63
-def					@arg04	254	20	0	Y	128	31	63
-def					@arg05	254	20	0	Y	128	31	63
-def					@arg06	254	20	0	Y	128	31	63
-def					@arg07	254	20	0	Y	128	31	63
-def					@arg08	254	20	0	Y	128	31	63
-def					@arg09	254	20	0	Y	128	31	63
-def					@arg10	254	20	0	Y	128	31	63
-def					@arg11	254	20	0	Y	128	31	63
-def					@arg12	254	20	0	Y	128	31	63
-def					@arg13	254	8192	0	Y	128	31	63
-def					@arg14	254	8192	0	Y	128	31	63
-def					@arg15	254	8192	19	Y	128	31	63
-def					@arg16	254	8192	0	Y	128	31	63
-def					@arg17	254	20	0	Y	128	31	63
-def					@arg18	254	20	0	Y	128	31	63
-def					@arg19	254	20	0	Y	128	31	63
-def					@arg20	254	8192	0	Y	0	31	8
-def					@arg21	254	8192	0	Y	0	31	8
-def					@arg22	254	8192	0	Y	0	31	8
-def					@arg23	254	8192	0	Y	128	31	63
-def					@arg24	254	8192	0	Y	0	31	8
-def					@arg25	254	8192	0	Y	128	31	63
-def					@arg26	254	8192	0	Y	0	31	8
-def					@arg27	254	8192	0	Y	128	31	63
-def					@arg28	254	8192	0	Y	0	31	8
-def					@arg29	254	8192	0	Y	128	31	63
-def					@arg30	254	8192	0	Y	0	31	8
-def					@arg31	254	8192	0	Y	0	31	8
-def					@arg32	254	8192	0	Y	0	31	8
->>>>>>> 1ad3d339
 @arg01	@arg02	@arg03	@arg04	@arg05	@arg06	@arg07	@arg08	@arg09	@arg10	@arg11	@arg12	@arg13	@arg14	@arg15	@arg16	@arg17	@arg18	@arg19	@arg20	@arg21	@arg22	@arg23	@arg24	@arg25	@arg26	@arg27	@arg28	@arg29	@arg30	@arg31	@arg32
 0	NULL	NULL	NULL	NULL	NULL	NULL	NULL	NULL	NULL	NULL	NULL	NULL	NULL	1991-01-01 01:01:01	NULL	NULL	NULL	NULL	NULL	NULL	NULL	NULL	NULL	NULL	NULL	NULL	NULL	NULL	NULL	NULL	NULL
 prepare stmt1 from "select 
@@ -2063,8 +1991,7 @@
 @arg01:=  c1	@arg02:=  c2	@arg03:=  c3	@arg04:=  c4	@arg05:=  c5	@arg06:=  c6	@arg07:=  c7	@arg08:=  c8	@arg09:=  c9	@arg10:= c10	@arg11:= c11	@arg12:= c12	@arg13:= c13	@arg14:= c14	@arg15:= c15	@arg16:= c16	@arg17:= c17	@arg18:= c18	@arg19:= c19	@arg20:= c20	@arg21:= c21	@arg22:= c22	@arg23:= c23	@arg24:= c24	@arg25:= c25	@arg26:= c26	@arg27:= c27	@arg28:= c28	@arg29:= c29	@arg30:= c30	@arg31:= c31	@arg32:= c32
 1	1	1	1	1	1	1	1	1	1	1.0000	1.0000	2004-02-29	2004-02-29 11:11:11	2004-02-29 11:11:11	11:11:11	2004	1	1	a	123456789a	123456789a123456789b123456789c	tinyblob	tinytext	blob	text	mediumblob	mediumtext	longblob	longtext	one	monday
 execute full_info ;
-<<<<<<< HEAD
-Catalog	Database	Table	Table_alias	Column	Column_alias	Name	Type	Length	Max length	Is_null	Flags	Decimals	Charsetnr
+Catalog	Database	Table	Table_alias	Column	Column_alias	Type	Length	Max length	Is_null	Flags	Decimals	Charsetnr
 def					@arg01	253	20	1	Y	128	31	63
 def					@arg02	253	20	1	Y	128	31	63
 def					@arg03	253	20	1	Y	128	31	63
@@ -2097,41 +2024,6 @@
 def					@arg30	253	8192	8	Y	0	31	8
 def					@arg31	253	8192	3	Y	0	31	8
 def					@arg32	253	8192	6	Y	0	31	8
-=======
-Catalog	Database	Table	Table_alias	Column	Column_alias	Type	Length	Max length	Is_null	Flags	Decimals	Charsetnr
-def					@arg01	254	20	1	Y	128	31	63
-def					@arg02	254	20	1	Y	128	31	63
-def					@arg03	254	20	1	Y	128	31	63
-def					@arg04	254	20	1	Y	128	31	63
-def					@arg05	254	20	1	Y	128	31	63
-def					@arg06	254	20	1	Y	128	31	63
-def					@arg07	254	20	1	Y	128	31	63
-def					@arg08	254	20	1	Y	128	31	63
-def					@arg09	254	20	1	Y	128	31	63
-def					@arg10	254	20	1	Y	128	31	63
-def					@arg11	254	20	1	Y	128	31	63
-def					@arg12	254	20	1	Y	128	31	63
-def					@arg13	254	8192	10	Y	128	31	63
-def					@arg14	254	8192	19	Y	128	31	63
-def					@arg15	254	8192	19	Y	128	31	63
-def					@arg16	254	8192	8	Y	128	31	63
-def					@arg17	254	20	4	Y	128	31	63
-def					@arg18	254	20	1	Y	128	31	63
-def					@arg19	254	20	1	Y	128	31	63
-def					@arg20	254	8192	1	Y	0	31	8
-def					@arg21	254	8192	10	Y	0	31	8
-def					@arg22	254	8192	30	Y	0	31	8
-def					@arg23	254	8192	8	Y	128	31	63
-def					@arg24	254	8192	8	Y	0	31	8
-def					@arg25	254	8192	4	Y	128	31	63
-def					@arg26	254	8192	4	Y	0	31	8
-def					@arg27	254	8192	10	Y	128	31	63
-def					@arg28	254	8192	10	Y	0	31	8
-def					@arg29	254	8192	8	Y	128	31	63
-def					@arg30	254	8192	8	Y	0	31	8
-def					@arg31	254	8192	3	Y	0	31	8
-def					@arg32	254	8192	6	Y	0	31	8
->>>>>>> 1ad3d339
 @arg01	@arg02	@arg03	@arg04	@arg05	@arg06	@arg07	@arg08	@arg09	@arg10	@arg11	@arg12	@arg13	@arg14	@arg15	@arg16	@arg17	@arg18	@arg19	@arg20	@arg21	@arg22	@arg23	@arg24	@arg25	@arg26	@arg27	@arg28	@arg29	@arg30	@arg31	@arg32
 1	1	1	1	1	1	1	1	1	1	1.0000	1.0000	2004-02-29	2004-02-29 11:11:11	2004-02-29 11:11:11	11:11:11	2004	1	1	a	123456789a	123456789a123456789b123456789c	tinyblob	tinytext	blob	text	mediumblob	mediumtext	longblob	longtext	one	monday
 set @my_key= 0 ;
@@ -2139,8 +2031,7 @@
 @arg01:=  c1	@arg02:=  c2	@arg03:=  c3	@arg04:=  c4	@arg05:=  c5	@arg06:=  c6	@arg07:=  c7	@arg08:=  c8	@arg09:=  c9	@arg10:= c10	@arg11:= c11	@arg12:= c12	@arg13:= c13	@arg14:= c14	@arg15:= c15	@arg16:= c16	@arg17:= c17	@arg18:= c18	@arg19:= c19	@arg20:= c20	@arg21:= c21	@arg22:= c22	@arg23:= c23	@arg24:= c24	@arg25:= c25	@arg26:= c26	@arg27:= c27	@arg28:= c28	@arg29:= c29	@arg30:= c30	@arg31:= c31	@arg32:= c32
 0	NULL	NULL	NULL	NULL	NULL	NULL	NULL	NULL	NULL	NULL	NULL	NULL	NULL	1991-01-01 01:01:01	NULL	NULL	NULL	NULL	NULL	NULL	NULL	NULL	NULL	NULL	NULL	NULL	NULL	NULL	NULL	NULL	NULL
 execute full_info ;
-<<<<<<< HEAD
-Catalog	Database	Table	Table_alias	Column	Column_alias	Name	Type	Length	Max length	Is_null	Flags	Decimals	Charsetnr
+Catalog	Database	Table	Table_alias	Column	Column_alias	Type	Length	Max length	Is_null	Flags	Decimals	Charsetnr
 def					@arg01	253	20	1	Y	128	31	63
 def					@arg02	253	20	0	Y	128	31	63
 def					@arg03	253	20	0	Y	128	31	63
@@ -2173,41 +2064,6 @@
 def					@arg30	253	8192	0	Y	0	31	8
 def					@arg31	253	8192	0	Y	0	31	8
 def					@arg32	253	8192	0	Y	0	31	8
-=======
-Catalog	Database	Table	Table_alias	Column	Column_alias	Type	Length	Max length	Is_null	Flags	Decimals	Charsetnr
-def					@arg01	254	20	1	Y	128	31	63
-def					@arg02	254	20	0	Y	128	31	63
-def					@arg03	254	20	0	Y	128	31	63
-def					@arg04	254	20	0	Y	128	31	63
-def					@arg05	254	20	0	Y	128	31	63
-def					@arg06	254	20	0	Y	128	31	63
-def					@arg07	254	20	0	Y	128	31	63
-def					@arg08	254	20	0	Y	128	31	63
-def					@arg09	254	20	0	Y	128	31	63
-def					@arg10	254	20	0	Y	128	31	63
-def					@arg11	254	20	0	Y	128	31	63
-def					@arg12	254	20	0	Y	128	31	63
-def					@arg13	254	8192	0	Y	128	31	63
-def					@arg14	254	8192	0	Y	128	31	63
-def					@arg15	254	8192	19	Y	128	31	63
-def					@arg16	254	8192	0	Y	128	31	63
-def					@arg17	254	20	0	Y	128	31	63
-def					@arg18	254	20	0	Y	128	31	63
-def					@arg19	254	20	0	Y	128	31	63
-def					@arg20	254	8192	0	Y	0	31	8
-def					@arg21	254	8192	0	Y	0	31	8
-def					@arg22	254	8192	0	Y	0	31	8
-def					@arg23	254	8192	0	Y	128	31	63
-def					@arg24	254	8192	0	Y	0	31	8
-def					@arg25	254	8192	0	Y	128	31	63
-def					@arg26	254	8192	0	Y	0	31	8
-def					@arg27	254	8192	0	Y	128	31	63
-def					@arg28	254	8192	0	Y	0	31	8
-def					@arg29	254	8192	0	Y	128	31	63
-def					@arg30	254	8192	0	Y	0	31	8
-def					@arg31	254	8192	0	Y	0	31	8
-def					@arg32	254	8192	0	Y	0	31	8
->>>>>>> 1ad3d339
 @arg01	@arg02	@arg03	@arg04	@arg05	@arg06	@arg07	@arg08	@arg09	@arg10	@arg11	@arg12	@arg13	@arg14	@arg15	@arg16	@arg17	@arg18	@arg19	@arg20	@arg21	@arg22	@arg23	@arg24	@arg25	@arg26	@arg27	@arg28	@arg29	@arg30	@arg31	@arg32
 0	NULL	NULL	NULL	NULL	NULL	NULL	NULL	NULL	NULL	NULL	NULL	NULL	NULL	1991-01-01 01:01:01	NULL	NULL	NULL	NULL	NULL	NULL	NULL	NULL	NULL	NULL	NULL	NULL	NULL	NULL	NULL	NULL	NULL
 prepare stmt1 from "select ? := c1 from t9 where c1= 1" ;
@@ -2223,8 +2079,7 @@
 @arg25, @arg26, @arg27, @arg28, @arg29, @arg30, @arg31, @arg32
 from t9 where c1= 1 ;
 execute full_info ;
-<<<<<<< HEAD
-Catalog	Database	Table	Table_alias	Column	Column_alias	Name	Type	Length	Max length	Is_null	Flags	Decimals	Charsetnr
+Catalog	Database	Table	Table_alias	Column	Column_alias	Type	Length	Max length	Is_null	Flags	Decimals	Charsetnr
 def					@arg01	253	20	1	Y	128	31	63
 def					@arg02	253	20	1	Y	128	31	63
 def					@arg03	253	20	1	Y	128	31	63
@@ -2257,41 +2112,6 @@
 def					@arg30	253	8192	8	Y	0	31	8
 def					@arg31	253	8192	3	Y	0	31	8
 def					@arg32	253	8192	6	Y	0	31	8
-=======
-Catalog	Database	Table	Table_alias	Column	Column_alias	Type	Length	Max length	Is_null	Flags	Decimals	Charsetnr
-def					@arg01	254	20	1	Y	128	31	63
-def					@arg02	254	20	1	Y	128	31	63
-def					@arg03	254	20	1	Y	128	31	63
-def					@arg04	254	20	1	Y	128	31	63
-def					@arg05	254	20	1	Y	128	31	63
-def					@arg06	254	20	1	Y	128	31	63
-def					@arg07	254	20	1	Y	128	31	63
-def					@arg08	254	20	1	Y	128	31	63
-def					@arg09	254	20	1	Y	128	31	63
-def					@arg10	254	20	1	Y	128	31	63
-def					@arg11	254	20	1	Y	128	31	63
-def					@arg12	254	20	1	Y	128	31	63
-def					@arg13	254	8192	10	Y	128	31	63
-def					@arg14	254	8192	19	Y	128	31	63
-def					@arg15	254	8192	19	Y	128	31	63
-def					@arg16	254	8192	8	Y	128	31	63
-def					@arg17	254	20	4	Y	128	31	63
-def					@arg18	254	20	1	Y	128	31	63
-def					@arg19	254	20	1	Y	128	31	63
-def					@arg20	254	8192	1	Y	0	31	8
-def					@arg21	254	8192	10	Y	0	31	8
-def					@arg22	254	8192	30	Y	0	31	8
-def					@arg23	254	8192	8	Y	128	31	63
-def					@arg24	254	8192	8	Y	0	31	8
-def					@arg25	254	8192	4	Y	128	31	63
-def					@arg26	254	8192	4	Y	0	31	8
-def					@arg27	254	8192	10	Y	128	31	63
-def					@arg28	254	8192	10	Y	0	31	8
-def					@arg29	254	8192	8	Y	128	31	63
-def					@arg30	254	8192	8	Y	0	31	8
-def					@arg31	254	8192	3	Y	0	31	8
-def					@arg32	254	8192	6	Y	0	31	8
->>>>>>> 1ad3d339
 @arg01	@arg02	@arg03	@arg04	@arg05	@arg06	@arg07	@arg08	@arg09	@arg10	@arg11	@arg12	@arg13	@arg14	@arg15	@arg16	@arg17	@arg18	@arg19	@arg20	@arg21	@arg22	@arg23	@arg24	@arg25	@arg26	@arg27	@arg28	@arg29	@arg30	@arg31	@arg32
 1	1	1	1	1	1	1	1	1	1	1.0000	1.0000	2004-02-29	2004-02-29 11:11:11	2004-02-29 11:11:11	11:11:11	2004	1	1	a	123456789a	123456789a123456789b123456789c	tinyblob	tinytext	blob	text	mediumblob	mediumtext	longblob	longtext	one	monday
 select c1, c2, c3, c4, c5, c6, c7, c8, c9, c10, c11, c12,
@@ -2303,8 +2123,7 @@
 @arg25, @arg26, @arg27, @arg28, @arg29, @arg30, @arg31, @arg32
 from t9 where c1= 0 ;
 execute full_info ;
-<<<<<<< HEAD
-Catalog	Database	Table	Table_alias	Column	Column_alias	Name	Type	Length	Max length	Is_null	Flags	Decimals	Charsetnr
+Catalog	Database	Table	Table_alias	Column	Column_alias	Type	Length	Max length	Is_null	Flags	Decimals	Charsetnr
 def					@arg01	253	20	1	Y	128	31	63
 def					@arg02	253	20	0	Y	128	31	63
 def					@arg03	253	20	0	Y	128	31	63
@@ -2337,41 +2156,6 @@
 def					@arg30	253	8192	0	Y	0	31	8
 def					@arg31	253	8192	0	Y	0	31	8
 def					@arg32	253	8192	0	Y	0	31	8
-=======
-Catalog	Database	Table	Table_alias	Column	Column_alias	Type	Length	Max length	Is_null	Flags	Decimals	Charsetnr
-def					@arg01	254	20	1	Y	128	31	63
-def					@arg02	254	20	0	Y	128	31	63
-def					@arg03	254	20	0	Y	128	31	63
-def					@arg04	254	20	0	Y	128	31	63
-def					@arg05	254	20	0	Y	128	31	63
-def					@arg06	254	20	0	Y	128	31	63
-def					@arg07	254	20	0	Y	128	31	63
-def					@arg08	254	20	0	Y	128	31	63
-def					@arg09	254	20	0	Y	128	31	63
-def					@arg10	254	20	0	Y	128	31	63
-def					@arg11	254	20	0	Y	128	31	63
-def					@arg12	254	20	0	Y	128	31	63
-def					@arg13	254	8192	0	Y	128	31	63
-def					@arg14	254	8192	0	Y	128	31	63
-def					@arg15	254	8192	19	Y	128	31	63
-def					@arg16	254	8192	0	Y	128	31	63
-def					@arg17	254	20	0	Y	128	31	63
-def					@arg18	254	20	0	Y	128	31	63
-def					@arg19	254	20	0	Y	128	31	63
-def					@arg20	254	8192	0	Y	0	31	8
-def					@arg21	254	8192	0	Y	0	31	8
-def					@arg22	254	8192	0	Y	0	31	8
-def					@arg23	254	8192	0	Y	128	31	63
-def					@arg24	254	8192	0	Y	0	31	8
-def					@arg25	254	8192	0	Y	128	31	63
-def					@arg26	254	8192	0	Y	0	31	8
-def					@arg27	254	8192	0	Y	128	31	63
-def					@arg28	254	8192	0	Y	0	31	8
-def					@arg29	254	8192	0	Y	128	31	63
-def					@arg30	254	8192	0	Y	0	31	8
-def					@arg31	254	8192	0	Y	0	31	8
-def					@arg32	254	8192	0	Y	0	31	8
->>>>>>> 1ad3d339
 @arg01	@arg02	@arg03	@arg04	@arg05	@arg06	@arg07	@arg08	@arg09	@arg10	@arg11	@arg12	@arg13	@arg14	@arg15	@arg16	@arg17	@arg18	@arg19	@arg20	@arg21	@arg22	@arg23	@arg24	@arg25	@arg26	@arg27	@arg28	@arg29	@arg30	@arg31	@arg32
 0	NULL	NULL	NULL	NULL	NULL	NULL	NULL	NULL	NULL	NULL	NULL	NULL	NULL	1991-01-01 01:01:01	NULL	NULL	NULL	NULL	NULL	NULL	NULL	NULL	NULL	NULL	NULL	NULL	NULL	NULL	NULL	NULL	NULL
 prepare stmt1 from "select c1, c2, c3, c4, c5, c6, c7, c8, c9, c10, c11, c12,
@@ -2385,8 +2169,7 @@
 set @my_key= 1 ;
 execute stmt1 using @my_key ;
 execute full_info ;
-<<<<<<< HEAD
-Catalog	Database	Table	Table_alias	Column	Column_alias	Name	Type	Length	Max length	Is_null	Flags	Decimals	Charsetnr
+Catalog	Database	Table	Table_alias	Column	Column_alias	Type	Length	Max length	Is_null	Flags	Decimals	Charsetnr
 def					@arg01	253	20	1	Y	128	31	63
 def					@arg02	253	20	1	Y	128	31	63
 def					@arg03	253	20	1	Y	128	31	63
@@ -2419,48 +2202,12 @@
 def					@arg30	253	8192	8	Y	0	31	8
 def					@arg31	253	8192	3	Y	0	31	8
 def					@arg32	253	8192	6	Y	0	31	8
-=======
-Catalog	Database	Table	Table_alias	Column	Column_alias	Type	Length	Max length	Is_null	Flags	Decimals	Charsetnr
-def					@arg01	254	20	1	Y	128	31	63
-def					@arg02	254	20	1	Y	128	31	63
-def					@arg03	254	20	1	Y	128	31	63
-def					@arg04	254	20	1	Y	128	31	63
-def					@arg05	254	20	1	Y	128	31	63
-def					@arg06	254	20	1	Y	128	31	63
-def					@arg07	254	20	1	Y	128	31	63
-def					@arg08	254	20	1	Y	128	31	63
-def					@arg09	254	20	1	Y	128	31	63
-def					@arg10	254	20	1	Y	128	31	63
-def					@arg11	254	20	1	Y	128	31	63
-def					@arg12	254	20	1	Y	128	31	63
-def					@arg13	254	8192	10	Y	128	31	63
-def					@arg14	254	8192	19	Y	128	31	63
-def					@arg15	254	8192	19	Y	128	31	63
-def					@arg16	254	8192	8	Y	128	31	63
-def					@arg17	254	20	4	Y	128	31	63
-def					@arg18	254	20	1	Y	128	31	63
-def					@arg19	254	20	1	Y	128	31	63
-def					@arg20	254	8192	1	Y	0	31	8
-def					@arg21	254	8192	10	Y	0	31	8
-def					@arg22	254	8192	30	Y	0	31	8
-def					@arg23	254	8192	8	Y	128	31	63
-def					@arg24	254	8192	8	Y	0	31	8
-def					@arg25	254	8192	4	Y	128	31	63
-def					@arg26	254	8192	4	Y	0	31	8
-def					@arg27	254	8192	10	Y	128	31	63
-def					@arg28	254	8192	10	Y	0	31	8
-def					@arg29	254	8192	8	Y	128	31	63
-def					@arg30	254	8192	8	Y	0	31	8
-def					@arg31	254	8192	3	Y	0	31	8
-def					@arg32	254	8192	6	Y	0	31	8
->>>>>>> 1ad3d339
 @arg01	@arg02	@arg03	@arg04	@arg05	@arg06	@arg07	@arg08	@arg09	@arg10	@arg11	@arg12	@arg13	@arg14	@arg15	@arg16	@arg17	@arg18	@arg19	@arg20	@arg21	@arg22	@arg23	@arg24	@arg25	@arg26	@arg27	@arg28	@arg29	@arg30	@arg31	@arg32
 1	1	1	1	1	1	1	1	1	1	1.0000	1.0000	2004-02-29	2004-02-29 11:11:11	2004-02-29 11:11:11	11:11:11	2004	1	1	a	123456789a	123456789a123456789b123456789c	tinyblob	tinytext	blob	text	mediumblob	mediumtext	longblob	longtext	one	monday
 set @my_key= 0 ;
 execute stmt1 using @my_key ;
 execute full_info ;
-<<<<<<< HEAD
-Catalog	Database	Table	Table_alias	Column	Column_alias	Name	Type	Length	Max length	Is_null	Flags	Decimals	Charsetnr
+Catalog	Database	Table	Table_alias	Column	Column_alias	Type	Length	Max length	Is_null	Flags	Decimals	Charsetnr
 def					@arg01	253	20	1	Y	128	31	63
 def					@arg02	253	20	0	Y	128	31	63
 def					@arg03	253	20	0	Y	128	31	63
@@ -2493,41 +2240,6 @@
 def					@arg30	253	8192	0	Y	0	31	8
 def					@arg31	253	8192	0	Y	0	31	8
 def					@arg32	253	8192	0	Y	0	31	8
-=======
-Catalog	Database	Table	Table_alias	Column	Column_alias	Type	Length	Max length	Is_null	Flags	Decimals	Charsetnr
-def					@arg01	254	20	1	Y	128	31	63
-def					@arg02	254	20	0	Y	128	31	63
-def					@arg03	254	20	0	Y	128	31	63
-def					@arg04	254	20	0	Y	128	31	63
-def					@arg05	254	20	0	Y	128	31	63
-def					@arg06	254	20	0	Y	128	31	63
-def					@arg07	254	20	0	Y	128	31	63
-def					@arg08	254	20	0	Y	128	31	63
-def					@arg09	254	20	0	Y	128	31	63
-def					@arg10	254	20	0	Y	128	31	63
-def					@arg11	254	20	0	Y	128	31	63
-def					@arg12	254	20	0	Y	128	31	63
-def					@arg13	254	8192	0	Y	128	31	63
-def					@arg14	254	8192	0	Y	128	31	63
-def					@arg15	254	8192	19	Y	128	31	63
-def					@arg16	254	8192	0	Y	128	31	63
-def					@arg17	254	20	0	Y	128	31	63
-def					@arg18	254	20	0	Y	128	31	63
-def					@arg19	254	20	0	Y	128	31	63
-def					@arg20	254	8192	0	Y	0	31	8
-def					@arg21	254	8192	0	Y	0	31	8
-def					@arg22	254	8192	0	Y	0	31	8
-def					@arg23	254	8192	0	Y	128	31	63
-def					@arg24	254	8192	0	Y	0	31	8
-def					@arg25	254	8192	0	Y	128	31	63
-def					@arg26	254	8192	0	Y	0	31	8
-def					@arg27	254	8192	0	Y	128	31	63
-def					@arg28	254	8192	0	Y	0	31	8
-def					@arg29	254	8192	0	Y	128	31	63
-def					@arg30	254	8192	0	Y	0	31	8
-def					@arg31	254	8192	0	Y	0	31	8
-def					@arg32	254	8192	0	Y	0	31	8
->>>>>>> 1ad3d339
 @arg01	@arg02	@arg03	@arg04	@arg05	@arg06	@arg07	@arg08	@arg09	@arg10	@arg11	@arg12	@arg13	@arg14	@arg15	@arg16	@arg17	@arg18	@arg19	@arg20	@arg21	@arg22	@arg23	@arg24	@arg25	@arg26	@arg27	@arg28	@arg29	@arg30	@arg31	@arg32
 0	NULL	NULL	NULL	NULL	NULL	NULL	NULL	NULL	NULL	NULL	NULL	NULL	NULL	1991-01-01 01:01:01	NULL	NULL	NULL	NULL	NULL	NULL	NULL	NULL	NULL	NULL	NULL	NULL	NULL	NULL	NULL	NULL	NULL
 prepare stmt1 from "select c1 into ? from t9 where c1= 1" ;
