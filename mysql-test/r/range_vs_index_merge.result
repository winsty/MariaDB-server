--- conflicted
+++ resolved
@@ -325,15 +325,9 @@
 1003	Pemalang	IDN	103500
 2663	Río Bravo	MEX	103901
 EXPLAIN
-<<<<<<< HEAD
 SELECT * FROM City WHERE (ID < 10) OR (ID BETWEEN 100 AND 110);
 id	select_type	table	type	possible_keys	key	key_len	ref	rows	Extra
 1	SIMPLE	City	range	PRIMARY	PRIMARY	4	NULL	21	Using where
-=======
-SELECT * FROM City WHERE (ID < 30) OR (ID BETWEEN 100 AND 150);
-id	select_type	table	type	possible_keys	key	key_len	ref	rows	Extra
-1	SIMPLE	City	range	PRIMARY	PRIMARY	4	NULL	81	Using where
->>>>>>> c4080280
 EXPLAIN
 SELECT * FROM City WHERE (ID < 200) OR (ID BETWEEN 100 AND 200);
 id	select_type	table	type	possible_keys	key	key_len	ref	rows	Extra
@@ -356,19 +350,11 @@
 1	SIMPLE	City	range	Name	Name	35	NULL	72	Using where
 EXPLAIN
 SELECT * FROM City
-<<<<<<< HEAD
 WHERE ((ID < 10) AND (Name LIKE 'H%' OR (Country > 'A' AND Country < 'ARG')))
 OR ((ID BETWEEN 100 AND 110) AND 
 (Name LIKE 'P%' OR (Population > 103000 AND Population < 104000)));
 id	select_type	table	type	possible_keys	key	key_len	ref	rows	Extra
 1	SIMPLE	City	range	PRIMARY,Population,Country,Name	PRIMARY	4	NULL	21	Using where
-=======
-WHERE ((ID < 30) AND (Name LIKE 'H%' OR (Country > 'A' AND Country < 'ARG')))
-OR ((ID BETWEEN 100 AND 110) AND 
-(Name LIKE 'P%' OR (Population > 103000 AND Population < 104000)));
-id	select_type	table	type	possible_keys	key	key_len	ref	rows	Extra
-1	SIMPLE	City	range	PRIMARY,Population,Country,Name	PRIMARY	4	NULL	41	Using where
->>>>>>> c4080280
 EXPLAIN
 SELECT * FROM City
 WHERE ((ID < 800) AND (Name LIKE 'Ha%' OR (Country > 'A' AND Country < 'ARG')))
@@ -384,11 +370,7 @@
 id	select_type	table	type	possible_keys	key	key_len	ref	rows	Extra
 1	SIMPLE	City	index_merge	PRIMARY,Population,Country,Name	Name,Country,Population	35,3,4	NULL	128	Using sort_union(Name,Country,Population); Using where
 SELECT * FROM City USE INDEX ()
-<<<<<<< HEAD
 WHERE ((ID < 10) AND (Name LIKE 'H%' OR (Country > 'A' AND Country < 'ARG')))
-=======
-WHERE ((ID < 30) AND (Name LIKE 'H%' OR (Country > 'A' AND Country < 'ARG')))
->>>>>>> c4080280
 OR ((ID BETWEEN 100 AND 110) AND 
 (Name LIKE 'P%' OR (Population > 103000 AND Population < 104000)));
 ID	Name	Country	Population
@@ -397,19 +379,10 @@
 3	Herat	AFG	186800
 4	Mazar-e-Sharif	AFG	127800
 7	Haag	NLD	440900
-<<<<<<< HEAD
 100	Paraná	ARG	207041
 102	Posadas	ARG	201273
 SELECT * FROM City
 WHERE ((ID < 10) AND (Name LIKE 'H%' OR (Country > 'A' AND Country < 'ARG')))
-=======
-16	Haarlem	NLD	148772
-25	Haarlemmermeer	NLD	110722
-100	Paraná	ARG	207041
-102	Posadas	ARG	201273
-SELECT * FROM City
-WHERE ((ID < 30) AND (Name LIKE 'H%' OR (Country > 'A' AND Country < 'ARG')))
->>>>>>> c4080280
 OR ((ID BETWEEN 100 AND 110) AND 
 (Name LIKE 'P%' OR (Population > 103000 AND Population < 104000)));
 ID	Name	Country	Population
@@ -418,11 +391,6 @@
 3	Herat	AFG	186800
 4	Mazar-e-Sharif	AFG	127800
 7	Haag	NLD	440900
-<<<<<<< HEAD
-=======
-16	Haarlem	NLD	148772
-25	Haarlemmermeer	NLD	110722
->>>>>>> c4080280
 100	Paraná	ARG	207041
 102	Posadas	ARG	201273
 SELECT * FROM City USE INDEX()
@@ -717,9 +685,9 @@
 id	select_type	table	type	possible_keys	key	key_len	ref	rows	Extra
 1	SIMPLE	City	range	Name	Name	35	NULL	135	Using where
 EXPLAIN
-SELECT * FROM City WHERE (Population > 101000 AND Population < 102000);
-id	select_type	table	type	possible_keys	key	key_len	ref	rows	Extra
-1	SIMPLE	City	range	Population	Population	4	NULL	39	Using where
+SELECT * FROM City WHERE (Population > 101000 AND Population < 103000);
+id	select_type	table	type	possible_keys	key	key_len	ref	rows	Extra
+1	SIMPLE	City	range	Population	Population	4	NULL	81	Using where
 EXPLAIN
 SELECT * FROM City WHERE Country='USA';
 id	select_type	table	type	possible_keys	key	key_len	ref	rows	Extra
@@ -730,41 +698,49 @@
 1	SIMPLE	City	ref	Country,CountryPopulation	Country	3	const	6	Using where
 EXPLAIN
 SELECT * FROM City 
-WHERE ((Population > 101000 AND Population < 102000) OR Name LIKE 'Pas%')
+WHERE ((Population > 101000 AND Population < 103000) OR Name LIKE 'Pas%')
 AND Country='USA';
 id	select_type	table	type	possible_keys	key	key_len	ref	rows	Extra
-1	SIMPLE	City	index_merge	Population,Country,Name,CountryPopulation	CountryPopulation,Name	7,35	NULL	8	Using sort_union(CountryPopulation,Name); Using where
+1	SIMPLE	City	index_merge	Population,Country,Name,CountryPopulation	CountryPopulation,Name	7,35	NULL	15	Using sort_union(CountryPopulation,Name); Using where
 EXPLAIN
 SELECT * FROM City 
-<<<<<<< HEAD
 WHERE ((Population > 101000 AND Population < 103000) OR Name LIKE 'P%')
 AND Country='FIN';
-=======
-WHERE ((Population > 101000 AND Population < 1000000) OR Name LIKE 'P%' )
-AND Country='USA' AND Name LIKE '%port';
->>>>>>> c4080280
 id	select_type	table	type	possible_keys	key	key_len	ref	rows	Extra
 1	SIMPLE	City	ref	Population,Country,Name,CountryPopulation	Country	3	const	6	Using where
 SELECT * FROM City 
-WHERE ((Population > 101000 AND Population < 102000) OR Name LIKE 'Pas%')
+WHERE ((Population > 101000 AND Population < 103000) OR Name LIKE 'Pas%')
 AND Country='USA';
 ID	Name	Country	Population
 3943	Pasadena	USA	141674
 3953	Pasadena	USA	133936
+4023	Gary	USA	102746
+4024	Berkeley	USA	102743
+4025	Santa Clara	USA	102361
+4026	Green Bay	USA	102313
+4027	Cape Coral	USA	102286
+4028	Arvada	USA	102153
+4029	Pueblo	USA	102121
 4030	Sandy	USA	101853
 4031	Athens-Clarke County	USA	101489
 4032	Cambridge	USA	101355
 SELECT * FROM City USE INDEX ()
-WHERE ((Population > 101000 AND Population < 102000) OR Name LIKE 'Pas%')
+WHERE ((Population > 101000 AND Population < 103000) OR Name LIKE 'Pas%')
 AND Country='USA';
 ID	Name	Country	Population
 3943	Pasadena	USA	141674
 3953	Pasadena	USA	133936
+4023	Gary	USA	102746
+4024	Berkeley	USA	102743
+4025	Santa Clara	USA	102361
+4026	Green Bay	USA	102313
+4027	Cape Coral	USA	102286
+4028	Arvada	USA	102153
+4029	Pueblo	USA	102121
 4030	Sandy	USA	101853
 4031	Athens-Clarke County	USA	101489
 4032	Cambridge	USA	101355
 SELECT * FROM City 
-<<<<<<< HEAD
 WHERE ((Population > 101000 AND Population < 103000) OR Name LIKE 'P%')
 AND Country='FIN';
 ID	Name	Country	Population
@@ -772,19 +748,6 @@
 WHERE ((Population > 101000 AND Population < 103000) OR Name LIKE 'P%')
 AND Country='FIN';
 ID	Name	Country	Population
-=======
-WHERE ((Population > 101000 AND Population < 1000000) OR Name LIKE 'P%')
-AND Country='USA' AND Name LIKE '%port';
-ID	Name	Country	Population
-3880	Shreveport	USA	200145
-3946	Bridgeport	USA	139529
-SELECT * FROM City USE INDEX ()
-WHERE ((Population > 101000 AND Population < 1000000) OR Name LIKE 'P%')
-AND Country='USA' AND Name LIKE '%port';
-ID	Name	Country	Population
-3880	Shreveport	USA	200145
-3946	Bridgeport	USA	139529
->>>>>>> c4080280
 CREATE INDEX CountryName ON City(Country,Name);
 EXPLAIN
 SELECT * FROM City WHERE Country='USA';
@@ -850,16 +813,9 @@
 1	SIMPLE	City	index_merge	PRIMARY,Population,Country,Name,CountryPopulation,CountryName	CountryName,PRIMARY	38,4	NULL	11	Using sort_union(CountryName,PRIMARY); Using where
 EXPLAIN
 SELECT * FROM City
-<<<<<<< HEAD
 WHERE ((Population > 101000 AND Population < 110000) OR
 ID BETWEEN 3500 AND 3800) AND Country='FIN'
         AND (Name BETWEEN 'P' AND 'T' OR ID BETWEEN 4000 AND 4300);
-=======
-WHERE ((Population > 101000 AND Population < 1000000) OR
-ID BETWEEN 3000 AND 3800) AND Country='USA'
-        AND (Name BETWEEN 'P' AND 'Z' OR ID BETWEEN 3500 AND 4300)
-AND Name LIKE '%port';
->>>>>>> c4080280
 id	select_type	table	type	possible_keys	key	key_len	ref	rows	Extra
 1	SIMPLE	City	ref	PRIMARY,Population,Country,Name,CountryPopulation,CountryName	CountryName	3	const	5	Using where
 SELECT * FROM City USE INDEX ()
@@ -895,7 +851,6 @@
 4031	Athens-Clarke County	USA	101489
 4032	Cambridge	USA	101355
 SELECT * FROM City USE INDEX ()
-<<<<<<< HEAD
 WHERE ((Population > 101000 AND Population < 102000) OR
 ID BETWEEN 3790 AND 3800) AND Country='FIN'
         AND (Name LIKE 'Pa%' OR ID BETWEEN 4025 AND 4035);
@@ -905,23 +860,6 @@
 ID BETWEEN 3790 AND 3800) AND Country='FIN'
         AND (Name LIKE 'Pa%' OR ID BETWEEN 4025 AND 4035);
 ID	Name	Country	Population
-=======
-WHERE ((Population > 101000 AND Population < 1000000) OR
-ID BETWEEN 3000 AND 3800) AND Country='USA'
-        AND (Name BETWEEN 'P' AND 'Z' OR ID BETWEEN 3500 AND 4300)
-AND Name LIKE '%port';
-ID	Name	Country	Population
-3880	Shreveport	USA	200145
-3946	Bridgeport	USA	139529
-SELECT * FROM City
-WHERE ((Population > 101000 AND Population < 1000000) OR
-ID BETWEEN 3000 AND 3800) AND Country='USA'
-        AND (Name BETWEEN 'P' AND 'Z' OR ID BETWEEN 3500 AND 4300)
-AND Name LIKE '%port';
-ID	Name	Country	Population
-3880	Shreveport	USA	200145
-3946	Bridgeport	USA	139529
->>>>>>> c4080280
 EXPLAIN
 SELECT * FROM City
 WHERE ((Population > 101000 and Population < 102000) OR
