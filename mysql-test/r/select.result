drop table if exists t1,t2,t3,t4;
drop table if exists t1_1,t1_2,t9_1,t9_2;
CREATE TABLE t1 (
Period smallint(4) unsigned zerofill DEFAULT '0000' NOT NULL,
Varor_period smallint(4) unsigned DEFAULT '0' NOT NULL
);
INSERT INTO t1 VALUES (9410,9412);
select period from t1;
period
9410
select * from t1;
Period	Varor_period
9410	9412
select t1.* from t1;
Period	Varor_period
9410	9412
CREATE TABLE t2 (
auto int not null auto_increment,
fld1 int(6) unsigned zerofill DEFAULT '000000' NOT NULL,
companynr tinyint(2) unsigned zerofill DEFAULT '00' NOT NULL,
fld3 char(30) DEFAULT '' NOT NULL,
fld4 char(35) DEFAULT '' NOT NULL,
fld5 char(35) DEFAULT '' NOT NULL,
fld6 char(4) DEFAULT '' NOT NULL,
UNIQUE fld1 (fld1),
KEY fld3 (fld3),
PRIMARY KEY (auto)
);
select t2.fld3 from t2 where companynr = 58 and fld3 like "%imaginable%";
fld3
imaginable
select fld3 from t2 where fld3 like "%cultivation" ;
fld3
cultivation
select t2.fld3,companynr from t2 where companynr = 57+1 order by fld3;
fld3	companynr
concoct	58
druggists	58
engrossing	58
Eurydice	58
exclaimers	58
ferociousness	58
hopelessness	58
Huey	58
imaginable	58
judges	58
merging	58
ostrich	58
peering	58
Phelps	58
presumes	58
Ruth	58
sentences	58
Shylock	58
straggled	58
synergy	58
thanking	58
tying	58
unlocks	58
select fld3,companynr from t2 where companynr = 58 order by fld3;
fld3	companynr
concoct	58
druggists	58
engrossing	58
Eurydice	58
exclaimers	58
ferociousness	58
hopelessness	58
Huey	58
imaginable	58
judges	58
merging	58
ostrich	58
peering	58
Phelps	58
presumes	58
Ruth	58
sentences	58
Shylock	58
straggled	58
synergy	58
thanking	58
tying	58
unlocks	58
select fld3 from t2 order by fld3 desc limit 10;
fld3
youthfulness
yelped
Wotan
workers
Witt
witchcraft
Winsett
Willy
willed
wildcats
select fld3 from t2 order by fld3 desc limit 5;
fld3
youthfulness
yelped
Wotan
workers
Witt
select fld3 from t2 order by fld3 desc limit 5,5;
fld3
witchcraft
Winsett
Willy
willed
wildcats
select t2.fld3 from t2 where fld3 = 'honeysuckle';
fld3
honeysuckle
select t2.fld3 from t2 where fld3 LIKE 'honeysuckl_';
fld3
honeysuckle
select t2.fld3 from t2 where fld3 LIKE 'hon_ysuckl_';
fld3
honeysuckle
select t2.fld3 from t2 where fld3 LIKE 'honeysuckle%';
fld3
honeysuckle
select t2.fld3 from t2 where fld3 LIKE 'h%le';
fld3
honeysuckle
select t2.fld3 from t2 where fld3 LIKE 'honeysuckle_';
fld3
select t2.fld3 from t2 where fld3 LIKE 'don_t_find_me_please%';
fld3
explain select t2.fld3 from t2 where fld3 = 'honeysuckle';
id	select_type	table	type	possible_keys	key	key_len	ref	rows	Extra
1	SIMPLE	t2	ref	fld3	fld3	30	const	1	Using where; Using index
explain select fld3 from t2 ignore index (fld3) where fld3 = 'honeysuckle';
id	select_type	table	type	possible_keys	key	key_len	ref	rows	Extra
1	SIMPLE	t2	ALL	NULL	NULL	NULL	NULL	1199	Using where
explain select fld3 from t2 use index (fld1) where fld3 = 'honeysuckle';
id	select_type	table	type	possible_keys	key	key_len	ref	rows	Extra
1	SIMPLE	t2	ALL	NULL	NULL	NULL	NULL	1199	Using where
explain select fld3 from t2 use index (fld3) where fld3 = 'honeysuckle';
id	select_type	table	type	possible_keys	key	key_len	ref	rows	Extra
1	SIMPLE	t2	ref	fld3	fld3	30	const	1	Using where; Using index
explain select fld3 from t2 use index (fld1,fld3) where fld3 = 'honeysuckle';
id	select_type	table	type	possible_keys	key	key_len	ref	rows	Extra
1	SIMPLE	t2	ref	fld3	fld3	30	const	1	Using where; Using index
explain select fld3 from t2 ignore index (fld3,not_used);
ERROR 42000: Key column 'not_used' doesn't exist in table
explain select fld3 from t2 use index (not_used);
ERROR 42000: Key column 'not_used' doesn't exist in table
select t2.fld3 from t2 where fld3 >= 'honeysuckle' and fld3 <= 'honoring' order by fld3;
fld3
honeysuckle
honoring
explain select t2.fld3 from t2 where fld3 >= 'honeysuckle' and fld3 <= 'honoring' order by fld3;
id	select_type	table	type	possible_keys	key	key_len	ref	rows	Extra
1	SIMPLE	t2	range	fld3	fld3	30	NULL	2	Using where; Using index
select fld1,fld3 from t2 where fld3="Colombo" or fld3 = "nondecreasing" order by fld3;
fld1	fld3
148504	Colombo
068305	Colombo
000000	nondecreasing
select fld1,fld3 from t2 where companynr = 37 and fld3 = 'appendixes';
fld1	fld3
232605	appendixes
1232605	appendixes
1232606	appendixes
1232607	appendixes
1232608	appendixes
1232609	appendixes
select fld1 from t2 where fld1=250501 or fld1="250502";
fld1
250501
250502
explain select fld1 from t2 where fld1=250501 or fld1="250502";
id	select_type	table	type	possible_keys	key	key_len	ref	rows	Extra
1	SIMPLE	t2	range	fld1	fld1	4	NULL	2	Using where; Using index
select fld1 from t2 where fld1=250501 or fld1=250502 or fld1 >= 250505 and fld1 <= 250601 or fld1 between 250501 and 250502;
fld1
250501
250502
250505
250601
explain select fld1 from t2 where fld1=250501 or fld1=250502 or fld1 >= 250505 and fld1 <= 250601 or fld1 between 250501 and 250502;
id	select_type	table	type	possible_keys	key	key_len	ref	rows	Extra
1	SIMPLE	t2	range	fld1	fld1	4	NULL	4	Using where; Using index
select fld1,fld3 from t2 where companynr = 37 and fld3 like 'f%';
fld1	fld3
218401	faithful
018007	fanatic
228311	fated
018017	featherweight
218022	feed
088303	feminine
058004	Fenton
038017	fetched
018054	fetters
208101	fiftieth
238007	filial
013606	fingerings
218008	finishers
038205	firearm
188505	fitting
202301	Fitzpatrick
238008	fixedly
012001	flanking
018103	flint
018104	flopping
188007	flurried
013602	foldout
226205	foothill
232102	forgivably
228306	forthcoming
186002	freakish
208113	freest
231315	freezes
036002	funereal
226209	furnishings
198006	furthermore
select fld3 from t2 where fld3 like "L%" and fld3 = "ok";
fld3
select fld3 from t2 where (fld3 like "C%" and fld3 = "Chantilly");
fld3
Chantilly
select fld1,fld3 from t2 where fld1 like "25050%";
fld1	fld3
250501	poisoning
250502	Iraqis
250503	heaving
250504	population
250505	bomb
select fld1,fld3 from t2 where fld1 like "25050_";
fld1	fld3
250501	poisoning
250502	Iraqis
250503	heaving
250504	population
250505	bomb
select distinct companynr from t2;
companynr
00
37
36
50
58
29
40
53
65
41
34
68
select distinct companynr from t2 order by companynr;
companynr
00
29
34
36
37
40
41
50
53
58
65
68
select distinct companynr from t2 order by companynr desc;
companynr
68
65
58
53
50
41
40
37
36
34
29
00
select distinct t2.fld3,period from t2,t1 where companynr=37 and fld3 like "O%";
fld3	period
obliterates	9410
offload	9410
opaquely	9410
organizer	9410
overestimating	9410
overlay	9410
select distinct fld3 from t2 where companynr = 34 order by fld3;
fld3
absentee
accessed
ahead
alphabetic
Asiaticizations
attitude
aye
bankruptcies
belays
Blythe
bomb
boulevard
bulldozes
cannot
caressing
charcoal
checksumming
chess
clubroom
colorful
cosy
creator
crying
Darius
diffusing
duality
Eiffel
Epiphany
Ernestine
explorers
exterminated
famine
forked
Gershwins
heaving
Hodges
Iraqis
Italianization
Lagos
landslide
libretto
Majorca
mastering
narrowed
occurred
offerers
Palestine
Peruvianizes
pharmaceutic
poisoning
population
Pygmalion
rats
realest
recording
regimented
retransmitting
reviver
rouses
scars
sicker
sleepwalk
stopped
sugars
translatable
uncles
unexpected
uprisings
versatility
vest
select distinct fld3 from t2 limit 10;
fld3
abates
abiding
Abraham
abrogating
absentee
abut
accessed
accruing
accumulating
accuracies
select distinct fld3 from t2 having fld3 like "A%" limit 10;
fld3
abates
abiding
Abraham
abrogating
absentee
abut
accessed
accruing
accumulating
accuracies
select distinct substring(fld3,1,3) from t2 where fld3 like "A%";
substring(fld3,1,3)
aba
abi
Abr
abs
abu
acc
acq
acu
Ade
adj
Adl
adm
Ado
ads
adv
aer
aff
afi
afl
afo
agi
ahe
aim
air
Ald
alg
ali
all
alp
alr
ama
ame
amm
ana
and
ane
Ang
ani
Ann
Ant
api
app
aqu
Ara
arc
Arm
arr
Art
Asi
ask
asp
ass
ast
att
aud
Aug
aut
ave
avo
awe
aye
Azt
select distinct substring(fld3,1,3) as a from t2 having a like "A%" order by a limit 10;
a
aba
abi
Abr
abs
abu
acc
acq
acu
Ade
adj
select distinct substring(fld3,1,3) from t2 where fld3 like "A%" limit 10;
substring(fld3,1,3)
aba
abi
Abr
abs
abu
acc
acq
acu
Ade
adj
select distinct substring(fld3,1,3) as a from t2 having a like "A%" limit 10;
a
aba
abi
Abr
abs
abu
acc
acq
acu
Ade
adj
create table t3 (
period    int not null,
name      char(32) not null,
companynr int not null,
price     double(11,0),
price2     double(11,0),
key (period),
key (name)
);
create temporary table tmp engine = myisam select * from t3;
insert into t3 select * from tmp;
insert into tmp select * from t3;
insert into t3 select * from tmp;
insert into tmp select * from t3;
insert into t3 select * from tmp;
insert into tmp select * from t3;
insert into t3 select * from tmp;
insert into tmp select * from t3;
insert into t3 select * from tmp;
insert into tmp select * from t3;
insert into t3 select * from tmp;
insert into tmp select * from t3;
insert into t3 select * from tmp;
insert into tmp select * from t3;
insert into t3 select * from tmp;
insert into tmp select * from t3;
insert into t3 select * from tmp;
alter table t3 add t2nr int not null auto_increment primary key first;
drop table tmp;
SET SQL_BIG_TABLES=1;
select distinct concat(fld3," ",fld3) as namn from t2,t3 where t2.fld1=t3.t2nr order by namn limit 10;
namn
Abraham Abraham
abrogating abrogating
admonishing admonishing
Adolph Adolph
afield afield
aging aging
ammonium ammonium
analyzable analyzable
animals animals
animized animized
SET SQL_BIG_TABLES=0;
select distinct concat(fld3," ",fld3) from t2,t3 where t2.fld1=t3.t2nr order by fld3 limit 10;
concat(fld3," ",fld3)
Abraham Abraham
abrogating abrogating
admonishing admonishing
Adolph Adolph
afield afield
aging aging
ammonium ammonium
analyzable analyzable
animals animals
animized animized
select distinct fld5 from t2 limit 10;
fld5
neat
Steinberg
jarring
tinily
balled
persist
attainments
fanatic
measures
rightfulness
select distinct fld3,count(*) from t2 group by companynr,fld3 limit 10;
fld3	count(*)
affixed	1
and	1
annoyers	1
Anthony	1
assayed	1
assurers	1
attendants	1
bedlam	1
bedpost	1
boasted	1
SET SQL_BIG_TABLES=1;
select distinct fld3,count(*) from t2 group by companynr,fld3 limit 10;
fld3	count(*)
affixed	1
and	1
annoyers	1
Anthony	1
assayed	1
assurers	1
attendants	1
bedlam	1
bedpost	1
boasted	1
SET SQL_BIG_TABLES=0;
select distinct fld3,repeat("a",length(fld3)),count(*) from t2 group by companynr,fld3 limit 100,10;
fld3	repeat("a",length(fld3))	count(*)
circus	aaaaaa	1
cited	aaaaa	1
Colombo	aaaaaaa	1
congresswoman	aaaaaaaaaaaaa	1
contrition	aaaaaaaaaa	1
corny	aaaaa	1
cultivation	aaaaaaaaaaa	1
definiteness	aaaaaaaaaaaa	1
demultiplex	aaaaaaaaaaa	1
disappointing	aaaaaaaaaaaaa	1
select distinct companynr,rtrim(space(512+companynr)) from t3 order by 1,2;
companynr	rtrim(space(512+companynr))
37	
78	
101	
154	
311	
447	
512	
select distinct fld3 from t2,t3 where t2.companynr = 34 and t2.fld1=t3.t2nr order by fld3;
fld3
explain select t3.t2nr,fld3 from t2,t3 where t2.companynr = 34 and t2.fld1=t3.t2nr order by t3.t2nr,fld3;
id	select_type	table	type	possible_keys	key	key_len	ref	rows	Extra
1	SIMPLE	t2	ALL	fld1	NULL	NULL	NULL	1199	Using where; Using temporary; Using filesort
1	SIMPLE	t3	eq_ref	PRIMARY	PRIMARY	4	test.t2.fld1	1	Using where; Using index
explain select * from t3 as t1,t3 where t1.period=t3.period order by t3.period;
id	select_type	table	type	possible_keys	key	key_len	ref	rows	Extra
1	SIMPLE	t1	ALL	period	NULL	NULL	NULL	41810	Using temporary; Using filesort
1	SIMPLE	t3	ref	period	period	4	test.t1.period	4181	
explain select * from t3 as t1,t3 where t1.period=t3.period order by t3.period limit 10;
id	select_type	table	type	possible_keys	key	key_len	ref	rows	Extra
1	SIMPLE	t3	index	period	period	4	NULL	41810	
1	SIMPLE	t1	ref	period	period	4	test.t3.period	4181	
explain select * from t3 as t1,t3 where t1.period=t3.period order by t1.period limit 10;
id	select_type	table	type	possible_keys	key	key_len	ref	rows	Extra
1	SIMPLE	t1	index	period	period	4	NULL	41810	
1	SIMPLE	t3	ref	period	period	4	test.t1.period	4181	
select period from t1;
period
9410
select period from t1 where period=1900;
period
select fld3,period from t1,t2 where fld1 = 011401 order by period;
fld3	period
breaking	9410
select fld3,period from t2,t3 where t2.fld1 = 011401 and t2.fld1=t3.t2nr and t3.period=1001;
fld3	period
breaking	1001
explain select fld3,period from t2,t3 where t2.fld1 = 011401 and t3.t2nr=t2.fld1 and 1001 = t3.period;
id	select_type	table	type	possible_keys	key	key_len	ref	rows	Extra
1	SIMPLE	t2	const	fld1	fld1	4	const	1	
1	SIMPLE	t3	const	PRIMARY,period	PRIMARY	4	const	1	
select fld3,period from t2,t1 where companynr*10 = 37*10;
fld3	period
breaking	9410
Romans	9410
intercepted	9410
bewilderingly	9410
astound	9410
admonishing	9410
sumac	9410
flanking	9410
combed	9410
subjective	9410
scatterbrain	9410
Eulerian	9410
Kane	9410
overlay	9410
perturb	9410
goblins	9410
annihilates	9410
Wotan	9410
snatching	9410
concludes	9410
laterally	9410
yelped	9410
grazing	9410
Baird	9410
celery	9410
misunderstander	9410
handgun	9410
foldout	9410
mystic	9410
succumbed	9410
Nabisco	9410
fingerings	9410
aging	9410
afield	9410
ammonium	9410
boat	9410
intelligibility	9410
Augustine	9410
teethe	9410
dreaded	9410
scholastics	9410
audiology	9410
wallet	9410
parters	9410
eschew	9410
quitter	9410
neat	9410
Steinberg	9410
jarring	9410
tinily	9410
balled	9410
persist	9410
attainments	9410
fanatic	9410
measures	9410
rightfulness	9410
capably	9410
impulsive	9410
starlet	9410
terminators	9410
untying	9410
announces	9410
featherweight	9410
pessimist	9410
daughter	9410
decliner	9410
lawgiver	9410
stated	9410
readable	9410
attrition	9410
cascade	9410
motors	9410
interrogate	9410
pests	9410
stairway	9410
dopers	9410
testicle	9410
Parsifal	9410
leavings	9410
postulation	9410
squeaking	9410
contrasted	9410
leftover	9410
whiteners	9410
erases	9410
Punjab	9410
Merritt	9410
Quixotism	9410
sweetish	9410
dogging	9410
scornfully	9410
bellow	9410
bills	9410
cupboard	9410
sureties	9410
puddings	9410
fetters	9410
bivalves	9410
incurring	9410
Adolph	9410
pithed	9410
Miles	9410
trimmings	9410
tragedies	9410
skulking	9410
flint	9410
flopping	9410
relaxing	9410
offload	9410
suites	9410
lists	9410
animized	9410
multilayer	9410
standardizes	9410
Judas	9410
vacuuming	9410
dentally	9410
humanness	9410
inch	9410
Weissmuller	9410
irresponsibly	9410
luckily	9410
culled	9410
medical	9410
bloodbath	9410
subschema	9410
animals	9410
Micronesia	9410
repetitions	9410
Antares	9410
ventilate	9410
pityingly	9410
interdependent	9410
Graves	9410
neonatal	9410
chafe	9410
honoring	9410
realtor	9410
elite	9410
funereal	9410
abrogating	9410
sorters	9410
Conley	9410
lectured	9410
Abraham	9410
Hawaii	9410
cage	9410
hushes	9410
Simla	9410
reporters	9410
Dutchman	9410
descendants	9410
groupings	9410
dissociate	9410
coexist	9410
Beebe	9410
Taoism	9410
Connally	9410
fetched	9410
checkpoints	9410
rusting	9410
galling	9410
obliterates	9410
traitor	9410
resumes	9410
analyzable	9410
terminator	9410
gritty	9410
firearm	9410
minima	9410
Selfridge	9410
disable	9410
witchcraft	9410
betroth	9410
Manhattanize	9410
imprint	9410
peeked	9410
swelling	9410
interrelationships	9410
riser	9410
Gandhian	9410
peacock	9410
bee	9410
kanji	9410
dental	9410
scarf	9410
chasm	9410
insolence	9410
syndicate	9410
alike	9410
imperial	9410
convulsion	9410
railway	9410
validate	9410
normalizes	9410
comprehensive	9410
chewing	9410
denizen	9410
schemer	9410
chronicle	9410
Kline	9410
Anatole	9410
partridges	9410
brunch	9410
recruited	9410
dimensions	9410
Chicana	9410
announced	9410
praised	9410
employing	9410
linear	9410
quagmire	9410
western	9410
relishing	9410
serving	9410
scheduling	9410
lore	9410
eventful	9410
arteriole	9410
disentangle	9410
cured	9410
Fenton	9410
avoidable	9410
drains	9410
detectably	9410
husky	9410
impelling	9410
undoes	9410
evened	9410
squeezes	9410
destroyer	9410
rudeness	9410
beaner	9410
boorish	9410
Everhart	9410
encompass	9410
mushrooms	9410
Alison	9410
externally	9410
pellagra	9410
cult	9410
creek	9410
Huffman	9410
Majorca	9410
governing	9410
gadfly	9410
reassigned	9410
intentness	9410
craziness	9410
psychic	9410
squabbled	9410
burlesque	9410
capped	9410
extracted	9410
DiMaggio	9410
exclamation	9410
subdirectory	9410
Gothicism	9410
feminine	9410
metaphysically	9410
sanding	9410
Miltonism	9410
freakish	9410
index	9410
straight	9410
flurried	9410
denotative	9410
coming	9410
commencements	9410
gentleman	9410
gifted	9410
Shanghais	9410
sportswriting	9410
sloping	9410
navies	9410
leaflet	9410
shooter	9410
Joplin	9410
babies	9410
assails	9410
admiring	9410
swaying	9410
Goldstine	9410
fitting	9410
Norwalk	9410
analogy	9410
deludes	9410
cokes	9410
Clayton	9410
exhausts	9410
causality	9410
sating	9410
icon	9410
throttles	9410
communicants	9410
dehydrate	9410
priceless	9410
publicly	9410
incidentals	9410
commonplace	9410
mumbles	9410
furthermore	9410
cautioned	9410
parametrized	9410
registration	9410
sadly	9410
positioning	9410
babysitting	9410
eternal	9410
hoarder	9410
congregates	9410
rains	9410
workers	9410
sags	9410
unplug	9410
garage	9410
boulder	9410
specifics	9410
Teresa	9410
Winsett	9410
convenient	9410
buckboards	9410
amenities	9410
resplendent	9410
sews	9410
participated	9410
Simon	9410
certificates	9410
Fitzpatrick	9410
Evanston	9410
misted	9410
textures	9410
save	9410
count	9410
rightful	9410
chaperone	9410
Lizzy	9410
clenched	9410
effortlessly	9410
accessed	9410
beaters	9410
Hornblower	9410
vests	9410
indulgences	9410
infallibly	9410
unwilling	9410
excrete	9410
spools	9410
crunches	9410
overestimating	9410
ineffective	9410
humiliation	9410
sophomore	9410
star	9410
rifles	9410
dialysis	9410
arriving	9410
indulge	9410
clockers	9410
languages	9410
Antarctica	9410
percentage	9410
ceiling	9410
specification	9410
regimented	9410
ciphers	9410
pictures	9410
serpents	9410
allot	9410
realized	9410
mayoral	9410
opaquely	9410
hostess	9410
fiftieth	9410
incorrectly	9410
decomposition	9410
stranglings	9410
mixture	9410
electroencephalography	9410
similarities	9410
charges	9410
freest	9410
Greenberg	9410
tinting	9410
expelled	9410
warm	9410
smoothed	9410
deductions	9410
Romano	9410
bitterroot	9410
corset	9410
securing	9410
environing	9410
cute	9410
Crays	9410
heiress	9410
inform	9410
avenge	9410
universals	9410
Kinsey	9410
ravines	9410
bestseller	9410
equilibrium	9410
extents	9410
relatively	9410
pressure	9410
critiques	9410
befouled	9410
rightfully	9410
mechanizing	9410
Latinizes	9410
timesharing	9410
Aden	9410
embassies	9410
males	9410
shapelessly	9410
mastering	9410
Newtonian	9410
finishers	9410
abates	9410
teem	9410
kiting	9410
stodgy	9410
feed	9410
guitars	9410
airships	9410
store	9410
denounces	9410
Pyle	9410
Saxony	9410
serializations	9410
Peruvian	9410
taxonomically	9410
kingdom	9410
stint	9410
Sault	9410
faithful	9410
Ganymede	9410
tidiness	9410
gainful	9410
contrary	9410
Tipperary	9410
tropics	9410
theorizers	9410
renew	9410
already	9410
terminal	9410
Hegelian	9410
hypothesizer	9410
warningly	9410
journalizing	9410
nested	9410
Lars	9410
saplings	9410
foothill	9410
labeled	9410
imperiously	9410
reporters	9410
furnishings	9410
precipitable	9410
discounts	9410
excises	9410
Stalin	9410
despot	9410
ripeness	9410
Arabia	9410
unruly	9410
mournfulness	9410
boom	9410
slaughter	9410
Sabine	9410
handy	9410
rural	9410
organizer	9410
shipyard	9410
civics	9410
inaccuracy	9410
rules	9410
juveniles	9410
comprised	9410
investigations	9410
stabilizes	9410
seminaries	9410
Hunter	9410
sporty	9410
test	9410
weasels	9410
CERN	9410
tempering	9410
afore	9410
Galatean	9410
techniques	9410
error	9410
veranda	9410
severely	9410
Cassites	9410
forthcoming	9410
guides	9410
vanish	9410
lied	9410
sawtooth	9410
fated	9410
gradually	9410
widens	9410
preclude	9410
evenhandedly	9410
percentage	9410
disobedience	9410
humility	9410
gleaning	9410
petted	9410
bloater	9410
minion	9410
marginal	9410
apiary	9410
measures	9410
precaution	9410
repelled	9410
primary	9410
coverings	9410
Artemia	9410
navigate	9410
spatial	9410
Gurkha	9410
meanwhile	9410
Melinda	9410
Butterfield	9410
Aldrich	9410
previewing	9410
glut	9410
unaffected	9410
inmate	9410
mineral	9410
impending	9410
meditation	9410
ideas	9410
miniaturizes	9410
lewdly	9410
title	9410
youthfulness	9410
creak	9410
Chippewa	9410
clamored	9410
freezes	9410
forgivably	9410
reduce	9410
McGovern	9410
Nazis	9410
epistle	9410
socializes	9410
conceptions	9410
Kevin	9410
uncovering	9410
chews	9410
appendixes	9410
appendixes	9410
appendixes	9410
appendixes	9410
appendixes	9410
appendixes	9410
raining	9410
infest	9410
compartment	9410
minting	9410
ducks	9410
roped	9410
waltz	9410
Lillian	9410
repressions	9410
chillingly	9410
noncritical	9410
lithograph	9410
spongers	9410
parenthood	9410
posed	9410
instruments	9410
filial	9410
fixedly	9410
relives	9410
Pandora	9410
watering	9410
ungrateful	9410
secures	9410
poison	9410
dusted	9410
encompasses	9410
presentation	9410
Kantian	9410
select fld3,period,price,price2 from t2,t3 where t2.fld1=t3.t2nr and period >= 1001 and period <= 1002 and t2.companynr = 37 order by fld3,period, price;
fld3	period	price	price2
admonishing	1002	28357832	8723648
analyzable	1002	28357832	8723648
annihilates	1001	5987435	234724
Antares	1002	28357832	8723648
astound	1001	5987435	234724
audiology	1001	5987435	234724
Augustine	1002	28357832	8723648
Baird	1002	28357832	8723648
bewilderingly	1001	5987435	234724
breaking	1001	5987435	234724
Conley	1001	5987435	234724
dentally	1002	28357832	8723648
dissociate	1002	28357832	8723648
elite	1001	5987435	234724
eschew	1001	5987435	234724
Eulerian	1001	5987435	234724
flanking	1001	5987435	234724
foldout	1002	28357832	8723648
funereal	1002	28357832	8723648
galling	1002	28357832	8723648
Graves	1001	5987435	234724
grazing	1001	5987435	234724
groupings	1001	5987435	234724
handgun	1001	5987435	234724
humility	1002	28357832	8723648
impulsive	1002	28357832	8723648
inch	1001	5987435	234724
intelligibility	1001	5987435	234724
jarring	1001	5987435	234724
lawgiver	1001	5987435	234724
lectured	1002	28357832	8723648
Merritt	1002	28357832	8723648
neonatal	1001	5987435	234724
offload	1002	28357832	8723648
parters	1002	28357832	8723648
pityingly	1002	28357832	8723648
puddings	1002	28357832	8723648
Punjab	1001	5987435	234724
quitter	1002	28357832	8723648
realtor	1001	5987435	234724
relaxing	1001	5987435	234724
repetitions	1001	5987435	234724
resumes	1001	5987435	234724
Romans	1002	28357832	8723648
rusting	1001	5987435	234724
scholastics	1001	5987435	234724
skulking	1002	28357832	8723648
stated	1002	28357832	8723648
suites	1002	28357832	8723648
sureties	1001	5987435	234724
testicle	1002	28357832	8723648
tinily	1002	28357832	8723648
tragedies	1001	5987435	234724
trimmings	1001	5987435	234724
vacuuming	1001	5987435	234724
ventilate	1001	5987435	234724
wallet	1001	5987435	234724
Weissmuller	1002	28357832	8723648
Wotan	1002	28357832	8723648
select t2.fld1,fld3,period,price,price2 from t2,t3 where t2.fld1>= 18201 and t2.fld1 <= 18811 and t2.fld1=t3.t2nr and period = 1001 and t2.companynr = 37;
fld1	fld3	period	price	price2
018201	relaxing	1001	5987435	234724
018601	vacuuming	1001	5987435	234724
018801	inch	1001	5987435	234724
018811	repetitions	1001	5987435	234724
create table t4 (
companynr tinyint(2) unsigned zerofill NOT NULL default '00',
companyname char(30) NOT NULL default '',
PRIMARY KEY (companynr),
UNIQUE KEY companyname(companyname)
) ENGINE=MyISAM MAX_ROWS=50 PACK_KEYS=1 COMMENT='companynames';
select STRAIGHT_JOIN t2.companynr,companyname from t4,t2 where t2.companynr=t4.companynr group by t2.companynr;
companynr	companyname
00	Unknown
29	company 1
34	company 2
36	company 3
37	company 4
40	company 5
41	company 6
50	company 11
53	company 7
58	company 8
65	company 9
68	company 10
select SQL_SMALL_RESULT t2.companynr,companyname from t4,t2 where t2.companynr=t4.companynr group by t2.companynr;
companynr	companyname
00	Unknown
29	company 1
34	company 2
36	company 3
37	company 4
40	company 5
41	company 6
50	company 11
53	company 7
58	company 8
65	company 9
68	company 10
select * from t1,t1 t12;
Period	Varor_period	Period	Varor_period
9410	9412	9410	9412
select t2.fld1,t22.fld1 from t2,t2 t22 where t2.fld1 >= 250501 and t2.fld1 <= 250505 and t22.fld1 >= 250501 and t22.fld1 <= 250505;
fld1	fld1
250501	250501
250502	250501
250503	250501
250504	250501
250505	250501
250501	250502
250502	250502
250503	250502
250504	250502
250505	250502
250501	250503
250502	250503
250503	250503
250504	250503
250505	250503
250501	250504
250502	250504
250503	250504
250504	250504
250505	250504
250501	250505
250502	250505
250503	250505
250504	250505
250505	250505
insert into t2 (fld1, companynr) values (999999,99);
select t2.companynr,companyname from t2 left join t4 using (companynr) where t4.companynr is null;
companynr	companyname
99	NULL
select count(*) from t2 left join t4 using (companynr) where t4.companynr is not null;
count(*)
1199
explain select t2.companynr,companyname from t2 left join t4 using (companynr) where t4.companynr is null;
id	select_type	table	type	possible_keys	key	key_len	ref	rows	Extra
1	SIMPLE	t2	ALL	NULL	NULL	NULL	NULL	1200	
1	SIMPLE	t4	eq_ref	PRIMARY	PRIMARY	1	test.t2.companynr	1	Using where; Not exists
explain select t2.companynr,companyname from t4 left join t2 using (companynr) where t2.companynr is null;
id	select_type	table	type	possible_keys	key	key_len	ref	rows	Extra
1	SIMPLE	t4	ALL	NULL	NULL	NULL	NULL	12	
1	SIMPLE	t2	ALL	NULL	NULL	NULL	NULL	1200	Using where; Not exists
delete from t2 where fld1=999999;
explain select t2.companynr,companyname from t4 left join t2 using (companynr) where t2.companynr > 0;
id	select_type	table	type	possible_keys	key	key_len	ref	rows	Extra
1	SIMPLE	t2	ALL	NULL	NULL	NULL	NULL	1199	Using where
1	SIMPLE	t4	eq_ref	PRIMARY	PRIMARY	1	test.t2.companynr	1	
explain select t2.companynr,companyname from t4 left join t2 using (companynr) where t2.companynr > 0 or t2.companynr < 0;
id	select_type	table	type	possible_keys	key	key_len	ref	rows	Extra
1	SIMPLE	t2	ALL	NULL	NULL	NULL	NULL	1199	Using where
1	SIMPLE	t4	eq_ref	PRIMARY	PRIMARY	1	test.t2.companynr	1	
explain select t2.companynr,companyname from t4 left join t2 using (companynr) where t2.companynr > 0 and t4.companynr > 0;
id	select_type	table	type	possible_keys	key	key_len	ref	rows	Extra
1	SIMPLE	t2	ALL	NULL	NULL	NULL	NULL	1199	Using where
1	SIMPLE	t4	eq_ref	PRIMARY	PRIMARY	1	test.t2.companynr	1	Using where
explain select t2.companynr,companyname from t4 left join t2 using (companynr) where t2.companynr > 0 or t2.companynr is null;
id	select_type	table	type	possible_keys	key	key_len	ref	rows	Extra
1	SIMPLE	t4	ALL	NULL	NULL	NULL	NULL	12	
1	SIMPLE	t2	ALL	NULL	NULL	NULL	NULL	1199	Using where
explain select t2.companynr,companyname from t4 left join t2 using (companynr) where t2.companynr > 0 or t2.companynr < 0 or t4.companynr > 0;
id	select_type	table	type	possible_keys	key	key_len	ref	rows	Extra
1	SIMPLE	t4	ALL	PRIMARY	NULL	NULL	NULL	12	
1	SIMPLE	t2	ALL	NULL	NULL	NULL	NULL	1199	Using where
explain select t2.companynr,companyname from t4 left join t2 using (companynr) where ifnull(t2.companynr,1)>0;
id	select_type	table	type	possible_keys	key	key_len	ref	rows	Extra
1	SIMPLE	t4	ALL	NULL	NULL	NULL	NULL	12	
1	SIMPLE	t2	ALL	NULL	NULL	NULL	NULL	1199	Using where
select distinct t2.companynr,t4.companynr from t2,t4 where t2.companynr=t4.companynr+1;
companynr	companynr
37	36
41	40
explain select distinct t2.companynr,t4.companynr from t2,t4 where t2.companynr=t4.companynr+1;
id	select_type	table	type	possible_keys	key	key_len	ref	rows	Extra
1	SIMPLE	t2	ALL	NULL	NULL	NULL	NULL	1199	Using temporary
1	SIMPLE	t4	index	NULL	PRIMARY	1	NULL	12	Using where; Using index
select t2.fld1,t2.companynr,fld3,period from t3,t2 where t2.fld1 = 38208 and t2.fld1=t3.t2nr and period = 1008 or t2.fld1 = 38008 and t2.fld1 =t3.t2nr and period = 1008;
fld1	companynr	fld3	period
038008	37	reporters	1008
038208	37	Selfridge	1008
select t2.fld1,t2.companynr,fld3,period from t3,t2 where (t2.fld1 = 38208 or t2.fld1 = 38008) and t2.fld1=t3.t2nr and period>=1008 and period<=1009;
fld1	companynr	fld3	period
038008	37	reporters	1008
038208	37	Selfridge	1008
select t2.fld1,t2.companynr,fld3,period from t3,t2 where (t3.t2nr = 38208 or t3.t2nr = 38008) and t2.fld1=t3.t2nr and period>=1008 and period<=1009;
fld1	companynr	fld3	period
038008	37	reporters	1008
038208	37	Selfridge	1008
select period from t1 where (((period > 0) or period < 10000 or (period = 1900)) and (period=1900 and period <= 1901) or (period=1903 and (period=1903)) and period>=1902) or ((period=1904 or period=1905) or (period=1906 or period>1907)) or (period=1908 and period = 1909);
period
9410
select period from t1 where ((period > 0 and period < 1) or (((period > 0 and period < 100) and (period > 10)) or (period > 10)) or (period > 0 and (period > 5 or period > 6)));
period
9410
select a.fld1 from t2 as a,t2 b where ((a.fld1 = 250501 and a.fld1=b.fld1) or a.fld1=250502 or a.fld1=250503 or (a.fld1=250505 and a.fld1<=b.fld1 and b.fld1>=a.fld1)) and a.fld1=b.fld1;
fld1
250501
250502
250503
250505
select fld1 from t2 where fld1 in (250502,98005,98006,250503,250605,250606) and fld1 >=250502 and fld1 not in (250605,250606);
fld1
250502
250503
select fld1 from t2 where fld1 between 250502 and 250504;
fld1
250502
250503
250504
select fld3 from t2 where (((fld3 like "_%L%" ) or (fld3 like "%ok%")) and ( fld3 like "L%" or fld3 like "G%")) and fld3 like "L%" ;
fld3
label
labeled
labeled
landslide
laterally
leaflet
lewdly
Lillian
luckily
select count(*) from t1;
count(*)
1
select companynr,count(*),sum(fld1) from t2 group by companynr;
companynr	count(*)	sum(fld1)
00	82	10355753
29	95	14473298
34	70	17788966
36	215	22786296
37	588	83602098
40	37	6618386
41	52	12816335
50	11	1595438
53	4	793210
58	23	2254293
65	10	2284055
68	12	3097288
select companynr,count(*) from t2 group by companynr order by companynr desc limit 5;
companynr	count(*)
68	12
65	10
58	23
53	4
50	11
select count(*),min(fld4),max(fld4),sum(fld1),avg(fld1),std(fld1),variance(fld1) from t2 where companynr = 34 and fld4<>"";
count(*)	min(fld4)	max(fld4)	sum(fld1)	avg(fld1)	std(fld1)	variance(fld1)
70	absentee	vest	17788966	254128.0857	3272.5940	10709871.3069
explain extended select count(*),min(fld4),max(fld4),sum(fld1),avg(fld1),std(fld1),variance(fld1) from t2 where companynr = 34 and fld4<>"";
id	select_type	table	type	possible_keys	key	key_len	ref	rows	Extra
1	SIMPLE	t2	ALL	NULL	NULL	NULL	NULL	1199	Using where
Warnings:
Note	1003	select count(0) AS `count(*)`,min(test.t2.fld4) AS `min(fld4)`,max(test.t2.fld4) AS `max(fld4)`,sum(test.t2.fld1) AS `sum(fld1)`,avg(test.t2.fld1) AS `avg(fld1)`,std(test.t2.fld1) AS `std(fld1)`,variance(test.t2.fld1) AS `variance(fld1)` from test.t2 where ((test.t2.companynr = 34) and (test.t2.fld4 <> _latin1''))
select companynr,count(*),min(fld4),max(fld4),sum(fld1),avg(fld1),std(fld1),variance(fld1) from t2 group by companynr limit 3;
companynr	count(*)	min(fld4)	max(fld4)	sum(fld1)	avg(fld1)	std(fld1)	variance(fld1)
00	82	Anthony	windmills	10355753	126289.6707	115550.9757	13352027981.7087
29	95	abut	wetness	14473298	152350.5053	8368.5480	70032594.9026
34	70	absentee	vest	17788966	254128.0857	3272.5940	10709871.3069
select companynr,t2nr,count(price),sum(price),min(price),max(price),avg(price) from t3 where companynr = 37 group by companynr,t2nr limit 10;
companynr	t2nr	count(price)	sum(price)	min(price)	max(price)	avg(price)
37	1	1	5987435	5987435	5987435	5987435.0000
37	2	1	28357832	28357832	28357832	28357832.0000
37	3	1	39654943	39654943	39654943	39654943.0000
37	11	1	5987435	5987435	5987435	5987435.0000
37	12	1	28357832	28357832	28357832	28357832.0000
37	13	1	39654943	39654943	39654943	39654943.0000
37	21	1	5987435	5987435	5987435	5987435.0000
37	22	1	28357832	28357832	28357832	28357832.0000
37	23	1	39654943	39654943	39654943	39654943.0000
37	31	1	5987435	5987435	5987435	5987435.0000
select /*! SQL_SMALL_RESULT */ companynr,t2nr,count(price),sum(price),min(price),max(price),avg(price) from t3 where companynr = 37 group by companynr,t2nr limit 10;
companynr	t2nr	count(price)	sum(price)	min(price)	max(price)	avg(price)
37	1	1	5987435	5987435	5987435	5987435.0000
37	2	1	28357832	28357832	28357832	28357832.0000
37	3	1	39654943	39654943	39654943	39654943.0000
37	11	1	5987435	5987435	5987435	5987435.0000
37	12	1	28357832	28357832	28357832	28357832.0000
37	13	1	39654943	39654943	39654943	39654943.0000
37	21	1	5987435	5987435	5987435	5987435.0000
37	22	1	28357832	28357832	28357832	28357832.0000
37	23	1	39654943	39654943	39654943	39654943.0000
37	31	1	5987435	5987435	5987435	5987435.0000
select companynr,count(price),sum(price),min(price),max(price),avg(price) from t3 group by companynr ;
companynr	count(price)	sum(price)	min(price)	max(price)	avg(price)
37	12543	309394878010	5987435	39654943	24666736.6667
78	8362	414611089292	726498	98439034	49582766.0000
101	4181	3489454238	834598	834598	834598.0000
154	4181	4112197254950	983543950	983543950	983543950.0000
311	4181	979599938	234298	234298	234298.0000
447	4181	9929180954	2374834	2374834	2374834.0000
512	4181	3288532102	786542	786542	786542.0000
select distinct mod(companynr,10) from t4 group by companynr;
mod(companynr,10)
0
9
4
6
7
1
3
8
5
select distinct 1 from t4 group by companynr;
1
1
select count(distinct fld1) from t2;
count(distinct fld1)
1199
select companynr,count(distinct fld1) from t2 group by companynr;
companynr	count(distinct fld1)
00	82
29	95
34	70
36	215
37	588
40	37
41	52
50	11
53	4
58	23
65	10
68	12
select companynr,count(*) from t2 group by companynr;
companynr	count(*)
00	82
29	95
34	70
36	215
37	588
40	37
41	52
50	11
53	4
58	23
65	10
68	12
select companynr,count(distinct concat(fld1,repeat(65,1000))) from t2 group by companynr;
companynr	count(distinct concat(fld1,repeat(65,1000)))
00	82
29	95
34	70
36	215
37	588
40	37
41	52
50	11
53	4
58	23
65	10
68	12
select companynr,count(distinct concat(fld1,repeat(65,200))) from t2 group by companynr;
companynr	count(distinct concat(fld1,repeat(65,200)))
00	82
29	95
34	70
36	215
37	588
40	37
41	52
50	11
53	4
58	23
65	10
68	12
select companynr,count(distinct floor(fld1/100)) from t2 group by companynr;
companynr	count(distinct floor(fld1/100))
00	47
29	35
34	14
36	69
37	108
40	16
41	11
50	9
53	1
58	1
65	1
68	1
select companynr,count(distinct concat(repeat(65,1000),floor(fld1/100))) from t2 group by companynr;
companynr	count(distinct concat(repeat(65,1000),floor(fld1/100)))
00	47
29	35
34	14
36	69
37	108
40	16
41	11
50	9
53	1
58	1
65	1
68	1
select sum(fld1),fld3 from t2 where fld3="Romans" group by fld1 limit 10;
sum(fld1)	fld3
11402	Romans
select name,count(*) from t3 where name='cloakroom' group by name;
name	count(*)
cloakroom	4181
select name,count(*) from t3 where name='cloakroom' and price>10 group by name;
name	count(*)
cloakroom	4181
select count(*) from t3 where name='cloakroom' and price2=823742;
count(*)
4181
select name,count(*) from t3 where name='cloakroom' and price2=823742 group by name;
name	count(*)
cloakroom	4181
select name,count(*) from t3 where name >= "extramarital" and price <= 39654943 group by name;
name	count(*)
extramarital	4181
gazer	4181
gems	4181
Iranizes	4181
spates	4181
tucked	4181
violinist	4181
select t2.fld3,count(*) from t2,t3 where t2.fld1=158402 and t3.name=t2.fld3 group by t3.name;
fld3	count(*)
spates	4181
select companynr|0,companyname from t4 group by 1;
companynr|0	companyname
0	Unknown
29	company 1
34	company 2
36	company 3
37	company 4
40	company 5
41	company 6
50	company 11
53	company 7
58	company 8
65	company 9
68	company 10
select t2.companynr,companyname,count(*) from t2,t4 where t2.companynr=t4.companynr group by t2.companynr order by companyname;
companynr	companyname	count(*)
29	company 1	95
68	company 10	12
50	company 11	11
34	company 2	70
36	company 3	215
37	company 4	588
40	company 5	37
41	company 6	52
53	company 7	4
58	company 8	23
65	company 9	10
00	Unknown	82
select t2.fld1,count(*) from t2,t3 where t2.fld1=158402 and t3.name=t2.fld3 group by t3.name;
fld1	count(*)
158402	4181
select sum(Period)/count(*) from t1;
sum(Period)/count(*)
9410.00
select companynr,count(price) as "count",sum(price) as "sum" ,abs(sum(price)/count(price)-avg(price)) as "diff",(0+count(price))*companynr as func from t3 group by companynr;
companynr	count	sum	diff	func
37	12543	309394878010	0.0000	464091
78	8362	414611089292	0.0000	652236
101	4181	3489454238	0.0000	422281
154	4181	4112197254950	0.0000	643874
311	4181	979599938	0.0000	1300291
447	4181	9929180954	0.0000	1868907
512	4181	3288532102	0.0000	2140672
select companynr,sum(price)/count(price) as avg from t3 group by companynr having avg > 70000000 order by avg;
companynr	avg
154	983543950.00
select companynr,count(*) from t2 group by companynr order by 2 desc;
companynr	count(*)
37	588
36	215
29	95
00	82
34	70
41	52
40	37
58	23
68	12
50	11
65	10
53	4
select companynr,count(*) from t2 where companynr > 40 group by companynr order by 2 desc;
companynr	count(*)
41	52
58	23
68	12
50	11
65	10
53	4
select t2.fld4,t2.fld1,count(price),sum(price),min(price),max(price),avg(price) from t3,t2 where t3.companynr = 37 and t2.fld1 = t3.t2nr group by fld1,t2.fld4;
fld4	fld1	count(price)	sum(price)	min(price)	max(price)	avg(price)
teethe	000001	1	5987435	5987435	5987435	5987435.0000
dreaded	011401	1	5987435	5987435	5987435	5987435.0000
scholastics	011402	1	28357832	28357832	28357832	28357832.0000
audiology	011403	1	39654943	39654943	39654943	39654943.0000
wallet	011501	1	5987435	5987435	5987435	5987435.0000
parters	011701	1	5987435	5987435	5987435	5987435.0000
eschew	011702	1	28357832	28357832	28357832	28357832.0000
quitter	011703	1	39654943	39654943	39654943	39654943.0000
neat	012001	1	5987435	5987435	5987435	5987435.0000
Steinberg	012003	1	39654943	39654943	39654943	39654943.0000
balled	012301	1	5987435	5987435	5987435	5987435.0000
persist	012302	1	28357832	28357832	28357832	28357832.0000
attainments	012303	1	39654943	39654943	39654943	39654943.0000
capably	012501	1	5987435	5987435	5987435	5987435.0000
impulsive	012602	1	28357832	28357832	28357832	28357832.0000
starlet	012603	1	39654943	39654943	39654943	39654943.0000
featherweight	012701	1	5987435	5987435	5987435	5987435.0000
pessimist	012702	1	28357832	28357832	28357832	28357832.0000
daughter	012703	1	39654943	39654943	39654943	39654943.0000
lawgiver	013601	1	5987435	5987435	5987435	5987435.0000
stated	013602	1	28357832	28357832	28357832	28357832.0000
readable	013603	1	39654943	39654943	39654943	39654943.0000
testicle	013801	1	5987435	5987435	5987435	5987435.0000
Parsifal	013802	1	28357832	28357832	28357832	28357832.0000
leavings	013803	1	39654943	39654943	39654943	39654943.0000
squeaking	013901	1	5987435	5987435	5987435	5987435.0000
contrasted	016001	1	5987435	5987435	5987435	5987435.0000
leftover	016201	1	5987435	5987435	5987435	5987435.0000
whiteners	016202	1	28357832	28357832	28357832	28357832.0000
erases	016301	1	5987435	5987435	5987435	5987435.0000
Punjab	016302	1	28357832	28357832	28357832	28357832.0000
Merritt	016303	1	39654943	39654943	39654943	39654943.0000
sweetish	018001	1	5987435	5987435	5987435	5987435.0000
dogging	018002	1	28357832	28357832	28357832	28357832.0000
scornfully	018003	1	39654943	39654943	39654943	39654943.0000
fetters	018012	1	28357832	28357832	28357832	28357832.0000
bivalves	018013	1	39654943	39654943	39654943	39654943.0000
skulking	018021	1	5987435	5987435	5987435	5987435.0000
flint	018022	1	28357832	28357832	28357832	28357832.0000
flopping	018023	1	39654943	39654943	39654943	39654943.0000
Judas	018032	1	28357832	28357832	28357832	28357832.0000
vacuuming	018033	1	39654943	39654943	39654943	39654943.0000
medical	018041	1	5987435	5987435	5987435	5987435.0000
bloodbath	018042	1	28357832	28357832	28357832	28357832.0000
subschema	018043	1	39654943	39654943	39654943	39654943.0000
interdependent	018051	1	5987435	5987435	5987435	5987435.0000
Graves	018052	1	28357832	28357832	28357832	28357832.0000
neonatal	018053	1	39654943	39654943	39654943	39654943.0000
sorters	018061	1	5987435	5987435	5987435	5987435.0000
epistle	018062	1	28357832	28357832	28357832	28357832.0000
Conley	018101	1	5987435	5987435	5987435	5987435.0000
lectured	018102	1	28357832	28357832	28357832	28357832.0000
Abraham	018103	1	39654943	39654943	39654943	39654943.0000
cage	018201	1	5987435	5987435	5987435	5987435.0000
hushes	018202	1	28357832	28357832	28357832	28357832.0000
Simla	018402	1	28357832	28357832	28357832	28357832.0000
reporters	018403	1	39654943	39654943	39654943	39654943.0000
coexist	018601	1	5987435	5987435	5987435	5987435.0000
Beebe	018602	1	28357832	28357832	28357832	28357832.0000
Taoism	018603	1	39654943	39654943	39654943	39654943.0000
Connally	018801	1	5987435	5987435	5987435	5987435.0000
fetched	018802	1	28357832	28357832	28357832	28357832.0000
checkpoints	018803	1	39654943	39654943	39654943	39654943.0000
gritty	018811	1	5987435	5987435	5987435	5987435.0000
firearm	018812	1	28357832	28357832	28357832	28357832.0000
minima	019101	1	5987435	5987435	5987435	5987435.0000
Selfridge	019102	1	28357832	28357832	28357832	28357832.0000
disable	019103	1	39654943	39654943	39654943	39654943.0000
witchcraft	019201	1	5987435	5987435	5987435	5987435.0000
betroth	030501	1	5987435	5987435	5987435	5987435.0000
Manhattanize	030502	1	28357832	28357832	28357832	28357832.0000
imprint	030503	1	39654943	39654943	39654943	39654943.0000
swelling	031901	1	5987435	5987435	5987435	5987435.0000
interrelationships	036001	1	5987435	5987435	5987435	5987435.0000
riser	036002	1	28357832	28357832	28357832	28357832.0000
bee	038001	1	5987435	5987435	5987435	5987435.0000
kanji	038002	1	28357832	28357832	28357832	28357832.0000
dental	038003	1	39654943	39654943	39654943	39654943.0000
railway	038011	1	5987435	5987435	5987435	5987435.0000
validate	038012	1	28357832	28357832	28357832	28357832.0000
normalizes	038013	1	39654943	39654943	39654943	39654943.0000
Kline	038101	1	5987435	5987435	5987435	5987435.0000
Anatole	038102	1	28357832	28357832	28357832	28357832.0000
partridges	038103	1	39654943	39654943	39654943	39654943.0000
recruited	038201	1	5987435	5987435	5987435	5987435.0000
dimensions	038202	1	28357832	28357832	28357832	28357832.0000
Chicana	038203	1	39654943	39654943	39654943	39654943.0000
select t3.companynr,fld3,sum(price) from t3,t2 where t2.fld1 = t3.t2nr and t3.companynr = 512 group by companynr,fld3;
companynr	fld3	sum(price)
512	boat	786542
512	capably	786542
512	cupboard	786542
512	decliner	786542
512	descendants	786542
512	dopers	786542
512	erases	786542
512	Micronesia	786542
512	Miles	786542
512	skies	786542
select t2.companynr,count(*),min(fld3),max(fld3),sum(price),avg(price) from t2,t3 where t3.companynr >= 30 and t3.companynr <= 58 and t3.t2nr = t2.fld1 and 1+1=2 group by t2.companynr;
companynr	count(*)	min(fld3)	max(fld3)	sum(price)	avg(price)
00	1	Omaha	Omaha	5987435	5987435.0000
36	1	dubbed	dubbed	28357832	28357832.0000
37	83	Abraham	Wotan	1908978016	22999735.1325
50	2	scribbled	tapestry	68012775	34006387.5000
select t3.companynr+0,t3.t2nr,fld3,sum(price) from t3,t2 where t2.fld1 = t3.t2nr and t3.companynr = 37 group by 1,t3.t2nr,fld3,fld3,fld3,fld3,fld3 order by fld1;
t3.companynr+0	t2nr	fld3	sum(price)
37	1	Omaha	5987435
37	11401	breaking	5987435
37	11402	Romans	28357832
37	11403	intercepted	39654943
37	11501	bewilderingly	5987435
37	11701	astound	5987435
37	11702	admonishing	28357832
37	11703	sumac	39654943
37	12001	flanking	5987435
37	12003	combed	39654943
37	12301	Eulerian	5987435
37	12302	dubbed	28357832
37	12303	Kane	39654943
37	12501	annihilates	5987435
37	12602	Wotan	28357832
37	12603	snatching	39654943
37	12701	grazing	5987435
37	12702	Baird	28357832
37	12703	celery	39654943
37	13601	handgun	5987435
37	13602	foldout	28357832
37	13603	mystic	39654943
37	13801	intelligibility	5987435
37	13802	Augustine	28357832
37	13803	teethe	39654943
37	13901	scholastics	5987435
37	16001	audiology	5987435
37	16201	wallet	5987435
37	16202	parters	28357832
37	16301	eschew	5987435
37	16302	quitter	28357832
37	16303	neat	39654943
37	18001	jarring	5987435
37	18002	tinily	28357832
37	18003	balled	39654943
37	18012	impulsive	28357832
37	18013	starlet	39654943
37	18021	lawgiver	5987435
37	18022	stated	28357832
37	18023	readable	39654943
37	18032	testicle	28357832
37	18033	Parsifal	39654943
37	18041	Punjab	5987435
37	18042	Merritt	28357832
37	18043	Quixotism	39654943
37	18051	sureties	5987435
37	18052	puddings	28357832
37	18053	tapestry	39654943
37	18061	trimmings	5987435
37	18062	humility	28357832
37	18101	tragedies	5987435
37	18102	skulking	28357832
37	18103	flint	39654943
37	18201	relaxing	5987435
37	18202	offload	28357832
37	18402	suites	28357832
37	18403	lists	39654943
37	18601	vacuuming	5987435
37	18602	dentally	28357832
37	18603	humanness	39654943
37	18801	inch	5987435
37	18802	Weissmuller	28357832
37	18803	irresponsibly	39654943
37	18811	repetitions	5987435
37	18812	Antares	28357832
37	19101	ventilate	5987435
37	19102	pityingly	28357832
37	19103	interdependent	39654943
37	19201	Graves	5987435
37	30501	neonatal	5987435
37	30502	scribbled	28357832
37	30503	chafe	39654943
37	31901	realtor	5987435
37	36001	elite	5987435
37	36002	funereal	28357832
37	38001	Conley	5987435
37	38002	lectured	28357832
37	38003	Abraham	39654943
37	38011	groupings	5987435
37	38012	dissociate	28357832
37	38013	coexist	39654943
37	38101	rusting	5987435
37	38102	galling	28357832
37	38103	obliterates	39654943
37	38201	resumes	5987435
37	38202	analyzable	28357832
37	38203	terminator	39654943
select sum(price) from t3,t2 where t2.fld1 = t3.t2nr and t3.companynr = 512 and t3.t2nr = 38008 and t2.fld1 = 38008 or t2.fld1= t3.t2nr and t3.t2nr = 38008 and t2.fld1 = 38008;
sum(price)
234298
select t2.fld1,sum(price) from t3,t2 where t2.fld1 = t3.t2nr and t3.companynr = 512 and t3.t2nr = 38008 and t2.fld1 = 38008 or t2.fld1 = t3.t2nr and t3.t2nr = 38008 and t2.fld1 = 38008 or t3.t2nr = t2.fld1 and t2.fld1 = 38008 group by t2.fld1;
fld1	sum(price)
038008	234298
explain select fld3 from t2 where 1>2 or 2>3;
id	select_type	table	type	possible_keys	key	key_len	ref	rows	Extra
1	SIMPLE	NULL	NULL	NULL	NULL	NULL	NULL	NULL	Impossible WHERE
explain select fld3 from t2 where fld1=fld1;
id	select_type	table	type	possible_keys	key	key_len	ref	rows	Extra
1	SIMPLE	t2	ALL	NULL	NULL	NULL	NULL	1199	
select companynr,fld1 from t2 HAVING fld1=250501 or fld1=250502;
companynr	fld1
34	250501
34	250502
select companynr,fld1 from t2 WHERE fld1>=250501 HAVING fld1<=250502;
companynr	fld1
34	250501
34	250502
select companynr,count(*) as count,sum(fld1) as sum from t2 group by companynr having count > 40 and sum/count >= 120000;
companynr	count	sum
00	82	10355753
29	95	14473298
34	70	17788966
37	588	83602098
41	52	12816335
select companynr from t2 group by companynr having count(*) > 40 and sum(fld1)/count(*) >= 120000 ;
companynr
00
29
34
37
41
select t2.companynr,companyname,count(*) from t2,t4 where t2.companynr=t4.companynr group by companyname having t2.companynr >= 40;
companynr	companyname	count(*)
68	company 10	12
50	company 11	11
40	company 5	37
41	company 6	52
53	company 7	4
58	company 8	23
65	company 9	10
select count(*) from t2;
count(*)
1199
select count(*) from t2 where fld1 < 098024;
count(*)
387
select min(fld1) from t2 where fld1>= 098024;
min(fld1)
98024
select max(fld1) from t2 where fld1>= 098024;
max(fld1)
1232609
select count(*) from t3 where price2=76234234;
count(*)
4181
select count(*) from t3 where companynr=512 and price2=76234234;
count(*)
4181
explain select min(fld1),max(fld1),count(*) from t2;
id	select_type	table	type	possible_keys	key	key_len	ref	rows	Extra
1	SIMPLE	NULL	NULL	NULL	NULL	NULL	NULL	NULL	Select tables optimized away
select min(fld1),max(fld1),count(*) from t2;
min(fld1)	max(fld1)	count(*)
0	1232609	1199
select min(t2nr),max(t2nr) from t3 where t2nr=2115 and price2=823742;
min(t2nr)	max(t2nr)
2115	2115
select count(*),min(t2nr),max(t2nr) from t3 where name='spates' and companynr=78;
count(*)	min(t2nr)	max(t2nr)
4181	4	41804
select t2nr,count(*) from t3 where name='gems' group by t2nr limit 20;
t2nr	count(*)
9	1
19	1
29	1
39	1
49	1
59	1
69	1
79	1
89	1
99	1
109	1
119	1
129	1
139	1
149	1
159	1
169	1
179	1
189	1
199	1
select max(t2nr) from t3 where price=983543950;
max(t2nr)
41807
select t1.period from t3 = t1 limit 1;
period
1001
select t1.period from t1 as t1 limit 1;
period
9410
select t1.period as "Nuvarande period" from t1 as t1 limit 1;
Nuvarande period
9410
select period as ok_period from t1 limit 1;
ok_period
9410
select period as ok_period from t1 group by ok_period limit 1;
ok_period
9410
select 1+1 as summa from t1 group by summa limit 1;
summa
2
select period as "Nuvarande period" from t1 group by "Nuvarande period" limit 1;
Nuvarande period
9410
show tables;
Tables_in_test
t1
t2
t3
t4
show tables from test like "s%";
Tables_in_test (s%)
show tables from test like "t?";
Tables_in_test (t?)
show full columns from t2;
Field	Type	Collation	Null	Key	Default	Extra	Privileges	Comment
auto	int(11)	NULL		PRI	NULL	auto_increment	#	
fld1	int(6) unsigned zerofill	NULL		UNI	000000		#	
companynr	tinyint(2) unsigned zerofill	NULL			00		#	
fld3	char(30)	latin1_swedish_ci		MUL			#	
fld4	char(35)	latin1_swedish_ci					#	
fld5	char(35)	latin1_swedish_ci					#	
fld6	char(4)	latin1_swedish_ci					#	
show full columns from t2 from test like 'f%';
Field	Type	Collation	Null	Key	Default	Extra	Privileges	Comment
fld1	int(6) unsigned zerofill	NULL		UNI	000000		#	
fld3	char(30)	latin1_swedish_ci		MUL			#	
fld4	char(35)	latin1_swedish_ci					#	
fld5	char(35)	latin1_swedish_ci					#	
fld6	char(4)	latin1_swedish_ci					#	
show full columns from t2 from test like 's%';
Field	Type	Collation	Null	Key	Default	Extra	Privileges	Comment
show keys from t2;
Table	Non_unique	Key_name	Seq_in_index	Column_name	Collation	Cardinality	Sub_part	Packed	Null	Index_type	Comment
t2	0	PRIMARY	1	auto	A	1199	NULL	NULL		BTREE	
t2	0	fld1	1	fld1	A	1199	NULL	NULL		BTREE	
t2	1	fld3	1	fld3	A	NULL	NULL	NULL		BTREE	
drop table t4, t3, t2, t1;
DO 1;
DO benchmark(100,1+1),1,1;
do default;
ERROR 42000: You have an error in your SQL syntax; check the manual that corresponds to your MySQL server version for the right syntax to use near '' at line 1
do foobar;
ERROR 42S22: Unknown column 'foobar' in 'field list'
CREATE TABLE t1 (
id mediumint(8) unsigned NOT NULL auto_increment,
pseudo varchar(35) NOT NULL default '',
PRIMARY KEY  (id),
UNIQUE KEY pseudo (pseudo)
);
INSERT INTO t1 (pseudo) VALUES ('test');
INSERT INTO t1 (pseudo) VALUES ('test1');
SELECT 1 as rnd1 from t1 where rand() > 2;
rnd1
DROP TABLE t1;
CREATE TABLE t1 (gvid int(10) unsigned default NULL,  hmid int(10) unsigned default NULL,  volid int(10) unsigned default NULL,  mmid int(10) unsigned default NULL,  hdid int(10) unsigned default NULL,  fsid int(10) unsigned default NULL,  ctid int(10) unsigned default NULL,  dtid int(10) unsigned default NULL,  cost int(10) unsigned default NULL,  performance int(10) unsigned default NULL,  serialnumber bigint(20) unsigned default NULL,  monitored tinyint(3) unsigned default '1',  removed tinyint(3) unsigned default '0',  target tinyint(3) unsigned default '0',  dt_modified timestamp(14) NOT NULL,  name varchar(255) binary default NULL,  description varchar(255) default NULL,  UNIQUE KEY hmid (hmid,volid)) ENGINE=MyISAM;
INSERT INTO t1 VALUES (200001,2,1,1,100,1,1,1,0,0,0,1,0,1,20020425060057,'\\\\ARKIVIO-TESTPDC\\E$',''),(200002,2,2,1,101,1,1,1,0,0,0,1,0,1,20020425060057,'\\\\ARKIVIO-TESTPDC\\C$',''),(200003,1,3,2,NULL,NULL,NULL,NULL,NULL,NULL,NULL,1,0,1,20020425060427,'c:',NULL);
CREATE TABLE t2 (  hmid int(10) unsigned default NULL,  volid int(10) unsigned default NULL,  sampletid smallint(5) unsigned default NULL,  sampletime datetime default NULL,  samplevalue bigint(20) unsigned default NULL,  KEY idx1 (hmid,volid,sampletid,sampletime)) ENGINE=MyISAM;
INSERT INTO t2 VALUES (1,3,10,'2002-06-01 08:00:00',35),(1,3,1010,'2002-06-01 12:00:01',35);
SELECT a.gvid, (SUM(CASE b.sampletid WHEN 140 THEN b.samplevalue ELSE 0 END)) as the_success,(SUM(CASE b.sampletid WHEN 141 THEN b.samplevalue ELSE 0 END)) as the_fail,(SUM(CASE b.sampletid WHEN 142 THEN b.samplevalue ELSE 0 END)) as the_size,(SUM(CASE b.sampletid WHEN 143 THEN b.samplevalue ELSE 0 END)) as the_time FROM t1 a, t2 b WHERE a.hmid = b.hmid AND a.volid = b.volid AND b.sampletime >= 'wrong-date-value' AND b.sampletime < 'wrong-date-value' AND b.sampletid IN (140, 141, 142, 143) GROUP BY a.gvid;
gvid	the_success	the_fail	the_size	the_time
Warnings:
Warning	1292	Truncated incorrect datetime value: 'wrong-date-value'
Warning	1292	Truncated incorrect datetime value: 'wrong-date-value'
Warning	1292	Truncated incorrect datetime value: 'wrong-date-value'
Warning	1292	Truncated incorrect datetime value: 'wrong-date-value'
SELECT a.gvid, (SUM(CASE b.sampletid WHEN 140 THEN b.samplevalue ELSE 0 END)) as the_success,(SUM(CASE b.sampletid WHEN 141 THEN b.samplevalue ELSE 0 END)) as the_fail,(SUM(CASE b.sampletid WHEN 142 THEN b.samplevalue ELSE 0 END)) as the_size,(SUM(CASE b.sampletid WHEN 143 THEN b.samplevalue ELSE 0 END)) as the_time FROM t1 a, t2 b WHERE a.hmid = b.hmid AND a.volid = b.volid AND b.sampletime >= NULL AND b.sampletime < NULL AND b.sampletid IN (140, 141, 142, 143) GROUP BY a.gvid;
gvid	the_success	the_fail	the_size	the_time
DROP TABLE t1,t2;
create table  t1 (  A_Id bigint(20) NOT NULL default '0',  A_UpdateBy char(10) NOT NULL default '',  A_UpdateDate bigint(20) NOT NULL default '0',  A_UpdateSerial int(11) NOT NULL default '0',  other_types bigint(20) NOT NULL default '0',  wss_type bigint(20) NOT NULL default '0');
INSERT INTO t1 VALUES (102935998719055004,'brade',1029359987,2,102935229116544068,102935229216544093);
select wss_type from t1 where wss_type ='102935229216544106';
wss_type
select wss_type from t1 where wss_type ='102935229216544105';
wss_type
select wss_type from t1 where wss_type ='102935229216544104';
wss_type
select wss_type from t1 where wss_type ='102935229216544093';
wss_type
102935229216544093
select wss_type from t1 where wss_type =102935229216544093;
wss_type
102935229216544093
drop table t1;
select 1+2,"aaaa",3.13*2.0 into @a,@b,@c;
select @a;
@a
3
select @b;
@b
aaaa
select @c;
@c
6.26
create table t1 (a int not null auto_increment primary key);
insert into t1 values ();
insert into t1 values ();
insert into t1 values ();
select * from (t1 as t2 left join t1 as t3 using (a)), t1;
a	a	a
1	1	1
2	2	1
3	3	1
1	1	2
2	2	2
3	3	2
1	1	3
2	2	3
3	3	3
select * from t1, (t1 as t2 left join t1 as t3 using (a));
a	a	a
1	1	1
2	1	1
3	1	1
1	2	2
2	2	2
3	2	2
1	3	3
2	3	3
3	3	3
select * from (t1 as t2 left join t1 as t3 using (a)) straight_join t1;
a	a	a
1	1	1
2	2	1
3	3	1
1	1	2
2	2	2
3	3	2
1	1	3
2	2	3
3	3	3
select * from t1 straight_join (t1 as t2 left join t1 as t3 using (a));
a	a	a
1	1	1
2	1	1
3	1	1
1	2	2
2	2	2
3	2	2
1	3	3
2	3	3
3	3	3
select * from (t1 as t2 left join t1 as t3 using (a)) inner join t1 on t1.a>1;
a	a	a
1	1	2
1	1	3
2	2	2
2	2	3
3	3	2
3	3	3
select * from t1 inner join (t1 as t2 left join t1 as t3 using (a)) on t1.a>1;
a	a	a
1	1	NULL
2	1	1
3	1	1
1	2	NULL
2	2	2
3	2	2
1	3	NULL
2	3	3
3	3	3
select * from (t1 as t2 left join t1 as t3 using (a)) inner join t1 using ( a );
a	a	a
1	1	1
2	2	2
3	3	3
select * from t1 inner join (t1 as t2 left join t1 as t3 using (a)) using ( a );
a	a	a
1	1	1
2	1	NULL
3	1	NULL
1	2	NULL
2	2	2
3	2	NULL
1	3	NULL
2	3	NULL
3	3	3
select * from (t1 as t2 left join t1 as t3 using (a)) left outer join t1 on t1.a>1;
a	a	a
1	1	2
1	1	3
2	2	2
2	2	3
3	3	2
3	3	3
select * from t1 left outer join (t1 as t2 left join t1 as t3 using (a)) on t1.a>1;
a	a	a
1	1	NULL
2	1	1
3	1	1
1	2	NULL
2	2	2
3	2	2
1	3	NULL
2	3	3
3	3	3
select * from (t1 as t2 left join t1 as t3 using (a)) left join t1 using ( a );
a	a	a
1	1	1
2	2	2
3	3	3
select * from t1 left join (t1 as t2 left join t1 as t3 using (a)) using ( a );
a	a	a
1	1	1
2	1	NULL
3	1	NULL
1	2	NULL
2	2	2
3	2	NULL
1	3	NULL
2	3	NULL
3	3	3
select * from (t1 as t2 left join t1 as t3 using (a)) natural left join t1;
a	a	a
1	1	1
2	2	2
3	3	3
select * from t1 natural left join (t1 as t2 left join t1 as t3 using (a));
a	a	a
1	1	1
2	2	2
3	3	3
select * from (t1 as t2 left join t1 as t3 using (a)) right join t1 on t1.a>1;
a	a	a
1	NULL	1
2	NULL	1
3	NULL	1
1	1	2
2	2	2
3	3	2
1	1	3
2	2	3
3	3	3
select * from t1 right join (t1 as t2 left join t1 as t3 using (a)) on t1.a>1;
a	a	a
2	1	1
3	1	1
2	2	2
3	2	2
2	3	3
3	3	3
select * from (t1 as t2 left join t1 as t3 using (a)) right outer join t1 using ( a );
a	a	a
1	1	1
2	NULL	1
3	NULL	1
1	NULL	2
2	2	2
3	NULL	2
1	NULL	3
2	NULL	3
3	3	3
select * from t1 right outer join (t1 as t2 left join t1 as t3 using (a)) using ( a );
a	a	a
1	1	1
2	2	2
3	3	3
select * from (t1 as t2 left join t1 as t3 using (a)) natural right join t1;
a	a	a
1	1	1
2	NULL	1
3	NULL	1
1	NULL	2
2	2	2
3	NULL	2
1	NULL	3
2	NULL	3
3	3	3
select * from t1 natural right join (t1 as t2 left join t1 as t3 using (a));
a	a	a
1	1	1
2	2	2
3	3	3
select * from t1 natural join (t1 as t2 left join t1 as t3 using (a));
a	a
1	1
2	2
3	3
select * from (t1 as t2 left join t1 as t3 using (a)) natural join t1;
a	a	a
1	1	1
2	2	2
3	3	3
drop table t1;
CREATE TABLE t1 (  aa char(2),  id int(11) NOT NULL auto_increment,  t2_id int(11) NOT NULL default '0',  PRIMARY KEY  (id),  KEY replace_id (t2_id)) ENGINE=MyISAM;
INSERT INTO t1 VALUES ("1",8264,2506),("2",8299,2517),("3",8301,2518),("4",8302,2519),("5",8303,2520),("6",8304,2521),("7",8305,2522);
CREATE TABLE t2 ( id int(11) NOT NULL auto_increment,  PRIMARY KEY  (id)) ENGINE=MyISAM;
INSERT INTO t2 VALUES (2517), (2518), (2519), (2520), (2521), (2522);
select * from t1, t2 WHERE t1.t2_id = t2.id and t1.t2_id > 0   order by t1.id   LIMIT 0, 5;
aa	id	t2_id	id
2	8299	2517	2517
3	8301	2518	2518
4	8302	2519	2519
5	8303	2520	2520
6	8304	2521	2521
drop table t1,t2;
create table t1 (id1 int NOT NULL);
create table t2 (id2 int NOT NULL);
create table t3 (id3 int NOT NULL);
create table t4 (id4 int NOT NULL, id44 int NOT NULL, KEY (id4));
insert into t1 values (1);
insert into t1 values (2);
insert into t2 values (1);
insert into t4 values (1,1);
explain select * from t1 left join t2 on id1 = id2 left join t3 on id1 = id3
left join t4 on id3 = id4 where id2 = 1 or id4 = 1;
id	select_type	table	type	possible_keys	key	key_len	ref	rows	Extra
1	SIMPLE	t3	system	NULL	NULL	NULL	NULL	0	const row not found
1	SIMPLE	t1	ALL	NULL	NULL	NULL	NULL	2	
1	SIMPLE	t2	ALL	NULL	NULL	NULL	NULL	1	
1	SIMPLE	t4	ALL	id4	NULL	NULL	NULL	1	Using where
select * from t1 left join t2 on id1 = id2 left join t3 on id1 = id3
left join t4 on id3 = id4 where id2 = 1 or id4 = 1;
id1	id2	id3	id4	id44
1	1	NULL	NULL	NULL
drop table t1,t2,t3,t4;
create table t1(s varchar(10) not null);
create table t2(s varchar(10) not null primary key);
create table t3(s varchar(10) not null primary key);
insert into t1 values ('one\t'), ('two\t');
insert into t2 values ('one\r'), ('two\t');
insert into t3 values ('one '), ('two\t');
select * from t1 where s = 'one';
s
select * from t2 where s = 'one';
s
select * from t3 where s = 'one';
s
one
select * from t1,t2 where t1.s = t2.s;
s	s
two		two	
select * from t2,t3 where t2.s = t3.s;
s	s
two		two	
drop table t1, t2, t3;
create table t1 (a integer,  b integer, index(a), index(b));
create table t2 (c integer,  d integer, index(c), index(d));
insert into t1 values (1,2), (2,2), (3,2), (4,2);
insert into t2 values (1,3), (2,3), (3,4), (4,4);
explain select * from t1 left join t2 on a=c where d in (4);
id	select_type	table	type	possible_keys	key	key_len	ref	rows	Extra
1	SIMPLE	t2	ref	c,d	d	5	const	2	Using where
1	SIMPLE	t1	ALL	a	NULL	NULL	NULL	3	Using where
select * from t1 left join t2 on a=c where d in (4);
a	b	c	d
3	2	3	4
4	2	4	4
explain select * from t1 left join t2 on a=c where d = 4;
id	select_type	table	type	possible_keys	key	key_len	ref	rows	Extra
1	SIMPLE	t2	ref	c,d	d	5	const	2	Using where
1	SIMPLE	t1	ALL	a	NULL	NULL	NULL	3	Using where
select * from t1 left join t2 on a=c where d = 4;
a	b	c	d
3	2	3	4
4	2	4	4
drop table t1, t2;
CREATE TABLE t1 (
i int(11) NOT NULL default '0',
c char(10) NOT NULL default '',
PRIMARY KEY  (i),
UNIQUE KEY c (c)
) ENGINE=MyISAM;
INSERT INTO t1 VALUES (1,'a');
INSERT INTO t1 VALUES (2,'b');
INSERT INTO t1 VALUES (3,'c');
EXPLAIN SELECT i FROM t1 WHERE i=1;
id	select_type	table	type	possible_keys	key	key_len	ref	rows	Extra
1	SIMPLE	t1	const	PRIMARY	PRIMARY	4	const	1	Using index
DROP TABLE t1;
CREATE TABLE t1 ( a BLOB, INDEX (a(20)) );
CREATE TABLE t2 ( a BLOB, INDEX (a(20)) );
INSERT INTO t1 VALUES ('one'),('two'),('three'),('four'),('five');
INSERT INTO t2 VALUES ('one'),('two'),('three'),('four'),('five');
EXPLAIN SELECT * FROM t1 LEFT JOIN t2 USE INDEX (a) ON t1.a=t2.a;
id	select_type	table	type	possible_keys	key	key_len	ref	rows	Extra
1	SIMPLE	t1	ALL	NULL	NULL	NULL	NULL	5	
1	SIMPLE	t2	ref	a	a	23	test.t1.a	2	
EXPLAIN SELECT * FROM t1 LEFT JOIN t2 FORCE INDEX (a) ON t1.a=t2.a;
id	select_type	table	type	possible_keys	key	key_len	ref	rows	Extra
1	SIMPLE	t1	ALL	NULL	NULL	NULL	NULL	5	
1	SIMPLE	t2	ref	a	a	23	test.t1.a	2	
DROP TABLE t1, t2;
CREATE TABLE t1 ( city char(30) );
INSERT INTO t1 VALUES ('London');
INSERT INTO t1 VALUES ('Paris');
SELECT * FROM t1 WHERE city='London';
city
London
SELECT * FROM t1 WHERE city='london';
city
London
EXPLAIN SELECT * FROM t1 WHERE city='London' AND city='london';
id	select_type	table	type	possible_keys	key	key_len	ref	rows	Extra
1	SIMPLE	t1	ALL	NULL	NULL	NULL	NULL	2	Using where
SELECT * FROM t1 WHERE city='London' AND city='london';
city
London
EXPLAIN SELECT * FROM t1 WHERE city LIKE '%london%' AND city='London';
id	select_type	table	type	possible_keys	key	key_len	ref	rows	Extra
1	SIMPLE	t1	ALL	NULL	NULL	NULL	NULL	2	Using where
SELECT * FROM t1 WHERE city LIKE '%london%' AND city='London';
city
London
DROP TABLE t1;
create table t1 (a int(11) unsigned, b int(11) unsigned);
insert into t1 values (1,0), (1,1), (1,2);
select a-b  from t1 order by 1;
a-b
0
1
18446744073709551615
select a-b , (a-b < 0)  from t1 order by 1;
a-b	(a-b < 0)
0	0
1	0
18446744073709551615	0
select a-b as d, (a-b >= 0), b from t1 group by b having d >= 0;
d	(a-b >= 0)	b
1	1	0
0	1	1
18446744073709551615	1	2
select cast((a - b) as unsigned) from t1 order by 1;
cast((a - b) as unsigned)
0
1
18446744073709551615
drop table t1;
create table t1 (a int(11));
select all all * from t1;
a
select distinct distinct * from t1;
a
select all distinct * from t1;
ERROR HY000: Incorrect usage of ALL and DISTINCT
select distinct all * from t1;
ERROR HY000: Incorrect usage of ALL and DISTINCT
drop table t1;
CREATE TABLE t1 (
kunde_intern_id int(10) unsigned NOT NULL default '0',
kunde_id int(10) unsigned NOT NULL default '0',
FK_firma_id int(10) unsigned NOT NULL default '0',
aktuell enum('Ja','Nein') NOT NULL default 'Ja',
vorname varchar(128) NOT NULL default '',
nachname varchar(128) NOT NULL default '',
geloescht enum('Ja','Nein') NOT NULL default 'Nein',
firma varchar(128) NOT NULL default ''
);
INSERT INTO t1 VALUES 
(3964,3051,1,'Ja','Vorname1','1Nachname','Nein','Print Schau XXXX'),
(3965,3051111,1,'Ja','Vorname1111','1111Nachname','Nein','Print Schau XXXX');
SELECT kunde_id ,FK_firma_id ,aktuell, vorname, nachname, geloescht FROM t1
WHERE
(
(
( '' != '' AND firma LIKE CONCAT('%', '', '%'))
OR
(vorname LIKE CONCAT('%', 'Vorname1', '%') AND 
nachname LIKE CONCAT('%', '1Nachname', '%') AND 
'Vorname1' != '' AND 'xxxx' != '')
)
AND
(
aktuell = 'Ja' AND geloescht = 'Nein' AND FK_firma_id = 2
)
)
;
kunde_id	FK_firma_id	aktuell	vorname	nachname	geloescht
SELECT kunde_id ,FK_firma_id ,aktuell, vorname, nachname,
geloescht FROM t1
WHERE
(
(
aktuell = 'Ja' AND geloescht = 'Nein' AND FK_firma_id = 2
)
AND
(
( '' != '' AND firma LIKE CONCAT('%', '', '%')  )
OR
(  vorname LIKE CONCAT('%', 'Vorname1', '%') AND
nachname LIKE CONCAT('%', '1Nachname', '%') AND 'Vorname1' != '' AND
'xxxx' != '')
)
)
;
kunde_id	FK_firma_id	aktuell	vorname	nachname	geloescht
SELECT COUNT(*) FROM t1 WHERE 
( 0 OR (vorname LIKE '%Vorname1%' AND nachname LIKE '%1Nachname%' AND 1)) 
AND FK_firma_id = 2;
COUNT(*)
0
drop table t1;
CREATE TABLE t1 (b BIGINT(20) UNSIGNED NOT NULL, PRIMARY KEY (b));
INSERT INTO t1 VALUES (0x8000000000000000);
SELECT b FROM t1 WHERE b=0x8000000000000000;
b
9223372036854775808
DROP TABLE t1;
CREATE TABLE `t1` ( `gid` int(11) default NULL, `uid` int(11) default NULL);
CREATE TABLE `t2` ( `ident` int(11) default NULL, `level` char(16) default NULL);
INSERT INTO `t2` VALUES (0,'READ');
CREATE TABLE `t3` ( `id` int(11) default NULL, `name` char(16) default NULL);
INSERT INTO `t3` VALUES (1,'fs');
select * from t3 left join t1 on t3.id = t1.uid, t2 where t2.ident in (0, t1.gid, t3.id, 0);
id	name	gid	uid	ident	level
1	fs	NULL	NULL	0	READ
drop table t1,t2,t3;
CREATE TABLE t1 (
acct_id int(11) NOT NULL default '0',
profile_id smallint(6) default NULL,
UNIQUE KEY t1$acct_id (acct_id),
KEY t1$profile_id (profile_id)
);
INSERT INTO t1 VALUES (132,17),(133,18);
CREATE TABLE t2 (
profile_id smallint(6) default NULL,
queue_id int(11) default NULL,
seq int(11) default NULL,
KEY t2$queue_id (queue_id)
);
INSERT INTO t2 VALUES (17,31,4),(17,30,3),(17,36,2),(17,37,1);
CREATE TABLE t3 (
id int(11) NOT NULL default '0',
qtype int(11) default NULL,
seq int(11) default NULL,
warn_lvl int(11) default NULL,
crit_lvl int(11) default NULL,
rr1 tinyint(4) NOT NULL default '0',
rr2 int(11) default NULL,
default_queue tinyint(4) NOT NULL default '0',
KEY t3$qtype (qtype),
KEY t3$id (id)
);
INSERT INTO t3 VALUES (30,1,29,NULL,NULL,0,NULL,0),(31,1,28,NULL,NULL,0,NULL,0),
(36,1,34,NULL,NULL,0,NULL,0),(37,1,35,NULL,NULL,0,121,0);
SELECT COUNT(*) FROM t1 a STRAIGHT_JOIN t2 pq STRAIGHT_JOIN t3 q 
WHERE 
(pq.profile_id = a.profile_id) AND (a.acct_id = 132) AND 
(pq.queue_id = q.id) AND (q.rr1 <> 1);
COUNT(*)
4
drop table t1,t2,t3;
create table t1 (f1 int);
insert into t1 values (1),(NULL);
create table t2 (f2 int, f3 int, f4 int);
create index idx1 on t2 (f4);
insert into t2 values (1,2,3),(2,4,6);
select A.f2 from t1 left join t2 A on A.f2 = f1 where A.f3=(select min(f3)
from  t2 C where A.f4 = C.f4) or A.f3 IS NULL;
f2
1
NULL
drop table t1,t2;
create table t2 (a tinyint unsigned);
create index t2i on t2(a);
insert into t2 values (0), (254), (255);
explain select * from t2 where a > -1;
id	select_type	table	type	possible_keys	key	key_len	ref	rows	Extra
1	SIMPLE	t2	index	t2i	t2i	2	NULL	3	Using where; Using index
select * from t2 where a > -1;
a
0
254
255
drop table t2;
CREATE TABLE t1 (a int, b int, c int);
INSERT INTO t1
SELECT 50, 3, 3 FROM DUAL
WHERE NOT EXISTS
(SELECT * FROM t1 WHERE a = 50 AND b = 3);
SELECT * FROM t1;
a	b	c
50	3	3
INSERT INTO t1
SELECT 50, 3, 3 FROM DUAL
WHERE NOT EXISTS
(SELECT * FROM t1 WHERE a = 50 AND b = 3);
select found_rows();
found_rows()
0
SELECT * FROM t1;
a	b	c
50	3	3
select count(*) from t1;
count(*)
1
select found_rows();
found_rows()
1
select count(*) from t1 limit 2,3;
count(*)
select found_rows();
found_rows()
0
select SQL_CALC_FOUND_ROWS count(*) from t1 limit 2,3;
count(*)
select found_rows();
found_rows()
1
DROP TABLE t1;
create table t1(f1 int, f2 int);
create table t2(f3 int);
select f1 from t1,t2 where f1=f2 and (f1,f2) = ((1,1));
f1
select f1 from t1,t2 where f1=f2 and (f1,NULL) = ((1,1));
f1
select f1 from t1,t2 where f1=f2 and (f1,f2) = ((1,NULL));
f1
<<<<<<< HEAD
insert into t1 values(1,1),(2,null);
insert into t2 values(2);
select * from t1,t2 where f1=f3 and (f1,f2) = (2,null);
f1	f2	f3
select * from t1,t2 where f1=f3 and (f1,f2) <=> (2,null);
f1	f2	f3
2	NULL	2
drop table t1,t2;
=======
drop table t1,t2;
create table t1 (f1 int not null auto_increment primary key, f2 varchar(10));
create table t11 like t1;
insert into t1 values(1,""),(2,"");
show table status like 't1%';
Name	Engine	Version	Row_format	Rows	Avg_row_length	Data_length	Max_data_length	Index_length	Data_free	Auto_increment	Create_time	Update_time	Check_time	Collation	Checksum	Create_options	Comment
t1	MyISAM	9	Dynamic	2	20	X	X	X	X	X	X	X	X	latin1_swedish_ci	NULL		
t11	MyISAM	9	Dynamic	0	0	X	X	X	X	X	X	X	X	latin1_swedish_ci	NULL		
select 123 as a from t1 where f1 is null;
a
drop table t1,t11;
>>>>>>> 78e8833f
<|MERGE_RESOLUTION|>--- conflicted
+++ resolved
@@ -2625,7 +2625,6 @@
 f1
 select f1 from t1,t2 where f1=f2 and (f1,f2) = ((1,NULL));
 f1
-<<<<<<< HEAD
 insert into t1 values(1,1),(2,null);
 insert into t2 values(2);
 select * from t1,t2 where f1=f3 and (f1,f2) = (2,null);
@@ -2633,8 +2632,6 @@
 select * from t1,t2 where f1=f3 and (f1,f2) <=> (2,null);
 f1	f2	f3
 2	NULL	2
-drop table t1,t2;
-=======
 drop table t1,t2;
 create table t1 (f1 int not null auto_increment primary key, f2 varchar(10));
 create table t11 like t1;
@@ -2645,5 +2642,4 @@
 t11	MyISAM	9	Dynamic	0	0	X	X	X	X	X	X	X	X	latin1_swedish_ci	NULL		
 select 123 as a from t1 where f1 is null;
 a
-drop table t1,t11;
->>>>>>> 78e8833f
+drop table t1,t11;