--- conflicted
+++ resolved
@@ -4345,8 +4345,7 @@
 t1.a= (select b from t2 limit 1) and not
 t1.a= (select a from t2 limit 1) ;
 a
-<<<<<<< HEAD
-drop table t1;
+drop table t1, t2;
 End of 5.0 tests.
 CREATE TABLE t1 (a int, b int);
 INSERT INTO t1 VALUES (2,22),(1,11),(2,22);
@@ -4376,8 +4375,4 @@
 SELECT * FROM t1 WHERE _utf8'a' = ANY (SELECT s1 FROM t1);
 s1
 a
-DROP TABLE t1;
-=======
-drop table t1, t2;
-End of 5.0 tests.
->>>>>>> 9c707374
+DROP TABLE t1;