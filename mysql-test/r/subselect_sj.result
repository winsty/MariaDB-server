drop table if exists t0, t1, t2, t3, t4, t10, t11, t12;
create table t0 (a int);
insert into t0 values (0),(1),(2),(3),(4),(5),(6),(7),(8),(9);
create table t1(a int, b int);
insert into t1 values (0,0),(1,1),(2,2);
create table t2 as select * from t1;
create table t11(a int, b int);
create table t10 (pk int, a int, primary key(pk));
insert into t10 select a,a from t0;
create table t12 like t10;
insert into t12 select * from t10;
Flattened because of dependency, t10=func(t1)
explain select * from t1 where a in (select pk from t10);
id	select_type	table	type	possible_keys	key	key_len	ref	rows	Extra
1	PRIMARY	t1	ALL	NULL	NULL	NULL	NULL	3	
1	PRIMARY	t10	eq_ref	PRIMARY	PRIMARY	4	test.t1.a	1	Using index
select * from t1 where a in (select pk from t10);
a	b
0	0
1	1
2	2
A confluent case of dependency
explain select * from t1 where a in (select a from t10 where pk=12);
id	select_type	table	type	possible_keys	key	key_len	ref	rows	Extra
1	PRIMARY	NULL	NULL	NULL	NULL	NULL	NULL	NULL	Impossible WHERE noticed after reading const tables
select * from t1 where a in (select a from t10 where pk=12);
a	b
explain select * from t1 where a in (select a from t10 where pk=9);
id	select_type	table	type	possible_keys	key	key_len	ref	rows	Extra
1	PRIMARY	t10	const	PRIMARY	PRIMARY	4	const	1	
1	PRIMARY	t1	ALL	NULL	NULL	NULL	NULL	3	Using where
select * from t1 where a in (select a from t10 where pk=9);
a	b
An empty table inside
explain select * from t1 where a in (select a from t11);
id	select_type	table	type	possible_keys	key	key_len	ref	rows	Extra
1	PRIMARY	NULL	NULL	NULL	NULL	NULL	NULL	NULL	Impossible WHERE noticed after reading const tables
select * from t1 where a in (select a from t11);
a	b
explain select * from t1 where a in (select pk from t10) and b in (select pk from t10);
id	select_type	table	type	possible_keys	key	key_len	ref	rows	Extra
1	PRIMARY	t1	ALL	NULL	NULL	NULL	NULL	3	
1	PRIMARY	t10	eq_ref	PRIMARY	PRIMARY	4	test.t1.a	1	Using index
1	PRIMARY	t10	eq_ref	PRIMARY	PRIMARY	4	test.t1.b	1	Using index
select * from t1 where a in (select pk from t10) and b in (select pk from t10);
a	b
0	0
1	1
2	2
flattening a nested subquery
explain select * from t1 where a in (select pk from t10 where t10.a in (select pk from t12));
id	select_type	table	type	possible_keys	key	key_len	ref	rows	Extra
1	PRIMARY	t1	ALL	NULL	NULL	NULL	NULL	3	
1	PRIMARY	t10	eq_ref	PRIMARY	PRIMARY	4	test.t1.a	1	
1	PRIMARY	t12	eq_ref	PRIMARY	PRIMARY	4	test.t10.a	1	Using index
select * from t1 where a in (select pk from t10 where t10.a in (select pk from t12));
a	b
0	0
1	1
2	2
flattening subquery w/ several tables
explain extended select * from t1 where a in (select t10.pk from t10, t12 where t12.pk=t10.a);
id	select_type	table	type	possible_keys	key	key_len	ref	rows	filtered	Extra
1	PRIMARY	t1	ALL	NULL	NULL	NULL	NULL	3	100.00	
1	PRIMARY	t10	eq_ref	PRIMARY	PRIMARY	4	test.t1.a	1	100.00	
1	PRIMARY	t12	eq_ref	PRIMARY	PRIMARY	4	test.t10.a	1	100.00	Using index
Warnings:
Note	1003	select `test`.`t1`.`a` AS `a`,`test`.`t1`.`b` AS `b` from `test`.`t10` join `test`.`t12` join `test`.`t1` where ((`test`.`t10`.`pk` = `test`.`t1`.`a`) and (`test`.`t12`.`pk` = `test`.`t10`.`a`))
subqueries within outer joins go into ON expr.
explAin extended
select * from t1 left join (t2 A, t2 B) on ( A.A= t1.A And B.A in (select pk from t10));
id	select_type	tABle	type	possiBle_keys	key	key_len	ref	rows	filtered	ExtrA
1	PRIMARY	t1	ALL	NULL	NULL	NULL	NULL	3	100.00	
1	PRIMARY	A	ALL	NULL	NULL	NULL	NULL	3	100.00	Using where
1	PRIMARY	B	ALL	NULL	NULL	NULL	NULL	3	100.00	Using where
2	DEPENDENT SUBQUERY	t10	unique_suBquery	PRIMARY	PRIMARY	4	func	1	100.00	Using index
Warnings:
Note	1003	select `test`.`t1`.`A` AS `A`,`test`.`t1`.`B` AS `B`,`test`.`A`.`A` AS `A`,`test`.`A`.`B` AS `B`,`test`.`B`.`A` AS `A`,`test`.`B`.`B` AS `B` from `test`.`t1` left join (`test`.`t2` `A` join `test`.`t2` `B`) on(((`test`.`A`.`A` = `test`.`t1`.`A`) And <in_optimizer>(`test`.`B`.`A`,<exists>(<primAry_index_lookup>(<cAche>(`test`.`B`.`A`) in t10 on PRIMARY))))) where 1
t2 should be wrapped into OJ-nest, so we have "t1 LJ (t2 J t10)"
explAin extended
select * from t1 left join t2 on (t2.A= t1.A And t2.A in (select pk from t10));
id	select_type	tABle	type	possiBle_keys	key	key_len	ref	rows	filtered	ExtrA
1	PRIMARY	t1	ALL	NULL	NULL	NULL	NULL	3	100.00	
1	PRIMARY	t2	ALL	NULL	NULL	NULL	NULL	3	100.00	Using where
2	DEPENDENT SUBQUERY	t10	unique_suBquery	PRIMARY	PRIMARY	4	func	1	100.00	Using index
Warnings:
Note	1003	select `test`.`t1`.`A` AS `A`,`test`.`t1`.`B` AS `B`,`test`.`t2`.`A` AS `A`,`test`.`t2`.`B` AS `B` from `test`.`t1` left join `test`.`t2` on(((`test`.`t2`.`A` = `test`.`t1`.`A`) And <in_optimizer>(`test`.`t2`.`A`,<exists>(<primAry_index_lookup>(<cAche>(`test`.`t2`.`A`) in t10 on PRIMARY))))) where 1
we shouldn't flatten if we're going to get a join of > MAX_TABLES.
explain select * from 
t1 s00, t1 s01,  t1 s02, t1 s03, t1 s04,t1 s05,t1 s06,t1 s07,t1 s08,t1 s09,
t1 s10, t1 s11,  t1 s12, t1 s13, t1 s14,t1 s15,t1 s16,t1 s17,t1 s18,t1 s19,
t1 s20, t1 s21,  t1 s22, t1 s23, t1 s24,t1 s25,t1 s26,t1 s27,t1 s28,t1 s29,
t1 s30, t1 s31,  t1 s32, t1 s33, t1 s34,t1 s35,t1 s36,t1 s37,t1 s38,t1 s39,
t1 s40, t1 s41,  t1 s42, t1 s43, t1 s44,t1 s45,t1 s46,t1 s47,t1 s48,t1 s49
where
s00.a in (
select m00.a from
t1 m00, t1 m01,  t1 m02, t1 m03, t1 m04,t1 m05,t1 m06,t1 m07,t1 m08,t1 m09,
t1 m10, t1 m11,  t1 m12, t1 m13, t1 m14,t1 m15,t1 m16,t1 m17,t1 m18,t1 m19
);
id	select_type	table	type	possible_keys	key	key_len	ref	rows	Extra
1	PRIMARY	s00	ALL	NULL	NULL	NULL	NULL	3	Using where
1	PRIMARY	s01	ALL	NULL	NULL	NULL	NULL	3	Using join buffer
1	PRIMARY	s02	ALL	NULL	NULL	NULL	NULL	3	Using join buffer
1	PRIMARY	s03	ALL	NULL	NULL	NULL	NULL	3	Using join buffer
1	PRIMARY	s04	ALL	NULL	NULL	NULL	NULL	3	Using join buffer
1	PRIMARY	s05	ALL	NULL	NULL	NULL	NULL	3	Using join buffer
1	PRIMARY	s06	ALL	NULL	NULL	NULL	NULL	3	Using join buffer
1	PRIMARY	s07	ALL	NULL	NULL	NULL	NULL	3	Using join buffer
1	PRIMARY	s08	ALL	NULL	NULL	NULL	NULL	3	Using join buffer
1	PRIMARY	s09	ALL	NULL	NULL	NULL	NULL	3	Using join buffer
1	PRIMARY	s10	ALL	NULL	NULL	NULL	NULL	3	Using join buffer
1	PRIMARY	s11	ALL	NULL	NULL	NULL	NULL	3	Using join buffer
1	PRIMARY	s12	ALL	NULL	NULL	NULL	NULL	3	Using join buffer
1	PRIMARY	s13	ALL	NULL	NULL	NULL	NULL	3	Using join buffer
1	PRIMARY	s14	ALL	NULL	NULL	NULL	NULL	3	Using join buffer
1	PRIMARY	s15	ALL	NULL	NULL	NULL	NULL	3	Using join buffer
1	PRIMARY	s16	ALL	NULL	NULL	NULL	NULL	3	Using join buffer
1	PRIMARY	s17	ALL	NULL	NULL	NULL	NULL	3	Using join buffer
1	PRIMARY	s18	ALL	NULL	NULL	NULL	NULL	3	Using join buffer
1	PRIMARY	s19	ALL	NULL	NULL	NULL	NULL	3	Using join buffer
1	PRIMARY	s20	ALL	NULL	NULL	NULL	NULL	3	Using join buffer
1	PRIMARY	s21	ALL	NULL	NULL	NULL	NULL	3	Using join buffer
1	PRIMARY	s22	ALL	NULL	NULL	NULL	NULL	3	Using join buffer
1	PRIMARY	s23	ALL	NULL	NULL	NULL	NULL	3	Using join buffer
1	PRIMARY	s24	ALL	NULL	NULL	NULL	NULL	3	Using join buffer
1	PRIMARY	s25	ALL	NULL	NULL	NULL	NULL	3	Using join buffer
1	PRIMARY	s26	ALL	NULL	NULL	NULL	NULL	3	Using join buffer
1	PRIMARY	s27	ALL	NULL	NULL	NULL	NULL	3	Using join buffer
1	PRIMARY	s28	ALL	NULL	NULL	NULL	NULL	3	Using join buffer
1	PRIMARY	s29	ALL	NULL	NULL	NULL	NULL	3	Using join buffer
1	PRIMARY	s30	ALL	NULL	NULL	NULL	NULL	3	Using join buffer
1	PRIMARY	s31	ALL	NULL	NULL	NULL	NULL	3	Using join buffer
1	PRIMARY	s32	ALL	NULL	NULL	NULL	NULL	3	Using join buffer
1	PRIMARY	s33	ALL	NULL	NULL	NULL	NULL	3	Using join buffer
1	PRIMARY	s34	ALL	NULL	NULL	NULL	NULL	3	Using join buffer
1	PRIMARY	s35	ALL	NULL	NULL	NULL	NULL	3	Using join buffer
1	PRIMARY	s36	ALL	NULL	NULL	NULL	NULL	3	Using join buffer
1	PRIMARY	s37	ALL	NULL	NULL	NULL	NULL	3	Using join buffer
1	PRIMARY	s38	ALL	NULL	NULL	NULL	NULL	3	Using join buffer
1	PRIMARY	s39	ALL	NULL	NULL	NULL	NULL	3	Using join buffer
1	PRIMARY	s40	ALL	NULL	NULL	NULL	NULL	3	Using join buffer
1	PRIMARY	s41	ALL	NULL	NULL	NULL	NULL	3	Using join buffer
1	PRIMARY	s42	ALL	NULL	NULL	NULL	NULL	3	Using join buffer
1	PRIMARY	s43	ALL	NULL	NULL	NULL	NULL	3	Using join buffer
1	PRIMARY	s44	ALL	NULL	NULL	NULL	NULL	3	Using join buffer
1	PRIMARY	s45	ALL	NULL	NULL	NULL	NULL	3	Using join buffer
1	PRIMARY	s46	ALL	NULL	NULL	NULL	NULL	3	Using join buffer
1	PRIMARY	s47	ALL	NULL	NULL	NULL	NULL	3	Using join buffer
1	PRIMARY	s48	ALL	NULL	NULL	NULL	NULL	3	Using join buffer
1	PRIMARY	s49	ALL	NULL	NULL	NULL	NULL	3	Using join buffer
2	DEPENDENT SUBQUERY	m00	ALL	NULL	NULL	NULL	NULL	3	Using where
2	DEPENDENT SUBQUERY	m01	ALL	NULL	NULL	NULL	NULL	3	Using join buffer
2	DEPENDENT SUBQUERY	m02	ALL	NULL	NULL	NULL	NULL	3	Using join buffer
2	DEPENDENT SUBQUERY	m03	ALL	NULL	NULL	NULL	NULL	3	Using join buffer
2	DEPENDENT SUBQUERY	m04	ALL	NULL	NULL	NULL	NULL	3	Using join buffer
2	DEPENDENT SUBQUERY	m05	ALL	NULL	NULL	NULL	NULL	3	Using join buffer
2	DEPENDENT SUBQUERY	m06	ALL	NULL	NULL	NULL	NULL	3	Using join buffer
2	DEPENDENT SUBQUERY	m07	ALL	NULL	NULL	NULL	NULL	3	Using join buffer
2	DEPENDENT SUBQUERY	m08	ALL	NULL	NULL	NULL	NULL	3	Using join buffer
2	DEPENDENT SUBQUERY	m09	ALL	NULL	NULL	NULL	NULL	3	Using join buffer
2	DEPENDENT SUBQUERY	m10	ALL	NULL	NULL	NULL	NULL	3	Using join buffer
2	DEPENDENT SUBQUERY	m11	ALL	NULL	NULL	NULL	NULL	3	Using join buffer
2	DEPENDENT SUBQUERY	m12	ALL	NULL	NULL	NULL	NULL	3	Using join buffer
2	DEPENDENT SUBQUERY	m13	ALL	NULL	NULL	NULL	NULL	3	Using join buffer
2	DEPENDENT SUBQUERY	m14	ALL	NULL	NULL	NULL	NULL	3	Using join buffer
2	DEPENDENT SUBQUERY	m15	ALL	NULL	NULL	NULL	NULL	3	Using join buffer
2	DEPENDENT SUBQUERY	m16	ALL	NULL	NULL	NULL	NULL	3	Using join buffer
2	DEPENDENT SUBQUERY	m17	ALL	NULL	NULL	NULL	NULL	3	Using join buffer
2	DEPENDENT SUBQUERY	m18	ALL	NULL	NULL	NULL	NULL	3	Using join buffer
2	DEPENDENT SUBQUERY	m19	ALL	NULL	NULL	NULL	NULL	3	Using where; Using join buffer
select * from
t1 left join t2 on (t2.a= t1.a and t2.a in (select pk from t10)) 
where t1.a < 5;
a	b	a	b
0	0	0	0
1	1	1	1
2	2	2	2
prepare s1 from
' select * from
    t1 left join t2 on (t2.a= t1.a and t2.a in (select pk from t10))
  where t1.a < 5';
execute s1;
a	b	a	b
0	0	0	0
1	1	1	1
2	2	2	2
execute s1;
a	b	a	b
0	0	0	0
1	1	1	1
2	2	2	2
insert into t1 select (A.a + 10 * B.a),1 from t0 A, t0 B;
explain extended select * from t1 where a in (select pk from t10 where pk<3);
id	select_type	table	type	possible_keys	key	key_len	ref	rows	filtered	Extra
1	PRIMARY	t10	range	PRIMARY	PRIMARY	4	NULL	4	100.00	Using where; Using index
1	PRIMARY	t1	ALL	NULL	NULL	NULL	NULL	103	100.00	Using where; Using join buffer
Warnings:
Note	1003	select `test`.`t1`.`a` AS `a`,`test`.`t1`.`b` AS `b` from `test`.`t10` join `test`.`t1` where ((`test`.`t1`.`a` = `test`.`t10`.`pk`) and (`test`.`t10`.`pk` < 3))

BUG#37120 optimizer_switch allowable values not according to specification

select @@optimizer_switch;
@@optimizer_switch
index_merge=on,index_merge_union=on,index_merge_sort_union=on,index_merge_intersection=on,index_condition_pushdown=on,firstmatch=on,loosescan=on,materialization=on,semijoin=on
set optimizer_switch='default,materialization=off';
select @@optimizer_switch;
@@optimizer_switch
index_merge=on,index_merge_union=on,index_merge_sort_union=on,index_merge_intersection=on,index_condition_pushdown=on,firstmatch=on,loosescan=on,materialization=off,semijoin=on
set optimizer_switch='default,semijoin=off';
select @@optimizer_switch;
@@optimizer_switch
index_merge=on,index_merge_union=on,index_merge_sort_union=on,index_merge_intersection=on,index_condition_pushdown=on,firstmatch=on,loosescan=on,materialization=on,semijoin=off
set optimizer_switch='default,loosescan=off';
select @@optimizer_switch;
@@optimizer_switch
index_merge=on,index_merge_union=on,index_merge_sort_union=on,index_merge_intersection=on,index_condition_pushdown=on,firstmatch=on,loosescan=off,materialization=on,semijoin=on
set optimizer_switch='default,semijoin=off,materialization=off';
select @@optimizer_switch;
@@optimizer_switch
index_merge=on,index_merge_union=on,index_merge_sort_union=on,index_merge_intersection=on,index_condition_pushdown=on,firstmatch=on,loosescan=on,materialization=off,semijoin=off
set optimizer_switch='default,materialization=off,semijoin=off';
select @@optimizer_switch;
@@optimizer_switch
index_merge=on,index_merge_union=on,index_merge_sort_union=on,index_merge_intersection=on,index_condition_pushdown=on,firstmatch=on,loosescan=on,materialization=off,semijoin=off
set optimizer_switch='default,semijoin=off,materialization=off,loosescan=off';
select @@optimizer_switch;
@@optimizer_switch
index_merge=on,index_merge_union=on,index_merge_sort_union=on,index_merge_intersection=on,index_condition_pushdown=on,firstmatch=on,loosescan=off,materialization=off,semijoin=off
set optimizer_switch='default,semijoin=off,loosescan=off';
select @@optimizer_switch;
@@optimizer_switch
index_merge=on,index_merge_union=on,index_merge_sort_union=on,index_merge_intersection=on,index_condition_pushdown=on,firstmatch=on,loosescan=off,materialization=on,semijoin=off
set optimizer_switch='default,materialization=off,loosescan=off';
select @@optimizer_switch;
@@optimizer_switch
index_merge=on,index_merge_union=on,index_merge_sort_union=on,index_merge_intersection=on,index_condition_pushdown=on,firstmatch=on,loosescan=off,materialization=off,semijoin=on
set optimizer_switch=default;
drop table t0, t1, t2;
drop table t10, t11, t12;

Bug#37899: Wrongly checked optimization prerequisite caused failed
assertion.

CREATE TABLE t1 (
`pk` int(11),
`varchar_nokey` varchar(5)
);
INSERT INTO t1 VALUES
(1,'qk'),(2,'j'),(3,'aew');
SELECT *
FROM t1
WHERE varchar_nokey IN (
SELECT
varchar_nokey
FROM
t1
) XOR pk = 30;
pk	varchar_nokey
1	qk
2	j
3	aew
drop table t1;
#
# BUG#41842: Semi-join materialization strategy crashes when the upper query has HAVING
#
CREATE TABLE t1 (
pk int(11) NOT NULL AUTO_INCREMENT,
int_nokey int(11) NOT NULL,
time_key time NOT NULL,
datetime_key datetime NOT NULL,
datetime_nokey datetime NOT NULL,
varchar_key varchar(1) NOT NULL,
varchar_nokey varchar(1) NOT NULL,
PRIMARY KEY (pk),
KEY time_key (time_key),
KEY datetime_key (datetime_key),
KEY varchar_key (varchar_key)
);
INSERT INTO t1 VALUES 
(1,0, '00:16:10','2008-09-03 14:25:40','2008-09-03 14:25:40','h','h'),
(2,7, '00:00:00','2001-01-13 00:00:00','2001-01-13 00:00:00','',''),
(3,0, '00:00:00','0000-00-00 00:00:00','0000-00-00 00:00:00','x','x'),
(4,2, '16:29:24','2000-10-16 01:39:08','2000-10-16 01:39:08','w','w'),
(5,1, '09:23:32','0000-00-00 00:00:00','0000-00-00 00:00:00','p','p'),
(6,3, '00:00:00','2007-12-02 00:00:00','2007-12-02 00:00:00','o','o'),
(7,3, '00:00:00','2008-09-11 00:00:00','2008-09-11 00:00:00','',''),
(8,0, '13:59:04','0000-00-00 00:00:00','0000-00-00 00:00:00','s','s'),
(9,7, '09:01:06','0000-00-00 00:00:00','0000-00-00 00:00:00','d','d'),
(10,5,'00:00:00','0000-00-00 00:00:00','0000-00-00 00:00:00','n','n'),
(11,0,'21:06:46','0000-00-00 00:00:00','0000-00-00 00:00:00','o','o'),
(12,2,'00:00:00','0000-00-00 00:00:00','0000-00-00 00:00:00','',''),
(13,6,'14:45:34','2003-07-28 02:34:08','2003-07-28 02:34:08','w','w'),
(14,1,'15:04:12','0000-00-00 00:00:00','0000-00-00 00:00:00','o','o'),
(15,0,'00:00:00','0000-00-00 00:00:00','0000-00-00 00:00:00','x','x'),
(16,0,'15:55:23','2004-03-17 00:32:27','2004-03-17 00:32:27','p','p'),
(17,1,'16:30:00','2004-12-27 19:20:00','2004-12-27 19:20:00','d','d'),
(18,0,'00:00:00','0000-00-00 00:00:00','0000-00-00 00:00:00','h','h'),
(19,0,'14:13:26','2008-11-09 05:53:48','2008-11-09 05:53:48','o','o'),
(20,0,'00:00:00','2009-10-11 06:58:04','2009-10-11 06:58:04','k','k');
CREATE TABLE t2 (
pk int(11) NOT NULL AUTO_INCREMENT,
int_nokey int(11) NOT NULL,
time_key time NOT NULL,
datetime_key datetime NOT NULL,
datetime_nokey datetime NOT NULL,
varchar_key varchar(1) NOT NULL,
varchar_nokey varchar(1) NOT NULL,
PRIMARY KEY (pk),
KEY time_key (time_key),
KEY datetime_key (datetime_key),
KEY varchar_key (varchar_key)
);
INSERT INTO t2 VALUES 
(10,0,'19:39:13','0000-00-00 00:00:00','0000-00-00 00:00:00','g','g'),
(11,8,'03:43:53','0000-00-00 00:00:00','0000-00-00 00:00:00','b','b');
SELECT OUTR.datetime_nokey AS X FROM t1 AS OUTR 
WHERE 
OUTR.varchar_nokey IN (SELECT 
INNR . varchar_nokey AS Y 
FROM t2 AS INNR 
WHERE
INNR . datetime_key >= INNR . time_key OR 
INNR . pk = INNR . int_nokey  
) 
AND OUTR . varchar_nokey <= 'w' 
HAVING X > '2012-12-12';
X
drop table t1, t2;
#
# Bug#45191: Incorrectly initialized semi-join led to a wrong result.
#
CREATE TABLE STAFF (EMPNUM   CHAR(3) NOT NULL,
EMPNAME  CHAR(20), GRADE DECIMAL(4), CITY CHAR(15));
CREATE TABLE PROJ (PNUM CHAR(3) NOT NULL,
PNAME    CHAR(20), PTYPE CHAR(6),
BUDGET   DECIMAL(9),
CITY     CHAR(15));
CREATE TABLE WORKS (EMPNUM CHAR(3) NOT NULL,
PNUM CHAR(3) NOT NULL, HOURS DECIMAL(5));
INSERT INTO STAFF VALUES ('E1','Alice',12,'Deale');
INSERT INTO STAFF VALUES ('E2','Betty',10,'Vienna');
INSERT INTO STAFF VALUES ('E3','Carmen',13,'Vienna');
INSERT INTO STAFF VALUES ('E4','Don',12,'Deale');
INSERT INTO STAFF VALUES ('E5','Ed',13,'Akron');
INSERT INTO PROJ VALUES  ('P1','MXSS','Design',10000,'Deale');
INSERT INTO PROJ VALUES  ('P2','CALM','Code',30000,'Vienna');
INSERT INTO PROJ VALUES  ('P3','SDP','Test',30000,'Tampa');
INSERT INTO PROJ VALUES  ('P4','SDP','Design',20000,'Deale');
INSERT INTO PROJ VALUES  ('P5','IRM','Test',10000,'Vienna');
INSERT INTO PROJ VALUES  ('P6','PAYR','Design',50000,'Deale');
INSERT INTO WORKS VALUES  ('E1','P1',40);
INSERT INTO WORKS VALUES  ('E1','P2',20);
INSERT INTO WORKS VALUES  ('E1','P3',80);
INSERT INTO WORKS VALUES  ('E1','P4',20);
INSERT INTO WORKS VALUES  ('E1','P5',12);
INSERT INTO WORKS VALUES  ('E1','P6',12);
INSERT INTO WORKS VALUES  ('E2','P1',40);
INSERT INTO WORKS VALUES  ('E2','P2',80);
INSERT INTO WORKS VALUES  ('E3','P2',20);
INSERT INTO WORKS VALUES  ('E4','P2',20);
INSERT INTO WORKS VALUES  ('E4','P4',40);
INSERT INTO WORKS VALUES  ('E4','P5',80);
set optimizer_switch='default,materialization=off';
explain SELECT EMPNUM, EMPNAME
FROM STAFF
WHERE EMPNUM IN
(SELECT EMPNUM  FROM WORKS
WHERE PNUM IN
(SELECT PNUM  FROM PROJ));
id	select_type	table	type	possible_keys	key	key_len	ref	rows	Extra
1	PRIMARY	STAFF	ALL	NULL	NULL	NULL	NULL	5	
1	PRIMARY	PROJ	ALL	NULL	NULL	NULL	NULL	6	
1	PRIMARY	WORKS	ALL	NULL	NULL	NULL	NULL	12	Using where; FirstMatch(STAFF)
SELECT EMPNUM, EMPNAME
FROM STAFF
WHERE EMPNUM IN
(SELECT EMPNUM  FROM WORKS
WHERE PNUM IN
(SELECT PNUM  FROM PROJ));
EMPNUM	EMPNAME
E1	Alice
E2	Betty
E3	Carmen
E4	Don
set optimizer_switch='default';
drop table STAFF,WORKS,PROJ;
# End of bug#45191
#
# Bug#46550 Azalea returning duplicate results for some IN subqueries
# w/ semijoin=on
#
DROP TABLE IF EXISTS t0, t1, t2;
CREATE TABLE t0 (
int_key int(11) DEFAULT NULL,
varchar_key varchar(1) DEFAULT NULL,
varchar_nokey varchar(1) DEFAULT NULL,
KEY int_key (int_key),
KEY varchar_key (varchar_key,int_key)
);
INSERT INTO t0 VALUES
(1,'m','m'),
(40,'h','h'),
(1,'r','r'),
(1,'h','h'),
(9,'x','x'),
(NULL,'q','q'),
(NULL,'k','k'),
(7,'l','l'),
(182,'k','k'),
(202,'a','a'),
(7,'x','x'),
(6,'j','j'),
(119,'z','z'),
(4,'d','d'),
(5,'h','h'),
(1,'u','u'),
(3,'q','q'),
(7,'a','a'),
(3,'e','e'),
(6,'l','l');
CREATE TABLE t1 (
int_key int(11) DEFAULT NULL,
varchar_key varchar(1) DEFAULT NULL,
varchar_nokey varchar(1) DEFAULT NULL,
KEY int_key (int_key),
KEY varchar_key (varchar_key,int_key)
);
INSERT INTO t1 VALUES (7,NULL,NULL),(4,'x','x');
CREATE TABLE t2 (
int_key int(11) DEFAULT NULL,
varchar_key varchar(1) DEFAULT NULL,
varchar_nokey varchar(1) DEFAULT NULL,
KEY int_key (int_key),
KEY varchar_key (varchar_key,int_key)
);
INSERT INTO t2 VALUES (123,NULL,NULL);
SELECT int_key  
FROM t0  
WHERE varchar_nokey  IN (  
SELECT t1 .varchar_key  from t1
);
int_key
9
7
SELECT t0.int_key  
FROM t0
WHERE t0.varchar_nokey  IN (  
SELECT t1_1 .varchar_key  
FROM t1 AS t1_1  JOIN t1 AS t1_2 ON t1_1 .int_key
);
int_key
9
7
SELECT t0.int_key  
FROM t0, t2
WHERE t0.varchar_nokey  IN (  
SELECT t1_1 .varchar_key  
FROM t1 AS t1_1  JOIN t1 AS t1_2 ON t1_1 .int_key  
);
int_key
9
7
DROP TABLE t0, t1, t2;
# End of bug#46550
#
# Bug #46744 Crash in optimize_semijoin_nests on empty view
# with limit and procedure.
#
DROP TABLE IF EXISTS t1, t2;
DROP VIEW IF EXISTS v1;
DROP PROCEDURE IF EXISTS p1;
CREATE TABLE t1 ( f1 int );
CREATE TABLE t2 ( f1 int );
insert into t2 values (5), (7);
CREATE OR REPLACE VIEW v1 AS SELECT * FROM t1 LIMIT 2;
create procedure p1() 
select COUNT(*) 
FROM v1 WHERE f1 IN 
(SELECT f1 FROM t2 WHERE f1 = ANY (SELECT f1 FROM v1));
SET SESSION optimizer_switch = 'semijoin=on';
CALL p1();
COUNT(*)
0
SET SESSION optimizer_switch = 'semijoin=off';
CALL p1();
COUNT(*)
0
drop table t1, t2;
drop view v1;
drop procedure p1;
set SESSION optimizer_switch='default';
# End of bug#46744

Bug#46797 "Crash in fix_semijoin_strategies_for_picked_join_order 
with semijoin=on"

CREATE TABLE t1 (
varchar_key varchar(1) DEFAULT NULL,
KEY varchar_key (varchar_key)
);
CREATE TABLE t2 (
varchar_key varchar(1) DEFAULT NULL,
KEY varchar_key (varchar_key)
);
INSERT INTO t2 VALUES
(NULL),(NULL),(NULL),(NULL),('a'),('a'),('a'),('b'),('b'),('b'),('b'),('c'),
('c'),('c'),('c'),('c'),('c'),('c'),('d'),('d'),('d'),('d'),('d'),('d'),('e'),
('e'),('e'),('e'),('e'),('e'),('f'),('f'),('f'),('g'),('g'),('h'),('h'),('h'),
('h'),('i'),('j'),('j'),('j'),('k'),('k'),('l'),('l'),('m'),('m'),('m'),('m'),
('n'),('n'),('n'),('o'),('o'),('o'),('p'),('p'),('p'),('q'),('q'),('q'),('r'),
('r'),('r'),('r'),('s'),('s'),('s'),('s'),('t'),('t'),('t'),('t'),('u'),('u'),
('u'),('u'),('v'),('v'),('v'),('v'),('w'),('w'),('w'),('w'),('w'),('w'),('x'),
('x'),('x'),('y'),('y'),('y'),('y'),('z'),('z'),('z'),('z');
CREATE TABLE t3 (
varchar_key varchar(1) DEFAULT NULL,
KEY varchar_key (varchar_key)
) ENGINE=MyISAM DEFAULT CHARSET=latin1;
INSERT INTO t3 VALUES
(NULL),('c'),('d'),('e'),('f'),('h'),('j'),('k'),('k'),('m'),('m'),('m'),
('n'),('o'),('r'),('t'),('t'),('u'),('w'),('y');
SELECT varchar_key FROM t3 
WHERE (SELECT varchar_key FROM t3 
WHERE (varchar_key,varchar_key) 
IN (SELECT t1.varchar_key, t2 .varchar_key 
FROM t1 RIGHT JOIN t2 ON t1.varchar_key  
)  
);
varchar_key
DROP TABLE t1, t2, t3;
#
# Bug#46556 Returning incorrect, empty results for some IN subqueries 
#           w/semijoin=on
#
CREATE TABLE t0 (
pk INTEGER,
vkey VARCHAR(1),
vnokey VARCHAR(1),
PRIMARY KEY (pk),
KEY vkey(vkey)
);
INSERT INTO t0 
VALUES (1,'g','g'), (2,'v','v'), (3,'t','t'), (4,'u','u'), (5,'n','n');
EXPLAIN EXTENDED SELECT vkey FROM t0 WHERE pk IN 
(SELECT t1.pk FROM t0 t1 JOIN t0 t2 ON t2.vkey = t1.vnokey);
id	select_type	table	type	possible_keys	key	key_len	ref	rows	filtered	Extra
1	PRIMARY	t0	ALL	PRIMARY	NULL	NULL	NULL	5	100.00	
1	PRIMARY	t1	eq_ref	PRIMARY	PRIMARY	4	test.t0.pk	1	100.00	
1	PRIMARY	t2	ref	vkey	vkey	4	test.t1.vnokey	2	100.00	Using index; FirstMatch(t1)
Warnings:
Note	1003	select `test`.`t0`.`vkey` AS `vkey` from `test`.`t0` `t1` semi join (`test`.`t0` `t2`) join `test`.`t0` where ((`test`.`t2`.`vkey` = `test`.`t1`.`vnokey`) and (`test`.`t1`.`pk` = `test`.`t0`.`pk`))
SELECT vkey FROM t0 WHERE pk IN 
(SELECT t1.pk FROM t0 t1 JOIN t0 t2 ON t2.vkey = t1.vnokey);
vkey
g
v
t
u
n
DROP TABLE t0;
# End of bug#46556

Bug #48073 Subquery on char columns from view crashes Mysql

DROP TABLE IF EXISTS t1, t2;
DROP VIEW IF EXISTS v1;
CREATE TABLE t1 (
city VARCHAR(50) NOT NULL,
country_id SMALLINT UNSIGNED NOT NULL
);
INSERT INTO t1 VALUES 
('Batna',2),
('Bchar',2),
('Skikda',2),
('Tafuna',3),
('Algeria',2) ;
CREATE TABLE t2 (
country_id SMALLINT UNSIGNED NOT NULL,
country VARCHAR(50) NOT NULL
);
INSERT INTO t2 VALUES
(2,'Algeria'),
(3,'American Samoa') ;
CREATE VIEW v1 AS 
SELECT country_id, country 
FROM t2
WHERE LEFT(country,1) = "A" 
;
SELECT city, country_id
FROM t1
WHERE city IN (
SELECT country 
FROM t2
WHERE LEFT(country, 1) = "A" 
);
city	country_id
Algeria	2
SELECT city, country_id
FROM t1
WHERE city IN (
SELECT country 
FROM v1
);
city	country_id
Algeria	2
drop table t1, t2;
drop view v1;
# End of bug#48073

Bug#48834: Procedure with view + subquery + semijoin=on 
crashes on second call.

SET SESSION optimizer_switch ='semijoin=on';
CREATE TABLE t1 ( t1field integer, primary key (t1field));
CREATE TABLE t2 ( t2field integer, primary key (t2field));
CREATE VIEW v1 AS 
SELECT t1field as v1field
FROM t1 A 
WHERE A.t1field IN (SELECT t1field FROM t2 );
CREATE VIEW v2 AS 
SELECT t2field as v2field
FROM t2 A 
WHERE A.t2field IN (SELECT t2field FROM t2 );
CREATE PROCEDURE p1 () 
BEGIN 
SELECT v1field
FROM v1 
WHERE v1field IN ( SELECT v2field as vf_inner FROM v2 );
END|
INSERT INTO t1 VALUES (1),(2),(3);
INSERT INTO t2 VALUES (2),(3),(4);
CALL p1;
v1field
2
3
CALL p1;
v1field
2
3
DROP TABLE t1,t2;
DROP VIEW v1,v2;
DROP PROCEDURE p1;
set SESSION optimizer_switch='default';
# End of BUG#48834

Bug#49097 subquery with view generates wrong result with
non-prepared statement

DROP TABLE IF EXISTS t1, t2;
DROP VIEW IF EXISTS v1;
CREATE TABLE t1 (
city VARCHAR(50) NOT NULL,
country_id SMALLINT UNSIGNED NOT NULL
);
INSERT INTO t1 VALUES 
('Batna',2),
('Bchar',2),
('Skikda',2),
('Tafuna',3),
('Algeria',2) ;
CREATE TABLE t2 (
country_id SMALLINT UNSIGNED NOT NULL,
country VARCHAR(50) NOT NULL
);
INSERT INTO t2 VALUES
(2,'Algeria'),
(3,'XAmerican Samoa') ;
CREATE VIEW v1 AS 
SELECT country_id, country 
FROM t2
WHERE LEFT(country,1) = "A" 
;
SELECT city, country_id
FROM t1
WHERE country_id IN (
SELECT country_id 
FROM t2
WHERE LEFT(country,1) = "A" 
);
city	country_id
Batna	2
Bchar	2
Skikda	2
Algeria	2
SELECT city, country_id
FROM t1
WHERE country_id IN (
SELECT country_id 
FROM v1
);
city	country_id
Batna	2
Bchar	2
Skikda	2
Algeria	2
PREPARE stmt FROM
"
SELECT city, country_id
FROM t1
WHERE country_id IN (
  SELECT country_id 
  FROM v1
);
";
execute stmt;
city	country_id
Batna	2
Bchar	2
Skikda	2
Algeria	2
deallocate prepare stmt;
drop table t1, t2;
drop view v1;
# End of Bug#49097
# 
# BUG#38075: Wrong result: rows matching a subquery with outer join not returned
# 
DROP TABLE IF EXISTS ot1, it1, it2;
CREATE TABLE it2 (
int_key int(11) NOT NULL,
datetime_key datetime NOT NULL,
KEY int_key (int_key),
KEY datetime_key (datetime_key)
);
INSERT INTO it2 VALUES
(5,'2002-04-10 14:25:30'), (0,'0000-00-00 00:00:00'),
(0,'2006-09-14 04:01:02'), (4,'0000-00-00 00:00:00'),
(8,'0000-00-00 00:00:00'), (5,'0000-00-00 00:00:00'),
(9,'0000-00-00 00:00:00'), (8,'2007-04-01 11:04:17'),
(1,'0000-00-00 00:00:00'), (7,'2009-01-12 00:00:00'),
(0,'2009-06-05 00:00:00'), (3,'2006-02-14 18:06:35'),
(5,'2006-02-21 07:08:16'), (0,'0000-00-00 00:00:00'),
(7,'0000-00-00 00:00:00'), (0,'0000-00-00 00:00:00'),
(0,'2007-02-13 00:00:00'), (1,'0000-00-00 00:00:00'),
(0,'0000-00-00 00:00:00'), (1,'2003-08-11 00:00:00');
CREATE TABLE ot1 (
int_nokey int(11) NOT NULL,
int_key int(11) NOT NULL,
KEY int_key (int_key)
);
INSERT INTO ot1 VALUES
(5,0), (3,0), (0,2), (3,0), (1,3), (0,0), (1,7), (7,0), (1,7), (0,7),
(0,9), (8,2), (4,4), (9,3), (0,9), (2,5), (0,5), (8,0), (5,8), (1,5);
CREATE TABLE it1 (
int_nokey int(11) NOT NULL,
int_key int(11) NOT NULL,
KEY int_key (int_key)
);
INSERT INTO it1 VALUES
(9,5), (0,4);
SELECT int_key FROM ot1
WHERE int_nokey IN (SELECT it2.int_key
FROM it1 LEFT JOIN it2 ON it2.datetime_key);
int_key
0
0
2
0
3
0
7
0
7
7
9
2
9
5
0
8
5
EXPLAIN
SELECT int_key FROM ot1
WHERE int_nokey IN (SELECT it2.int_key
FROM it1 LEFT JOIN it2 ON it2.datetime_key);
id	select_type	table	type	possible_keys	key	key_len	ref	rows	Extra
1	PRIMARY	it1	index	NULL	int_key	4	NULL	2	Using index; Start temporary
1	PRIMARY	ot1	ALL	NULL	NULL	NULL	NULL	20	Using join buffer
1	PRIMARY	it2	ALL	NULL	NULL	NULL	NULL	20	Using where; End temporary
DROP TABLE ot1, it1, it2;
# End of BUG#38075
#
# BUG#31480: Incorrect result for nested subquery when executed via semi join
#
create table t1 (a int not null, b int not null);
create table t2 (c int not null, d int not null);
create table t3 (e int not null);
insert into t1 values (1,10);
insert into t1 values (2,10);
insert into t1 values (1,20);
insert into t1 values (2,20);
insert into t1 values (3,20);
insert into t1 values (2,30);
insert into t1 values (4,40);
insert into t2 values (2,10);
insert into t2 values (2,20);
insert into t2 values (4,10);
insert into t2 values (5,10);
insert into t2 values (3,20);
insert into t2 values (2,40);
insert into t3 values (10);
insert into t3 values (30);
insert into t3 values (10);
insert into t3 values (20);
explain extended
select a from t1
where a in (select c from t2 where d >= some(select e from t3 where b=e));
id	select_type	table	type	possible_keys	key	key_len	ref	rows	filtered	Extra
1	PRIMARY	t2	ALL	NULL	NULL	NULL	NULL	6	100.00	Start temporary
1	PRIMARY	t1	ALL	NULL	NULL	NULL	NULL	7	100.00	Using where; End temporary; Using join buffer
3	DEPENDENT SUBQUERY	t3	ALL	NULL	NULL	NULL	NULL	4	100.00	Using where
Warnings:
Note	1276	Field or reference 'test.t1.b' of SELECT #3 was resolved in SELECT #1
Note	1003	select `test`.`t1`.`a` AS `a` from `test`.`t1` semi join (`test`.`t2`) where ((`test`.`t1`.`a` = `test`.`t2`.`c`) and <nop>(<in_optimizer>(`test`.`t2`.`d`,<exists>(select 1 AS `Not_used` from `test`.`t3` where ((`test`.`t1`.`b` = `test`.`t3`.`e`) and (<cache>(`test`.`t2`.`d`) >= `test`.`t3`.`e`))))))
show warnings;
Level	Code	Message
Note	1276	Field or reference 'test.t1.b' of SELECT #3 was resolved in SELECT #1
Note	1003	select `test`.`t1`.`a` AS `a` from `test`.`t1` semi join (`test`.`t2`) where ((`test`.`t1`.`a` = `test`.`t2`.`c`) and <nop>(<in_optimizer>(`test`.`t2`.`d`,<exists>(select 1 AS `Not_used` from `test`.`t3` where ((`test`.`t1`.`b` = `test`.`t3`.`e`) and (<cache>(`test`.`t2`.`d`) >= `test`.`t3`.`e`))))))
select a from t1
where a in (select c from t2 where d >= some(select e from t3 where b=e));
a
2
2
3
2
drop table t1, t2, t3;
# 
# Bug#48213 Materialized subselect crashes if using GEOMETRY type
# 
CREATE TABLE t1 (
pk int,
a varchar(1),
b varchar(4),
c tinyblob,
d blob,
e mediumblob,
f longblob,
g tinytext,
h text,
i mediumtext,
j longtext,
k geometry,
PRIMARY KEY (pk)
);
INSERT INTO t1 VALUES (1,'o','ffff','ffff','ffoo','ffff','ffff','ffff','ffff','ffff','ffff',GeomFromText('POLYGON((0 0, 0 2, 2 2, 2 0, 0 0))')), (2,'f','ffff','ffff','ffff', 'ffff','ffff','ffff','ffff','ffff','ffff',GeomFromText('POLYGON((0 0, 0 2, 2 2, 2 0, 0 0))'));
CREATE TABLE t2 LIKE t1;
INSERT INTO t2 VALUES (1,'i','iiii','iiii','iiii','iiii','ffff','ffff','ffff','ffff','ffff',GeomFromText('POLYGON((0 0, 0 2, 2 2, 2 0, 0 0))')), (2,'f','ffff','ffff','ffff','ffff','ffff','ffff','ffff','ffff','ffff',GeomFromText('POLYGON((0 0, 0 2, 2 2, 2 0, 0 0))'));
EXPLAIN EXTENDED SELECT pk FROM t1 WHERE (a, b) IN (SELECT a, b FROM t2 WHERE pk > 0);
id	select_type	table	type	possible_keys	key	key_len	ref	rows	filtered	Extra
1	PRIMARY	t1	ALL	NULL	NULL	NULL	NULL	2	100.00	
1	PRIMARY	t2	range	PRIMARY	PRIMARY	4	NULL	2	100.00	Using index condition; Using MRR; Materialize
Warnings:
Note	1003	select `test`.`t1`.`pk` AS `pk` from `test`.`t1` semi join (`test`.`t2`) where ((`test`.`t2`.`pk` > 0))
SELECT pk FROM t1 WHERE (a, b) IN (SELECT a, b FROM t2 WHERE pk > 0);
pk
2
EXPLAIN EXTENDED SELECT pk FROM t1 WHERE (b, c) IN (SELECT b, c FROM t2 WHERE pk > 0);
id	select_type	table	type	possible_keys	key	key_len	ref	rows	filtered	Extra
1	PRIMARY	t1	ALL	NULL	NULL	NULL	NULL	2	100.00	
1	PRIMARY	t2	range	PRIMARY	PRIMARY	4	NULL	2	100.00	Using index condition; Using where; Using MRR; FirstMatch(t1)
Warnings:
Note	1003	select `test`.`t1`.`pk` AS `pk` from `test`.`t1` semi join (`test`.`t2`) where ((`test`.`t2`.`c` = `test`.`t1`.`c`) and (`test`.`t2`.`b` = `test`.`t1`.`b`) and (`test`.`t2`.`pk` > 0))
SELECT pk FROM t1 WHERE (b, c) IN (SELECT b, c FROM t2 WHERE pk > 0);
pk
1
2
EXPLAIN EXTENDED SELECT pk FROM t1 WHERE (b, d) IN (SELECT b, d FROM t2 WHERE pk > 0);
id	select_type	table	type	possible_keys	key	key_len	ref	rows	filtered	Extra
1	PRIMARY	t1	ALL	NULL	NULL	NULL	NULL	2	100.00	
1	PRIMARY	t2	range	PRIMARY	PRIMARY	4	NULL	2	100.00	Using index condition; Using where; Using MRR; FirstMatch(t1)
Warnings:
Note	1003	select `test`.`t1`.`pk` AS `pk` from `test`.`t1` semi join (`test`.`t2`) where ((`test`.`t2`.`d` = `test`.`t1`.`d`) and (`test`.`t2`.`b` = `test`.`t1`.`b`) and (`test`.`t2`.`pk` > 0))
SELECT pk FROM t1 WHERE (b, d) IN (SELECT b, d FROM t2 WHERE pk > 0);
pk
2
EXPLAIN EXTENDED SELECT pk FROM t1 WHERE (b, e) IN (SELECT b, e FROM t2 WHERE pk > 0);
id	select_type	table	type	possible_keys	key	key_len	ref	rows	filtered	Extra
1	PRIMARY	t1	ALL	NULL	NULL	NULL	NULL	2	100.00	
1	PRIMARY	t2	range	PRIMARY	PRIMARY	4	NULL	2	100.00	Using index condition; Using where; Using MRR; FirstMatch(t1)
Warnings:
Note	1003	select `test`.`t1`.`pk` AS `pk` from `test`.`t1` semi join (`test`.`t2`) where ((`test`.`t2`.`e` = `test`.`t1`.`e`) and (`test`.`t2`.`b` = `test`.`t1`.`b`) and (`test`.`t2`.`pk` > 0))
SELECT pk FROM t1 WHERE (b, e) IN (SELECT b, e FROM t2 WHERE pk > 0);
pk
1
2
EXPLAIN EXTENDED SELECT pk FROM t1 WHERE (b, f) IN (SELECT b, f FROM t2 WHERE pk > 0);
id	select_type	table	type	possible_keys	key	key_len	ref	rows	filtered	Extra
1	PRIMARY	t1	ALL	NULL	NULL	NULL	NULL	2	100.00	
1	PRIMARY	t2	range	PRIMARY	PRIMARY	4	NULL	2	100.00	Using index condition; Using where; Using MRR; FirstMatch(t1)
Warnings:
Note	1003	select `test`.`t1`.`pk` AS `pk` from `test`.`t1` semi join (`test`.`t2`) where ((`test`.`t2`.`f` = `test`.`t1`.`f`) and (`test`.`t2`.`b` = `test`.`t1`.`b`) and (`test`.`t2`.`pk` > 0))
SELECT pk FROM t1 WHERE (b, f) IN (SELECT b, f FROM t2 WHERE pk > 0);
pk
1
2
EXPLAIN EXTENDED SELECT pk FROM t1 WHERE (b, g) IN (SELECT b, g FROM t2 WHERE pk > 0);
id	select_type	table	type	possible_keys	key	key_len	ref	rows	filtered	Extra
1	PRIMARY	t1	ALL	NULL	NULL	NULL	NULL	2	100.00	
1	PRIMARY	t2	range	PRIMARY	PRIMARY	4	NULL	2	100.00	Using index condition; Using where; Using MRR; FirstMatch(t1)
Warnings:
Note	1003	select `test`.`t1`.`pk` AS `pk` from `test`.`t1` semi join (`test`.`t2`) where ((`test`.`t2`.`g` = `test`.`t1`.`g`) and (`test`.`t2`.`b` = `test`.`t1`.`b`) and (`test`.`t2`.`pk` > 0))
SELECT pk FROM t1 WHERE (b, g) IN (SELECT b, g FROM t2 WHERE pk > 0);
pk
1
2
EXPLAIN EXTENDED SELECT pk FROM t1 WHERE (b, h) IN (SELECT b, h FROM t2 WHERE pk > 0);
id	select_type	table	type	possible_keys	key	key_len	ref	rows	filtered	Extra
1	PRIMARY	t1	ALL	NULL	NULL	NULL	NULL	2	100.00	
1	PRIMARY	t2	range	PRIMARY	PRIMARY	4	NULL	2	100.00	Using index condition; Using where; Using MRR; FirstMatch(t1)
Warnings:
Note	1003	select `test`.`t1`.`pk` AS `pk` from `test`.`t1` semi join (`test`.`t2`) where ((`test`.`t2`.`h` = `test`.`t1`.`h`) and (`test`.`t2`.`b` = `test`.`t1`.`b`) and (`test`.`t2`.`pk` > 0))
SELECT pk FROM t1 WHERE (b, h) IN (SELECT b, h FROM t2 WHERE pk > 0);
pk
1
2
EXPLAIN EXTENDED SELECT pk FROM t1 WHERE (b, i) IN (SELECT b, i FROM t2 WHERE pk > 0);
id	select_type	table	type	possible_keys	key	key_len	ref	rows	filtered	Extra
1	PRIMARY	t1	ALL	NULL	NULL	NULL	NULL	2	100.00	
1	PRIMARY	t2	range	PRIMARY	PRIMARY	4	NULL	2	100.00	Using index condition; Using where; Using MRR; FirstMatch(t1)
Warnings:
Note	1003	select `test`.`t1`.`pk` AS `pk` from `test`.`t1` semi join (`test`.`t2`) where ((`test`.`t2`.`i` = `test`.`t1`.`i`) and (`test`.`t2`.`b` = `test`.`t1`.`b`) and (`test`.`t2`.`pk` > 0))
SELECT pk FROM t1 WHERE (b, i) IN (SELECT b, i FROM t2 WHERE pk > 0);
pk
1
2
EXPLAIN EXTENDED SELECT pk FROM t1 WHERE (b, j) IN (SELECT b, j FROM t2 WHERE pk > 0);
id	select_type	table	type	possible_keys	key	key_len	ref	rows	filtered	Extra
1	PRIMARY	t1	ALL	NULL	NULL	NULL	NULL	2	100.00	
1	PRIMARY	t2	range	PRIMARY	PRIMARY	4	NULL	2	100.00	Using index condition; Using where; Using MRR; FirstMatch(t1)
Warnings:
Note	1003	select `test`.`t1`.`pk` AS `pk` from `test`.`t1` semi join (`test`.`t2`) where ((`test`.`t2`.`j` = `test`.`t1`.`j`) and (`test`.`t2`.`b` = `test`.`t1`.`b`) and (`test`.`t2`.`pk` > 0))
SELECT pk FROM t1 WHERE (b, j) IN (SELECT b, j FROM t2 WHERE pk > 0);
pk
1
2
EXPLAIN EXTENDED SELECT pk FROM t1 WHERE (b, k) IN (SELECT b, k FROM t2 WHERE pk > 0);
id	select_type	table	type	possible_keys	key	key_len	ref	rows	filtered	Extra
1	PRIMARY	t1	ALL	NULL	NULL	NULL	NULL	2	100.00	
1	PRIMARY	t2	range	PRIMARY	PRIMARY	4	NULL	2	100.00	Using index condition; Using where; Using MRR; FirstMatch(t1)
Warnings:
Note	1003	select `test`.`t1`.`pk` AS `pk` from `test`.`t1` semi join (`test`.`t2`) where ((`test`.`t2`.`k` = `test`.`t1`.`k`) and (`test`.`t2`.`b` = `test`.`t1`.`b`) and (`test`.`t2`.`pk` > 0))
SELECT pk FROM t1 WHERE (b, k) IN (SELECT b, k FROM t2 WHERE pk > 0);
pk
1
2
DROP TABLE t1, t2;
# End of Bug#48213
# 
# Bug#49198 Wrong result for second call of procedure
#           with view in subselect.
# 
CREATE TABLE t1 (t1field integer, primary key (t1field));
CREATE TABLE t2 (t2field integer, primary key (t2field));
CREATE TABLE t3 (t3field integer, primary key (t3field));
CREATE VIEW v2 AS SELECT * FROM t2;
CREATE VIEW v3 AS SELECT * FROM t3;
INSERT INTO t1 VALUES(1),(2);
INSERT INTO t2 VALUES(1),(2);
INSERT INTO t3 VALUES(1),(2);
PREPARE stmt FROM
"
SELECT t1field
FROM t1
WHERE t1field IN (SELECT * FROM v2);
";
EXECUTE stmt;
t1field
1
2
EXECUTE stmt;
t1field
1
2
PREPARE stmt FROM
"
EXPLAIN
SELECT t1field
FROM t1
WHERE t1field IN (SELECT * FROM v2)
  AND t1field IN (SELECT * FROM v3)
";
EXECUTE stmt;
id	select_type	table	type	possible_keys	key	key_len	ref	rows	Extra
1	PRIMARY	t1	index	PRIMARY	PRIMARY	4	NULL	2	Using index
1	PRIMARY	t2	eq_ref	PRIMARY	PRIMARY	4	test.t1.t1field	1	Using index
1	PRIMARY	t3	eq_ref	PRIMARY	PRIMARY	4	test.t1.t1field	1	Using index
EXECUTE stmt;
id	select_type	table	type	possible_keys	key	key_len	ref	rows	Extra
1	SIMPLE	t1	index	PRIMARY	PRIMARY	4	NULL	2	Using index
1	SIMPLE	t2	eq_ref	PRIMARY	PRIMARY	4	test.t1.t1field	1	Using index
1	SIMPLE	t3	eq_ref	PRIMARY	PRIMARY	4	test.t1.t1field	1	Using index
DROP TABLE t1, t2, t3;
DROP VIEW v2, v3;
# End of Bug#49198
#
<<<<<<< HEAD
# BUG#43768: Prepared query with nested subqueries core dumps on second execution
#
create table t1 (
id int(11) unsigned not null primary key auto_increment,
partner_id varchar(35) not null,
t1_status_id int(10) unsigned
);
insert into t1 values ("1", "partner1", "10"), ("2", "partner2", "10"),
("3", "partner3", "10"), ("4", "partner4", "10");
create table t2 (
id int(11) unsigned not null default '0',
t1_line_id int(11) unsigned not null default '0',
article_id varchar(20),
sequence int(11) not null default '0',
primary key  (id,t1_line_id)
);
insert into t2 values ("1", "1", "sup", "0"), ("2", "1", "sup", "1"),
("2", "2", "sup", "2"), ("2", "3", "sup", "3"),
("2", "4", "imp", "4"), ("3", "1", "sup", "0"),
("4", "1", "sup", "0");
create table t3 (
id int(11) not null default '0',
preceeding_id int(11) not null default '0',
primary key  (id,preceeding_id)
);
create table t4 (
user_id varchar(50) not null,
article_id varchar(20) not null,
primary key  (user_id,article_id)
);
insert into t4 values("nicke", "imp");
prepare stmt from
'select t1.partner_id
from t1
where
  t1.id in (
    select pl_inner.id
    from t2 as pl_inner
    where  pl_inner.article_id in (
      select t4.article_id from t4
      where t4.user_id = \'nicke\'
    )
  )';
execute stmt;
partner_id
partner2
execute stmt;
partner_id
partner2
drop table t1,t2,t3,t4;
=======
# Bug#45174: Incorrectly applied equality propagation caused wrong
# result on a query with a materialized semi-join.
#
CREATE TABLE `t1` (
`pk` int(11) NOT NULL AUTO_INCREMENT,
`varchar_key` varchar(1) NOT NULL,
`varchar_nokey` varchar(1) NOT NULL,
PRIMARY KEY (`pk`),
KEY `varchar_key` (`varchar_key`)
);
INSERT INTO `t1` VALUES (11,'m','m'),(12,'j','j'),(13,'z','z'),(14,'a','a'),(15,'',''),(16,'e','e'),(17,'t','t'),(19,'b','b'),(20,'w','w'),(21,'m','m'),(23,'',''),(24,'w','w'),(26,'e','e'),(27,'e','e'),(28,'p','p');
CREATE TABLE `t2` (
`varchar_nokey` varchar(1) NOT NULL
);
INSERT INTO `t2` VALUES ('v'),('u'),('n'),('l'),('h'),('u'),('n'),('j'),('k'),('e'),('i'),('u'),('n'),('b'),('x'),(''),('q'),('u');
EXPLAIN EXTENDED SELECT varchar_nokey
FROM t2  
WHERE ( `varchar_nokey`  , `varchar_nokey`  )  IN (  
SELECT `varchar_key`  , `varchar_nokey`  
FROM t1  
WHERE `varchar_nokey`  < 'n' XOR `pk`  )   ;
id	select_type	table	type	possible_keys	key	key_len	ref	rows	filtered	Extra
1	PRIMARY	t2	ALL	NULL	NULL	NULL	NULL	18	100.00	
1	PRIMARY	t1	ALL	varchar_key	NULL	NULL	NULL	15	100.00	Using where; Materialize
Warnings:
Note	1003	select `test`.`t2`.`varchar_nokey` AS `varchar_nokey` from `test`.`t2` semi join (`test`.`t1`) where ((`test`.`t1`.`varchar_nokey` = `test`.`t1`.`varchar_key`) and ((`test`.`t1`.`varchar_nokey` < 'n') xor `test`.`t1`.`pk`))
SELECT varchar_nokey
FROM t2  
WHERE ( `varchar_nokey`  , `varchar_nokey`  )  IN (  
SELECT `varchar_key`  , `varchar_nokey`  
FROM t1  
WHERE `varchar_nokey`  < 'n' XOR `pk`  )   ;
varchar_nokey
DROP TABLE t1, t2;
# End of the test for bug#45174.
>>>>>>> ea982e33
<|MERGE_RESOLUTION|>--- conflicted
+++ resolved
@@ -993,7 +993,42 @@
 DROP VIEW v2, v3;
 # End of Bug#49198
 #
-<<<<<<< HEAD
+# Bug#45174: Incorrectly applied equality propagation caused wrong
+# result on a query with a materialized semi-join.
+#
+CREATE TABLE `t1` (
+`pk` int(11) NOT NULL AUTO_INCREMENT,
+`varchar_key` varchar(1) NOT NULL,
+`varchar_nokey` varchar(1) NOT NULL,
+PRIMARY KEY (`pk`),
+KEY `varchar_key` (`varchar_key`)
+);
+INSERT INTO `t1` VALUES (11,'m','m'),(12,'j','j'),(13,'z','z'),(14,'a','a'),(15,'',''),(16,'e','e'),(17,'t','t'),(19,'b','b'),(20,'w','w'),(21,'m','m'),(23,'',''),(24,'w','w'),(26,'e','e'),(27,'e','e'),(28,'p','p');
+CREATE TABLE `t2` (
+`varchar_nokey` varchar(1) NOT NULL
+);
+INSERT INTO `t2` VALUES ('v'),('u'),('n'),('l'),('h'),('u'),('n'),('j'),('k'),('e'),('i'),('u'),('n'),('b'),('x'),(''),('q'),('u');
+EXPLAIN EXTENDED SELECT varchar_nokey
+FROM t2  
+WHERE ( `varchar_nokey`  , `varchar_nokey`  )  IN (  
+SELECT `varchar_key`  , `varchar_nokey`  
+FROM t1  
+WHERE `varchar_nokey`  < 'n' XOR `pk`  )   ;
+id	select_type	table	type	possible_keys	key	key_len	ref	rows	filtered	Extra
+1	PRIMARY	t2	ALL	NULL	NULL	NULL	NULL	18	100.00	
+1	PRIMARY	t1	ALL	varchar_key	NULL	NULL	NULL	15	100.00	Using where; Materialize
+Warnings:
+Note	1003	select `test`.`t2`.`varchar_nokey` AS `varchar_nokey` from `test`.`t2` semi join (`test`.`t1`) where ((`test`.`t1`.`varchar_nokey` = `test`.`t1`.`varchar_key`) and ((`test`.`t1`.`varchar_nokey` < 'n') xor `test`.`t1`.`pk`))
+SELECT varchar_nokey
+FROM t2  
+WHERE ( `varchar_nokey`  , `varchar_nokey`  )  IN (  
+SELECT `varchar_key`  , `varchar_nokey`  
+FROM t1  
+WHERE `varchar_nokey`  < 'n' XOR `pk`  )   ;
+varchar_nokey
+DROP TABLE t1, t2;
+# End of the test for bug#45174.
+#
 # BUG#43768: Prepared query with nested subqueries core dumps on second execution
 #
 create table t1 (
@@ -1043,41 +1078,4 @@
 execute stmt;
 partner_id
 partner2
-drop table t1,t2,t3,t4;
-=======
-# Bug#45174: Incorrectly applied equality propagation caused wrong
-# result on a query with a materialized semi-join.
-#
-CREATE TABLE `t1` (
-`pk` int(11) NOT NULL AUTO_INCREMENT,
-`varchar_key` varchar(1) NOT NULL,
-`varchar_nokey` varchar(1) NOT NULL,
-PRIMARY KEY (`pk`),
-KEY `varchar_key` (`varchar_key`)
-);
-INSERT INTO `t1` VALUES (11,'m','m'),(12,'j','j'),(13,'z','z'),(14,'a','a'),(15,'',''),(16,'e','e'),(17,'t','t'),(19,'b','b'),(20,'w','w'),(21,'m','m'),(23,'',''),(24,'w','w'),(26,'e','e'),(27,'e','e'),(28,'p','p');
-CREATE TABLE `t2` (
-`varchar_nokey` varchar(1) NOT NULL
-);
-INSERT INTO `t2` VALUES ('v'),('u'),('n'),('l'),('h'),('u'),('n'),('j'),('k'),('e'),('i'),('u'),('n'),('b'),('x'),(''),('q'),('u');
-EXPLAIN EXTENDED SELECT varchar_nokey
-FROM t2  
-WHERE ( `varchar_nokey`  , `varchar_nokey`  )  IN (  
-SELECT `varchar_key`  , `varchar_nokey`  
-FROM t1  
-WHERE `varchar_nokey`  < 'n' XOR `pk`  )   ;
-id	select_type	table	type	possible_keys	key	key_len	ref	rows	filtered	Extra
-1	PRIMARY	t2	ALL	NULL	NULL	NULL	NULL	18	100.00	
-1	PRIMARY	t1	ALL	varchar_key	NULL	NULL	NULL	15	100.00	Using where; Materialize
-Warnings:
-Note	1003	select `test`.`t2`.`varchar_nokey` AS `varchar_nokey` from `test`.`t2` semi join (`test`.`t1`) where ((`test`.`t1`.`varchar_nokey` = `test`.`t1`.`varchar_key`) and ((`test`.`t1`.`varchar_nokey` < 'n') xor `test`.`t1`.`pk`))
-SELECT varchar_nokey
-FROM t2  
-WHERE ( `varchar_nokey`  , `varchar_nokey`  )  IN (  
-SELECT `varchar_key`  , `varchar_nokey`  
-FROM t1  
-WHERE `varchar_nokey`  < 'n' XOR `pk`  )   ;
-varchar_nokey
-DROP TABLE t1, t2;
-# End of the test for bug#45174.
->>>>>>> ea982e33
+drop table t1,t2,t3,t4;