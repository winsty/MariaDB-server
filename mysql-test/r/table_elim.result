drop table if exists t0, t1, t2, t3, t4, t5, t6;
drop view if exists v1, v2;
SET @save_optimizer_switch=@@optimizer_switch;
SET optimizer_switch='outer_join_with_cache=off';
create table t1 (a int);
insert into t1 values (0),(1),(2),(3);
create table t0 as select * from t1;
create table t2 (a int primary key, b int) 
as select a, a as b from t1 where a in (1,2);
create table t3 (a int primary key, b int) 
as select a, a as b from t1 where a in (1,3);
# This will be  eliminated:
explain select t1.a from t1 left join t2 on t2.a=t1.a;
id	select_type	table	type	possible_keys	key	key_len	ref	rows	Extra
1	SIMPLE	t1	ALL	NULL	NULL	NULL	NULL	4	
explain extended select t1.a from t1 left join t2 on t2.a=t1.a;
id	select_type	table	type	possible_keys	key	key_len	ref	rows	filtered	Extra
1	SIMPLE	t1	ALL	NULL	NULL	NULL	NULL	4	100.00	
Warnings:
Note	1003	select `test`.`t1`.`a` AS `a` from `test`.`t1` where 1
select t1.a from t1 left join t2 on t2.a=t1.a;
a
0
1
2
3
# This will not be eliminated as t2.b is in in select list:
explain select * from t1 left join t2 on t2.a=t1.a;
id	select_type	table	type	possible_keys	key	key_len	ref	rows	Extra
1	SIMPLE	t1	ALL	NULL	NULL	NULL	NULL	4	
1	SIMPLE	t2	eq_ref	PRIMARY	PRIMARY	4	test.t1.a	1	Using where
# This will not be eliminated as t2.b is in in order list:
explain select t1.a from t1 left join t2 on t2.a=t1.a order by t2.b;
id	select_type	table	type	possible_keys	key	key_len	ref	rows	Extra
1	SIMPLE	t1	ALL	NULL	NULL	NULL	NULL	4	Using temporary; Using filesort
1	SIMPLE	t2	eq_ref	PRIMARY	PRIMARY	4	test.t1.a	1	Using where
# This will not be eliminated as t2.b is in group list:
explain select t1.a from t1 left join t2 on t2.a=t1.a group by t2.b;
id	select_type	table	type	possible_keys	key	key_len	ref	rows	Extra
1	SIMPLE	t1	ALL	NULL	NULL	NULL	NULL	4	Using temporary; Using filesort
1	SIMPLE	t2	eq_ref	PRIMARY	PRIMARY	4	test.t1.a	1	Using where
# This will not be eliminated as t2.b is in the WHERE
explain select t1.a from t1 left join t2 on t2.a=t1.a where t2.b < 3 or t2.b is null;
id	select_type	table	type	possible_keys	key	key_len	ref	rows	Extra
1	SIMPLE	t1	ALL	NULL	NULL	NULL	NULL	4	
1	SIMPLE	t2	eq_ref	PRIMARY	PRIMARY	4	test.t1.a	1	Using where
# Elimination of multiple tables:
explain select t1.a from t1 left join (t2 join t3) on t2.a=t1.a and t3.a=t1.a;
id	select_type	table	type	possible_keys	key	key_len	ref	rows	Extra
1	SIMPLE	t1	ALL	NULL	NULL	NULL	NULL	4	
# Elimination of multiple tables (2):
explain select t1.a from t1 left join (t2 join t3 on t2.b=t3.b) on t2.a=t1.a and t3.a=t1.a;
id	select_type	table	type	possible_keys	key	key_len	ref	rows	Extra
1	SIMPLE	t1	ALL	NULL	NULL	NULL	NULL	4	
# Elimination when done within an outer join nest:
explain extended
select t0.*
from
t0 left join (t1 left join (t2 join t3 on t2.b=t3.b) on t2.a=t1.a and
t3.a=t1.a) on t0.a=t1.a;
id	select_type	table	type	possible_keys	key	key_len	ref	rows	filtered	Extra
1	SIMPLE	t0	ALL	NULL	NULL	NULL	NULL	4	100.00	
1	SIMPLE	t1	ALL	NULL	NULL	NULL	NULL	4	100.00	Using where
Warnings:
Note	1003	select `test`.`t0`.`a` AS `a` from `test`.`t0` left join (`test`.`t1`) on((`test`.`t1`.`a` = `test`.`t0`.`a`)) where 1
# Elimination with aggregate functions
explain select count(*) from t1 left join t2 on t2.a=t1.a;
id	select_type	table	type	possible_keys	key	key_len	ref	rows	Extra
1	SIMPLE	t1	ALL	NULL	NULL	NULL	NULL	4	
explain select count(1) from t1 left join t2 on t2.a=t1.a;
id	select_type	table	type	possible_keys	key	key_len	ref	rows	Extra
1	SIMPLE	t1	ALL	NULL	NULL	NULL	NULL	4	
explain select count(1) from t1 left join t2 on t2.a=t1.a group by t1.a;
id	select_type	table	type	possible_keys	key	key_len	ref	rows	Extra
1	SIMPLE	t1	ALL	NULL	NULL	NULL	NULL	4	Using temporary; Using filesort
This must not use elimination:
explain select count(1) from t1 left join t2 on t2.a=t1.a group by t2.a;
id	select_type	table	type	possible_keys	key	key_len	ref	rows	Extra
1	SIMPLE	t1	ALL	NULL	NULL	NULL	NULL	4	Using temporary; Using filesort
1	SIMPLE	t2	eq_ref	PRIMARY	PRIMARY	4	test.t1.a	1	Using where; Using index
drop table t0, t1, t2, t3;
create table t0 ( id integer, primary key (id));
create table t1 (
id integer,
attr1 integer,
primary key (id),
key (attr1)
);
create table t2 (
id integer,
attr2 integer,
fromdate date,
primary key (id, fromdate),
key (attr2,fromdate)
);
insert into t0 values (0),(1),(2),(3),(4),(5),(6),(7),(8),(9);
insert into t0 select A.id + 10*B.id from t0 A, t0 B where B.id > 0;
insert into t1 select id, id from t0;
insert into t2 select id, id, date_add('2009-06-22', interval id day) from t0;
insert into t2 select id, id+1, date_add('2008-06-22', interval id day) from t0;
create view v1 as
select 
f.id, a1.attr1, a2.attr2
from 
t0 f 
left join t1 a1 on a1.id=f.id
left join t2 a2 on a2.id=f.id and 
a2.fromdate=(select MAX(fromdate) from
t2 where id=a2.id);
create view v2 as
select 
f.id, a1.attr1, a2.attr2
from 
t0 f 
left join t1 a1 on a1.id=f.id
left join t2 a2 on a2.id=f.id and 
a2.fromdate=(select MAX(fromdate) from
t2 where id=f.id);
This should use one table:
explain select id from v1 where id=2;
id	select_type	table	type	possible_keys	key	key_len	ref	rows	Extra
1	SIMPLE	f	const	PRIMARY	PRIMARY	4	const	1	Using index
This should use one table:
explain extended select id from v1 where id in (1,2,3,4);
id	select_type	table	type	possible_keys	key	key_len	ref	rows	filtered	Extra
1	SIMPLE	f	range	PRIMARY	PRIMARY	4	NULL	4	100.00	Using where; Using index
Warnings:
Note	1276	Field or reference 'test.a2.id' of SELECT #3 was resolved in SELECT #2
Note	1003	select `f`.`id` AS `id` from `test`.`t0` `f` where (`f`.`id` in (1,2,3,4))
This should use facts and a1 tables:
explain extended select id from v1 where attr1 between 12 and 14;
id	select_type	table	type	possible_keys	key	key_len	ref	rows	filtered	Extra
1	SIMPLE	a1	range	PRIMARY,attr1	attr1	5	NULL	2	100.00	Using index condition
1	SIMPLE	f	eq_ref	PRIMARY	PRIMARY	4	test.a1.id	1	100.00	Using index
Warnings:
Note	1276	Field or reference 'test.a2.id' of SELECT #3 was resolved in SELECT #2
Note	1003	select `f`.`id` AS `id` from `test`.`t0` `f` join `test`.`t1` `a1` where ((`f`.`id` = `a1`.`id`) and (`a1`.`attr1` between 12 and 14))
This should use facts, a2 and its subquery:
explain extended select id from v1 where attr2 between 12 and 14;
id	select_type	table	type	possible_keys	key	key_len	ref	rows	filtered	Extra
1	SIMPLE	a2	range	PRIMARY,attr2	attr2	5	NULL	5	100.00	Using index condition; Using where
1	SIMPLE	f	eq_ref	PRIMARY	PRIMARY	4	test.a2.id	1	100.00	Using index
3	DEPENDENT SUBQUERY	t2	ref	PRIMARY	PRIMARY	4	test.a2.id	2	100.00	Using index
Warnings:
Note	1276	Field or reference 'test.a2.id' of SELECT #3 was resolved in SELECT #2
Note	1003	select `f`.`id` AS `id` from `test`.`t0` `f` join `test`.`t2` `a2` where ((`f`.`id` = `a2`.`id`) and (`a2`.`attr2` between 12 and 14) and (`a2`.`fromdate` = (select max(`test`.`t2`.`fromdate`) from `test`.`t2` where (`test`.`t2`.`id` = `a2`.`id`))))
This should use one table:
explain select id from v2 where id=2;
id	select_type	table	type	possible_keys	key	key_len	ref	rows	Extra
1	SIMPLE	f	const	PRIMARY	PRIMARY	4	const	1	Using index
This should use one table:
explain extended select id from v2 where id in (1,2,3,4);
id	select_type	table	type	possible_keys	key	key_len	ref	rows	filtered	Extra
1	SIMPLE	f	range	PRIMARY	PRIMARY	4	NULL	4	100.00	Using where; Using index
Warnings:
Note	1276	Field or reference 'test.f.id' of SELECT #3 was resolved in SELECT #2
Note	1003	select `f`.`id` AS `id` from `test`.`t0` `f` where (`f`.`id` in (1,2,3,4))
This should use facts and a1 tables:
explain extended select id from v2 where attr1 between 12 and 14;
id	select_type	table	type	possible_keys	key	key_len	ref	rows	filtered	Extra
1	SIMPLE	a1	range	PRIMARY,attr1	attr1	5	NULL	2	100.00	Using index condition
1	SIMPLE	f	eq_ref	PRIMARY	PRIMARY	4	test.a1.id	1	100.00	Using index
Warnings:
Note	1276	Field or reference 'test.f.id' of SELECT #3 was resolved in SELECT #2
Note	1003	select `f`.`id` AS `id` from `test`.`t0` `f` join `test`.`t1` `a1` where ((`f`.`id` = `a1`.`id`) and (`a1`.`attr1` between 12 and 14))
This should use facts, a2 and its subquery:
explain extended select id from v2 where attr2 between 12 and 14;
id	select_type	table	type	possible_keys	key	key_len	ref	rows	filtered	Extra
1	SIMPLE	a2	range	PRIMARY,attr2	attr2	5	NULL	5	100.00	Using index condition
1	SIMPLE	f	eq_ref	PRIMARY	PRIMARY	4	test.a2.id	1	100.00	Using where; Using index
3	DEPENDENT SUBQUERY	t2	ref	PRIMARY	PRIMARY	4	test.f.id	2	100.00	Using index
Warnings:
Note	1276	Field or reference 'test.f.id' of SELECT #3 was resolved in SELECT #2
Note	1003	select `f`.`id` AS `id` from `test`.`t0` `f` join `test`.`t2` `a2` where ((`f`.`id` = `a2`.`id`) and (`a2`.`attr2` between 12 and 14) and (`a2`.`fromdate` = (select max(`test`.`t2`.`fromdate`) from `test`.`t2` where (`test`.`t2`.`id` = `f`.`id`))))
drop view v1, v2;
drop table t0, t1, t2;
create table t1 (a int);
insert into t1 values (0),(1),(2),(3);
create table t2 (pk1 int, pk2 int, pk3 int, col int, primary key(pk1, pk2, pk3));
insert into t2 select a,a,a,a from t1;
This must use only t1:
explain select t1.* from t1 left join t2 on t2.pk1=t1.a and 
t2.pk2=t2.pk1+1 and
t2.pk3=t2.pk2+1;
id	select_type	table	type	possible_keys	key	key_len	ref	rows	Extra
1	SIMPLE	t1	ALL	NULL	NULL	NULL	NULL	4	
This must use only t1:
explain select t1.* from t1 left join t2 on t2.pk1=t1.a and 
t2.pk3=t2.pk1+1 and
t2.pk2=t2.pk3+1;
id	select_type	table	type	possible_keys	key	key_len	ref	rows	Extra
1	SIMPLE	t1	ALL	NULL	NULL	NULL	NULL	4	
This must use both:
explain select t1.* from t1 left join t2 on t2.pk1=t1.a and 
t2.pk3=t2.pk1+1 and
t2.pk2=t2.pk3+t2.col;
id	select_type	table	type	possible_keys	key	key_len	ref	rows	Extra
1	SIMPLE	t1	ALL	NULL	NULL	NULL	NULL	4	
1	SIMPLE	t2	ref	PRIMARY	PRIMARY	4	test.t1.a	1	Using where
This must use only t1:
explain select t1.* from t1 left join t2 on t2.pk2=t1.a and 
t2.pk1=t2.pk2+1 and
t2.pk3=t2.pk1;
id	select_type	table	type	possible_keys	key	key_len	ref	rows	Extra
1	SIMPLE	t1	ALL	NULL	NULL	NULL	NULL	4	
drop table t1, t2;
create table t1 (pk int primary key, col int);
insert into t1 values (1,1),(2,2);
create table t2 like t1;
insert into t2 select * from t1;
create table t3 like t1;
insert into t3 select * from t1;
explain 
select t1.* from t1 left join ( t2 left join t3 on t3.pk=t2.col) on t2.col=t1.col;
id	select_type	table	type	possible_keys	key	key_len	ref	rows	Extra
1	SIMPLE	t1	ALL	NULL	NULL	NULL	NULL	2	
1	SIMPLE	t2	ALL	NULL	NULL	NULL	NULL	2	Using where
explain 
select t1.*, t2.* from t1 left join (t2 left join t3 on t3.pk=t2.col) on t2.pk=t1.col;
id	select_type	table	type	possible_keys	key	key_len	ref	rows	Extra
1	SIMPLE	t1	ALL	NULL	NULL	NULL	NULL	2	
1	SIMPLE	t2	eq_ref	PRIMARY	PRIMARY	4	test.t1.col	1	Using where
explain select t1.* 
from 
t1 left join ( t2 left join t3 on t3.pk=t2.col or t3.pk=t2.col) 
on t2.col=t1.col or t2.col=t1.col;
id	select_type	table	type	possible_keys	key	key_len	ref	rows	Extra
1	SIMPLE	t1	ALL	NULL	NULL	NULL	NULL	2	
1	SIMPLE	t2	ALL	NULL	NULL	NULL	NULL	2	Using where
explain select t1.*, t2.* 
from 
t1 left join 
(t2 left join t3 on t3.pk=t2.col or t3.pk=t2.col) 
on t2.pk=t1.col or t2.pk=t1.col;
id	select_type	table	type	possible_keys	key	key_len	ref	rows	Extra
1	SIMPLE	t1	ALL	NULL	NULL	NULL	NULL	2	
1	SIMPLE	t2	eq_ref	PRIMARY	PRIMARY	4	test.t1.col	1	Using where
drop table t1, t2, t3;
# 
# Check things that look like functional dependencies but really are not
# 
create table t1 (a char(10) character set latin1 collate latin1_general_ci primary key);
insert into t1 values ('foo');
insert into t1 values ('bar');
create table t2 (a char(10) character set latin1 collate latin1_general_cs primary key);
insert into t2 values ('foo');
insert into t2 values ('FOO');
this must not use table elimination:
explain select t1.* from t1 left join t2 on t2.a='foo' collate latin1_general_ci;
id	select_type	table	type	possible_keys	key	key_len	ref	rows	Extra
1	SIMPLE	t1	index	NULL	PRIMARY	10	NULL	2	Using index
1	SIMPLE	t2	index	PRIMARY	PRIMARY	10	NULL	2	Using where; Using index
this must not use table elimination:
explain select t1.* from t1 left join t2 on t2.a=t1.a collate latin1_general_ci;
id	select_type	table	type	possible_keys	key	key_len	ref	rows	Extra
1	SIMPLE	t1	index	NULL	PRIMARY	10	NULL	2	Using index
1	SIMPLE	t2	ALL	PRIMARY	NULL	NULL	NULL	2	Range checked for each record (index map: 0x1)
drop table t1,t2;
create table t1 (a int primary key);
insert into t1 values (1),(2);
create table t2 (a char(10) primary key);
insert into t2 values ('1'),('1.0');
this must not use table elimination:
explain select t1.* from t1 left join t2 on t2.a=1;
id	select_type	table	type	possible_keys	key	key_len	ref	rows	Extra
1	SIMPLE	t1	index	NULL	PRIMARY	4	NULL	2	Using index
1	SIMPLE	t2	index	PRIMARY	PRIMARY	10	NULL	2	Using where; Using index
this must not use table elimination:
explain select t1.* from t1 left join t2 on t2.a=t1.a;
id	select_type	table	type	possible_keys	key	key_len	ref	rows	Extra
1	SIMPLE	t1	index	NULL	PRIMARY	4	NULL	2	Using index
1	SIMPLE	t2	ALL	PRIMARY	NULL	NULL	NULL	2	Range checked for each record (index map: 0x1)
drop table t1, t2;
create table t1 (a char(10) primary key);
insert into t1 values ('foo'),('bar');
create table t2 (a char(10), unique key(a(2)));
insert into t2 values
('foo'),('bar'),('boo'),('car'),('coo'),('par'),('doo'),('tar');
explain select t1.* from t1 left join t2 on t2.a=t1.a;
id	select_type	table	type	possible_keys	key	key_len	ref	rows	Extra
1	SIMPLE	t1	index	NULL	PRIMARY	10	NULL	2	Using index
1	SIMPLE	t2	ref	a	a	3	test.t1.a	2	Using where
drop table t1, t2;
#
# check UPDATE/DELETE that look like they could be eliminated
#
create table t1 (a int primary key, b int);
insert into t1 values (1,1),(2,2),(3,3);
create table t2 like t1;
insert into t2 select * from t1;
update t1 left join t2 using (a) set t2.a=t2.a+100;
select * from t1;
a	b
1	1
2	2
3	3
select * from t2;
a	b
101	1
102	2
103	3
delete from t2;
insert into t2 select * from t1;
delete t2 from t1 left join t2 using (a);
select * from t1;
a	b
1	1
2	2
3	3
select * from t2;
a	b
drop table t1, t2;
#
# Tests with various edge-case ON expressions
#
create table t1 (a int, b int, c int, d int);
insert into t1 values (0,0,0,0),(1,1,1,1),(2,2,2,2),(3,3,3,3);
create table t2 (pk int primary key, b int) 
as select a as pk, a as b from t1 where a in (1,2);
create table t3 (pk1 int, pk2 int, b int, unique(pk1,pk2));
insert into t3 select a as pk1, a as pk2, a as b from t1 where a in (1,3);
explain select t1.a from t1 left join t2 on t2.pk=t1.a and t2.b<t1.b;
id	select_type	table	type	possible_keys	key	key_len	ref	rows	Extra
1	SIMPLE	t1	ALL	NULL	NULL	NULL	NULL	4	
explain select t1.a from t1 left join t2 on t2.pk=t1.a or t2.b<t1.b;
id	select_type	table	type	possible_keys	key	key_len	ref	rows	Extra
1	SIMPLE	t1	ALL	NULL	NULL	NULL	NULL	4	
1	SIMPLE	t2	ALL	PRIMARY	NULL	NULL	NULL	2	Using where
explain select t1.a from t1 left join t2 on t2.b<t1.b or t2.pk=t1.a;
id	select_type	table	type	possible_keys	key	key_len	ref	rows	Extra
1	SIMPLE	t1	ALL	NULL	NULL	NULL	NULL	4	
1	SIMPLE	t2	ALL	PRIMARY	NULL	NULL	NULL	2	Using where
explain select t1.a from t1 left join t2 on t2.pk between 10 and 20;
id	select_type	table	type	possible_keys	key	key_len	ref	rows	Extra
1	SIMPLE	t1	ALL	NULL	NULL	NULL	NULL	4	
1	SIMPLE	t2	index	PRIMARY	PRIMARY	4	NULL	2	Using where; Using index
explain select t1.a from t1 left join t2 on t2.pk between 0.5 and 1.5;
id	select_type	table	type	possible_keys	key	key_len	ref	rows	Extra
1	SIMPLE	t1	ALL	NULL	NULL	NULL	NULL	4	
1	SIMPLE	t2	index	PRIMARY	PRIMARY	4	NULL	2	Using where; Using index
explain select t1.a from t1 left join t2 on t2.pk between 10 and 10;
id	select_type	table	type	possible_keys	key	key_len	ref	rows	Extra
1	SIMPLE	t1	ALL	NULL	NULL	NULL	NULL	4	
explain select t1.a from t1 left join t2 on t2.pk in (10);
id	select_type	table	type	possible_keys	key	key_len	ref	rows	Extra
1	SIMPLE	t1	ALL	NULL	NULL	NULL	NULL	4	
explain select t1.a from t1 left join t2 on t2.pk in (t1.a);
id	select_type	table	type	possible_keys	key	key_len	ref	rows	Extra
1	SIMPLE	t1	ALL	NULL	NULL	NULL	NULL	4	
explain select t1.a from t1 left join t2 on TRUE;
id	select_type	table	type	possible_keys	key	key_len	ref	rows	Extra
1	SIMPLE	t1	ALL	NULL	NULL	NULL	NULL	4	
1	SIMPLE	t2	index	NULL	PRIMARY	4	NULL	2	Using where; Using index
explain select t1.a from t1 left join t3 on t3.pk1=t1.a and t3.pk2 IS NULL;
id	select_type	table	type	possible_keys	key	key_len	ref	rows	Extra
1	SIMPLE	t1	ALL	NULL	NULL	NULL	NULL	4	
drop table t1,t2,t3;
#
# Multi-equality tests 
#
create table t1 (a int, b int, c int, d int);
insert into t1 values (0,0,0,0),(1,1,1,1),(2,2,2,2),(3,3,3,3);
create table t2 (pk int primary key, b int, c int);
insert into t2 select a,a,a from t1 where a in (1,2);
explain 
select t1.* 
from t1 left join t2 on t2.pk=t2.c and t2.b=t1.a and t1.a=t1.b and t2.c=t2.b
where t1.d=1;
id	select_type	table	type	possible_keys	key	key_len	ref	rows	Extra
1	SIMPLE	t1	ALL	NULL	NULL	NULL	NULL	4	Using where
explain 
select t1.* 
from 
t1 
left join 
t2 
on (t2.pk=t2.c and t2.b=t1.a and t1.a=t1.b and t2.c=t2.b) or
(t2.pk=t2.c and t2.b=t1.a and t1.a=t1.b and t2.c=t2.b) 
where t1.d=1;
id	select_type	table	type	possible_keys	key	key_len	ref	rows	Extra
1	SIMPLE	t1	ALL	NULL	NULL	NULL	NULL	4	Using where
#This can't be eliminated:
explain 
select t1.* 
from 
t1 
left join 
t2 
on (t2.pk=t2.c and t2.b=t1.a and               t2.c=t1.b) or
(t2.pk=t2.c and               t1.a=t1.b and t2.c=t1.b) 
where t1.d=1;
id	select_type	table	type	possible_keys	key	key_len	ref	rows	Extra
1	SIMPLE	t1	ALL	NULL	NULL	NULL	NULL	4	Using where
1	SIMPLE	t2	eq_ref	PRIMARY	PRIMARY	4	test.t1.b	1	Using where
explain 
select t1.* 
from 
t1 
left join 
t2 
on (t2.pk=t2.c and t2.b=t1.a and t2.c=t1.b) or
(t2.pk=t2.c and               t2.c=t1.b) 
;
id	select_type	table	type	possible_keys	key	key_len	ref	rows	Extra
1	SIMPLE	t1	ALL	NULL	NULL	NULL	NULL	4	
explain 
select t1.* 
from t1 left join t2 on t2.pk=3 or t2.pk= 4;
id	select_type	table	type	possible_keys	key	key_len	ref	rows	Extra
1	SIMPLE	t1	ALL	NULL	NULL	NULL	NULL	4	
1	SIMPLE	t2	index	PRIMARY	PRIMARY	4	NULL	2	Using where; Using index
explain 
select t1.* 
from t1 left join t2 on t2.pk=3 or t2.pk= 3;
id	select_type	table	type	possible_keys	key	key_len	ref	rows	Extra
1	SIMPLE	t1	ALL	NULL	NULL	NULL	NULL	4	
explain 
select t1.* 
from t1 left join t2 on (t2.pk=3 and t2.b=3) or (t2.pk= 4 and t2.b=3);
id	select_type	table	type	possible_keys	key	key_len	ref	rows	Extra
1	SIMPLE	t1	ALL	NULL	NULL	NULL	NULL	4	
1	SIMPLE	t2	range	PRIMARY	PRIMARY	4	NULL	2	Using where
drop table t1, t2;
#
# LPBUG#523593: Running RQG optimizer_no_subquery crashes MariaDB
#
CREATE TABLE t1 (
`pk` int(11) NOT NULL AUTO_INCREMENT,
`col_int_nokey` int(11) DEFAULT NULL,
`col_int_key` int(11) DEFAULT NULL,
`col_date_key` date DEFAULT NULL,
`col_date_nokey` date DEFAULT NULL,
`col_time_key` time DEFAULT NULL,
`col_time_nokey` time DEFAULT NULL,
`col_datetime_key` datetime DEFAULT NULL,
`col_datetime_nokey` datetime DEFAULT NULL,
`col_varchar_key` varchar(1) DEFAULT NULL,
`col_varchar_nokey` varchar(1) DEFAULT NULL,
PRIMARY KEY (`pk`),
KEY `col_int_key` (`col_int_key`),
KEY `col_date_key` (`col_date_key`),
KEY `col_time_key` (`col_time_key`),
KEY `col_datetime_key` (`col_datetime_key`),
KEY `col_varchar_key` (`col_varchar_key`,`col_int_key`)
);
CREATE TABLE t2 LIKE t1;
INSERT INTO t1 VALUES 
(10,7,8,NULL,NULL,'01:27:35','01:27:35','2002-02-26 06:14:37','2002-02-26 06:14:37','v','v'),
(11,1,9,'2006-06-14','2006-06-14','19:48:31','19:48:31','1900-01-01 00:00:00','1900-01-01 00:00:00','r','r');
INSERT INTO t2 SELECT * FROM t1;
SELECT table2.col_int_key AS field1 
FROM ( 
t2 AS table1 
RIGHT OUTER JOIN 
( 
( t1 AS table2 STRAIGHT_JOIN 
t1 AS table3 ON (
(table3.col_varchar_nokey = table2.col_varchar_key ) AND 
(table3.pk = table2.col_int_key)) 
)
) ON 
(
(table3.col_varchar_key = table2.col_varchar_key) OR 
(table3.col_int_key = table2.pk)
)
)
HAVING field1 < 216;
field1
DROP TABLE t1, t2;
#
# LPBUG#524025 Running RQG outer_join test leads to crash
#
CREATE TABLE t0 (
pk int(11) NOT NULL AUTO_INCREMENT,
PRIMARY KEY (pk)
);
CREATE TABLE t1 (
col_int int(11) DEFAULT NULL,
col_int_key int(11) DEFAULT NULL,
pk int(11) NOT NULL AUTO_INCREMENT,
col_varchar_10_latin1 varchar(10) DEFAULT NULL,
PRIMARY KEY (pk)
);
INSERT INTO t1 VALUES (5,5,1,'t'), (NULL,NULL,2,'y');
CREATE TABLE t2 (
col_int int(11) DEFAULT NULL
);
INSERT INTO t2 VALUES (8), (4);
CREATE TABLE t3 (
pk int(11) NOT NULL AUTO_INCREMENT,
PRIMARY KEY (pk)
);
INSERT INTO t3 VALUES (1),(8);
CREATE TABLE t4 (
pk int(11) NOT NULL AUTO_INCREMENT,
col_varchar_1024_latin1_key varchar(1024) DEFAULT NULL,
col_int int(11) DEFAULT NULL,
PRIMARY KEY (pk)
);
INSERT INTO t4 VALUES (1,'o',1), (2,'w',2);
CREATE TABLE t5 (
col_varchar_1024_utf8_key varchar(1024) CHARACTER SET utf8 DEFAULT NULL,
col_varchar_1024_latin1_key varchar(1024) DEFAULT NULL,
col_varchar_10_utf8_key varchar(1024) CHARACTER SET utf8 DEFAULT NULL,
pk int(11) NOT NULL AUTO_INCREMENT,
col_int_key int(11) DEFAULT NULL,
PRIMARY KEY (pk)
);
INSERT INTO t5 VALUES ('k','a','z',1,2),('x','a','w',2,7);
CREATE TABLE t6 (
col_int int(11) DEFAULT NULL,
col_int_key int(11) DEFAULT NULL
);
INSERT INTO t6 VALUES (6,1),(8,3);
SELECT
table3.col_int AS field1,
table1.col_int AS field2,
table1.col_int_key AS field3,
table1.pk AS field4,
table1.col_int AS field5,
table2.col_int AS field6
FROM
t1 AS table1
LEFT OUTER JOIN
t4 AS table2
LEFT JOIN t6 AS table3
RIGHT JOIN t3 AS table4
LEFT JOIN t5 AS table5 ON table4.pk = table5.pk
LEFT JOIN t0 AS table6 ON table5.col_int_key = table6.pk
ON table3.col_int_key = table5.pk
ON table2.col_varchar_1024_latin1_key = table5.col_varchar_10_utf8_key
LEFT JOIN t6 AS table7 ON table2.pk = table7.col_int
ON table1.col_varchar_10_latin1 = table5.col_varchar_1024_latin1_key
LEFT JOIN t2 AS table8 ON table3.col_int = table8.col_int
WHERE
table1.col_int_key < table2.pk
HAVING
field4 != 6;
field1	field2	field3	field4	field5	field6
drop table t0,t1,t2,t3,t4,t5,t6;
#
# BUG#675118: Elimination of a table results in an invalid execution plan
#
CREATE TABLE t1 (f1 int(11), PRIMARY KEY (f1)) ;
CREATE TABLE t2 (f4 varchar(1024), KEY (f4)) ;
Warnings:
Warning	1071	Specified key was too long; max key length is 1000 bytes
INSERT IGNORE INTO t2 VALUES ('xcddwntkbxyorzdv'),
('cnxxcddwntkbxyor'),('r'),('r'), ('did'),('I'),('when'),
('hczkfqjeggivdvac'),('e'),('okay'),('up');
CREATE TABLE t3 (f4 varchar(1024), f1 int(11), f2 int(11)) ;
INSERT IGNORE INTO t3 VALUES ('f','4','0'),('n','5','-996540416');
CREATE TABLE t4 (f1 int(11), f3 varchar(10)) ;
INSERT IGNORE INTO t4 VALUES ('8','n'),('9','nwzcerzsgx'),('10','c');
CREATE TABLE t5 (f5 int(11), KEY (f5)) ;
EXPLAIN 
SELECT t3.f2
FROM t2
LEFT JOIN t3
LEFT JOIN t4
LEFT JOIN t1 ON t4.f1 = t1.f1
JOIN t5 ON t4.f3 ON t3.f1 = t5.f5 ON t2.f4 = t3.f4
WHERE t3.f2 ;
id	select_type	table	type	possible_keys	key	key_len	ref	rows	Extra
1	SIMPLE	t3	ALL	NULL	NULL	NULL	NULL	2	Using where
1	SIMPLE	t5	ref	f5	f5	5	test.t3.f1	2	Using where; Using index
1	SIMPLE	t4	ALL	NULL	NULL	NULL	NULL	3	Using where
1	SIMPLE	t2	ALL	f4	NULL	NULL	NULL	11	Using where; Using join buffer (flat, BNL join)
# ^^ The above must not produce a QEP of t3,t5,t2,t4
#    as that violates the "no interleaving of outer join nests" rule.
DROP TABLE t1,t2,t3,t4,t5;
#
# BUG#997747: Assertion `join->best_read < ((double)1.79..5e+308L)' 
#             failed in greedy_search with LEFT JOINs and unique keys  
#
CREATE TABLE t1 (a1 INT);
CREATE TABLE t2 (b1 INT);
CREATE TABLE t3 (c1 INT, UNIQUE KEY(c1));
CREATE TABLE t4 (d1 INT, UNIQUE KEY(d1));
CREATE TABLE t5 (e1 INT);
INSERT INTO t1 VALUES (1),(2);
INSERT INTO t2 VALUES (2),(3);
INSERT INTO t3 VALUES (3),(4);
INSERT INTO t4 VALUES (4),(5);
INSERT INTO t5 VALUES (5),(6);
SELECT a1 FROM t1 LEFT JOIN t2 LEFT JOIN t3 LEFT JOIN t4
ON c1 = d1 ON d1 = b1 ON a1 = b1
LEFT JOIN t5 ON a1 = e1 ;
a1
1
2
DROP TABLE t1,t2,t3,t4,t5;
#
# BUG#884184: Wrong result with RIGHT JOIN + derived_merge
#
CREATE TABLE t1 (a int(11), b varchar(1)) ;
INSERT IGNORE INTO t1 VALUES (0,'g');
CREATE TABLE t3 ( a varchar(1)) ;
INSERT IGNORE INTO t3 VALUES ('g');
CREATE TABLE t2 ( a int(11) NOT NULL, PRIMARY KEY (a)) ;
create view v1 as SELECT t1.* FROM t1 LEFT JOIN t2 ON ( t1.a = t2.a ) WHERE t2.a <> 0;
SELECT alias1.* FROM t3 LEFT JOIN v1 as alias1 ON ( t3.a = alias1.b );
a	b
NULL	NULL
EXPLAIN SELECT alias1.* FROM t3 LEFT JOIN v1 as alias1 ON ( t3.a = alias1.b );
id	select_type	table	type	possible_keys	key	key_len	ref	rows	Extra
1	SIMPLE	t3	system	NULL	NULL	NULL	NULL	1	
1	SIMPLE	t1	ALL	NULL	NULL	NULL	NULL	1	Using where
1	SIMPLE	t2	eq_ref	PRIMARY	PRIMARY	4	test.t1.a	1	Using where; Using index
drop view v1;
DROP TABLE t1,t2,t3;
#
<<<<<<< HEAD
# BUG#919878: Assertion `!eliminated_tables...
#
CREATE TABLE t1 ( a INT );
INSERT INTO t1 VALUES (1);
CREATE TABLE t2
( b INT, UNIQUE INDEX(b) );
INSERT INTO t2 VALUES (1),(2);
EXPLAIN EXTENDED
SELECT * FROM t2
WHERE b IN (
SELECT SUM(a) FROM t1 LEFT JOIN t2 ON b=a
);
id	select_type	table	type	possible_keys	key	key_len	ref	rows	filtered	Extra
1	PRIMARY	t2	index	NULL	b	5	NULL	2	100.00	Using where; Using index
2	DEPENDENT SUBQUERY	t1	system	NULL	NULL	NULL	NULL	1	100.00	
Warnings:
Note	1003	select `test`.`t2`.`b` AS `b` from `test`.`t2` where <expr_cache><`test`.`t2`.`b`>(<in_optimizer>(`test`.`t2`.`b`,<exists>(select sum(1) from dual where 1 having (<cache>(`test`.`t2`.`b`) = <ref_null_helper>(sum(1))))))
DROP TABLE t1,t2;
#
# MDEV-4840: Wrong result (missing rows) on LEFT JOIN with InnoDB tables
#
CREATE TABLE t1 (alpha3 VARCHAR(3));
INSERT INTO t1 VALUES ('USA'),('CAN');
CREATE TABLE t2 ( t3_code VARCHAR(3), name VARCHAR(64));
INSERT INTO t2 VALUES ('USA','Austin'),('USA','Boston');
CREATE TABLE t3 ( code VARCHAR(3),  name VARCHAR(64),  PRIMARY KEY (code),  UNIQUE KEY (name));
INSERT INTO t3 VALUES ('CAN','Canada'),('USA','United States');
SELECT *         FROM t1 LEFT JOIN ( t2 LEFT JOIN t3 ON t2.t3_code  = t3.code ) ON t1.alpha3 = t3.code;
alpha3	t3_code	name	code	name
USA	USA	Austin	USA	United States
USA	USA	Boston	USA	United States
CAN	NULL	NULL	NULL	NULL
SELECT t1.alpha3 FROM t1 LEFT JOIN ( t2 LEFT JOIN t3 ON t2.t3_code  = t3.code ) ON t1.alpha3 = t3.code;
alpha3
USA
USA
CAN
DROP TABLE t1, t2, t3;
=======
# MDEV-5344: LEFT OUTER JOIN table data is lost in ON DUPLICATE KEY UPDATE section
#
create table t1 (
id int(10) unsigned NOT NULL DEFAULT '0',
v int(10) unsigned DEFAULT '0',
PRIMARY KEY (id)
);
create table t2 (
id int(10) unsigned NOT NULL DEFAULT '0',
PRIMARY KEY (id)
) ;
create table t3 (
id int(10) unsigned NOT NULL DEFAULT '0',
v int(10) unsigned DEFAULT '0',
PRIMARY KEY (id)
);
insert into t1 values (1, 10), (2, 10);
insert into t2 values (1), (2);
insert into t3 values (1, 20);
insert into t1 
select t2.id, 5 from t2 LEFT OUTER JOIN t3 ON t2.id = t3.id
on duplicate key update t1.v = t3.v;
select * from t1;
id	v
1	20
2	NULL
drop table t1,t2,t3;
>>>>>>> 928543ca
SET optimizer_switch=@save_optimizer_switch;<|MERGE_RESOLUTION|>--- conflicted
+++ resolved
@@ -610,7 +610,34 @@
 drop view v1;
 DROP TABLE t1,t2,t3;
 #
-<<<<<<< HEAD
+# MDEV-5344: LEFT OUTER JOIN table data is lost in ON DUPLICATE KEY UPDATE section
+#
+create table t1 (
+id int(10) unsigned NOT NULL DEFAULT '0',
+v int(10) unsigned DEFAULT '0',
+PRIMARY KEY (id)
+);
+create table t2 (
+id int(10) unsigned NOT NULL DEFAULT '0',
+PRIMARY KEY (id)
+) ;
+create table t3 (
+id int(10) unsigned NOT NULL DEFAULT '0',
+v int(10) unsigned DEFAULT '0',
+PRIMARY KEY (id)
+);
+insert into t1 values (1, 10), (2, 10);
+insert into t2 values (1), (2);
+insert into t3 values (1, 20);
+insert into t1 
+select t2.id, 5 from t2 LEFT OUTER JOIN t3 ON t2.id = t3.id
+on duplicate key update t1.v = t3.v;
+select * from t1;
+id	v
+1	20
+2	NULL
+drop table t1,t2,t3;
+#
 # BUG#919878: Assertion `!eliminated_tables...
 #
 CREATE TABLE t1 ( a INT );
@@ -649,33 +676,4 @@
 USA
 CAN
 DROP TABLE t1, t2, t3;
-=======
-# MDEV-5344: LEFT OUTER JOIN table data is lost in ON DUPLICATE KEY UPDATE section
-#
-create table t1 (
-id int(10) unsigned NOT NULL DEFAULT '0',
-v int(10) unsigned DEFAULT '0',
-PRIMARY KEY (id)
-);
-create table t2 (
-id int(10) unsigned NOT NULL DEFAULT '0',
-PRIMARY KEY (id)
-) ;
-create table t3 (
-id int(10) unsigned NOT NULL DEFAULT '0',
-v int(10) unsigned DEFAULT '0',
-PRIMARY KEY (id)
-);
-insert into t1 values (1, 10), (2, 10);
-insert into t2 values (1), (2);
-insert into t3 values (1, 20);
-insert into t1 
-select t2.id, 5 from t2 LEFT OUTER JOIN t3 ON t2.id = t3.id
-on duplicate key update t1.v = t3.v;
-select * from t1;
-id	v
-1	20
-2	NULL
-drop table t1,t2,t3;
->>>>>>> 928543ca
 SET optimizer_switch=@save_optimizer_switch;