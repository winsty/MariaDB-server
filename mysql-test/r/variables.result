drop table if exists t1,t2;
set @`test`=1,@TEST=3,@select=2,@t5=1.23456;
select @test,@`select`,@TEST,@not_used;
@test	@`select`	@TEST	@not_used
1	2	3	NULL
set @test_int=10,@test_double=1e-10,@test_string="abcdeghi",@test_string2="abcdefghij",@select=NULL;
select @test_int,@test_double,@test_string,@test_string2,@select;
@test_int	@test_double	@test_string	@test_string2	@select
10	1e-10	abcdeghi	abcdefghij	NULL
set @test_int="hello",@test_double="hello",@test_string="hello",@test_string2="hello";
select @test_int,@test_double,@test_string,@test_string2;
@test_int	@test_double	@test_string	@test_string2
hello	hello	hello	hello
set @test_int="hellohello",@test_double="hellohello",@test_string="hellohello",@test_string2="hellohello";
select @test_int,@test_double,@test_string,@test_string2;
@test_int	@test_double	@test_string	@test_string2
hellohello	hellohello	hellohello	hellohello
set @test_int=null,@test_double=null,@test_string=null,@test_string2=null;
select @test_int,@test_double,@test_string,@test_string2;
@test_int	@test_double	@test_string	@test_string2
NULL	NULL	NULL	NULL
select @t1:=(@t2:=1)+@t3:=4,@t1,@t2,@t3;
@t1:=(@t2:=1)+@t3:=4	@t1	@t2	@t3
5	5	1	4
explain extended select @t1:=(@t2:=1)+@t3:=4,@t1,@t2,@t3;
id	select_type	table	type	possible_keys	key	key_len	ref	rows	Extra
1	SIMPLE	NULL	NULL	NULL	NULL	NULL	NULL	NULL	No tables used
Warnings:
Note	1003	select sql_no_cache (@t1:=((@t2:=1) + (@t3:=4))) AS `@t1:=(@t2:=1)+@t3:=4`,(@t1) AS `@t1`,(@t2) AS `@t2`,(@t3) AS `@t3`
select @t5;
@t5
1.23456
CREATE TABLE t1 (c_id INT(4) NOT NULL, c_name CHAR(20), c_country CHAR(3), PRIMARY KEY(c_id));
INSERT INTO t1 VALUES (1,'Bozo','USA'),(2,'Ronald','USA'),(3,'Kinko','IRE'),(4,'Mr. Floppy','GB');
SELECT @min_cid:=min(c_id), @max_cid:=max(c_id) from t1;
@min_cid:=min(c_id)	@max_cid:=max(c_id)
1	4
SELECT * FROM t1 WHERE c_id=@min_cid OR c_id=@max_cid;
c_id	c_name	c_country
1	Bozo	USA
4	Mr. Floppy	GB
SELECT * FROM t1 WHERE c_id=@min_cid OR c_id=@max_cid OR c_id=666;
c_id	c_name	c_country
1	Bozo	USA
4	Mr. Floppy	GB
ALTER TABLE t1 DROP PRIMARY KEY;
select * from t1 where c_id=@min_cid OR c_id=@max_cid;
c_id	c_name	c_country
1	Bozo	USA
4	Mr. Floppy	GB
drop table t1;
set max_join_size=100;
show variables like 'max_join_size';
Variable_name	Value
max_join_size	100
show global variables like 'max_join_size';
Variable_name	Value
max_join_size	10
set GLOBAL max_join_size=2000;
show global variables like 'max_join_size';
Variable_name	Value
max_join_size	2000
set max_join_size=DEFAULT;
show variables like 'max_join_size';
Variable_name	Value
max_join_size	2000
set GLOBAL max_join_size=DEFAULT;
show global variables like 'max_join_size';
Variable_name	Value
max_join_size	HA_POS_ERROR
set @@max_join_size=1000, @@global.max_join_size=2000;
select @@local.max_join_size, @@global.max_join_size;
@@session.max_join_size	@@global.max_join_size
1000	2000
select @@identity,  length(@@version)>0;
@@identity	length(@@version)>0
0	1
select @@VERSION=version();
@@VERSION=version()
1
select last_insert_id(345);
last_insert_id(345)
345
explain extended select last_insert_id(345);
id	select_type	table	type	possible_keys	key	key_len	ref	rows	Extra
1	SIMPLE	NULL	NULL	NULL	NULL	NULL	NULL	NULL	No tables used
Warnings:
Note	1003	select sql_no_cache last_insert_id(345) AS `last_insert_id(345)`
select @@IDENTITY,last_insert_id(), @@identity;
@@IDENTITY	last_insert_id()	@@identity
345	345	345
explain extended select @@IDENTITY,last_insert_id(), @@identity;
id	select_type	table	type	possible_keys	key	key_len	ref	rows	Extra
1	SIMPLE	NULL	NULL	NULL	NULL	NULL	NULL	NULL	No tables used
Warnings:
Note	1003	select sql_no_cache 345 AS `@@IDENTITY`,last_insert_id() AS `last_insert_id()`,345 AS `@@identity`
set big_tables=OFF, big_tables=ON, big_tables=0, big_tables=1, big_tables="OFF", big_tables="ON";
set global concurrent_insert=ON;
show variables like 'concurrent_insert';
Variable_name	Value
concurrent_insert	ON
set global concurrent_insert=1;
show variables like 'concurrent_insert';
Variable_name	Value
concurrent_insert	ON
set global concurrent_insert=0;
show variables like 'concurrent_insert';
Variable_name	Value
concurrent_insert	OFF
set global concurrent_insert=OFF;
show variables like 'concurrent_insert';
Variable_name	Value
concurrent_insert	OFF
set global concurrent_insert=DEFAULT;
show variables like 'concurrent_insert';
Variable_name	Value
concurrent_insert	ON
set storage_engine=MYISAM, storage_engine="HEAP", global storage_engine="INNODB";
show local variables like 'storage_engine';
Variable_name	Value
storage_engine	HEAP
show global variables like 'storage_engine';
Variable_name	Value
storage_engine	InnoDB
set GLOBAL query_cache_size=100000;
set GLOBAL myisam_max_sort_file_size=2000000;
show global variables like 'myisam_max_sort_file_size';
Variable_name	Value
myisam_max_sort_file_size	1048576
set GLOBAL myisam_max_sort_file_size=default;
show variables like 'myisam_max_sort_file_size';
Variable_name	Value
myisam_max_sort_file_size	FILE_SIZE
set global net_retry_count=10, session net_retry_count=10;
set global net_buffer_length=1024, net_write_timeout=200, net_read_timeout=300;
set session net_buffer_length=2048, net_write_timeout=500, net_read_timeout=600;
show global variables like 'net_%';
Variable_name	Value
net_buffer_length	1024
net_read_timeout	300
net_retry_count	10
net_write_timeout	200
show session variables like 'net_%';
Variable_name	Value
net_buffer_length	2048
net_read_timeout	600
net_retry_count	10
net_write_timeout	500
set session net_buffer_length=8000, global net_read_timeout=900, net_write_timeout=1000;
show global variables like 'net_%';
Variable_name	Value
net_buffer_length	1024
net_read_timeout	900
net_retry_count	10
net_write_timeout	1000
show session variables like 'net_%';
Variable_name	Value
net_buffer_length	7168
net_read_timeout	600
net_retry_count	10
net_write_timeout	500
set net_buffer_length=1;
show variables like 'net_buffer_length';
Variable_name	Value
net_buffer_length	1024
set net_buffer_length=2000000000;
show variables like 'net_buffer_length';
Variable_name	Value
net_buffer_length	1048576
set character set cp1251_koi8;
show variables like "character_set_client";
Variable_name	Value
character_set_client	cp1251
select @@timestamp>0;
@@timestamp>0
1
set @@rand_seed1=10000000,@@rand_seed2=1000000;
select ROUND(RAND(),5);
ROUND(RAND(),5)
0.02887
show variables like '%alloc%';
Variable_name	Value
query_alloc_block_size	8192
query_prealloc_size	8192
range_alloc_block_size	2048
transaction_alloc_block_size	8192
transaction_prealloc_size	4096
set @@range_alloc_block_size=1024*16;
set @@query_alloc_block_size=1024*17+2;
set @@query_prealloc_size=1024*18;
set @@transaction_alloc_block_size=1024*20-1;
set @@transaction_prealloc_size=1024*21-1;
select @@query_alloc_block_size;
@@query_alloc_block_size
17408
show variables like '%alloc%';
Variable_name	Value
query_alloc_block_size	17408
query_prealloc_size	18432
range_alloc_block_size	16384
transaction_alloc_block_size	19456
transaction_prealloc_size	20480
set @@range_alloc_block_size=default;
set @@query_alloc_block_size=default, @@query_prealloc_size=default;
set transaction_alloc_block_size=default, @@transaction_prealloc_size=default;
show variables like '%alloc%';
Variable_name	Value
query_alloc_block_size	8192
query_prealloc_size	8192
range_alloc_block_size	2048
transaction_alloc_block_size	8192
transaction_prealloc_size	4096
set big_tables=OFFF;
ERROR 42000: Variable 'big_tables' can't be set to the value of 'OFFF'
set big_tables="OFFF";
ERROR 42000: Variable 'big_tables' can't be set to the value of 'OFFF'
set unknown_variable=1;
ERROR HY000: Unknown system variable 'unknown_variable'
set max_join_size="hello";
ERROR 42000: Incorrect argument type to variable 'max_join_size'
set storage_engine=UNKNOWN_TABLE_TYPE;
ERROR 42000: Unknown table engine 'UNKNOWN_TABLE_TYPE'
set storage_engine=INNODB, big_tables=2;
ERROR 42000: Variable 'big_tables' can't be set to the value of '2'
show local variables like 'storage_engine';
Variable_name	Value
storage_engine	HEAP
set SESSION query_cache_size=10000;
ERROR HY000: Variable 'query_cache_size' is a GLOBAL variable and should be set with SET GLOBAL
set GLOBAL storage_engine=DEFAULT;
ERROR 42000: Variable 'storage_engine' doesn't have a default value
set character_set_client=UNKNOWN_CHARACTER_SET;
ERROR 42000: Unknown character set: 'UNKNOWN_CHARACTER_SET'
set collation_connection=UNKNOWN_COLLATION;
ERROR HY000: Unknown collation: 'UNKNOWN_COLLATION'
set character_set_client=NULL;
ERROR 42000: Variable 'character_set_client' can't be set to the value of 'NULL'
set collation_connection=NULL;
ERROR 42000: Variable 'collation_connection' can't be set to the value of 'NULL'
set global autocommit=1;
ERROR HY000: Variable 'autocommit' is a SESSION variable and can't be used with SET GLOBAL
select @@global.timestamp;
ERROR HY000: Variable 'timestamp' is a SESSION variable
set @@version='';
ERROR HY000: Unknown system variable 'version'
set @@concurrent_insert=1;
ERROR HY000: Variable 'concurrent_insert' is a GLOBAL variable and should be set with SET GLOBAL
set @@global.sql_auto_is_null=1;
ERROR HY000: Variable 'sql_auto_is_null' is a SESSION variable and can't be used with SET GLOBAL
select @@global.sql_auto_is_null;
ERROR HY000: Variable 'sql_auto_is_null' is a SESSION variable
set myisam_max_sort_file_size=100;
ERROR HY000: Variable 'myisam_max_sort_file_size' is a GLOBAL variable and should be set with SET GLOBAL
set myisam_max_extra_sort_file_size=100;
ERROR HY000: Variable 'myisam_max_extra_sort_file_size' is a GLOBAL variable and should be set with SET GLOBAL
set @@SQL_WARNINGS=NULL;
ERROR 42000: Variable 'sql_warnings' can't be set to the value of 'NULL'
set autocommit=1;
set big_tables=1;
select @@autocommit, @@big_tables;
@@autocommit	@@big_tables
1	1
set global binlog_cache_size=100;
set bulk_insert_buffer_size=100;
set character set cp1251_koi8;
set character set default;
set @@global.concurrent_insert=1;
set global connect_timeout=100;
select @@delay_key_write;
@@delay_key_write
ON
set global delay_key_write="OFF";
select @@delay_key_write;
@@delay_key_write
OFF
set global delay_key_write=ALL;
select @@delay_key_write;
@@delay_key_write
ALL
set global delay_key_write=1;
select @@delay_key_write;
@@delay_key_write
ON
set global delayed_insert_limit=100;
set global delayed_insert_timeout=100;
set global delayed_queue_size=100;
set global flush=1;
set global flush_time=100;
set insert_id=1;
set interactive_timeout=100;
set join_buffer_size=100;
set last_insert_id=1;
set global local_infile=1;
set long_query_time=100;
set low_priority_updates=1;
set max_allowed_packet=100;
set global max_binlog_cache_size=100;
set global max_binlog_size=100;
set global max_connect_errors=100;
set global max_connections=100;
set global max_delayed_threads=100;
set max_heap_table_size=100;
set max_join_size=100;
set max_sort_length=100;
set max_tmp_tables=100;
set global max_user_connections=100;
select @@max_user_connections;
@@max_user_connections
100
set global max_write_lock_count=100;
set global myisam_max_extra_sort_file_size=100;
select @@myisam_max_extra_sort_file_size;
@@myisam_max_extra_sort_file_size
100
set global myisam_max_sort_file_size=100;
set myisam_sort_buffer_size=100;
set net_buffer_length=100;
set net_read_timeout=100;
set net_write_timeout=100;
set global query_cache_limit=100;
set global query_cache_size=100;
set global query_cache_type=demand;
set read_buffer_size=100;
set read_rnd_buffer_size=100;
set global rpl_recovery_rank=100;
set global server_id=100;
set global slave_net_timeout=100;
set global slow_launch_time=100;
set sort_buffer_size=100;
set sql_auto_is_null=1;
select @@sql_auto_is_null;
@@sql_auto_is_null
1
set @@sql_auto_is_null=0;
select @@sql_auto_is_null;
@@sql_auto_is_null
0
set sql_big_selects=1;
set sql_big_tables=1;
set sql_buffer_result=1;
set sql_log_bin=1;
set sql_log_off=1;
set sql_log_update=1;
set sql_low_priority_updates=1;
set sql_max_join_size=200;
select @@sql_max_join_size,@@max_join_size;
@@sql_max_join_size	@@max_join_size
200	200
set sql_quote_show_create=1;
set sql_safe_updates=1;
set sql_select_limit=1;
set global sql_slave_skip_counter=100;
set sql_warnings=1;
set global table_cache=100;
set storage_engine=myisam;
set global thread_cache_size=100;
set timestamp=1, timestamp=default;
set tmp_table_size=100;
set tx_isolation="READ-COMMITTED";
set wait_timeout=100;
set log_warnings=1;
create table t1 (a int not null auto_increment, primary key(a));
create table t2 (a int not null auto_increment, primary key(a));
insert into t1 values(null),(null),(null);
insert into t2 values(null),(null),(null);
set global key_buffer_size=100000;
select @@key_buffer_size;
@@key_buffer_size
98304
select * from t1 where a=2;
a
2
select * from t2 where a=3;
a
3
check table t1,t2;
Table	Op	Msg_type	Msg_text
test.t1	check	status	OK
test.t2	check	status	OK
select max(a) +1, max(a) +2 into @xx,@yy from t1;
drop table t1,t2;
select @@xxxxxxxxxx;
ERROR HY000: Unknown system variable 'xxxxxxxxxx'
select 1;
1
1
select @@session.key_buffer_size;
ERROR HY000: Variable 'key_buffer_size' is a GLOBAL variable
set ft_boolean_syntax = @@init_connect;
ERROR HY000: Variable 'ft_boolean_syntax' is a GLOBAL variable and should be set with SET GLOBAL
set global ft_boolean_syntax = @@init_connect;
ERROR 42000: Variable 'ft_boolean_syntax' can't be set to the value of ''
set init_connect = NULL;
ERROR HY000: Variable 'init_connect' is a GLOBAL variable and should be set with SET GLOBAL
set global init_connect = NULL;
set ft_boolean_syntax = @@init_connect;
ERROR HY000: Variable 'ft_boolean_syntax' is a GLOBAL variable and should be set with SET GLOBAL
set global ft_boolean_syntax = @@init_connect;
ERROR 42000: Variable 'ft_boolean_syntax' can't be set to the value of ''
set global myisam_max_sort_file_size=4294967296;
show global variables like 'myisam_max_sort_file_size';
Variable_name	Value
myisam_max_sort_file_size	MAX_FILE_SIZE
<<<<<<< HEAD
set global myisam_max_sort_file_size=default;
select @@global.max_user_connections,@@local.max_join_size;
@@global.max_user_connections	@@session.max_join_size
100	200
set @svc=@@global.max_user_connections, @svj=@@local.max_join_size;
select @@global.max_user_connections,@@local.max_join_size;
@@global.max_user_connections	@@session.max_join_size
100	200
set @@global.max_user_connections=111,@@local.max_join_size=222;
select @@global.max_user_connections,@@local.max_join_size;
@@global.max_user_connections	@@session.max_join_size
111	222
set @@global.max_user_connections=@@local.max_join_size,@@local.max_join_size=@@global.max_user_connections;
select @@global.max_user_connections,@@local.max_join_size;
@@global.max_user_connections	@@session.max_join_size
222	111
set @@global.max_user_connections=@svc, @@local.max_join_size=@svj;
select @@global.max_user_connections,@@local.max_join_size;
@@global.max_user_connections	@@session.max_join_size
100	200
set @a=1, @b=2;
set @a=@b, @b=@a;
select @a, @b;
@a	@b
2	1
set @@global.global.key_buffer_size= 1;
ERROR 42000: You have an error in your SQL syntax; check the manual that corresponds to your MySQL server version for the right syntax to use near 'key_buffer_size= 1' at line 1
set GLOBAL global.key_buffer_size= 1;
ERROR 42000: You have an error in your SQL syntax; check the manual that corresponds to your MySQL server version for the right syntax to use near 'key_buffer_size= 1' at line 1
SELECT @@global.global.key_buffer_size;
ERROR 42000: You have an error in your SQL syntax; check the manual that corresponds to your MySQL server version for the right syntax to use near 'key_buffer_size' at line 1
SELECT @@global.session.key_buffer_size;
ERROR 42000: You have an error in your SQL syntax; check the manual that corresponds to your MySQL server version for the right syntax to use near 'key_buffer_size' at line 1
SELECT @@global.local.key_buffer_size;
ERROR 42000: You have an error in your SQL syntax; check the manual that corresponds to your MySQL server version for the right syntax to use near 'key_buffer_size' at line 1
=======
set @tstlw = @@log_warnings;
show global variables like 'log_warnings';
Variable_name	Value
log_warnings	1
set global log_warnings = 0;
show global variables like 'log_warnings';
Variable_name	Value
log_warnings	0
set global log_warnings = 42;
show global variables like 'log_warnings';
Variable_name	Value
log_warnings	42
set global log_warnings = @tstlw;
show global variables like 'log_warnings';
Variable_name	Value
log_warnings	1
>>>>>>> 9d1a9d72
<|MERGE_RESOLUTION|>--- conflicted
+++ resolved
@@ -401,7 +401,6 @@
 show global variables like 'myisam_max_sort_file_size';
 Variable_name	Value
 myisam_max_sort_file_size	MAX_FILE_SIZE
-<<<<<<< HEAD
 set global myisam_max_sort_file_size=default;
 select @@global.max_user_connections,@@local.max_join_size;
 @@global.max_user_connections	@@session.max_join_size
@@ -437,7 +436,6 @@
 ERROR 42000: You have an error in your SQL syntax; check the manual that corresponds to your MySQL server version for the right syntax to use near 'key_buffer_size' at line 1
 SELECT @@global.local.key_buffer_size;
 ERROR 42000: You have an error in your SQL syntax; check the manual that corresponds to your MySQL server version for the right syntax to use near 'key_buffer_size' at line 1
-=======
 set @tstlw = @@log_warnings;
 show global variables like 'log_warnings';
 Variable_name	Value
@@ -453,5 +451,4 @@
 set global log_warnings = @tstlw;
 show global variables like 'log_warnings';
 Variable_name	Value
-log_warnings	1
->>>>>>> 9d1a9d72
+log_warnings	1