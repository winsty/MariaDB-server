<<<<<<< HEAD
connection node_2;
SET SESSION wsrep_sync_wait = 1;
connection node_1;
=======
SET SESSION wsrep_sync_wait = 8;
>>>>>>> b29f26d7
CREATE DATABASE db1;
connection node_2;
SHOW CREATE DATABASE db1;
Database	Create Database
db1	CREATE DATABASE `db1` /*!40100 DEFAULT CHARACTER SET latin1 */
DROP DATABASE db1;
connection node_1;
CREATE PROCEDURE p1 () SELECT 1 FROM DUAL;
connection node_2;
SHOW CREATE PROCEDURE p1;
Procedure	sql_mode	Create Procedure	character_set_client	collation_connection	Database Collation
p1	STRICT_TRANS_TABLES,ERROR_FOR_DIVISION_BY_ZERO,NO_AUTO_CREATE_USER,NO_ENGINE_SUBSTITUTION	CREATE DEFINER=`root`@`localhost` PROCEDURE `p1`()
SELECT 1 FROM DUAL	latin1	latin1_swedish_ci	latin1_swedish_ci
DROP PROCEDURE p1;
connection node_1;
CREATE PROCEDURE p1 () SELECT 1 FROM DUAL;
connection node_2;
SHOW PROCEDURE CODE p1;
Pos	Instruction
0	stmt 0 "SELECT 1 FROM DUAL"
DROP PROCEDURE p1;
connection node_1;
CREATE FUNCTION f1 () RETURNS INTEGER RETURN 123;
connection node_2;
SHOW CREATE FUNCTION f1;
Function	sql_mode	Create Function	character_set_client	collation_connection	Database Collation
f1	STRICT_TRANS_TABLES,ERROR_FOR_DIVISION_BY_ZERO,NO_AUTO_CREATE_USER,NO_ENGINE_SUBSTITUTION	CREATE DEFINER=`root`@`localhost` FUNCTION `f1`() RETURNS int(11)
RETURN 123	latin1	latin1_swedish_ci	latin1_swedish_ci
DROP FUNCTION f1;
connection node_1;
CREATE FUNCTION f1 () RETURNS INTEGER RETURN 123;
connection node_2;
SHOW FUNCTION CODE f1;
Pos	Instruction
0	freturn 3 123
DROP FUNCTION f1;
connection node_1;
CREATE TABLE t1 (f1 INTEGER) ENGINE=InnoDB;
CREATE TRIGGER tr1 BEFORE INSERT ON t1 FOR EACH ROW SET NEW.f1 = 'a';
connection node_2;
SHOW CREATE TRIGGER tr1;
Trigger	sql_mode	SQL Original Statement	character_set_client	collation_connection	Database Collation	Created
tr1	STRICT_TRANS_TABLES,ERROR_FOR_DIVISION_BY_ZERO,NO_AUTO_CREATE_USER,NO_ENGINE_SUBSTITUTION	CREATE DEFINER=`root`@`localhost` TRIGGER tr1 BEFORE INSERT ON t1 FOR EACH ROW SET NEW.f1 = 'a'	latin1	latin1_swedish_ci	latin1_swedish_ci	#
DROP TABLE t1;
connection node_1;
CREATE EVENT event1 ON SCHEDULE AT '2038-01-01 23:59:59' DO SELECT 1;
connection node_2;
SHOW CREATE EVENT event1;
Event	sql_mode	time_zone	Create Event	character_set_client	collation_connection	Database Collation
event1	STRICT_TRANS_TABLES,ERROR_FOR_DIVISION_BY_ZERO,NO_AUTO_CREATE_USER,NO_ENGINE_SUBSTITUTION	SYSTEM	CREATE DEFINER=`root`@`localhost` EVENT `event1` ON SCHEDULE AT '2038-01-01 23:59:59' ON COMPLETION NOT PRESERVE DISABLE ON SLAVE DO SELECT 1	latin1	latin1_swedish_ci	latin1_swedish_ci
DROP EVENT event1;<|MERGE_RESOLUTION|>--- conflicted
+++ resolved
@@ -1,10 +1,6 @@
-<<<<<<< HEAD
 connection node_2;
-SET SESSION wsrep_sync_wait = 1;
+SET SESSION wsrep_sync_wait = 8;
 connection node_1;
-=======
-SET SESSION wsrep_sync_wait = 8;
->>>>>>> b29f26d7
 CREATE DATABASE db1;
 connection node_2;
 SHOW CREATE DATABASE db1;
