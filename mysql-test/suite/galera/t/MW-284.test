--- conflicted
+++ resolved
@@ -65,15 +65,4 @@
 STOP SLAVE;
 RESET SLAVE ALL;
 
-CALL mtr.add_suppression('failed registering on master');
-<<<<<<< HEAD
-CALL mtr.add_suppression('You need to use --log-bin to make --binlog-format work');
-
---connection node_1
-set global wsrep_on=OFF;
-RESET MASTER;
-set global wsrep_on=ON;
-CALL mtr.add_suppression('WSREP: Last Applied Action message in non-primary configuration from member');
-=======
->>>>>>> e5e58777
-
+CALL mtr.add_suppression('failed registering on master');