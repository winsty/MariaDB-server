# mysql-test-run.pl --embedded cannot restart the server.
--source include/not_embedded.inc

# Adding big test option for this test.
--source include/big_test.inc

# This test case needs to crash the server. Needs a debug server.
--source include/have_debug.inc

# Don't test this under valgrind, memory leaks will occur.
--source include/not_valgrind.inc

# Avoid CrashReporter popup on Mac
--source include/not_crashrep.inc

--source include/have_innodb.inc
--source include/default_charset.inc
--source include/have_sequence.inc

let $restart_noprint=2;
call mtr.add_suppression("InnoDB: Operating system error number .* in a file operation.");
call mtr.add_suppression("InnoDB: The error means the system cannot find the path specified.");
call mtr.add_suppression("InnoDB: If you are installing InnoDB, remember that you must create directories yourself, InnoDB does not create them.");
call mtr.add_suppression("InnoDB: Cannot open datafile for read-only: .*");
call mtr.add_suppression("InnoDB: Ignoring tablespace .* because it could not be opened.");
call mtr.add_suppression("InnoDB: Tablespace for table .* is set as discarded.");
call mtr.add_suppression("InnoDB: Cannot calculate statistics for table .*");
call mtr.add_suppression("InnoDB: Page 0 at offset 0 looks corrupted in file");
call mtr.add_suppression("InnoDB: Page for tablespace ");
call mtr.add_suppression("InnoDB: Invalid FSP_SPACE_FLAGS=");
FLUSH TABLES;

let MYSQLD_DATADIR =`SELECT @@datadir`;
let $strerrfix=/ (\(.+\))//;
SET GLOBAL innodb_file_per_table = 1;

CREATE TABLE t1 (c1 INT) ENGINE = InnoDB;
INSERT INTO t1 VALUES(1),(2),(3);

--let $_server_id= `SELECT @@server_id`
--let $_expect_file_name= $MYSQLTEST_VARDIR/tmp/mysqld.$_server_id.expect

--exec echo wait > $_expect_file_name
SET SESSION debug_dbug="+d,ib_discard_before_commit_crash";
--error 2013
ALTER TABLE t1 DISCARD TABLESPACE;

--source include/start_mysqld.inc

DROP TABLE t1;

SET GLOBAL innodb_file_per_table = 1;

CREATE TABLE t1 (c1 INT) ENGINE = InnoDB;
INSERT INTO t1 VALUES(1),(2),(3);

--exec echo wait > $_expect_file_name
SET SESSION debug_dbug="+d,ib_discard_after_commit_crash";
--error 2013
ALTER TABLE t1 DISCARD TABLESPACE;

--source include/start_mysqld.inc

DROP TABLE t1;

SET GLOBAL innodb_file_per_table = 1;

# Create the table that we will use for crash recovery (during IMPORT)
CREATE TABLE t1 (c1 INT) ENGINE = Innodb;
INSERT INTO t1 VALUES (1), (2), (3), (4);

--replace_regex /, .*\).*t1.cfg/, Bad file descriptor) t1.cfg/

FLUSH TABLES t1 FOR EXPORT;

perl;
do "$ENV{MTR_SUITE_DIR}/include/innodb-util.pl";
ib_backup_tablespaces("test", "t1");
EOF
UNLOCK TABLES;

DROP TABLE t1;

CREATE TABLE t1 (c1 INT) ENGINE = Innodb;
INSERT INTO t1 VALUES (1);

ALTER TABLE t1 DISCARD TABLESPACE;

--error ER_TABLESPACE_DISCARDED
SELECT COUNT(*) FROM t1;

# Restore files
perl;
do "$ENV{MTR_SUITE_DIR}/include/innodb-util.pl";
ib_restore_tablespaces("test", "t1");
EOF

--error ER_TABLESPACE_DISCARDED
SELECT * FROM t1;

--exec echo wait > $_expect_file_name
SET SESSION debug_dbug="+d,ib_import_before_commit_crash";
--error 2013
ALTER TABLE t1 IMPORT TABLESPACE;

--source include/start_mysqld.inc

# Check that the DD is consistent after recovery

--error ER_TABLESPACE_DISCARDED
SELECT COUNT(*) FROM t1;

--exec echo wait > $_expect_file_name
SET SESSION debug_dbug="+d,ib_import_before_checkpoint_crash";
--error 2013
ALTER TABLE t1 IMPORT TABLESPACE;

# After the above test the results are non-deterministic,
# delete the old tablespace files and drop the table,
# recreate the table and do a proper import.
perl;
do "$ENV{MTR_SUITE_DIR}/include/innodb-util.pl";
ib_unlink_tablespace("test", "t1");
EOF

--source include/start_mysqld.inc

DROP TABLE t1;

SET @file_per_table= @@innodb_file_per_table;
SET GLOBAL innodb_file_per_table = 1;

CREATE TABLE t1 (c1 INT) ENGINE = Innodb;

ALTER TABLE t1 DISCARD TABLESPACE;

perl;
do "$ENV{MTR_SUITE_DIR}/include/innodb-util.pl";
ib_restore_tablespaces("test", "t1");
EOF

ALTER TABLE t1 IMPORT TABLESPACE;
CHECK TABLE t1;

SELECT COUNT(*) FROM t1;

INSERT INTO t1 VALUES(400), (500), (600);

SELECT * FROM t1;

DROP TABLE t1;

# Test IO Write error(s), flush tables doesn't return an error message
# so we have to make do with the error/warning pushed by the server
CREATE TABLE t1 (c1 INT) ENGINE = Innodb;
INSERT INTO t1 VALUES (1);

SET @saved_debug_dbug = @@SESSION.debug_dbug;
SET SESSION debug_dbug="+d,ib_export_io_write_failure_1";

--replace_regex /, .*\).*t1.cfg/, Bad file descriptor) t1.cfg/

FLUSH TABLES t1 FOR EXPORT;

UNLOCK TABLES;

SET SESSION debug_dbug=@saved_debug_dbug;

DROP TABLE t1;


CREATE TABLE t1 (c1 INT) ENGINE = Innodb;
INSERT INTO t1 VALUES (1);

SET SESSION debug_dbug="+d,ib_export_io_write_failure_2";

--replace_regex /, .*\).*t1.cfg/, Bad file descriptor) t1.cfg/

FLUSH TABLES t1 FOR EXPORT;

UNLOCK TABLES;

SET SESSION debug_dbug=@saved_debug_dbug;

DROP TABLE t1;

CREATE TABLE t1 (c1 INT) ENGINE = Innodb;
INSERT INTO t1 VALUES (1);

SET SESSION debug_dbug="+d,ib_export_io_write_failure_3";

--replace_regex /, .*\).*t1.cfg/, Bad file descriptor) t1.cfg/

FLUSH TABLES t1 FOR EXPORT;

UNLOCK TABLES;

SET SESSION debug_dbug=@saved_debug_dbug;

DROP TABLE t1;

CREATE TABLE t1 (c1 INT) ENGINE = Innodb;
INSERT INTO t1 VALUES (1);

SET SESSION debug_dbug="+d,ib_export_io_write_failure_4";

--replace_regex /, .*\).*t1.cfg/, Bad file descriptor) t1.cfg/

FLUSH TABLES t1 FOR EXPORT;

UNLOCK TABLES;

SET SESSION debug_dbug=@saved_debug_dbug;

DROP TABLE t1;

CREATE TABLE t1 (c1 INT) ENGINE = Innodb;
INSERT INTO t1 VALUES (1);

SET SESSION debug_dbug="+d,ib_export_io_write_failure_5";

--replace_regex /, .*\).*t1.cfg/, Bad file descriptor) t1.cfg/

FLUSH TABLES t1 FOR EXPORT;

UNLOCK TABLES;

SET SESSION debug_dbug=@saved_debug_dbug;

DROP TABLE t1;


CREATE TABLE t1 (c1 INT) ENGINE = Innodb;
INSERT INTO t1 VALUES (1);

SET SESSION debug_dbug="+d,ib_export_io_write_failure_6";

--replace_regex /, .*\).*t1.cfg/, Bad file descriptor) t1.cfg/

FLUSH TABLES t1 FOR EXPORT;

UNLOCK TABLES;

SET SESSION debug_dbug=@saved_debug_dbug;

DROP TABLE t1;


CREATE TABLE t1 (c1 INT) ENGINE = Innodb;
INSERT INTO t1 VALUES (1);

SET SESSION debug_dbug="+d,ib_export_io_write_failure_7";

--replace_regex /, .*\).*t1.cfg/, Bad file descriptor) t1.cfg/

FLUSH TABLES t1 FOR EXPORT;

UNLOCK TABLES;

SET SESSION debug_dbug=@saved_debug_dbug;

DROP TABLE t1;


CREATE TABLE t1 (c1 INT) ENGINE = Innodb;
INSERT INTO t1 VALUES (1);

SET SESSION debug_dbug="+d,ib_export_io_write_failure_8";

--replace_regex /, .*\).*t1.cfg/, Bad file descriptor) t1.cfg/

FLUSH TABLES t1 FOR EXPORT;

UNLOCK TABLES;

SET SESSION debug_dbug=@saved_debug_dbug;

DROP TABLE t1;

CREATE TABLE t1 (c1 INT) ENGINE = Innodb;
INSERT INTO t1 VALUES (1);

SET SESSION debug_dbug="+d,ib_export_io_write_failure_9";

--replace_regex /, .*\).*t1.cfg/, Bad file descriptor) t1.cfg/

FLUSH TABLES t1 FOR EXPORT;

UNLOCK TABLES;

SET SESSION debug_dbug=@saved_debug_dbug;

DROP TABLE t1;


CREATE TABLE t1 (c1 INT) ENGINE = Innodb;
INSERT INTO t1 VALUES (1);

SET SESSION debug_dbug="+d,ib_export_io_write_failure_10";

--replace_regex /, .*\).*t1.cfg/, Bad file descriptor) t1.cfg/

FLUSH TABLES t1 FOR EXPORT;

UNLOCK TABLES;

SET SESSION debug_dbug=@saved_debug_dbug;

DROP TABLE t1;


CREATE TABLE t1 (c1 INT) ENGINE = Innodb;
INSERT INTO t1 VALUES (1);

SET SESSION debug_dbug="+d,ib_export_io_write_failure_11";

--replace_regex /, .*\).*t1.cfg/, Bad file descriptor) t1.cfg/

FLUSH TABLES t1 FOR EXPORT;

UNLOCK TABLES;

SET SESSION debug_dbug=@saved_debug_dbug;

DROP TABLE t1;


CREATE TABLE t1 (c1 INT) ENGINE = Innodb;
INSERT INTO t1 VALUES (1);

SET SESSION debug_dbug="+d,ib_export_io_write_failure_12";

--replace_regex /, .*\).*t1.cfg/, Bad file descriptor) t1.cfg/

FLUSH TABLES t1 FOR EXPORT;

UNLOCK TABLES;

SET SESSION debug_dbug=@saved_debug_dbug;

DROP TABLE t1;

# Create a table and save the tablespace and .cfg file
CREATE TABLE t1 (c1 INT) ENGINE = Innodb;
INSERT INTO t1 VALUES (100), (200), (300);
SELECT COUNT(*) FROM t1;
FLUSH TABLES t1 FOR EXPORT;

perl;
do "$ENV{MTR_SUITE_DIR}/include/innodb-util.pl";
ib_backup_tablespaces("test", "t1");
EOF

UNLOCK TABLES;

DROP TABLE t1;

# Test IO Read error(s)
CREATE TABLE t1 (c1 INT) ENGINE = Innodb;
INSERT INTO t1 VALUES (1);

ALTER TABLE t1 DISCARD TABLESPACE;

--error ER_TABLESPACE_DISCARDED
SELECT COUNT(*) FROM t1;

SET SESSION debug_dbug="+d,ib_import_io_read_error_1";

perl;
do "$ENV{MTR_SUITE_DIR}/include/innodb-util.pl";
ib_restore_cfg_files("test", "t1");
EOF

--replace_regex $strerrfix

--error ER_IO_READ_ERROR
ALTER TABLE t1 IMPORT TABLESPACE;

SET SESSION debug_dbug=@saved_debug_dbug;

DROP TABLE t1;

CREATE TABLE t1 (c1 INT) ENGINE = Innodb;
INSERT INTO t1 VALUES (1);

ALTER TABLE t1 DISCARD TABLESPACE;

--error ER_TABLESPACE_DISCARDED
SELECT COUNT(*) FROM t1;

SET SESSION debug_dbug="+d,ib_import_io_read_error_2";

perl;
do "$ENV{MTR_SUITE_DIR}/include/innodb-util.pl";
ib_restore_cfg_files("test", "t1");
EOF

--replace_regex $strerrfix

--error ER_IO_READ_ERROR
ALTER TABLE t1 IMPORT TABLESPACE;

SET SESSION debug_dbug=@saved_debug_dbug;

DROP TABLE t1;

CREATE TABLE t1 (c1 INT) ENGINE = Innodb;
INSERT INTO t1 VALUES (1);

ALTER TABLE t1 DISCARD TABLESPACE;

--error ER_TABLESPACE_DISCARDED
SELECT COUNT(*) FROM t1;

SET SESSION debug_dbug="+d,ib_import_io_read_error_3";

perl;
do "$ENV{MTR_SUITE_DIR}/include/innodb-util.pl";
ib_restore_cfg_files("test", "t1");
EOF

--replace_regex $strerrfix

--error ER_IO_READ_ERROR
ALTER TABLE t1 IMPORT TABLESPACE;

SET SESSION debug_dbug=@saved_debug_dbug;

DROP TABLE t1;

CREATE TABLE t1 (c1 INT) ENGINE = Innodb;
INSERT INTO t1 VALUES (1);

ALTER TABLE t1 DISCARD TABLESPACE;

--error ER_TABLESPACE_DISCARDED
SELECT COUNT(*) FROM t1;

SET SESSION debug_dbug="+d,ib_import_io_read_error_4";

perl;
do "$ENV{MTR_SUITE_DIR}/include/innodb-util.pl";
ib_restore_cfg_files("test", "t1");
EOF

--replace_regex $strerrfix

--error ER_IO_READ_ERROR
ALTER TABLE t1 IMPORT TABLESPACE;

SET SESSION debug_dbug=@saved_debug_dbug;

DROP TABLE t1;

CREATE TABLE t1 (c1 INT) ENGINE = Innodb;
INSERT INTO t1 VALUES (1);

ALTER TABLE t1 DISCARD TABLESPACE;

--error ER_TABLESPACE_DISCARDED
SELECT COUNT(*) FROM t1;

SET SESSION debug_dbug="+d,ib_import_io_read_error_5";

perl;
do "$ENV{MTR_SUITE_DIR}/include/innodb-util.pl";
ib_restore_cfg_files("test", "t1");
EOF

--replace_regex $strerrfix

--error ER_IO_READ_ERROR
ALTER TABLE t1 IMPORT TABLESPACE;

SET SESSION debug_dbug=@saved_debug_dbug;

DROP TABLE t1;

CREATE TABLE t1 (c1 INT) ENGINE = Innodb;
INSERT INTO t1 VALUES (1);

ALTER TABLE t1 DISCARD TABLESPACE;

--error ER_TABLESPACE_DISCARDED
SELECT COUNT(*) FROM t1;

SET SESSION debug_dbug="+d,ib_import_io_read_error_6";

perl;
do "$ENV{MTR_SUITE_DIR}/include/innodb-util.pl";
ib_restore_cfg_files("test", "t1");
EOF

--replace_regex $strerrfix

--error ER_IO_READ_ERROR
ALTER TABLE t1 IMPORT TABLESPACE;

SET SESSION debug_dbug=@saved_debug_dbug;

DROP TABLE t1;

CREATE TABLE t1 (c1 INT) ENGINE = Innodb;
INSERT INTO t1 VALUES (1);

ALTER TABLE t1 DISCARD TABLESPACE;

--error ER_TABLESPACE_DISCARDED
SELECT COUNT(*) FROM t1;

SET SESSION debug_dbug="+d,ib_import_io_read_error_7";

perl;
do "$ENV{MTR_SUITE_DIR}/include/innodb-util.pl";
ib_restore_cfg_files("test", "t1");
EOF

--replace_regex $strerrfix

--error ER_IO_READ_ERROR
ALTER TABLE t1 IMPORT TABLESPACE;

SET SESSION debug_dbug=@saved_debug_dbug;

DROP TABLE t1;

CREATE TABLE t1 (c1 INT) ENGINE = Innodb;
INSERT INTO t1 VALUES (1);

ALTER TABLE t1 DISCARD TABLESPACE;

--error ER_TABLESPACE_DISCARDED
SELECT COUNT(*) FROM t1;

SET SESSION debug_dbug="+d,ib_import_io_read_error_8";

perl;
do "$ENV{MTR_SUITE_DIR}/include/innodb-util.pl";
ib_restore_cfg_files("test", "t1");
EOF

--replace_regex $strerrfix

--error ER_IO_READ_ERROR
ALTER TABLE t1 IMPORT TABLESPACE;

SET SESSION debug_dbug=@saved_debug_dbug;

DROP TABLE t1;

CREATE TABLE t1 (c1 INT) ENGINE = Innodb;
INSERT INTO t1 VALUES (1);

ALTER TABLE t1 DISCARD TABLESPACE;

--error ER_TABLESPACE_DISCARDED
SELECT COUNT(*) FROM t1;

SET SESSION debug_dbug="+d,ib_import_io_read_error_9";

perl;
do "$ENV{MTR_SUITE_DIR}/include/innodb-util.pl";
ib_restore_cfg_files("test", "t1");
EOF

--replace_regex $strerrfix

--error ER_IO_READ_ERROR
ALTER TABLE t1 IMPORT TABLESPACE;

SET SESSION debug_dbug=@saved_debug_dbug;

DROP TABLE t1;

# Test string read failure
CREATE TABLE t1 (c1 INT) ENGINE = Innodb;
INSERT INTO t1 VALUES (1);

ALTER TABLE t1 DISCARD TABLESPACE;

--error ER_TABLESPACE_DISCARDED
SELECT COUNT(*) FROM t1;

SET SESSION debug_dbug="+d,ib_import_string_read_error";

perl;
do "$ENV{MTR_SUITE_DIR}/include/innodb-util.pl";
ib_restore_cfg_files("test", "t1");
EOF

--replace_regex $strerrfix

--error ER_IO_READ_ERROR
ALTER TABLE t1 IMPORT TABLESPACE;

SET SESSION debug_dbug=@saved_debug_dbug;

DROP TABLE t1;

# Test OOM error during import

CREATE TABLE t1 (c1 INT) ENGINE = Innodb;
INSERT INTO t1 VALUES (1);

ALTER TABLE t1 DISCARD TABLESPACE;

--error ER_TABLESPACE_DISCARDED
SELECT COUNT(*) FROM t1;

# Restore files
perl;
do "$ENV{MTR_SUITE_DIR}/include/innodb-util.pl";
ib_restore_tablespaces("test", "t1");
EOF

SET SESSION debug_dbug="+d,ib_import_OOM_1";

--replace_regex /'.*t1.cfg'/'t1.cfg'/

--error ER_OUT_OF_RESOURCES 
ALTER TABLE t1 IMPORT TABLESPACE;

SET SESSION debug_dbug=@saved_debug_dbug;

DROP TABLE t1;


perl;
do "$ENV{MTR_SUITE_DIR}/include/innodb-util.pl";
ib_unlink_tablespace("test", "t1");
EOF


CREATE TABLE t1 (c1 INT) ENGINE = Innodb;
INSERT INTO t1 VALUES (1);

ALTER TABLE t1 DISCARD TABLESPACE;

--error ER_TABLESPACE_DISCARDED
SELECT COUNT(*) FROM t1;

# Restore files
perl;
do "$ENV{MTR_SUITE_DIR}/include/innodb-util.pl";
ib_restore_tablespaces("test", "t1");
EOF

SET SESSION debug_dbug="+d,ib_import_OOM_2";

--replace_regex /'.*t1.cfg'/'t1.cfg'/

--error ER_OUT_OF_RESOURCES 
ALTER TABLE t1 IMPORT TABLESPACE;

SET SESSION debug_dbug=@saved_debug_dbug;

DROP TABLE t1;


perl;
do "$ENV{MTR_SUITE_DIR}/include/innodb-util.pl";
ib_unlink_tablespace("test", "t1");
EOF


CREATE TABLE t1 (c1 INT) ENGINE = Innodb;
INSERT INTO t1 VALUES (1);

ALTER TABLE t1 DISCARD TABLESPACE;

--error ER_TABLESPACE_DISCARDED
SELECT COUNT(*) FROM t1;

# Restore files
perl;
do "$ENV{MTR_SUITE_DIR}/include/innodb-util.pl";
ib_restore_tablespaces("test", "t1");
EOF

SET SESSION debug_dbug="+d,ib_import_OOM_4";

--replace_regex /'.*t1.cfg'/'t1.cfg'/

--error ER_OUT_OF_RESOURCES 
ALTER TABLE t1 IMPORT TABLESPACE;

SET SESSION debug_dbug=@saved_debug_dbug;

DROP TABLE t1;


perl;
do "$ENV{MTR_SUITE_DIR}/include/innodb-util.pl";
ib_unlink_tablespace("test", "t1");
EOF


CREATE TABLE t1 (c1 INT) ENGINE = Innodb;
INSERT INTO t1 VALUES (1);

ALTER TABLE t1 DISCARD TABLESPACE;

--error ER_TABLESPACE_DISCARDED
SELECT COUNT(*) FROM t1;

# Restore files
perl;
do "$ENV{MTR_SUITE_DIR}/include/innodb-util.pl";
ib_restore_tablespaces("test", "t1");
EOF

SET SESSION debug_dbug="+d,ib_import_OOM_5";

--replace_regex /'.*t1.cfg'/'t1.cfg'/

--error ER_OUT_OF_RESOURCES 
ALTER TABLE t1 IMPORT TABLESPACE;

SET SESSION debug_dbug=@saved_debug_dbug;

DROP TABLE t1;


perl;
do "$ENV{MTR_SUITE_DIR}/include/innodb-util.pl";
ib_unlink_tablespace("test", "t1");
EOF

CREATE TABLE t1 (c1 INT) ENGINE = Innodb;
INSERT INTO t1 VALUES (1);

ALTER TABLE t1 DISCARD TABLESPACE;

--error ER_TABLESPACE_DISCARDED
SELECT COUNT(*) FROM t1;

# Restore files
perl;
do "$ENV{MTR_SUITE_DIR}/include/innodb-util.pl";
ib_restore_tablespaces("test", "t1");
EOF

SET SESSION debug_dbug="+d,ib_import_OOM_6";

--replace_regex /'.*t1.cfg'/'t1.cfg'/

--error ER_OUT_OF_RESOURCES 
ALTER TABLE t1 IMPORT TABLESPACE;

SET SESSION debug_dbug=@saved_debug_dbug;

DROP TABLE t1;

perl;
do "$ENV{MTR_SUITE_DIR}/include/innodb-util.pl";
ib_unlink_tablespace("test", "t1");
EOF

CREATE TABLE t1 (c1 INT) ENGINE = Innodb;
INSERT INTO t1 VALUES (1);

ALTER TABLE t1 DISCARD TABLESPACE;

--error ER_TABLESPACE_DISCARDED
SELECT COUNT(*) FROM t1;

# Restore files
perl;
do "$ENV{MTR_SUITE_DIR}/include/innodb-util.pl";
ib_restore_tablespaces("test", "t1");
EOF

SET SESSION debug_dbug="+d,ib_import_OOM_7";

--replace_regex /'.*t1.cfg'/'t1.cfg'/

--error ER_OUT_OF_RESOURCES 
ALTER TABLE t1 IMPORT TABLESPACE;

SET SESSION debug_dbug=@saved_debug_dbug;

DROP TABLE t1;

perl;
do "$ENV{MTR_SUITE_DIR}/include/innodb-util.pl";
ib_unlink_tablespace("test", "t1");
EOF

CREATE TABLE t1 (c1 INT) ENGINE = Innodb;
INSERT INTO t1 VALUES (1);

ALTER TABLE t1 DISCARD TABLESPACE;

--error ER_TABLESPACE_DISCARDED
SELECT COUNT(*) FROM t1;

# Restore files
perl;
do "$ENV{MTR_SUITE_DIR}/include/innodb-util.pl";
ib_restore_tablespaces("test", "t1");
EOF

SET SESSION debug_dbug="+d,ib_import_OOM_8";

--replace_regex /'.*t1.cfg'/'t1.cfg'/

--error ER_OUT_OF_RESOURCES 
ALTER TABLE t1 IMPORT TABLESPACE;

SET SESSION debug_dbug=@saved_debug_dbug;

DROP TABLE t1;

perl;
do "$ENV{MTR_SUITE_DIR}/include/innodb-util.pl";
ib_unlink_tablespace("test", "t1");
EOF

CREATE TABLE t1 (c1 INT) ENGINE = Innodb;
INSERT INTO t1 VALUES (1);

ALTER TABLE t1 DISCARD TABLESPACE;

--error ER_TABLESPACE_DISCARDED
SELECT COUNT(*) FROM t1;

# Restore files
perl;
do "$ENV{MTR_SUITE_DIR}/include/innodb-util.pl";
ib_restore_tablespaces("test", "t1");
EOF

SET SESSION debug_dbug="+d,ib_import_OOM_9";

--replace_regex /'.*t1.cfg'/'t1.cfg'/

--error ER_OUT_OF_RESOURCES 
ALTER TABLE t1 IMPORT TABLESPACE;

SET SESSION debug_dbug=@saved_debug_dbug;

DROP TABLE t1;

perl;
do "$ENV{MTR_SUITE_DIR}/include/innodb-util.pl";
ib_unlink_tablespace("test", "t1");
EOF

CREATE TABLE t1 (c1 INT) ENGINE = Innodb;
INSERT INTO t1 VALUES (1);

ALTER TABLE t1 DISCARD TABLESPACE;

--error ER_TABLESPACE_DISCARDED
SELECT COUNT(*) FROM t1;

# Restore files
perl;
do "$ENV{MTR_SUITE_DIR}/include/innodb-util.pl";
ib_restore_tablespaces("test", "t1");
EOF

SET SESSION debug_dbug="+d,ib_import_OOM_10";

--replace_regex /'.*t1.cfg'/'t1.cfg'/

--error ER_OUT_OF_RESOURCES 
ALTER TABLE t1 IMPORT TABLESPACE;

SET SESSION debug_dbug=@saved_debug_dbug;

DROP TABLE t1;

perl;
do "$ENV{MTR_SUITE_DIR}/include/innodb-util.pl";
ib_unlink_tablespace("test", "t1");
EOF

####
# Test handling of internal failure error
CREATE TABLE t1 (c1 INT) ENGINE = Innodb;

ALTER TABLE t1 DISCARD TABLESPACE;

--error ER_TABLESPACE_DISCARDED
SELECT COUNT(*) FROM t1;

# Restore files
perl;
do "$ENV{MTR_SUITE_DIR}/include/innodb-util.pl";
ib_restore_tablespaces("test", "t1");
EOF

# Test failure after reset of space id and LSN in the tablespace
SET SESSION debug_dbug="+d,ib_import_internal_error";

--replace_regex /'.*t1.cfg'/'t1.cfg'/

--error ER_INTERNAL_ERROR
ALTER TABLE t1 IMPORT TABLESPACE;

SET SESSION debug_dbug=@saved_debug_dbug;

# Restore files
perl;
do "$ENV{MTR_SUITE_DIR}/include/innodb-util.pl";
ib_restore_tablespaces("test", "t1");
EOF

ALTER TABLE t1 IMPORT TABLESPACE;

DROP TABLE t1;


# Test failure after reset of space id and LSN in the tablespace
CREATE TABLE t1 (c1 INT) ENGINE = Innodb;

ALTER TABLE t1 DISCARD TABLESPACE;

--error ER_TABLESPACE_DISCARDED
SELECT COUNT(*) FROM t1;

# Restore files
perl;
do "$ENV{MTR_SUITE_DIR}/include/innodb-util.pl";
ib_restore_tablespaces("test", "t1");
EOF

# Test failure after reset of space id and LSN in the tablespace
SET SESSION debug_dbug="+d,ib_import_reset_space_and_lsn_failure";

--replace_regex /'.*t1.cfg'/'t1.cfg'/

--error ER_INTERNAL_ERROR
ALTER TABLE t1 IMPORT TABLESPACE;

# Restore files
perl;
do "$ENV{MTR_SUITE_DIR}/include/innodb-util.pl";
ib_restore_tablespaces("test", "t1");
EOF

SET SESSION debug_dbug=@saved_debug_dbug;

# Test failure after attempting a tablespace open
SET SESSION debug_dbug="+d,ib_import_open_tablespace_failure";

--replace_result \\ /
--error ER_GET_ERRMSG
ALTER TABLE t1 IMPORT TABLESPACE;

SET SESSION debug_dbug=@saved_debug_dbug;

# Restore files
perl;
do "$ENV{MTR_SUITE_DIR}/include/innodb-util.pl";
ib_restore_tablespaces("test", "t1");
EOF

# Test failure after ibuf check
SET SESSION debug_dbug="+d,ib_import_check_bitmap_failure";

# Need proper mapping of error codes :-(
--error ER_NOT_KEYFILE
ALTER TABLE t1 IMPORT TABLESPACE;

SET SESSION debug_dbug=@saved_debug_dbug;

# Restore files
perl;
do "$ENV{MTR_SUITE_DIR}/include/innodb-util.pl";
ib_restore_tablespaces("test", "t1");
EOF

# Test failure after adjusting the cluster index root page
SET SESSION debug_dbug="+d,ib_import_cluster_root_adjust_failure";

--error ER_NOT_KEYFILE
ALTER TABLE t1 IMPORT TABLESPACE;

SET SESSION debug_dbug=@saved_debug_dbug;

# Restore files
perl;
do "$ENV{MTR_SUITE_DIR}/include/innodb-util.pl";
ib_restore_tablespaces("test", "t1");
EOF

# Test failure after importing the cluster index
SET SESSION debug_dbug="+d,ib_import_cluster_failure";

--error ER_NOT_KEYFILE
ALTER TABLE t1 IMPORT TABLESPACE;

SET SESSION debug_dbug=@saved_debug_dbug;

# Restore files
perl;
do "$ENV{MTR_SUITE_DIR}/include/innodb-util.pl";
ib_restore_tablespaces("test", "t1");
EOF

# Test failure after importing the secondary index(es)
SET SESSION debug_dbug="+d,ib_import_sec_root_adjust_failure";

--error ER_NOT_KEYFILE
ALTER TABLE t1 IMPORT TABLESPACE;

SET SESSION debug_dbug=@saved_debug_dbug;

# Restore files
perl;
do "$ENV{MTR_SUITE_DIR}/include/innodb-util.pl";
ib_restore_tablespaces("test", "t1");
EOF

<<<<<<< HEAD
DROP TABLE test_wl5522.t1;
=======
# Test failure after importing the cluster index
SET SESSION debug_dbug="+d,ib_import_set_max_rowid_failure";

--error ER_NOT_KEYFILE
ALTER TABLE t1 IMPORT TABLESPACE;

SET SESSION debug_dbug=@saved_debug_dbug;

# Left over from the failed IMPORT
perl;
do "$ENV{MTR_SUITE_DIR}/include/innodb-util.pl";
ib_unlink_tablespace("test", "t1");
EOF

DROP TABLE t1;
>>>>>>> fd5c36be

--disable_query_log
# Enable metrics for the counters we are going to use
set global innodb_monitor_enable = purge_stop_count;
set global innodb_monitor_enable = purge_resume_count;
set global innodb_monitor_enable = ibuf_merges;
set global innodb_monitor_enable = ibuf_merges_insert;
--enable_query_log

#
# Create a large table with delete marked records, disable purge during
# the update so that we can test the IMPORT purge code.
#
CREATE TABLE t1 (
	c1 BIGINT NOT NULL AUTO_INCREMENT PRIMARY KEY,
	c2 BIGINT,
	c3 VARCHAR(2048),
	c4 VARCHAR(2048),
	INDEX idx1(c2),
	INDEX idx2(c3(512)),
	INDEX idx3(c4(512))) Engine=InnoDB;

# Stop purge so that it doesn't remove the delete marked entries.
connect (purge_control,localhost,root);
START TRANSACTION WITH CONSISTENT SNAPSHOT;
connection default;

# Disable change buffer merge from the master thread, additionally
# enable aggressive flushing so that more changes are buffered.
SET GLOBAL innodb_disable_background_merge=ON;
SET GLOBAL innodb_monitor_reset = ibuf_merges;
SET GLOBAL innodb_monitor_reset = ibuf_merges_insert;

INSERT INTO t1
SELECT 1 + seq, 1 + (seq MOD 4),
 REPEAT(SUBSTR('abcd', 1 + (seq MOD 4), 1), 2048),
 REPEAT(SUBSTR('abcd', 1 + (seq MOD 4), 1), 2048)
FROM seq_0_to_127;

UPDATE t1 SET c2 = c2 + c1;
UPDATE t1 SET c2 = c2 + c1;
UPDATE t1 SET c2 = c2 + c1;
UPDATE t1 SET c2 = c2 + c1;
UPDATE t1 SET c2 = c2 + c1;
UPDATE t1 SET c2 = c2 + c1;
UPDATE t1 SET c2 = c2 + c1;
UPDATE t1 SET c2 = c2 + c1;
UPDATE t1 SET c2 = c2 + c1;
UPDATE t1 SET c2 = c2 + c1;
UPDATE t1 SET c2 = c2 + c1;
UPDATE t1 SET c2 = c2 + c1;
UPDATE t1 SET c2 = c2 + c1;
UPDATE t1 SET c2 = c2 + c1;
UPDATE t1 SET c2 = c2 + c1;
UPDATE t1 SET c3 = REPEAT("c2", 1024);
UPDATE t1 SET c4 = REPEAT("c4", 1024);

SHOW CREATE TABLE t1;

SELECT c1, c2 FROM t1;
SELECT COUNT(*) FROM t1;
SELECT SUM(c2) FROM t1;

SELECT name
  FROM information_schema.innodb_metrics
  WHERE name = 'ibuf_merges_insert' AND count = 0;

FLUSH TABLES t1 FOR EXPORT;

perl;
do "$ENV{MTR_SUITE_DIR}/include/innodb-util.pl";
ib_backup_tablespaces("test", "t1");
EOF

UNLOCK TABLES;

SELECT name
  FROM information_schema.innodb_metrics
  WHERE name = 'ibuf_merges' AND count > 0;

SELECT name
  FROM information_schema.innodb_metrics
  WHERE name = 'ibuf_merges_inserts' AND count > 0;

SET GLOBAL innodb_disable_background_merge=OFF;

# Enable normal operation
connection purge_control;
COMMIT;
disconnect purge_control;
connection default;

DROP TABLE t1;

CREATE TABLE t1 (
	c1 BIGINT NOT NULL AUTO_INCREMENT PRIMARY KEY,
	c2 BIGINT,
	c3 VARCHAR(2048),
	c4 VARCHAR(2048),
	INDEX idx1(c2),
	INDEX idx2(c3(512)),
	INDEX idx3(c4(512))) Engine=InnoDB;

SELECT c1, c2 FROM t1;

ALTER TABLE t1 DISCARD TABLESPACE;

perl;
do "$ENV{MTR_SUITE_DIR}/include/innodb-util.pl";
ib_restore_tablespaces("test", "t1");
EOF

ALTER TABLE t1 IMPORT TABLESPACE;
CHECK TABLE t1;

SELECT c1,c2 FROM t1;
SELECT COUNT(*) FROM t1;
SELECT SUM(c2) FROM t1;

SHOW CREATE TABLE t1;

DROP TABLE t1;

####
# Create a table and save the tablespace and .cfg file, we need to create
# a Btree that has several levels
CREATE TABLE t1 (c1 INT, c2 VARCHAR(1024), c3 BLOB) ENGINE = Innodb;

INSERT IGNORE INTO t1 VALUES
	(100, REPEAT('Karanbir', 899), REPEAT('Ajeeth', 2731));

INSERT INTO t1
SELECT 100, REPEAT('Karanbir', 128), REPEAT('Ajeeth', 1200)
FROM seq_1_to_256;
FLUSH TABLES t1 FOR EXPORT;

perl;
do "$ENV{MTR_SUITE_DIR}/include/innodb-util.pl";
ib_backup_tablespaces("test", "t1");
EOF

UNLOCK TABLES;

DROP TABLE t1;

CREATE TABLE t1 (c1 INT, c2 VARCHAR(1024), c3 BLOB) ENGINE = Innodb;

ALTER TABLE t1 DISCARD TABLESPACE;

--error ER_TABLESPACE_DISCARDED
SELECT COUNT(*) FROM t1;

# Restore files
perl;
do "$ENV{MTR_SUITE_DIR}/include/innodb-util.pl";
ib_restore_tablespaces("test", "t1");
EOF

SET SESSION debug_dbug="+d,ib_import_trigger_corruption_1";

--replace_regex /'.*t1.cfg'/'t1.cfg'/

--error ER_INTERNAL_ERROR
ALTER TABLE t1 IMPORT TABLESPACE;

SET SESSION debug_dbug=@saved_debug_dbug;

DROP TABLE t1;

perl;
do "$ENV{MTR_SUITE_DIR}/include/innodb-util.pl";
ib_unlink_tablespace("test", "t1");
EOF

#

CREATE TABLE t1 (c1 INT, c2 VARCHAR(1024), c3 BLOB) ENGINE = Innodb;

ALTER TABLE t1 DISCARD TABLESPACE;

--error ER_TABLESPACE_DISCARDED
SELECT COUNT(*) FROM t1;

# Restore files
perl;
do "$ENV{MTR_SUITE_DIR}/include/innodb-util.pl";
ib_restore_tablespaces("test", "t1");
EOF

SET SESSION debug_dbug="+d,buf_page_import_corrupt_failure";

--replace_regex /'.*t1.cfg'/'t1.cfg'/

--error ER_INTERNAL_ERROR
ALTER TABLE t1 IMPORT TABLESPACE;

SET SESSION debug_dbug=@saved_debug_dbug;

DROP TABLE t1;

perl;
do "$ENV{MTR_SUITE_DIR}/include/innodb-util.pl";
ib_unlink_tablespace("test", "t1");
EOF

#
CREATE TABLE t1 (c1 INT, c2 VARCHAR(1024), c3 BLOB) ENGINE = Innodb;

ALTER TABLE t1 DISCARD TABLESPACE;

--error ER_TABLESPACE_DISCARDED
SELECT COUNT(*) FROM t1;

# Restore files
perl;
do "$ENV{MTR_SUITE_DIR}/include/innodb-util.pl";
ib_restore_tablespaces("test", "t1");
EOF

SET SESSION debug_dbug="+d,ib_import_trigger_corruption_2";

--error ER_INNODB_INDEX_CORRUPT
ALTER TABLE t1 IMPORT TABLESPACE;

SET SESSION debug_dbug=@saved_debug_dbug;

DROP TABLE t1;

perl;
do "$ENV{MTR_SUITE_DIR}/include/innodb-util.pl";
ib_unlink_tablespace("test", "t1");
EOF
#

CREATE TABLE t1 (c1 INT, c2 VARCHAR(1024), c3 BLOB) ENGINE = Innodb;

ALTER TABLE t1 DISCARD TABLESPACE;

--error ER_TABLESPACE_DISCARDED
SELECT COUNT(*) FROM t1;

# Restore files
perl;
do "$ENV{MTR_SUITE_DIR}/include/innodb-util.pl";
ib_restore_tablespaces("test", "t1");
EOF

SET SESSION debug_dbug="+d,ib_import_trigger_corruption_3";

--error ER_NOT_KEYFILE
ALTER TABLE t1 IMPORT TABLESPACE;

SET SESSION debug_dbug=@saved_debug_dbug;

DROP TABLE t1;

perl;
do "$ENV{MTR_SUITE_DIR}/include/innodb-util.pl";
ib_unlink_tablespace("test", "t1");
EOF

CREATE TABLE t1 (c1 INT, c2 VARCHAR(1024), c3 BLOB) ENGINE = Innodb;

ALTER TABLE t1 DISCARD TABLESPACE;

--error ER_TABLESPACE_DISCARDED
SELECT COUNT(*) FROM t1;

SET SESSION debug_dbug="+d,ib_import_create_index_failure_1";

ALTER TABLE t1 ADD INDEX idx(c1);

SET SESSION debug_dbug=@saved_debug_dbug;

DROP TABLE t1;

perl;
do "$ENV{MTR_SUITE_DIR}/include/innodb-util.pl";
ib_unlink_tablespace("test", "t1");
EOF

#

CREATE TABLE t1 (c1 INT, c2 VARCHAR(1024), c3 BLOB) ENGINE = Innodb;

ALTER TABLE t1 DISCARD TABLESPACE;

--error ER_TABLESPACE_DISCARDED
SELECT COUNT(*) FROM t1;

# Restore files
perl;
do "$ENV{MTR_SUITE_DIR}/include/innodb-util.pl";
ib_restore_tablespaces("test", "t1");
EOF

SET SESSION debug_dbug="+d,fil_space_create_failure";

--replace_result \\ /
--error ER_GET_ERRMSG
ALTER TABLE t1 IMPORT TABLESPACE;

SET SESSION debug_dbug=@saved_debug_dbug;

DROP TABLE t1;

perl;
do "$ENV{MTR_SUITE_DIR}/include/innodb-util.pl";
ib_unlink_tablespace("test", "t1");
EOF

#

CREATE TABLE t1 (c1 INT, c2 VARCHAR(1024), c3 BLOB) ENGINE = Innodb;

ALTER TABLE t1 DISCARD TABLESPACE;

--error ER_TABLESPACE_DISCARDED
SELECT COUNT(*) FROM t1;

# Restore files
perl;
do "$ENV{MTR_SUITE_DIR}/include/innodb-util.pl";
ib_restore_tablespaces("test", "t1");
EOF

SET SESSION debug_dbug="+d,dict_tf_to_fsp_flags_failure";

--replace_result \\ /
--error ER_GET_ERRMSG
ALTER TABLE t1 IMPORT TABLESPACE;

SET SESSION debug_dbug=@saved_debug_dbug;

DROP TABLE t1;

perl;
do "$ENV{MTR_SUITE_DIR}/include/innodb-util.pl";
ib_unlink_tablespace("test", "t1");
EOF

#

CREATE TABLE t1 (c1 INT, c2 VARCHAR(1024), c3 BLOB) ENGINE = Innodb;

ALTER TABLE t1 DISCARD TABLESPACE;

--error ER_TABLESPACE_DISCARDED
SELECT COUNT(*) FROM t1;

# Restore files
perl;
do "$ENV{MTR_SUITE_DIR}/include/innodb-util.pl";
ib_restore_tablespaces("test", "t1");
EOF

SET SESSION debug_dbug="+d,fsp_flags_is_valid_failure";

--replace_regex /'.*t1.cfg'/'t1.cfg'/

--error ER_INTERNAL_ERROR
ALTER TABLE t1 IMPORT TABLESPACE;

SET SESSION debug_dbug=@saved_debug_dbug;

DROP TABLE t1;

perl;
do "$ENV{MTR_SUITE_DIR}/include/innodb-util.pl";
ib_unlink_tablespace("test", "t1");
EOF

set global innodb_monitor_disable = all;
set global innodb_monitor_reset_all = all;

-- disable_warnings
set global innodb_monitor_enable = default;
set global innodb_monitor_disable = default;
set global innodb_monitor_reset = default;
set global innodb_monitor_reset_all = default;
-- enable_warnings

--disable_query_log
call mtr.add_suppression("InnoDB: The log sequence numbers [0-9]+ and [0-9]+ in ibdata files do not match the log sequence number [0-9]+ in the ib_logfiles!");
call mtr.add_suppression("'Resource temporarily unavailable'");
call mtr.add_suppression("Monitor ibuf_merges is already enabled");
call mtr.add_suppression("Monitor ibuf_merges_insert is already enabled");
call mtr.add_suppression("Got error -1 when reading table '.*'");
call mtr.add_suppression("InnoDB: Table '.*' tablespace is set as discarded.");
call mtr.add_suppression("InnoDB: Tablespace '.*' exists in the cache.*");
call mtr.add_suppression("InnoDB: Freeing existing tablespace '.*' entry from the cache with id.*");
call mtr.add_suppression("InnoDB: The table .* doesn't have a corresponding tablespace, it was discarded");
call mtr.add_suppression(".*There was an error writing to the meta data file.*");
call mtr.add_suppression("InnoDB: Trying to import a tablespace, but could not open the tablespace file");
call mtr.add_suppression("Unsupported tablespace format");
call mtr.add_suppression("Page is marked as free");
call mtr.add_suppression("t1.ibd: Page .* at offset .* looks corrupted");
call mtr.add_suppression("but tablespace with that id or name does not exist");
call mtr.add_suppression("Could not find a valid tablespace file for '.*t1'");
call mtr.add_suppression("while reading index meta-data, expected to read 44 bytes but read only 0 bytes");
call mtr.add_suppression("Index for table 't1' is corrupt; try to repair it");
--enable_query_log

#cleanup
--remove_file $MYSQLTEST_VARDIR/tmp/t1.cfg
--remove_file $MYSQLTEST_VARDIR/tmp/t1.ibd

SET GLOBAL INNODB_FILE_PER_TABLE=@file_per_table;<|MERGE_RESOLUTION|>--- conflicted
+++ resolved
@@ -1014,25 +1014,7 @@
 ib_restore_tablespaces("test", "t1");
 EOF
 
-<<<<<<< HEAD
-DROP TABLE test_wl5522.t1;
-=======
-# Test failure after importing the cluster index
-SET SESSION debug_dbug="+d,ib_import_set_max_rowid_failure";
-
---error ER_NOT_KEYFILE
-ALTER TABLE t1 IMPORT TABLESPACE;
-
-SET SESSION debug_dbug=@saved_debug_dbug;
-
-# Left over from the failed IMPORT
-perl;
-do "$ENV{MTR_SUITE_DIR}/include/innodb-util.pl";
-ib_unlink_tablespace("test", "t1");
-EOF
-
-DROP TABLE t1;
->>>>>>> fd5c36be
+DROP TABLE t1;
 
 --disable_query_log
 # Enable metrics for the counters we are going to use
