--- conflicted
+++ resolved
@@ -224,17 +224,10 @@
 Warning	1071	Specified key was too long; max key length is 3072 bytes
 create index idx3 on worklog5743_8(a2(3072));
 Warnings:
-<<<<<<< HEAD
-Note	1831	Duplicate index 'idx3' defined on the table 'test.worklog5743_8'. This is deprecated and will be disallowed in a future release
-show warnings;
-Level	Code	Message
-Note	1831	Duplicate index 'idx3' defined on the table 'test.worklog5743_8'. This is deprecated and will be disallowed in a future release
-=======
-Note	1831	Duplicate index `idx3`. This is deprecated and will be disallowed in a future release.
-show warnings;
-Level	Code	Message
-Note	1831	Duplicate index `idx3`. This is deprecated and will be disallowed in a future release.
->>>>>>> c13b5011
+Note	1831	Duplicate index `idx3`. This is deprecated and will be disallowed in a future release
+show warnings;
+Level	Code	Message
+Note	1831	Duplicate index `idx3`. This is deprecated and will be disallowed in a future release
 create index idx4 on worklog5743_8(a1, a2(3069));
 ERROR 42000: Specified key was too long; max key length is 3072 bytes
 show warnings;
@@ -271,17 +264,10 @@
 Warning	1071	Specified key was too long; max key length is 3072 bytes
 create index idx3 on worklog5743_16(a2(3072));
 Warnings:
-<<<<<<< HEAD
-Note	1831	Duplicate index 'idx3' defined on the table 'test.worklog5743_16'. This is deprecated and will be disallowed in a future release
-show warnings;
-Level	Code	Message
-Note	1831	Duplicate index 'idx3' defined on the table 'test.worklog5743_16'. This is deprecated and will be disallowed in a future release
-=======
-Note	1831	Duplicate index `idx3`. This is deprecated and will be disallowed in a future release.
-show warnings;
-Level	Code	Message
-Note	1831	Duplicate index `idx3`. This is deprecated and will be disallowed in a future release.
->>>>>>> c13b5011
+Note	1831	Duplicate index `idx3`. This is deprecated and will be disallowed in a future release
+show warnings;
+Level	Code	Message
+Note	1831	Duplicate index `idx3`. This is deprecated and will be disallowed in a future release
 create index idx4 on worklog5743_16(a1, a2(3069));
 ERROR 42000: Specified key was too long; max key length is 3072 bytes
 show warnings;
@@ -524,11 +510,7 @@
 Warning	1071	Specified key was too long; max key length is 3072 bytes
 create index idx2 on worklog5743(a(3072));
 Warnings:
-<<<<<<< HEAD
-Note	1831	Duplicate index 'idx2' defined on the table 'test.worklog5743'. This is deprecated and will be disallowed in a future release
-=======
-Note	1831	Duplicate index `idx2`. This is deprecated and will be disallowed in a future release.
->>>>>>> c13b5011
+Note	1831	Duplicate index `idx2`. This is deprecated and will be disallowed in a future release
 show create table worklog5743;
 Table	Create Table
 worklog5743	CREATE TABLE `worklog5743` (
