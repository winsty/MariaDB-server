select plugin_status from information_schema.plugins where plugin_name='feedback';
plugin_status
ACTIVE
SELECT variable_value INTO @feedback_used FROM information_schema.feedback where variable_name = 'FEEDBACK used';
SELECT variable_value = @feedback_used + 1 FROM information_schema.feedback where variable_name = 'FEEDBACK used';
variable_value = @feedback_used + 1
1
select * from information_schema.feedback where variable_name like 'feed%'
       and variable_name not like '%_uid' and variable_name not like 'FEEDBACK used'
       and variable_name not like '%debug%';
VARIABLE_NAME	VARIABLE_VALUE
FEEDBACK version	1.1
FEEDBACK_SEND_RETRY_WAIT	60
FEEDBACK_SEND_TIMEOUT	60
FEEDBACK_URL	http://mariadb.org/feedback_plugin/post
FEEDBACK_USER_INFO	mysql-test
<<<<<<< HEAD
SELECT VARIABLE_VALUE>0, VARIABLE_NAME FROM INFORMATION_SCHEMA.FEEDBACK
WHERE VARIABLE_NAME LIKE 'Collation used %'
ORDER BY VARIABLE_NAME;
VARIABLE_VALUE>0	VARIABLE_NAME
1	Collation used binary
1	Collation used latin1_bin
1	Collation used latin1_swedish_ci
1	Collation used utf8_bin
1	Collation used utf8_general_ci
feedback plugin: report to 'http://mariadb.org/feedback_plugin/post' was sent
feedback plugin: server replied 'ok'
feedback plugin: report to 'http://mariadb.org/feedback_plugin/post' was sent
feedback plugin: server replied 'ok'
=======
set global sql_mode=ONLY_FULL_GROUP_BY;
6: feedback plugin: report to 'http://mariadb.org/feedback_plugin/post' was sent
6: feedback plugin: server replied 'ok'
>>>>>>> 43a50909
<|MERGE_RESOLUTION|>--- conflicted
+++ resolved
@@ -14,7 +14,6 @@
 FEEDBACK_SEND_TIMEOUT	60
 FEEDBACK_URL	http://mariadb.org/feedback_plugin/post
 FEEDBACK_USER_INFO	mysql-test
-<<<<<<< HEAD
 SELECT VARIABLE_VALUE>0, VARIABLE_NAME FROM INFORMATION_SCHEMA.FEEDBACK
 WHERE VARIABLE_NAME LIKE 'Collation used %'
 ORDER BY VARIABLE_NAME;
@@ -24,12 +23,6 @@
 1	Collation used latin1_swedish_ci
 1	Collation used utf8_bin
 1	Collation used utf8_general_ci
-feedback plugin: report to 'http://mariadb.org/feedback_plugin/post' was sent
-feedback plugin: server replied 'ok'
-feedback plugin: report to 'http://mariadb.org/feedback_plugin/post' was sent
-feedback plugin: server replied 'ok'
-=======
 set global sql_mode=ONLY_FULL_GROUP_BY;
 6: feedback plugin: report to 'http://mariadb.org/feedback_plugin/post' was sent
-6: feedback plugin: server replied 'ok'
->>>>>>> 43a50909
+6: feedback plugin: server replied 'ok'