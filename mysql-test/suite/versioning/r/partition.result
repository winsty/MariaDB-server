--- conflicted
+++ resolved
@@ -1,9 +1,6 @@
-<<<<<<< HEAD
-call mtr.add_suppression("need more HISTORY partitions");
-=======
 set @save_persistent=@@global.innodb_stats_persistent;
 set global innodb_stats_persistent= 0;
->>>>>>> 16cebed5
+call mtr.add_suppression("need more HISTORY partitions");
 set system_versioning_alter_history=keep;
 # Check conventional partitioning on temporal tables
 create or replace table t1 (
@@ -269,7 +266,7 @@
 delete from t1 where x < 4;
 delete from t1;
 Warnings:
-Warning	4114	Versioned table `test`.`t1`: partition `p1` is full, add more HISTORY partitions
+Warning	4114	Versioned table `test`.`t1`: last HISTORY partition (`p1`) is out of LIMIT, need more HISTORY partitions
 # You see warning above ^
 select * from t1 partition (p0);
 x
@@ -282,20 +279,11 @@
 5
 6
 insert into t1 values (7), (8);
-<<<<<<< HEAD
-Warnings:
-Warning	4114	Versioned table `test`.`t1`: last HISTORY partition (`p1`) is out of LIMIT, need more HISTORY partitions
 ### warn about full partition
 delete from t1;
 Warnings:
 Warning	4114	Versioned table `test`.`t1`: last HISTORY partition (`p1`) is out of LIMIT, need more HISTORY partitions
-=======
-### warn about full partition
-delete from t1;
-Warnings:
-Warning	4114	Versioned table `test`.`t1`: partition `p1` is full, add more HISTORY partitions
 # You see warning above ^
->>>>>>> 16cebed5
 select * from t1 partition (p1) order by x;
 x
 4
@@ -652,16 +640,12 @@
 delete from t1 where x < 3;
 delete from t1;
 Warnings:
-Warning	4114	Versioned table `test`.`t1`: partition `p1` is full, add more HISTORY partitions
+Warning	4114	Versioned table `test`.`t1`: last HISTORY partition (`p1`) is out of LIMIT, need more HISTORY partitions
 # You see warning above ^
 delete from t1;
 Warnings:
-<<<<<<< HEAD
 Warning	4114	Versioned table `test`.`t1`: last HISTORY partition (`p1`) is out of LIMIT, need more HISTORY partitions
-=======
-Warning	4114	Versioned table `test`.`t1`: partition `p1` is full, add more HISTORY partitions
 # You see warning above ^ (no matter if nothing was deleted)
->>>>>>> 16cebed5
 select * from t1 partition (p0sp0);
 x
 1
@@ -675,16 +659,8 @@
 select * from t1 partition (p1sp1);
 x
 4
-<<<<<<< HEAD
 # check implicit sys fields for implicit engine of partitioned table
 create or replace table t1 (a bigint)
-=======
-create or replace table t1 (
-a bigint,
-row_start SYS_DATATYPE as row start invisible,
-row_end SYS_DATATYPE as row end invisible,
-period for system_time(row_start, row_end))
->>>>>>> 16cebed5
 with system versioning
 partition by range (a)
 (partition p0 values less than (20) engine innodb,
@@ -845,17 +821,12 @@
 partition p2 history,
 partition pn current);
 delete from t1 where x = 1;
-Warnings:
-Warning	4114	Versioned table `test`.`t1`: partition `p2` is full, add more HISTORY partitions
 # You see warning above ^
 delete from t1 where x = 2;
-<<<<<<< HEAD
-#
-=======
-Warnings:
-Warning	4114	Versioned table `test`.`t1`: partition `p2` is full, add more HISTORY partitions
+Warnings:
+Warning	4114	Versioned table `test`.`t1`: last HISTORY partition (`p2`) is out of LIMIT, need more HISTORY partitions
 # You see warning above ^
->>>>>>> 16cebed5
+#
 # MDEV-14923 Assertion upon INSERT into locked versioned partitioned table
 #
 create or replace table t1 (x int) with system versioning
@@ -978,16 +949,12 @@
 insert into t1 values (0), (1), (2), (3);
 delete from t1 where x < 3;
 Warnings:
-Warning	4114	Versioned table `test`.`t1`: partition `p1` is full, add more HISTORY partitions
+Warning	4114	Versioned table `test`.`t1`: last HISTORY partition (`p1`) is out of LIMIT, need more HISTORY partitions
 # You see warning above ^
 delete from t1;
 Warnings:
-<<<<<<< HEAD
 Warning	4114	Versioned table `test`.`t1`: last HISTORY partition (`p1`) is out of LIMIT, need more HISTORY partitions
-=======
-Warning	4114	Versioned table `test`.`t1`: partition `p1` is full, add more HISTORY partitions
 # You see warning above ^
->>>>>>> 16cebed5
 unlock tables;
 #
 # MDEV-20336 Assertion bitmap_is_set(read_partitions) upon SELECT FOR UPDATE from versioned table
@@ -1111,6 +1078,7 @@
 insert into t1 values (null);
 update t1 set f= 'foo';
 update t1 set f= 'bar';
+# You see warning above ^
 create or replace view v1 as select * from t1 for system_time all;
 update v1 set f = '';
 ERROR HY000: Table 't1' was locked with a READ lock and can't be updated
@@ -1121,8 +1089,7 @@
 update t1 set f= 'foo';
 update t1 set f= 'bar';
 Warnings:
-Warning	4114	Versioned table `test`.`t1`: partition `p2` is full, add more HISTORY partitions
-# You see warning above ^
+Warning	4114	Versioned table `test`.`t1`: last HISTORY partition (`p2`) is out of LIMIT, need more HISTORY partitions
 create or replace view v1 as select * from t1 for system_time all;
 update v1 set f= '';
 ERROR HY000: Table 't1' was locked with a READ lock and can't be updated
@@ -1305,7 +1272,7 @@
 2
 delete from t1;
 Warnings:
-Warning	4114	Versioned table `test`.`t1`: partition `p2` is full, add more HISTORY partitions
+Warning	4114	Versioned table `test`.`t1`: last HISTORY partition (`p2`) is out of LIMIT, need more HISTORY partitions
 delete history from t1;
 select * from t1 partition (p0);
 x
@@ -1363,7 +1330,7 @@
 delete from t1 where x <= 100;
 delete from t1;
 Warnings:
-Warning	4114	Versioned table `test`.`t1`: partition `p1` is full, add more HISTORY partitions
+Warning	4114	Versioned table `test`.`t1`: last HISTORY partition (`p1`) is out of LIMIT, need more HISTORY partitions
 # You see warning above ^
 select count(*) from t1 partition (p0);
 count(*)
@@ -1386,7 +1353,7 @@
 delete from t1 where x <= 100;
 delete from t1;
 Warnings:
-Warning	4114	Versioned table `test`.`t1`: partition `p1` is full, add more HISTORY partitions
+Warning	4114	Versioned table `test`.`t1`: last HISTORY partition (`p1`) is out of LIMIT, need more HISTORY partitions
 # You see warning above ^
 unlock tables;
 select count(*) from t1 partition (p0);
@@ -1410,7 +1377,7 @@
 delete t1, t2 from t1 join t2 where x < 150 and y = 2;
 delete t1, t2 from t1 join t2;
 Warnings:
-Warning	4114	Versioned table `test`.`t1`: partition `p1` is full, add more HISTORY partitions
+Warning	4114	Versioned table `test`.`t1`: last HISTORY partition (`p1`) is out of LIMIT, need more HISTORY partitions
 # You see warning above ^
 select count(*) from t1 partition (p0);
 count(*)
@@ -1431,7 +1398,7 @@
 update t1 set x= x + 1;
 update t1 set x= x + 1;
 Warnings:
-Warning	4114	Versioned table `test`.`t1`: partition `p1` is full, add more HISTORY partitions
+Warning	4114	Versioned table `test`.`t1`: last HISTORY partition (`p1`) is out of LIMIT, need more HISTORY partitions
 # You see warning above ^
 select count(*) from t1 partition (p0);
 count(*)
@@ -1454,7 +1421,7 @@
 update t1, t2 set x= x + 1;
 update t1, t2 set x= x + 1;
 Warnings:
-Warning	4114	Versioned table `test`.`t1`: partition `p1` is full, add more HISTORY partitions
+Warning	4114	Versioned table `test`.`t1`: last HISTORY partition (`p1`) is out of LIMIT, need more HISTORY partitions
 # You see warning above ^
 select count(*) from t1 partition (p0);
 count(*)
@@ -1527,7 +1494,7 @@
 load data infile 'MDEV-20077.data' replace into table t1 (x);
 load data infile 'MDEV-20077.data' replace into table t1 (x);
 Warnings:
-Warning	4114	Versioned table `test`.`t1`: partition `p1` is full, add more HISTORY partitions
+Warning	4114	Versioned table `test`.`t1`: last HISTORY partition (`p1`) is out of LIMIT, need more HISTORY partitions
 # You see warning above ^
 select count(*) from t1 partition (p0);
 count(*)
@@ -1548,7 +1515,7 @@
 replace t1 select * from t1;
 replace t1 select * from t1;
 Warnings:
-Warning	4114	Versioned table `test`.`t1`: partition `p1` is full, add more HISTORY partitions
+Warning	4114	Versioned table `test`.`t1`: last HISTORY partition (`p1`) is out of LIMIT, need more HISTORY partitions
 # You see warning above ^
 select count(*) from t1 partition (p0);
 count(*)
@@ -1581,7 +1548,6 @@
 replace into t1 values (1);
 drop table t1;
 #
-<<<<<<< HEAD
 # MDEV-18794 Assertion `!m_innodb' failed in ha_partition::cmp_ref upon SELECT from partitioned table
 #
 create or replace table t1 (pk int auto_increment, i int, c char(1), primary key (pk), key(i))
@@ -1593,7 +1559,9 @@
 pk	i	c
 1	1	a
 drop table t1;
+#
 # End of 10.4 tests
+#
 #
 # MDEV-22153 ALTER add default history partitions makes table inaccessible
 #
@@ -1701,8 +1669,4 @@
 #
 # End of 10.5 tests
 #
-=======
-# End of 10.4 tests
-#
-set global innodb_stats_persistent= @save_persistent;
->>>>>>> 16cebed5
+set global innodb_stats_persistent= @save_persistent;