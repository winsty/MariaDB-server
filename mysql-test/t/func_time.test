#
# time functions
#
--disable_warnings
drop table if exists t1,t2,t3;
--enable_warnings

# Set timezone to GMT-3, to make it possible to use "interval 3 hour"
set time_zone="+03:00";

select from_days(to_days("960101")),to_days(960201)-to_days("19960101"),to_days(date_add(curdate(), interval 1 day))-to_days(curdate()),weekday("1997-11-29");
select period_add("9602",-12),period_diff(199505,"9404") ;

select now()-now(),weekday(curdate())-weekday(now()),unix_timestamp()-unix_timestamp(now());
select from_unixtime(unix_timestamp("1994-03-02 10:11:12")),from_unixtime(unix_timestamp("1994-03-02 10:11:12"),"%Y-%m-%d %h:%i:%s"),from_unixtime(unix_timestamp("1994-03-02 10:11:12"))+0;
select sec_to_time(9001),sec_to_time(9001)+0,time_to_sec("15:12:22"),
  sec_to_time(time_to_sec("0:30:47")/6.21);
select sec_to_time(time_to_sec('-838:59:59'));
select now()-curdate()*1000000-curtime();
select strcmp(current_timestamp(),concat(current_date()," ",current_time()));
select strcmp(localtime(),concat(current_date()," ",current_time()));
select strcmp(localtimestamp(),concat(current_date()," ",current_time()));
select date_format("1997-01-02 03:04:05", "%M %W %D %Y %y %m %d %h %i %s %w");
select date_format("1997-01-02", concat("%M %W %D ","%Y %y %m %d %h %i %s %w"));
select dayofmonth("1997-01-02"),dayofmonth(19970323);
select month("1997-01-02"),year("98-02-03"),dayofyear("1997-12-31");
select month("2001-02-00"),year("2001-00-00");
select DAYOFYEAR("1997-03-03"), WEEK("1998-03-03"), QUARTER(980303);
select HOUR("1997-03-03 23:03:22"), MINUTE("23:03:22"), SECOND(230322);

# Test of week and yearweek
select week(19980101),week(19970101),week(19980101,1),week(19970101,1);
select week(19981231),week(19971231),week(19981231,1),week(19971231,1);
select week(19950101),week(19950101,1);
select yearweek('1981-12-31',1),yearweek('1982-01-01',1),yearweek('1982-12-31',1),yearweek('1983-01-01',1);
select yearweek('1987-01-01',1),yearweek('1987-01-01');
select week("2000-01-01",0) as '2000', week("2001-01-01",0) as '2001', week("2002-01-01",0) as '2002',week("2003-01-01",0) as '2003', week("2004-01-01",0) as '2004', week("2005-01-01",0) as '2005', week("2006-01-01",0) as '2006';
select week("2000-01-06",0) as '2000', week("2001-01-06",0) as '2001', week("2002-01-06",0) as '2002',week("2003-01-06",0) as '2003', week("2004-01-06",0) as '2004', week("2005-01-06",0) as '2005', week("2006-01-06",0) as '2006';
select week("2000-01-01",1) as '2000', week("2001-01-01",1) as '2001', week("2002-01-01",1) as '2002',week("2003-01-01",1) as '2003', week("2004-01-01",1) as '2004', week("2005-01-01",1) as '2005', week("2006-01-01",1) as '2006';
select week("2000-01-06",1) as '2000', week("2001-01-06",1) as '2001', week("2002-01-06",1) as '2002',week("2003-01-06",1) as '2003', week("2004-01-06",1) as '2004', week("2005-01-06",1) as '2005', week("2006-01-06",1) as '2006';
select yearweek("2000-01-01",0) as '2000', yearweek("2001-01-01",0) as '2001', yearweek("2002-01-01",0) as '2002',yearweek("2003-01-01",0) as '2003', yearweek("2004-01-01",0) as '2004', yearweek("2005-01-01",0) as '2005', yearweek("2006-01-01",0) as '2006';
select yearweek("2000-01-06",0) as '2000', yearweek("2001-01-06",0) as '2001', yearweek("2002-01-06",0) as '2002',yearweek("2003-01-06",0) as '2003', yearweek("2004-01-06",0) as '2004', yearweek("2005-01-06",0) as '2005', yearweek("2006-01-06",0) as '2006';
select yearweek("2000-01-01",1) as '2000', yearweek("2001-01-01",1) as '2001', yearweek("2002-01-01",1) as '2002',yearweek("2003-01-01",1) as '2003', yearweek("2004-01-01",1) as '2004', yearweek("2005-01-01",1) as '2005', yearweek("2006-01-01",1) as '2006';
select yearweek("2000-01-06",1) as '2000', yearweek("2001-01-06",1) as '2001', yearweek("2002-01-06",1) as '2002',yearweek("2003-01-06",1) as '2003', yearweek("2004-01-06",1) as '2004', yearweek("2005-01-06",1) as '2005', yearweek("2006-01-06",1) as '2006';
select week(19981231,2), week(19981231,3), week(20000101,2), week(20000101,3);
select week(20001231,2),week(20001231,3);

select week(19981231,0) as '0', week(19981231,1) as '1', week(19981231,2) as '2', week(19981231,3) as '3', week(19981231,4) as '4', week(19981231,5) as '5', week(19981231,6) as '6', week(19981231,7) as '7';
select week(20000101,0) as '0', week(20000101,1) as '1', week(20000101,2) as '2', week(20000101,3) as '3', week(20000101,4) as '4', week(20000101,5) as '5', week(20000101,6) as '6', week(20000101,7) as '7';
select week(20000106,0) as '0', week(20000106,1) as '1', week(20000106,2) as '2', week(20000106,3) as '3', week(20000106,4) as '4', week(20000106,5) as '5', week(20000106,6) as '6', week(20000106,7) as '7';
select week(20001231,0) as '0', week(20001231,1) as '1', week(20001231,2) as '2', week(20001231,3) as '3', week(20001231,4) as '4', week(20001231,5) as '5', week(20001231,6) as '6', week(20001231,7) as '7';
select week(20010101,0) as '0', week(20010101,1) as '1', week(20010101,2) as '2', week(20010101,3) as '3', week(20010101,4) as '4', week(20010101,5) as '5', week(20010101,6) as '6', week(20010101,7) as '7';

select yearweek(20001231,0), yearweek(20001231,1), yearweek(20001231,2), yearweek(20001231,3), yearweek(20001231,4), yearweek(20001231,5), yearweek(20001231,6), yearweek(20001231,7);

set default_week_format = 6;
select week(20001231), week(20001231,6);
set default_week_format = 0;

set default_week_format = 2;
select week(20001231),week(20001231,2),week(20001231,0);
set default_week_format = 0;

select date_format('1998-12-31','%x-%v'),date_format('1999-01-01','%x-%v');
select date_format('1999-12-31','%x-%v'),date_format('2000-01-01','%x-%v');

select dayname("1962-03-03"),dayname("1962-03-03")+0;
select monthname("1972-03-04"),monthname("1972-03-04")+0;
select time_format(19980131000000,'%H|%I|%k|%l|%i|%p|%r|%S|%T');
select time_format(19980131010203,'%H|%I|%k|%l|%i|%p|%r|%S|%T');
select time_format(19980131131415,'%H|%I|%k|%l|%i|%p|%r|%S|%T');
select time_format(19980131010015,'%H|%I|%k|%l|%i|%p|%r|%S|%T');
select date_format(concat('19980131',131415),'%H|%I|%k|%l|%i|%p|%r|%S|%T| %M|%W|%D|%Y|%y|%a|%b|%j|%m|%d|%h|%s|%w');
select date_format(19980021000000,'%H|%I|%k|%l|%i|%p|%r|%S|%T| %M|%W|%D|%Y|%y|%a|%b|%j|%m|%d|%h|%s|%w');
select date_add("1997-12-31 23:59:59",INTERVAL 1 SECOND);
select date_add("1997-12-31 23:59:59",INTERVAL 1 MINUTE);
select date_add("1997-12-31 23:59:59",INTERVAL 1 HOUR);
select date_add("1997-12-31 23:59:59",INTERVAL 1 DAY);
select date_add("1997-12-31 23:59:59",INTERVAL 1 MONTH);
select date_add("1997-12-31 23:59:59",INTERVAL 1 YEAR);
select date_add("1997-12-31 23:59:59",INTERVAL "1:1" MINUTE_SECOND);
select date_add("1997-12-31 23:59:59",INTERVAL "1:1" HOUR_MINUTE);
select date_add("1997-12-31 23:59:59",INTERVAL "1:1" DAY_HOUR);
select date_add("1997-12-31 23:59:59",INTERVAL "1 1" YEAR_MONTH);
select date_add("1997-12-31 23:59:59",INTERVAL "1:1:1" HOUR_SECOND);
select date_add("1997-12-31 23:59:59",INTERVAL "1 1:1" DAY_MINUTE);
select date_add("1997-12-31 23:59:59",INTERVAL "1 1:1:1" DAY_SECOND);

select date_sub("1998-01-01 00:00:00",INTERVAL 1 SECOND);
select date_sub("1998-01-01 00:00:00",INTERVAL 1 MINUTE);
select date_sub("1998-01-01 00:00:00",INTERVAL 1 HOUR);
select date_sub("1998-01-01 00:00:00",INTERVAL 1 DAY);
select date_sub("1998-01-01 00:00:00",INTERVAL 1 MONTH);
select date_sub("1998-01-01 00:00:00",INTERVAL 1 YEAR);
select date_sub("1998-01-01 00:00:00",INTERVAL "1:1" MINUTE_SECOND);
select date_sub("1998-01-01 00:00:00",INTERVAL "1:1" HOUR_MINUTE);
select date_sub("1998-01-01 00:00:00",INTERVAL "1:1" DAY_HOUR);
select date_sub("1998-01-01 00:00:00",INTERVAL "1 1" YEAR_MONTH);
select date_sub("1998-01-01 00:00:00",INTERVAL "1:1:1" HOUR_SECOND);
select date_sub("1998-01-01 00:00:00",INTERVAL "1 1:1" DAY_MINUTE);
select date_sub("1998-01-01 00:00:00",INTERVAL "1 1:1:1" DAY_SECOND);

select date_add("1997-12-31 23:59:59",INTERVAL 100000 SECOND);
select date_add("1997-12-31 23:59:59",INTERVAL -100000 MINUTE);
select date_add("1997-12-31 23:59:59",INTERVAL 100000 HOUR);
select date_add("1997-12-31 23:59:59",INTERVAL -100000 DAY);
select date_add("1997-12-31 23:59:59",INTERVAL 100000 MONTH);
select date_add("1997-12-31 23:59:59",INTERVAL -100000 YEAR);
select date_add("1997-12-31 23:59:59",INTERVAL "10000:1" MINUTE_SECOND);
select date_add("1997-12-31 23:59:59",INTERVAL "-10000:1" HOUR_MINUTE);
select date_add("1997-12-31 23:59:59",INTERVAL "10000:1" DAY_HOUR);
select date_add("1997-12-31 23:59:59",INTERVAL "-100 1" YEAR_MONTH);
select date_add("1997-12-31 23:59:59",INTERVAL "10000:99:99" HOUR_SECOND);
select date_add("1997-12-31 23:59:59",INTERVAL " -10000 99:99" DAY_MINUTE);
select date_add("1997-12-31 23:59:59",INTERVAL "10000 99:99:99" DAY_SECOND);
select "1997-12-31 23:59:59" + INTERVAL 1 SECOND;
select INTERVAL 1 DAY + "1997-12-31";
select "1998-01-01 00:00:00" - INTERVAL 1 SECOND;

select date_sub("1998-01-02",INTERVAL 31 DAY);
select date_add("1997-12-31",INTERVAL 1 SECOND);
select date_add("1997-12-31",INTERVAL 1 DAY);
select date_add(NULL,INTERVAL 100000 SECOND);
select date_add("1997-12-31 23:59:59",INTERVAL NULL SECOND);
select date_add("1997-12-31 23:59:59",INTERVAL NULL MINUTE_SECOND);
select date_add("9999-12-31 23:59:59",INTERVAL 1 SECOND);
select date_sub("0000-00-00 00:00:00",INTERVAL 1 SECOND);
select date_add('1998-01-30',Interval 1 month);
select date_add('1998-01-30',Interval '2:1' year_month);
select date_add('1996-02-29',Interval '1' year);
select extract(YEAR FROM "1999-01-02 10:11:12");
select extract(YEAR_MONTH FROM "1999-01-02");
select extract(DAY FROM "1999-01-02");
select extract(DAY_HOUR FROM "1999-01-02 10:11:12");
select extract(DAY_MINUTE FROM "02 10:11:12");
select extract(DAY_SECOND FROM "225 10:11:12");
select extract(HOUR FROM "1999-01-02 10:11:12");
select extract(HOUR_MINUTE FROM "10:11:12");
select extract(HOUR_SECOND FROM "10:11:12");
select extract(MINUTE FROM "10:11:12");
select extract(MINUTE_SECOND FROM "10:11:12");
select extract(SECOND FROM "1999-01-02 10:11:12");
select extract(MONTH FROM "2001-02-00");

#
# test EXTRACT QUARTER (Bug #18100)
#

SELECT EXTRACT(QUARTER FROM '2004-01-15') AS quarter;
SELECT EXTRACT(QUARTER FROM '2004-02-15') AS quarter;
SELECT EXTRACT(QUARTER FROM '2004-03-15') AS quarter;
SELECT EXTRACT(QUARTER FROM '2004-04-15') AS quarter;
SELECT EXTRACT(QUARTER FROM '2004-05-15') AS quarter;
SELECT EXTRACT(QUARTER FROM '2004-06-15') AS quarter;
SELECT EXTRACT(QUARTER FROM '2004-07-15') AS quarter;
SELECT EXTRACT(QUARTER FROM '2004-08-15') AS quarter;
SELECT EXTRACT(QUARTER FROM '2004-09-15') AS quarter;
SELECT EXTRACT(QUARTER FROM '2004-10-15') AS quarter;
SELECT EXTRACT(QUARTER FROM '2004-11-15') AS quarter;
SELECT EXTRACT(QUARTER FROM '2004-12-15') AS quarter;
#
# MySQL Bugs: #12356: DATE_SUB or DATE_ADD incorrectly returns null
#
SELECT DATE_SUB(str_to_date('9999-12-31 00:01:00','%Y-%m-%d %H:%i:%s'), INTERVAL 1 MINUTE);
SELECT DATE_ADD(str_to_date('9999-12-30 23:59:00','%Y-%m-%d %H:%i:%s'), INTERVAL 1 MINUTE);

#
# Test big intervals (Bug #3498)
#
SELECT "1900-01-01 00:00:00" + INTERVAL 2147483648 SECOND;
SELECT "1900-01-01 00:00:00" + INTERVAL "1:2147483647" MINUTE_SECOND;
SELECT "1900-01-01 00:00:00" + INTERVAL "100000000:214748364700" MINUTE_SECOND;SELECT "1900-01-01 00:00:00" + INTERVAL 1<<37 SECOND;
SELECT "1900-01-01 00:00:00" + INTERVAL 1<<31 MINUTE;
SELECT "1900-01-01 00:00:00" + INTERVAL 1<<20 HOUR;

SELECT "1900-01-01 00:00:00" + INTERVAL 1<<38 SECOND;
SELECT "1900-01-01 00:00:00" + INTERVAL 1<<33 MINUTE;
SELECT "1900-01-01 00:00:00" + INTERVAL 1<<30 HOUR;
SELECT "1900-01-01 00:00:00" + INTERVAL "1000000000:214748364700" MINUTE_SECOND;

#
# Bug #614 (multiple extracts in where)
#

create table t1 (ctime varchar(20));
insert into t1 values ('2001-01-12 12:23:40');
select ctime, hour(ctime) from t1;
select ctime from t1 where extract(MONTH FROM ctime) = 1 AND extract(YEAR FROM ctime) = 2001;
drop table t1;

#
# Test bug with monthname() and NULL
#

create table t1 (id int);
create table t2 (id int, date date);
insert into t1 values (1);
insert into t2 values (1, "0000-00-00");
insert into t1 values (2);
insert into t2 values (2, "2000-01-01");
select monthname(date) from t1 inner join t2 on t1.id = t2.id;
select monthname(date) from t1 inner join t2 on t1.id = t2.id order by t1.id;
drop table t1,t2;

#
# Test bug with month() and year() on text fields with wrong information

CREATE TABLE t1 (updated text) ENGINE=MyISAM;
INSERT INTO t1 VALUES ('');
SELECT month(updated) from t1;
SELECT year(updated) from t1;
drop table t1;

#
# Check that functions work identically on 0000-00-00 as a constant and on a
# column
#

create table t1 (d date, dt datetime, t timestamp, c char(10));
insert into t1 values ("0000-00-00", "0000-00-00", "0000-00-00", "0000-00-00");
select dayofyear("0000-00-00"),dayofyear(d),dayofyear(dt),dayofyear(t),dayofyear(c) from t1;
select dayofmonth("0000-00-00"),dayofmonth(d),dayofmonth(dt),dayofmonth(t),dayofmonth(c) from t1;
select month("0000-00-00"),month(d),month(dt),month(t),month(c) from t1;
select quarter("0000-00-00"),quarter(d),quarter(dt),quarter(t),quarter(c) from t1;
select week("0000-00-00"),week(d),week(dt),week(t),week(c) from t1;
select year("0000-00-00"),year(d),year(dt),year(t),year(c) from t1;
select yearweek("0000-00-00"),yearweek(d),yearweek(dt),yearweek(t),yearweek(c) from t1;
select to_days("0000-00-00"),to_days(d),to_days(dt),to_days(t),to_days(c) from t1;
select extract(MONTH FROM "0000-00-00"),extract(MONTH FROM d),extract(MONTH FROM dt),extract(MONTH FROM t),extract(MONTH FROM c) from t1;
drop table t1;


#
# Test problem with TIMESTAMP and BETWEEN
#

CREATE TABLE t1 ( start datetime default NULL);
INSERT INTO t1 VALUES ('2002-10-21 00:00:00'),('2002-10-28 00:00:00'),('2002-11-04 00:00:00');
CREATE TABLE t2 ( ctime1 timestamp NOT NULL, ctime2 timestamp NOT NULL);
INSERT INTO t2 VALUES (20021029165106,20021105164731);
CREATE TABLE t3 (ctime1 char(19) NOT NULL, ctime2 char(19) NOT NULL);
INSERT INTO t3 VALUES ("2002-10-29 16:51:06","2002-11-05 16:47:31");

# The following statement should be fixed to return a row in 4.1
select * from t1, t2 where t1.start between t2.ctime1 and t2.ctime2;
select * from t1, t2 where t1.start >= t2.ctime1 and t1.start <= t2.ctime2;
select * from t1, t3 where t1.start between t3.ctime1 and t3.ctime2;
drop table t1,t2,t3;

#
# Test unix timestamp
#
select @a:=FROM_UNIXTIME(1);
select unix_timestamp(@a);
select unix_timestamp('1969-12-01 19:00:01');

#
# Test for bug #6439 "unix_timestamp() function returns wrong datetime 
# values for too big argument" and bug #7515 "from_unixtime(0) now
# returns NULL instead of the epoch". unix_timestamp() should return error
# for too big or negative argument. It should return Epoch value for zero
# argument since it seems that many user's rely on this fact.
#
select from_unixtime(-1);
select from_unixtime(2145916800);
select from_unixtime(0);

#
# Test types from + INTERVAL
#

CREATE TABLE t1 (datetime datetime, timestamp timestamp, date date, time time);
INSERT INTO t1 values ("2001-01-02 03:04:05", "2002-01-02 03:04:05", "2003-01-02", "06:07:08");
SELECT * from t1;
select date_add("1997-12-31",INTERVAL 1 SECOND);
select date_add("1997-12-31",INTERVAL "1 1" YEAR_MONTH);

select date_add(datetime, INTERVAL 1 SECOND) from t1;
select date_add(datetime, INTERVAL 1 YEAR) from t1;

select date_add(date,INTERVAL 1 SECOND) from t1;
select date_add(date,INTERVAL 1 MINUTE) from t1;
select date_add(date,INTERVAL 1 HOUR) from t1;
select date_add(date,INTERVAL 1 DAY) from t1;
select date_add(date,INTERVAL 1 MONTH) from t1;
select date_add(date,INTERVAL 1 YEAR) from t1;
select date_add(date,INTERVAL "1:1" MINUTE_SECOND) from t1;
select date_add(date,INTERVAL "1:1" HOUR_MINUTE) from t1;
select date_add(date,INTERVAL "1:1" DAY_HOUR) from t1;
select date_add(date,INTERVAL "1 1" YEAR_MONTH) from t1;
select date_add(date,INTERVAL "1:1:1" HOUR_SECOND) from t1;
select date_add(date,INTERVAL "1 1:1" DAY_MINUTE) from t1;
select date_add(date,INTERVAL "1 1:1:1" DAY_SECOND) from t1;
select date_add(date,INTERVAL "1" WEEK) from t1;
select date_add(date,INTERVAL "1" QUARTER) from t1;
select timestampadd(MINUTE, 1, date) from t1;
select timestampadd(WEEK, 1, date) from t1;
select timestampadd(SQL_TSI_SECOND, 1, date) from t1;
# Prepared statements doesn't support FRAC_SECOND yet
--disable_ps_protocol
select timestampadd(SQL_TSI_FRAC_SECOND, 1, date) from t1;
--enable_ps_protocol

select timestampdiff(MONTH, '2001-02-01', '2001-05-01') as a;
select timestampdiff(YEAR, '2002-05-01', '2001-01-01') as a;
select timestampdiff(QUARTER, '2002-05-01', '2001-01-01') as a;
select timestampdiff(MONTH, '2000-03-28', '2000-02-29') as a;
select timestampdiff(MONTH, '1991-03-28', '2000-02-29') as a;
select timestampdiff(SQL_TSI_WEEK, '2001-02-01', '2001-05-01') as a;
select timestampdiff(SQL_TSI_HOUR, '2001-02-01', '2001-05-01') as a;
select timestampdiff(SQL_TSI_DAY, '2001-02-01', '2001-05-01') as a;
select timestampdiff(SQL_TSI_MINUTE, '2001-02-01 12:59:59', '2001-05-01 12:58:59') as a;
select timestampdiff(SQL_TSI_SECOND, '2001-02-01 12:59:59', '2001-05-01 12:58:58') as a;
select timestampdiff(SQL_TSI_FRAC_SECOND, '2001-02-01 12:59:59.120000', '2001-05-01 12:58:58.119999') as a;

select timestampdiff(SQL_TSI_DAY, '1986-02-01', '1986-03-01') as a1,
       timestampdiff(SQL_TSI_DAY, '1900-02-01', '1900-03-01') as a2,
       timestampdiff(SQL_TSI_DAY, '1996-02-01', '1996-03-01') as a3,
       timestampdiff(SQL_TSI_DAY, '2000-02-01', '2000-03-01') as a4;

# bug 16226
SELECT TIMESTAMPDIFF(day,'2006-01-10 14:30:28','2006-01-11 14:30:27');
SELECT TIMESTAMPDIFF(day,'2006-01-10 14:30:28','2006-01-11 14:30:28');
SELECT TIMESTAMPDIFF(day,'2006-01-10 14:30:28','2006-01-11 14:30:29');
SELECT TIMESTAMPDIFF(day,'2006-01-10 14:30:28','2006-01-12 14:30:27');
SELECT TIMESTAMPDIFF(day,'2006-01-10 14:30:28','2006-01-12 14:30:28');
SELECT TIMESTAMPDIFF(day,'2006-01-10 14:30:28','2006-01-12 14:30:29');

SELECT TIMESTAMPDIFF(week,'2006-01-10 14:30:28','2006-01-17 14:30:27');
SELECT TIMESTAMPDIFF(week,'2006-01-10 14:30:28','2006-01-17 14:30:28');
SELECT TIMESTAMPDIFF(week,'2006-01-10 14:30:28','2006-01-17 14:30:29');
SELECT TIMESTAMPDIFF(week,'2006-01-10 14:30:28','2006-01-24 14:30:27');
SELECT TIMESTAMPDIFF(week,'2006-01-10 14:30:28','2006-01-24 14:30:28');
SELECT TIMESTAMPDIFF(week,'2006-01-10 14:30:28','2006-01-24 14:30:29');

SELECT TIMESTAMPDIFF(month,'2006-01-10 14:30:28','2006-02-10 14:30:27');
SELECT TIMESTAMPDIFF(month,'2006-01-10 14:30:28','2006-02-10 14:30:28');
SELECT TIMESTAMPDIFF(month,'2006-01-10 14:30:28','2006-02-10 14:30:29');
SELECT TIMESTAMPDIFF(month,'2006-01-10 14:30:28','2006-03-10 14:30:27');
SELECT TIMESTAMPDIFF(month,'2006-01-10 14:30:28','2006-03-10 14:30:28');
SELECT TIMESTAMPDIFF(month,'2006-01-10 14:30:28','2006-03-10 14:30:29');

SELECT TIMESTAMPDIFF(year,'2006-01-10 14:30:28','2007-01-10 14:30:27');
SELECT TIMESTAMPDIFF(year,'2006-01-10 14:30:28','2007-01-10 14:30:28');
SELECT TIMESTAMPDIFF(year,'2006-01-10 14:30:28','2007-01-10 14:30:29');
SELECT TIMESTAMPDIFF(year,'2006-01-10 14:30:28','2008-01-10 14:30:27');
SELECT TIMESTAMPDIFF(year,'2006-01-10 14:30:28','2008-01-10 14:30:28');
SELECT TIMESTAMPDIFF(year,'2006-01-10 14:30:28','2008-01-10 14:30:29');

# end of bug

select date_add(time,INTERVAL 1 SECOND) from t1;
drop table t1;

# test for last_day
select last_day('2000-02-05') as f1, last_day('2002-12-31') as f2,
       last_day('2003-03-32') as f3, last_day('2003-04-01') as f4,
       last_day('2001-01-01 01:01:01') as f5, last_day(NULL),
       last_day('2001-02-12');

create table t1 select last_day('2000-02-05') as a,
                from_days(to_days("960101")) as b;
describe t1;
select * from t1;
drop table t1;
select last_day('2000-02-05') as a,
       from_days(to_days("960101")) as b;

select date_add(last_day("1997-12-1"), INTERVAL 1 DAY);
select length(last_day("1997-12-1"));
select last_day("1997-12-1")+0;
select last_day("1997-12-1")+0.0;

# Test SAPDB UTC_% functions. This part is TZ dependant (It is supposed that
# TZ variable set to GMT-3

select strcmp(date_sub(localtimestamp(), interval 3 hour), utc_timestamp())=0;
select strcmp(date_format(date_sub(localtimestamp(), interval 3 hour),"%T"), utc_time())=0;
select strcmp(date_format(date_sub(localtimestamp(), interval 3 hour),"%Y-%m-%d"), utc_date())=0;
select strcmp(date_format(utc_timestamp(),"%T"), utc_time())=0;
select strcmp(date_format(utc_timestamp(),"%Y-%m-%d"), utc_date())=0;
select strcmp(concat(utc_date(),' ',utc_time()),utc_timestamp())=0;

explain extended select period_add("9602",-12),period_diff(199505,"9404"),from_days(to_days("960101")),dayofmonth("1997-01-02"), month("1997-01-02"), monthname("1972-03-04"),dayofyear("0000-00-00"),HOUR("1997-03-03 23:03:22"),MINUTE("23:03:22"),SECOND(230322),QUARTER(980303),WEEK("1998-03-03"),yearweek("2000-01-01",1),week(19950101,1),year("98-02-03"),weekday(curdate())-weekday(now()),dayname("1962-03-03"),unix_timestamp(),sec_to_time(time_to_sec("0:30:47")/6.21),curtime(),utc_time(),curdate(),utc_date(),utc_timestamp(),date_format("1997-01-02 03:04:05", "%M %W %D %Y %y %m %d %h %i %s %w"),from_unixtime(unix_timestamp("1994-03-02 10:11:12")),"1997-12-31 23:59:59" + INTERVAL 1 SECOND,"1998-01-01 00:00:00" - INTERVAL 1 SECOND,INTERVAL 1 DAY + "1997-12-31", extract(YEAR FROM "1999-01-02 10:11:12"),date_add("1997-12-31 23:59:59",INTERVAL 1 SECOND);

SET @TMP=NOW();
CREATE TABLE t1 (d DATETIME);
INSERT INTO t1 VALUES (NOW());
INSERT INTO t1 VALUES (NOW());
INSERT INTO t1 VALUES (NOW());
SELECT count(*) FROM t1 WHERE d>FROM_DAYS(TO_DAYS(@TMP)) AND d<=FROM_DAYS(TO_DAYS(@TMP)+1);
DROP TABLE t1;

#
# Bug #10568
#

select last_day('2005-00-00');
select last_day('2005-00-01');
select last_day('2005-01-00');

#
# Bug #18501: monthname and NULLs
#

select monthname(str_to_date(null, '%m')), monthname(str_to_date(null, '%m')),
       monthname(str_to_date(1, '%m')), monthname(str_to_date(0, '%m'));

#
# Bug #16327: problem with timestamp < 1970
#

set time_zone='-6:00';
create table t1(a timestamp);
insert into t1 values (19691231190001);
select * from t1;
drop table t1;

#
# Bug#16377 result of DATE/TIME functions were compared as strings which
#           can lead to a wrong result.
#
create table t1(f1 date, f2 time, f3 datetime);
insert into t1 values ("2006-01-01", "12:01:01", "2006-01-01 12:01:01");
insert into t1 values ("2006-01-02", "12:01:02", "2006-01-02 12:01:02");
select f1 from t1 where f1 between "2006-1-1" and 20060101;
select f1 from t1 where f1 between "2006-1-1" and "2006.1.1";
select f1 from t1 where date(f1) between "2006-1-1" and "2006.1.1";
select f2 from t1 where f2 between "12:1:2" and "12:2:2";
select f2 from t1 where time(f2) between "12:1:2" and "12:2:2";
select f3 from t1 where f3 between "2006-1-1 12:1:1" and "2006-1-1 12:1:2";
select f3 from t1 where timestamp(f3) between "2006-1-1 12:1:1" and "2006-1-1 12:1:2";
select f1 from t1 where "2006-1-1" between f1 and f3;
select f1 from t1 where "2006-1-1" between date(f1) and date(f3);
select f1 from t1 where "2006-1-1" between f1 and 'zzz';
select f1 from t1 where makedate(2006,1) between date(f1) and date(f3);
select f1 from t1 where makedate(2006,2) between date(f1) and date(f3);
drop table t1;

#
# Bug #16546
# 

create table t1 select now() - now(), curtime() - curtime(), 
                       sec_to_time(1) + 0, from_unixtime(1) + 0;
show create table t1;
drop table t1;

#
# Bug #19844 time_format in Union truncates values
#

(select time_format(timediff(now(), DATE_SUB(now(),INTERVAL 5 DAY)),'%H') As H)
union
(select time_format(timediff(now(), DATE_SUB(now(),INTERVAL 5 DAY)),'%H') As H);
(select time_format(timediff(now(), DATE_SUB(now(),INTERVAL 5 DAY)),'%k') As H)
union
(select time_format(timediff(now(), DATE_SUB(now(),INTERVAL 5 DAY)),'%k') As H);
(select time_format(timediff(now(), DATE_SUB(now(),INTERVAL 5 HOUR)),'%H') As H)
union
(select time_format(timediff(now(), DATE_SUB(now(),INTERVAL 5 HOUR)),'%H') As H);

(select time_format(timediff(now(), DATE_SUB(now(),INTERVAL 5 HOUR)),'%k') As H)
union
(select time_format(timediff(now(), DATE_SUB(now(),INTERVAL 5 HOUR)),'%k') As H);

--echo End of 4.1 tests

explain extended select timestampdiff(SQL_TSI_WEEK, '2001-02-01', '2001-05-01') as a1,
			timestampdiff(SQL_TSI_FRAC_SECOND, '2001-02-01 12:59:59.120000', '2001-05-01 12:58:58.119999') as a2;

#
# Bug #10590: %h, %I, and %l format specifies should all return results in
# the 0-11 range
#
select time_format('100:00:00', '%H %k %h %I %l');

#
# Bug #12562: Make SYSDATE behave like it does in Oracle: always the current
#             time, regardless of magic to make NOW() always the same for the
#             entirety of a statement.
create table t1 (a timestamp default '2005-05-05 01:01:01',
                 b timestamp default '2005-05-05 01:01:01');
delimiter //;
drop function if exists t_slow_sysdate;
create function t_slow_sysdate() returns timestamp
begin
  do sleep(2);
  return sysdate();
end;
//

insert into t1 set a = sysdate(), b = t_slow_sysdate();//

create trigger t_before before insert on t1
for each row begin
  set new.b = t_slow_sysdate();
end
//

delimiter ;//

insert into t1 set a = sysdate();

select a != b from t1;

drop trigger t_before;
drop function t_slow_sysdate;
drop table t1;

create table t1 (a datetime, i int, b datetime);
insert into t1 select sysdate(), sleep(1), sysdate() from dual;
select a != b from t1;
drop table t1;

delimiter //;
create procedure t_sysdate()
begin
  select sysdate() into @a;
  do sleep(2);
  select sysdate() into @b;
  select @a != @b;
end;
//
delimiter ;//
call t_sysdate();
drop procedure t_sysdate;

#
# Bug #13534: timestampdiff() returned incorrect results across leap years
#
select timestampdiff(month,'2004-09-11','2004-09-11');
select timestampdiff(month,'2004-09-11','2005-09-11');
select timestampdiff(month,'2004-09-11','2006-09-11');
select timestampdiff(month,'2004-09-11','2007-09-11');
select timestampdiff(month,'2005-09-11','2004-09-11');
select timestampdiff(month,'2005-09-11','2003-09-11');

select timestampdiff(month,'2004-02-28','2005-02-28');
select timestampdiff(month,'2004-02-29','2005-02-28');
select timestampdiff(month,'2004-02-28','2005-02-28');
select timestampdiff(month,'2004-03-29','2005-03-28');
select timestampdiff(month,'2003-02-28','2004-02-29');
select timestampdiff(month,'2003-02-28','2005-02-28');

select timestampdiff(month,'1999-09-11','2001-10-10');
select timestampdiff(month,'1999-09-11','2001-9-11');

select timestampdiff(year,'1999-09-11','2001-9-11');
select timestampdiff(year,'2004-02-28','2005-02-28');
select timestampdiff(year,'2004-02-29','2005-02-28');

#
# Bug #18618: BETWEEN for dates with the second argument being a constant
#             expression and the first and the third arguments being fields 
#

CREATE TABLE t1 (id int NOT NULL PRIMARY KEY, day date);
CREATE TABLE t2 (id int NOT NULL PRIMARY KEY, day date);

INSERT INTO t1 VALUES
  (1, '2005-06-01'), (2, '2005-02-01'), (3, '2005-07-01');
INSERT INTO t2 VALUES
  (1, '2005-08-01'), (2, '2005-06-15'), (3, '2005-07-15');

SELECT * FROM t1, t2 
  WHERE t1.day BETWEEN 
               '2005.09.01' - INTERVAL 6 MONTH AND t2.day;
SELECT * FROM t1, t2 
  WHERE CAST(t1.day AS DATE) BETWEEN 
                             '2005.09.01' - INTERVAL 6 MONTH AND t2.day;
 
DROP TABLE t1,t2;


# Restore timezone to default
set time_zone= @@global.time_zone;
<<<<<<< HEAD
--echo End of 5.0 tests

#
# Bug #18997
#

select date_sub("0050-01-01 00:00:01",INTERVAL 2 SECOND);
select date_sub("0199-01-01 00:00:01",INTERVAL 2 SECOND);
select date_add("0199-12-31 23:59:59",INTERVAL 2 SECOND);
select date_sub("0200-01-01 00:00:01",INTERVAL 2 SECOND);
select date_sub("0200-01-01 00:00:01",INTERVAL 1 SECOND);
select date_sub("0200-01-01 00:00:01",INTERVAL 2 SECOND);
select date_add("2001-01-01 23:59:59",INTERVAL -2000 YEAR);
select date_sub("50-01-01 00:00:01",INTERVAL 2 SECOND);
select date_sub("90-01-01 00:00:01",INTERVAL 2 SECOND);
select date_sub("0069-01-01 00:00:01",INTERVAL 2 SECOND);
select date_sub("0169-01-01 00:00:01",INTERVAL 2 SECOND);


--echo End of 5.1 tests
=======

#
# 21913: DATE_FORMAT() Crashes mysql server if I use it through
#        mysql-connector-j driver.
#

SET NAMES latin1;
SET character_set_results = NULL;
SHOW VARIABLES LIKE 'character_set_results';

CREATE TABLE testBug8868 (field1 DATE, field2 VARCHAR(32) CHARACTER SET BINARY);
INSERT INTO testBug8868 VALUES ('2006-09-04', 'abcd');

SELECT DATE_FORMAT(field1,'%b-%e %l:%i%p') as fmtddate, field2 FROM testBug8868;

DROP TABLE testBug8868;

SET NAMES DEFAULT;
>>>>>>> 72c6c14b
<|MERGE_RESOLUTION|>--- conflicted
+++ resolved
@@ -464,6 +464,24 @@
 union
 (select time_format(timediff(now(), DATE_SUB(now(),INTERVAL 5 HOUR)),'%k') As H);
 
+#
+# 21913: DATE_FORMAT() Crashes mysql server if I use it through
+#        mysql-connector-j driver.
+#
+
+SET NAMES latin1;
+SET character_set_results = NULL;
+SHOW VARIABLES LIKE 'character_set_results';
+
+CREATE TABLE testBug8868 (field1 DATE, field2 VARCHAR(32) CHARACTER SET BINARY);
+INSERT INTO testBug8868 VALUES ('2006-09-04', 'abcd');
+
+SELECT DATE_FORMAT(field1,'%b-%e %l:%i%p') as fmtddate, field2 FROM testBug8868;
+
+DROP TABLE testBug8868;
+
+SET NAMES DEFAULT;
+
 --echo End of 4.1 tests
 
 explain extended select timestampdiff(SQL_TSI_WEEK, '2001-02-01', '2001-05-01') as a1,
@@ -575,7 +593,6 @@
 
 # Restore timezone to default
 set time_zone= @@global.time_zone;
-<<<<<<< HEAD
 --echo End of 5.0 tests
 
 #
@@ -595,24 +612,4 @@
 select date_sub("0169-01-01 00:00:01",INTERVAL 2 SECOND);
 
 
---echo End of 5.1 tests
-=======
-
-#
-# 21913: DATE_FORMAT() Crashes mysql server if I use it through
-#        mysql-connector-j driver.
-#
-
-SET NAMES latin1;
-SET character_set_results = NULL;
-SHOW VARIABLES LIKE 'character_set_results';
-
-CREATE TABLE testBug8868 (field1 DATE, field2 VARCHAR(32) CHARACTER SET BINARY);
-INSERT INTO testBug8868 VALUES ('2006-09-04', 'abcd');
-
-SELECT DATE_FORMAT(field1,'%b-%e %l:%i%p') as fmtddate, field2 FROM testBug8868;
-
-DROP TABLE testBug8868;
-
-SET NAMES DEFAULT;
->>>>>>> 72c6c14b
+--echo End of 5.1 tests