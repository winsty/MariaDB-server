--- conflicted
+++ resolved
@@ -614,28 +614,6 @@
 select * from t1;
 drop table t1;
 
-<<<<<<< HEAD
-# End of 4.1 tests
-
-#
-# Test long table name
-#
-create table atablewithareallylongandirritatingname (a int);
-insert into atablewithareallylongandirritatingname values (2);
-select * from atablewithareallylongandirritatingname;
-drop table atablewithareallylongandirritatingname;
-
-#
-# Bug#15682
-#
-create table t1 (f1 varchar(50), f2 text,f3 int, primary key(f1)) engine=NDB;
-insert into t1 (f1,f2,f3)VALUES("111111","aaaaaa",1);
-insert into t1 (f1,f2,f3)VALUES("222222","bbbbbb",2);
-select * from t1 order by f1;
-select * from t1 order by f2;
-select * from t1 order by f3;
-drop table t1;
-=======
 #
 # Bug #17249 delete statement with join where clause fails 
 # when table do not have pk
@@ -703,4 +681,22 @@
 drop table t3;
 
 # End of 4.1 tests
->>>>>>> 6feda7fa
+
+#
+# Test long table name
+#
+create table atablewithareallylongandirritatingname (a int);
+insert into atablewithareallylongandirritatingname values (2);
+select * from atablewithareallylongandirritatingname;
+drop table atablewithareallylongandirritatingname;
+
+#
+# Bug#15682
+#
+create table t1 (f1 varchar(50), f2 text,f3 int, primary key(f1)) engine=NDB;
+insert into t1 (f1,f2,f3)VALUES("111111","aaaaaa",1);
+insert into t1 (f1,f2,f3)VALUES("222222","bbbbbb",2);
+select * from t1 order by f1;
+select * from t1 order by f2;
+select * from t1 order by f3;
+drop table t1;