#--disable_abort_on_error
#
# Test for the partition storage engine which require DEBUG_SYNC feature to
# Created by Mattias Jonsson
#
--source include/have_partition.inc
--source include/have_debug_sync.inc
--source include/have_debug.inc
--source include/have_innodb.inc

SET DEBUG_SYNC= 'RESET';

--echo #
--echo # Bug#42438: Crash ha_partition::change_table_ptr
--echo # Test when remove partitioning is done while drop table is waiting
--echo # for the table.
--echo # After MDL was introduced, there is no longer any race, so test is done
--echo # by adding a small sleep to verify that the delete waits. This happens
--echo # only until ALTER tries to upgrade its MDL lock, which ends up in MDL
--echo # deadlock which is correctly reported.
connect(con1, localhost, root,,);
--echo # Con 1
SET DEBUG_SYNC= 'RESET';
CREATE TABLE t1
(a INTEGER,
 b INTEGER NOT NULL,
 KEY (b))
ENGINE = MYISAM
/*!50100  PARTITION BY RANGE (a)
(PARTITION p0 VALUES LESS THAN (2),
 PARTITION p1 VALUES LESS THAN (20),
 PARTITION p2 VALUES LESS THAN (100),
 PARTITION p3 VALUES LESS THAN MAXVALUE ) */;
<<<<<<< HEAD
=======
SET @save_dbug=@@debug_dbug;
SET SESSION debug_dbug= "+d,sleep_before_create_table_no_lock";
>>>>>>> ea61b796
SET DEBUG_SYNC= 'alter_table_before_create_table_no_lock SIGNAL removing_partitioning WAIT_FOR waiting_for_alter';
SET DEBUG_SYNC= 'mdl_acquire_lock_wait SIGNAL waiting_for_upgrade';
--send ALTER TABLE t1 REMOVE PARTITIONING
connection default;
--echo # Con default
SET DEBUG_SYNC= 'now WAIT_FOR removing_partitioning';
SET DEBUG_SYNC= 'mdl_acquire_lock_wait SIGNAL waiting_for_alter';
SET DEBUG_SYNC= 'rm_table_no_locks_before_delete_table WAIT_FOR waiting_for_upgrade';
DROP TABLE IF EXISTS t1;
--echo # Con 1
connection con1;
--error ER_LOCK_DEADLOCK
--reap
<<<<<<< HEAD
=======
SET SESSION debug_dbug=@save_dbug;
>>>>>>> ea61b796
connection default;
SET DEBUG_SYNC= 'RESET';
connection con1;
SET DEBUG_SYNC= 'RESET';

--echo #
--echo # Bug#42438: Crash ha_partition::change_table_ptr
--echo # Test when remove partitioning is failing due to drop table is already
--echo # in progress.
--echo # After MDL was introduced, there is no longer any race, so test is done
--echo # by adding a small sleep to verify that the alter waits.
CREATE TABLE t2
(a INTEGER,
 b INTEGER NOT NULL,
 KEY (b))
ENGINE = MYISAM
PARTITION BY RANGE (a) (PARTITION p0 VALUES LESS THAN (2),
                        PARTITION p1 VALUES LESS THAN (20),
                        PARTITION p2 VALUES LESS THAN (100),
                        PARTITION p3 VALUES LESS THAN MAXVALUE);
SET DEBUG_SYNC= 'alter_table_before_open_tables SIGNAL removing_partitions WAIT_FOR waiting_for_alter';
SET DEBUG_SYNC= 'alter_table_before_rename_result_table WAIT_FOR delete_done';
--send ALTER TABLE t2 REMOVE PARTITIONING
connection default;
--echo # Con default
<<<<<<< HEAD
=======
SET @save_dbug=@@debug_dbug;
SET SESSION debug_dbug= "+d,sleep_before_no_locks_delete_table";
>>>>>>> ea61b796
SET DEBUG_SYNC= 'now WAIT_FOR removing_partitions';
SET DEBUG_SYNC= 'rm_table_no_locks_before_delete_table SIGNAL waiting_for_alter';
SET DEBUG_SYNC= 'rm_table_no_locks_before_binlog SIGNAL delete_done';
DROP TABLE IF EXISTS t2;
<<<<<<< HEAD
=======
SET SESSION debug_dbug=@save_dbug;
>>>>>>> ea61b796
--echo # Con 1
connection con1;
--error ER_NO_SUCH_TABLE
--reap
SET DEBUG_SYNC= 'RESET';
disconnect con1;
--source include/wait_until_disconnected.inc
connection default;
--echo # Con default
SET DEBUG_SYNC= 'RESET';

--echo End of 5.1 tests

--echo #
--echo # Coverage test for non pruned ha_partition::store_lock()
--echo #
CREATE TABLE t1 (a int) ENGINE = InnoDB;
CREATE TABLE t2 (a int PRIMARY KEY)
ENGINE = InnoDB PARTITION BY HASH (a) PARTITIONS 3;

HANDLER t1 OPEN;

--echo # Con1
connect (con1, localhost, root,,);

LOCK TABLES t1 WRITE, t2 READ;

--echo # Default
connection default;

SET DEBUG_SYNC="wait_for_lock SIGNAL locking";
send INSERT INTO t2 VALUES (1), (2), (3);

--echo # Con1
connection con1;
SET DEBUG_SYNC="now WAIT_FOR locking";

send ALTER TABLE t1 ADD COLUMN b int;

--echo # Default
connection default;
--error ER_LOCK_ABORTED
--reap

SELECT 1;

--echo # Con1
connection con1;
--reap

UNLOCK TABLES;
--disconnect con1

--echo # Default
connection default;
SET DEBUG_SYNC = 'RESET';

DROP TABLE t1, t2;<|MERGE_RESOLUTION|>--- conflicted
+++ resolved
@@ -31,11 +31,6 @@
  PARTITION p1 VALUES LESS THAN (20),
  PARTITION p2 VALUES LESS THAN (100),
  PARTITION p3 VALUES LESS THAN MAXVALUE ) */;
-<<<<<<< HEAD
-=======
-SET @save_dbug=@@debug_dbug;
-SET SESSION debug_dbug= "+d,sleep_before_create_table_no_lock";
->>>>>>> ea61b796
 SET DEBUG_SYNC= 'alter_table_before_create_table_no_lock SIGNAL removing_partitioning WAIT_FOR waiting_for_alter';
 SET DEBUG_SYNC= 'mdl_acquire_lock_wait SIGNAL waiting_for_upgrade';
 --send ALTER TABLE t1 REMOVE PARTITIONING
@@ -49,10 +44,6 @@
 connection con1;
 --error ER_LOCK_DEADLOCK
 --reap
-<<<<<<< HEAD
-=======
-SET SESSION debug_dbug=@save_dbug;
->>>>>>> ea61b796
 connection default;
 SET DEBUG_SYNC= 'RESET';
 connection con1;
@@ -78,19 +69,10 @@
 --send ALTER TABLE t2 REMOVE PARTITIONING
 connection default;
 --echo # Con default
-<<<<<<< HEAD
-=======
-SET @save_dbug=@@debug_dbug;
-SET SESSION debug_dbug= "+d,sleep_before_no_locks_delete_table";
->>>>>>> ea61b796
 SET DEBUG_SYNC= 'now WAIT_FOR removing_partitions';
 SET DEBUG_SYNC= 'rm_table_no_locks_before_delete_table SIGNAL waiting_for_alter';
 SET DEBUG_SYNC= 'rm_table_no_locks_before_binlog SIGNAL delete_done';
 DROP TABLE IF EXISTS t2;
-<<<<<<< HEAD
-=======
-SET SESSION debug_dbug=@save_dbug;
->>>>>>> ea61b796
 --echo # Con 1
 connection con1;
 --error ER_NO_SUCH_TABLE
