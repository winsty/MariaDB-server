# Initialise
--disable_warnings
drop table if exists t1,t2,t3,t4,t5,t6,t7,t8,t11,t12;
--enable_warnings

select (select 2);
explain extended select (select 2);
SELECT (SELECT 1) UNION SELECT (SELECT 2);
explain extended SELECT (SELECT 1) UNION SELECT (SELECT 2);
SELECT (SELECT (SELECT 0 UNION SELECT 0));
explain extended SELECT (SELECT (SELECT 0 UNION SELECT 0));
-- error 1247
SELECT (SELECT 1 FROM (SELECT 1) as b HAVING a=1) as a;
-- error 1247
SELECT (SELECT 1 FROM (SELECT 1) as b HAVING b=1) as a,(SELECT 1 FROM (SELECT 1) as c HAVING a=1) as b;
SELECT (SELECT 1),MAX(1) FROM (SELECT 1) as a;
-- error 1247
SELECT (SELECT a) as a;
EXPLAIN EXTENDED SELECT 1 FROM (SELECT 1 as a) as b  HAVING (SELECT a)=1;
SELECT 1 FROM (SELECT 1 as a) as b HAVING (SELECT a)=1;
-- error 1054
SELECT (SELECT 1), a;
SELECT 1 as a FROM (SELECT 1) as b HAVING (SELECT a)=1;
-- error 1054
SELECT 1 FROM (SELECT (SELECT a) b) c;
SELECT * FROM (SELECT 1 as id) b WHERE id IN (SELECT * FROM (SELECT 1 as id) c ORDER BY id);
-- error 1241
SELECT * FROM (SELECT 1) a  WHERE 1 IN (SELECT 1,1);
SELECT 1 IN (SELECT 1);
SELECT 1 FROM (SELECT 1 as a) b WHERE 1 IN (SELECT (SELECT a));
-- error 1221
select (SELECT 1 FROM (SELECT 1) a PROCEDURE ANALYSE(1));
-- error 1108
SELECT 1 FROM (SELECT 1) a PROCEDURE ANALYSE((SELECT 1));
-- error ER_BAD_FIELD_ERROR
SELECT (SELECT 1) as a FROM (SELECT 1) b WHERE (SELECT a) IS NULL;
-- error ER_BAD_FIELD_ERROR
SELECT (SELECT 1) as a FROM (SELECT 1) b WHERE (SELECT a) IS NOT NULL;
SELECT (SELECT 1,2,3) = ROW(1,2,3);
SELECT (SELECT 1,2,3) = ROW(1,2,1);
SELECT (SELECT 1,2,3) < ROW(1,2,1);
SELECT (SELECT 1,2,3) > ROW(1,2,1);
SELECT (SELECT 1,2,3) = ROW(1,2,NULL);
SELECT ROW(1,2,3) = (SELECT 1,2,3);
SELECT ROW(1,2,3) = (SELECT 1,2,1);
SELECT ROW(1,2,3) < (SELECT 1,2,1);
SELECT ROW(1,2,3) > (SELECT 1,2,1);
SELECT ROW(1,2,3) = (SELECT 1,2,NULL);
SELECT (SELECT 1.5,2,'a') = ROW(1.5,2,'a');
SELECT (SELECT 1.5,2,'a') = ROW(1.5,2,'b');
SELECT (SELECT 1.5,2,'a') = ROW('1.5b',2,'b');
SELECT (SELECT 'b',2,'a') = ROW(1.5,2,'a');
SELECT (SELECT 1.5,2,'a') = ROW(1.5,'2','a');
SELECT (SELECT 1.5,'c','a') = ROW(1.5,2,'a');

-- error 1241
SELECT (SELECT * FROM (SELECT 'test' a,'test' b) a);

SELECT 1 as a,(SELECT a+a) b,(SELECT b);

create table t1 (a int);
create table t2 (a int, b int);
create table t3 (a int);
create table t4 (a int not null, b int not null);
insert into t1 values (2);
insert into t2 values (1,7),(2,7);
insert into t4 values (4,8),(3,8),(5,9);
-- error 1247
select (select a from t1 where t1.a = a1) as a2, (select b from t2 where t2.b=a2) as a1;
select (select a from t1 where t1.a=t2.a), a from t2;
select (select a from t1 where t1.a=t2.b), a from t2;
select (select a from t1), a, (select 1 union select 2 limit 1) from t2;
select (select a from t3), a from t2;
select * from t2 where t2.a=(select a from t1);
insert into t3 values (6),(7),(3);
select * from t2 where t2.b=(select a from t3 order by 1 desc limit 1);
(select * from t2 where t2.b=(select a from t3 order by 1 desc limit 1)) union (select * from t4 order by a limit 2) limit 3;
(select * from t2 where t2.b=(select a from t3 order by 1 desc limit 1)) union (select * from t4 where t4.b=(select max(t2.a)*4 from t2) order by a);
explain extended (select * from t2 where t2.b=(select a from t3 order by 1 desc limit 1)) union (select * from t4 where t4.b=(select max(t2.a)*4 from t2) order by a);
select (select a from t3 where a<t2.a*4 order by 1 desc limit 1), a from t2;
select (select t3.a from t3 where a<8 order by 1 desc limit 1), a from 
(select * from t2 where a>1) as tt;
explain extended select (select t3.a from t3 where a<8 order by 1 desc limit 1), a from 
(select * from t2 where a>1) as tt;
select * from t1 where t1.a=(select t2.a from t2 where t2.b=(select max(a) from t3) order by 1 desc limit 1);
select * from t1 where t1.a=(select t2.a from t2 where t2.b=(select max(a) from t3 where t3.a > t1.a) order by 1 desc limit 1);
select * from t1 where t1.a=(select t2.a from t2 where t2.b=(select max(a) from t3 where t3.a < t1.a) order by 1 desc limit 1);
select b,(select avg(t2.a+(select min(t3.a) from t3 where t3.a >= t4.a)) from t2) from t4;
explain extended select b,(select avg(t2.a+(select min(t3.a) from t3 where t3.a >= t4.a)) from t2) from t4;
select * from t3 where exists (select * from t2 where t2.b=t3.a);
select * from t3 where not exists (select * from t2 where t2.b=t3.a);
select * from t3 where a in (select b from t2);
select * from t3 where a not in (select b from t2);
select * from t3 where a = some (select b from t2);
select * from t3 where a <> any (select b from t2);

# Rewrite: select * from t3 where not exists (select b from t2 where a <> b);
select * from t3 where a = all (select b from t2);

select * from t3 where a <> all (select b from t2);
insert into t2 values (100, 5);
select * from t3 where a < any (select b from t2);
select * from t3 where a < all (select b from t2);
select * from t3 where a >= any (select b from t2);
explain extended select * from t3 where a >= any (select b from t2);
select * from t3 where a >= all (select b from t2);
delete from t2 where a=100;
-- error 1241
select * from t3 where a in (select a,b from t2);
-- error 1241
select * from t3 where a in (select * from t2);
insert into t4 values (12,7),(1,7),(10,9),(9,6),(7,6),(3,9),(1,10);
# empty set
select b,max(a) as ma from t4 group by b having b < (select max(t2.a) from t2 where t2.b=t4.b);
insert into t2 values (2,10);
select b,max(a) as ma from t4 group by b having ma < (select max(t2.a) from t2 where t2.b=t4.b);
delete from t2 where a=2 and b=10;
select b,max(a) as ma from t4 group by b having b >= (select max(t2.a) from t2 where t2.b=t4.b);
create table t5 (a int);
select (select a from t1 where t1.a=t2.a union select a from t5 where t5.a=t2.a), a from t2;
insert into t5 values (5);
select (select a from t1 where t1.a=t2.a union select a from t5 where t5.a=t2.a), a from t2;
insert into t5 values (2);
select (select a from t1 where t1.a=t2.a union select a from t5 where t5.a=t2.a), a from t2;
explain extended select (select a from t1 where t1.a=t2.a union select a from t5 where t5.a=t2.a), a from t2;
-- error 1242
select (select a from t1 where t1.a=t2.a union all select a from t5 where t5.a=t2.a), a from t2;
create table t6 (patient_uq int, clinic_uq int, index i1 (clinic_uq));
create table t7( uq int primary key, name char(25));
insert into t7 values(1,"Oblastnaia bolnitsa"),(2,"Bolnitsa Krasnogo Kresta");
insert into t6 values (1,1),(1,2),(2,2),(1,3);
select * from t6 where exists (select * from t7 where uq = clinic_uq);
explain extended select * from t6 where exists (select * from t7 where uq = clinic_uq);

# not unique fields
-- error 1052
select * from t1 where a= (select a from t2,t4 where t2.b=t4.b);

# different tipes & group functions
drop table t1,t2,t3;

CREATE TABLE t3 (a varchar(20),b char(1) NOT NULL default '0');
INSERT INTO t3 VALUES ('W','a'),('A','c'),('J','b');
CREATE TABLE t2 (a varchar(20),b int NOT NULL default '0');
INSERT INTO t2 VALUES ('W','1'),('A','3'),('J','2');
CREATE TABLE t1 (a varchar(20),b date NOT NULL default '0000-00-00');
INSERT INTO t1 VALUES ('W','1732-02-22'),('A','1735-10-30'),('J','1743-04-13');
SELECT * FROM t1 WHERE b = (SELECT MIN(b) FROM t1);
SELECT * FROM t2 WHERE b = (SELECT MIN(b) FROM t2);
SELECT * FROM t3 WHERE b = (SELECT MIN(b) FROM t3);

CREATE TABLE `t8` (
  `pseudo` varchar(35) character set latin1 NOT NULL default '',
  `email` varchar(60) character set latin1 NOT NULL default '',
  PRIMARY KEY  (`pseudo`),
  UNIQUE KEY `email` (`email`)
) ENGINE=MyISAM CHARSET=latin1 ROW_FORMAT=DYNAMIC;

INSERT INTO t8 (pseudo,email) VALUES ('joce','test');
INSERT INTO t8 (pseudo,email) VALUES ('joce1','test1');
INSERT INTO t8 (pseudo,email) VALUES ('2joce1','2test1');
EXPLAIN EXTENDED SELECT pseudo,(SELECT email FROM t8 WHERE pseudo=(SELECT pseudo FROM t8 WHERE pseudo='joce')) FROM t8 WHERE pseudo=(SELECT pseudo FROM t8 WHERE pseudo='joce');
-- error 1241
SELECT pseudo FROM t8 WHERE pseudo=(SELECT pseudo,email FROM
t8 WHERE pseudo='joce');
-- error 1241
SELECT pseudo FROM t8 WHERE pseudo=(SELECT * FROM t8 WHERE
pseudo='joce');
SELECT pseudo FROM t8 WHERE pseudo=(SELECT pseudo FROM t8 WHERE pseudo='joce');
-- error 1242
SELECT pseudo FROM t8 WHERE pseudo=(SELECT pseudo FROM t8 WHERE pseudo LIKE '%joce%');

drop table if exists t1,t2,t3,t4,t5,t6,t7,t8;

#searchconthardwarefr3 forumconthardwarefr7
CREATE TABLE `t1` (
  `topic` mediumint(8) unsigned NOT NULL default '0',
  `date` date NOT NULL default '0000-00-00',
  `pseudo` varchar(35) character set latin1 NOT NULL default '',
  PRIMARY KEY  (`pseudo`,`date`,`topic`),
  KEY `topic` (`topic`)
) ENGINE=MyISAM ROW_FORMAT=DYNAMIC;
INSERT INTO t1 (topic,date,pseudo) VALUES
('43506','2002-10-02','joce'),('40143','2002-08-03','joce');
EXPLAIN EXTENDED SELECT DISTINCT date FROM t1 WHERE date='2002-08-03';
EXPLAIN EXTENDED SELECT (SELECT DISTINCT date FROM t1 WHERE date='2002-08-03');
SELECT DISTINCT date FROM t1 WHERE date='2002-08-03';
SELECT (SELECT DISTINCT date FROM t1 WHERE date='2002-08-03');
SELECT 1 FROM t1 WHERE 1=(SELECT 1 UNION SELECT 1) UNION ALL SELECT 1;
-- error 1242
SELECT 1 FROM t1 WHERE 1=(SELECT 1 UNION ALL SELECT 1) UNION SELECT 1;
EXPLAIN EXTENDED SELECT 1 FROM t1 WHERE 1=(SELECT 1 UNION SELECT 1);
drop table t1;

#forumconthardwarefr7 searchconthardwarefr7
CREATE TABLE `t1` (
  `numeropost` mediumint(8) unsigned NOT NULL auto_increment,
  `maxnumrep` int(10) unsigned NOT NULL default '0',
  PRIMARY KEY  (`numeropost`),
  UNIQUE KEY `maxnumrep` (`maxnumrep`)
) ENGINE=MyISAM ROW_FORMAT=FIXED;

INSERT INTO t1 (numeropost,maxnumrep) VALUES (40143,1),(43506,2);

CREATE TABLE `t2` (
      `mot` varchar(30) NOT NULL default '',
      `topic` mediumint(8) unsigned NOT NULL default '0',
      `date` date NOT NULL default '0000-00-00',
      `pseudo` varchar(35) NOT NULL default '',
       PRIMARY KEY  (`mot`,`pseudo`,`date`,`topic`)
    ) ENGINE=MyISAM ROW_FORMAT=DYNAMIC;

INSERT INTO t2 (mot,topic,date,pseudo) VALUES ('joce','40143','2002-10-22','joce'), ('joce','43506','2002-10-22','joce');
select numeropost as a FROM t1 GROUP BY (SELECT 1 FROM t1 HAVING a=1);
SELECT numeropost,maxnumrep FROM t1 WHERE exists (SELECT 1 FROM t2 WHERE (mot='joce') AND date >= '2002-10-21' AND t1.numeropost = t2.topic) ORDER BY maxnumrep DESC LIMIT 0, 20;
-- error 1054
SELECT (SELECT 1) as a FROM (SELECT 1 FROM t1 HAVING a=1) b;
-- error 1054
SELECT 1 IN (SELECT 1 FROM t2 HAVING a);

SELECT * from t2 where topic IN (SELECT topic FROM t2 GROUP BY topic);
SELECT * from t2 where topic IN (SELECT topic FROM t2 GROUP BY topic HAVING topic < 4100);
SELECT * from t2 where topic IN (SELECT SUM(topic) FROM t1);
SELECT * from t2 where topic = any (SELECT topic FROM t2 GROUP BY topic);
SELECT * from t2 where topic = any (SELECT topic FROM t2 GROUP BY topic HAVING topic < 4100);
SELECT * from t2 where topic = any (SELECT SUM(topic) FROM t1);
SELECT * from t2 where topic = all (SELECT topic FROM t2 GROUP BY topic);
SELECT * from t2 where topic = all (SELECT topic FROM t2 GROUP BY topic HAVING topic < 4100);
SELECT *, topic = all (SELECT topic FROM t2 GROUP BY topic HAVING topic < 4100) from t2;
SELECT * from t2 where topic = all (SELECT SUM(topic) FROM t2);
SELECT * from t2 where topic <> any (SELECT SUM(topic) FROM t2);
SELECT * from t2 where topic IN (SELECT topic FROM t2 GROUP BY topic HAVING topic < 41000);
SELECT * from t2 where topic = any (SELECT topic FROM t2 GROUP BY topic HAVING topic < 41000);
SELECT * from t2 where topic = all (SELECT topic FROM t2 GROUP BY topic HAVING topic < 41000);
SELECT *, topic = all (SELECT topic FROM t2 GROUP BY topic HAVING topic < 41000) from t2;
drop table t1,t2;

#forumconthardwarefr7
CREATE TABLE `t1` (
  `numeropost` mediumint(8) unsigned NOT NULL auto_increment,
  `maxnumrep` int(10) unsigned NOT NULL default '0',
  PRIMARY KEY  (`numeropost`),
  UNIQUE KEY `maxnumrep` (`maxnumrep`)
) ENGINE=MyISAM ROW_FORMAT=FIXED;

INSERT INTO t1 (numeropost,maxnumrep) VALUES (1,0),(2,1);
-- error 1242
select numeropost as a FROM t1 GROUP BY (SELECT 1 FROM t1 HAVING a=1);
-- error 1242
select numeropost as a FROM t1 ORDER BY (SELECT 1 FROM t1 HAVING a=1);
drop table t1;

create table t1 (a int);
insert into t1 values (1),(2),(3);
(select * from t1) union (select * from t1) order by (select a from t1 limit 1);
drop table t1;

#iftest
CREATE TABLE t1 (field char(1) NOT NULL DEFAULT 'b');
INSERT INTO t1 VALUES ();
-- error 1242
SELECT field FROM t1 WHERE 1=(SELECT 1 UNION ALL SELECT 1 FROM (SELECT 1) a HAVING field='b');
drop table t1;

# threadhardwarefr7
CREATE TABLE `t1` (
  `numeropost` mediumint(8) unsigned NOT NULL default '0',
  `numreponse` int(10) unsigned NOT NULL auto_increment,
  `pseudo` varchar(35) NOT NULL default '',
  PRIMARY KEY  (`numeropost`,`numreponse`),
  UNIQUE KEY `numreponse` (`numreponse`),
  KEY `pseudo` (`pseudo`,`numeropost`)
) ENGINE=MyISAM;
-- error 1247
SELECT (SELECT numeropost FROM t1 HAVING numreponse=a),numreponse FROM (SELECT * FROM t1) as a;
-- error 1054
SELECT numreponse, (SELECT numeropost FROM t1 HAVING numreponse=a) FROM (SELECT * FROM t1) as a;
SELECT numreponse, (SELECT numeropost FROM t1 HAVING numreponse=1) FROM (SELECT * FROM t1) as a;
INSERT INTO t1 (numeropost,numreponse,pseudo) VALUES (1,1,'joce'),(1,2,'joce'),(1,3,'test');
-- error 1242
EXPLAIN EXTENDED SELECT numreponse FROM t1 WHERE numeropost='1' AND numreponse=(SELECT 1 FROM t1 WHERE numeropost='1');
EXPLAIN EXTENDED SELECT MAX(numreponse) FROM t1 WHERE numeropost='1';
EXPLAIN EXTENDED SELECT numreponse FROM t1 WHERE numeropost='1' AND numreponse=(SELECT MAX(numreponse) FROM t1 WHERE numeropost='1');
drop table t1;

CREATE TABLE t1 (a int(1));
INSERT INTO t1 VALUES (1);
SELECT 1 FROM (SELECT a FROM t1) b HAVING (SELECT b.a)=1;
drop table t1;

#update with subselects
create table t1 (a int NOT NULL, b int, primary key (a));
create table t2 (a int NOT NULL, b int, primary key (a));
insert into t1 values (0, 10),(1, 11),(2, 12);
insert into t2 values (1, 21),(2, 22),(3, 23);
select * from t1;
-- error 1093
update t1 set b= (select b from t1);
-- error 1242
update t1 set b= (select b from t2);
update t1 set b= (select b from t2 where t1.a = t2.a);
select * from t1;
drop table t1, t2;

#delete with subselects
create table t1 (a int NOT NULL, b int, primary key (a));
create table t2 (a int NOT NULL, b int, primary key (a));
insert into t1 values (0, 10),(1, 11),(2, 12);
insert into t2 values (1, 21),(2, 12),(3, 23);
select * from t1;
select * from t1 where b = (select b from t2 where t1.a = t2.a);
-- error 1093
delete from t1 where b = (select b from t1);
-- error 1242
delete from t1 where b = (select b from t2);
delete from t1 where b = (select b from t2 where t1.a = t2.a);
select * from t1;
drop table t1, t2;

#multi-delete with subselects

create table t11 (a int NOT NULL, b int, primary key (a));
create table t12 (a int NOT NULL, b int, primary key (a));
create table t2 (a int NOT NULL, b int, primary key (a));
insert into t11 values (0, 10),(1, 11),(2, 12);
insert into t12 values (33, 10),(22, 11),(2, 12);
insert into t2 values (1, 21),(2, 12),(3, 23);
select * from t11;
select * from t12;
-- error 1093
delete t11.*, t12.* from t11,t12 where t11.a = t12.a and t11.b = (select b from t12 where t11.a = t12.a);
-- error 1242
delete t11.*, t12.* from t11,t12 where t11.a = t12.a and t11.b = (select b from t2);
delete t11.*, t12.* from t11,t12 where t11.a = t12.a and t11.b = (select b from t2 where t11.a = t2.a);
select * from t11;
select * from t12;
drop table t11, t12, t2;

#insert with subselects
CREATE TABLE t1 (x int);
create table t2 (a int);
create table t3 (b int);
insert into t2 values (1);
insert into t3 values (1),(2);
-- error 1093
INSERT INTO t1 (x) VALUES ((SELECT x FROM t1));
-- error 1242
INSERT INTO t1 (x) VALUES ((SELECT b FROM t3));
INSERT INTO t1 (x) VALUES ((SELECT a FROM t2));
select * from t1;
insert into t2 values (1);
INSERT DELAYED INTO t1 (x) VALUES ((SELECT SUM(a) FROM t2));
-- sleep 1
select * from t1;
INSERT INTO t1 (x) select (SELECT SUM(a)+1 FROM t2) FROM t2;
select * from t1;
# After this, only data based on old t1 records should have been added.
INSERT INTO t1 (x) select (SELECT SUM(x)+2 FROM t1) FROM t2;
select * from t1;
-- error 1054
INSERT DELAYED INTO t1 (x) VALUES ((SELECT SUM(x) FROM t2));
INSERT DELAYED INTO t1 (x) VALUES ((SELECT SUM(a) FROM t2));
-- sleep 1
select * from t1;
#
#TODO: should be uncommented after bug 380 fix pushed
#INSERT INTO t1 (x) SELECT (SELECT SUM(a)+b FROM t2) from t3;
#select * from t1;
drop table t1, t2, t3;

#replace with subselects
CREATE TABLE t1 (x int not null, y int, primary key (x));
create table t2 (a int);
create table t3 (a int);
insert into t2 values (1);
insert into t3 values (1),(2);
select * from t1;
-- error 1093
replace into t1 (x, y) VALUES ((SELECT x FROM t1), (SELECT a+1 FROM t2));
-- error 1242
replace into t1 (x, y) VALUES ((SELECT a FROM t3), (SELECT a+1 FROM t2));
replace into t1 (x, y) VALUES ((SELECT a FROM t2), (SELECT a+1 FROM t2));
select * from t1;
replace into t1 (x, y) VALUES ((SELECT a FROM t2), (SELECT a+2 FROM t2));
select * from t1;
replace DELAYED into t1 (x, y) VALUES ((SELECT a+3 FROM t2), (SELECT a FROM t2));
-- sleep 1
select * from t1;
replace DELAYED into t1 (x, y) VALUES ((SELECT a+3 FROM t2), (SELECT a+1 FROM t2));
-- sleep 1
select * from t1;
replace LOW_PRIORITY into t1 (x, y) VALUES ((SELECT a+1 FROM t2), (SELECT a FROM t2));
select * from t1;
drop table t1, t2, t3;

-- error 1096
SELECT * FROM (SELECT 1) b WHERE 1 IN (SELECT *);

CREATE TABLE t2 (id int(11) default NULL, KEY id (id)) ENGINE=MyISAM CHARSET=latin1;
INSERT INTO t2 VALUES (1),(2);
SELECT * FROM t2 WHERE id IN (SELECT 1);
EXPLAIN EXTENDED SELECT * FROM t2 WHERE id IN (SELECT 1);
SELECT * FROM t2 WHERE id IN (SELECT 1 UNION SELECT 3);
SELECT * FROM t2 WHERE id IN (SELECT 1+(select 1));
EXPLAIN EXTENDED SELECT * FROM t2 WHERE id IN (SELECT 1+(select 1));
EXPLAIN EXTENDED SELECT * FROM t2 WHERE id IN (SELECT 1 UNION SELECT 3);
SELECT * FROM t2 WHERE id IN (SELECT 5 UNION SELECT 3);
SELECT * FROM t2 WHERE id IN (SELECT 5 UNION SELECT 2);
-- error 1093
INSERT INTO t2 VALUES ((SELECT * FROM t2));
-- error 1093
INSERT INTO t2 VALUES ((SELECT id FROM t2));
SELECT * FROM t2;
CREATE TABLE t1 (id int(11) default NULL, KEY id (id)) ENGINE=MyISAM CHARSET=latin1;
INSERT INTO t1 values (1),(1);
-- error 1242
UPDATE t2 SET id=(SELECT * FROM t1);
drop table t2, t1;

#NULL test
create table t1 (a int);
insert into t1 values (1),(2),(3);
select 1 IN (SELECT * from t1);
select 10 IN (SELECT * from t1);
select NULL IN (SELECT * from t1);
update t1 set a=NULL where a=2;
select 1 IN (SELECT * from t1);
select 3 IN (SELECT * from t1);
select 10 IN (SELECT * from t1);
select 1 > ALL (SELECT * from t1);
select 10 > ALL (SELECT * from t1);
select 1 > ANY (SELECT * from t1);
select 10 > ANY (SELECT * from t1);
drop table t1;
create table t1 (a varchar(20));
insert into t1 values ('A'),('BC'),('DEF');
select 'A' IN (SELECT * from t1);
select 'XYZS' IN (SELECT * from t1);
select NULL IN (SELECT * from t1);
update t1 set a=NULL where a='BC';
select 'A' IN (SELECT * from t1);
select 'DEF' IN (SELECT * from t1);
select 'XYZS' IN (SELECT * from t1);
select 'A' > ALL (SELECT * from t1);
select 'XYZS' > ALL (SELECT * from t1);
select 'A' > ANY (SELECT * from t1);
select 'XYZS' > ANY (SELECT * from t1);
drop table t1;
create table t1 (a float);
insert into t1 values (1.5),(2.5),(3.5);
select 1.5 IN (SELECT * from t1);
select 10.5 IN (SELECT * from t1);
select NULL IN (SELECT * from t1);
update t1 set a=NULL where a=2.5;
select 1.5 IN (SELECT * from t1);
select 3.5 IN (SELECT * from t1);
select 10.5 IN (SELECT * from t1);
select 1.5 > ALL (SELECT * from t1);
select 10.5 > ALL (SELECT * from t1);
select 1.5 > ANY (SELECT * from t1);
select 10.5 > ANY (SELECT * from t1);
explain extended select (select a+1) from t1;
select (select a+1) from t1;
drop table t1;

#
# Null with keys
#

CREATE TABLE t1 (a int(11) NOT NULL default '0', PRIMARY KEY  (a));
CREATE TABLE t2 (a int(11) default '0', INDEX (a));
INSERT INTO t1 VALUES (1),(2),(3),(4);
INSERT INTO t2 VALUES (1),(2),(3);
SELECT t1.a, t1.a in (select t2.a from t2) FROM t1;
explain extended SELECT t1.a, t1.a in (select t2.a from t2) FROM t1;
CREATE TABLE t3 (a int(11) default '0');
INSERT INTO t3 VALUES (1),(2),(3);
SELECT t1.a, t1.a in (select t2.a from t2,t3 where t3.a=t2.a) FROM t1;
explain extended SELECT t1.a, t1.a in (select t2.a from t2,t3 where t3.a=t2.a) FROM t1;
drop table t1,t2,t3;

#LIMIT is not supported now
create table t1 (a float);
-- error 1235
select 10.5 IN (SELECT * from t1 LIMIT 1);
-- error 1235
select 10.5 IN (SELECT * from t1 LIMIT 1 UNION SELECT 1.5);
drop table t1;

create table t1 (a int, b int, c varchar(10));
create table t2 (a int);
insert into t1 values (1,2,'a'),(2,3,'b'),(3,4,'c');
insert into t2 values (1),(2),(NULL);
select a, (select a,b,c from t1 where t1.a=t2.a) = ROW(a,2,'a'),(select c from t1 where a=t2.a)  from t2;
select a, (select a,b,c from t1 where t1.a=t2.a) = ROW(a,3,'b'),(select c from t1 where a=t2.a) from t2;
select a, (select a,b,c from t1 where t1.a=t2.a) = ROW(a,4,'c'),(select c from t1 where a=t2.a) from t2;
drop table t1,t2;

create table t1 (a int, b real, c varchar(10));
insert into t1 values (1, 1, 'a'), (2,2,'b'), (NULL, 2, 'b');
select ROW(1, 1, 'a') IN (select a,b,c from t1);
select ROW(1, 2, 'a') IN (select a,b,c from t1);
select ROW(1, 1, 'a') IN (select b,a,c from t1);
select ROW(1, 1, 'a') IN (select a,b,c from t1 where a is not null);
select ROW(1, 2, 'a') IN (select a,b,c from t1 where a is not null);
select ROW(1, 1, 'a') IN (select b,a,c from t1 where a is not null);
select ROW(1, 1, 'a') IN (select a,b,c from t1 where c='b' or c='a');
select ROW(1, 2, 'a') IN (select a,b,c from t1 where c='b' or c='a');
select ROW(1, 1, 'a') IN (select b,a,c from t1 where c='b' or c='a');
-- error 1235
select ROW(1, 1, 'a') IN (select b,a,c from t1 limit 2);
drop table t1;

#
# DO & SET
#
create table t1 (a int);
insert into t1 values (1);
do @a:=(SELECT a from t1);
select @a;
set @a:=2;
set @a:=(SELECT a from t1);
select @a;
drop table t1;
-- error 1146
do (SELECT a from t1);
-- error 1146
set @a:=(SELECT a from t1);

CREATE TABLE t1 (a int, KEY(a)); 
HANDLER t1 OPEN;
-- error 1064
HANDLER t1 READ a=((SELECT 1));
HANDLER t1 CLOSE;
drop table t1;

create table t1 (a int);
create table t2 (b int);
insert into t1 values (1),(2);
insert into t2 values (1);
select a from t1 where a in (select a from t1 where a in (select b from t2));
drop table t1, t2;

create table t1 (a int, b int);
create table t2 like t1;
insert into t1 values (1,2),(1,3),(1,4),(1,5);
insert into t2 values (1,2),(1,3);
select * from t1 where row(a,b) in (select a,b from t2);
drop table t1, t2;

CREATE TABLE `t1` (`i` int(11) NOT NULL default '0',PRIMARY KEY  (`i`)) ENGINE=MyISAM CHARSET=latin1;
INSERT INTO t1 VALUES (1);
UPDATE t1 SET i=i+1 WHERE i=(SELECT MAX(i));
select * from t1;
drop table t1;

#test of uncacheable subqueries
CREATE TABLE t1 (a int(1));
EXPLAIN EXTENDED SELECT (SELECT RAND() FROM t1) FROM t1;
EXPLAIN EXTENDED SELECT (SELECT ENCRYPT('test') FROM t1) FROM t1;
EXPLAIN EXTENDED SELECT (SELECT BENCHMARK(1,1) FROM t1) FROM t1;
drop table t1;


CREATE TABLE `t1` (
  `mot` varchar(30) character set latin1 NOT NULL default '',
  `topic` mediumint(8) unsigned NOT NULL default '0',
  `date` date NOT NULL default '0000-00-00',
  `pseudo` varchar(35) character set latin1 NOT NULL default '',
  PRIMARY KEY  (`mot`,`pseudo`,`date`,`topic`),
  KEY `pseudo` (`pseudo`,`date`,`topic`),
  KEY `topic` (`topic`)
) ENGINE=MyISAM CHARSET=latin1 ROW_FORMAT=DYNAMIC;

CREATE TABLE `t2` (
  `mot` varchar(30) character set latin1 NOT NULL default '',
  `topic` mediumint(8) unsigned NOT NULL default '0',
  `date` date NOT NULL default '0000-00-00',
  `pseudo` varchar(35) character set latin1 NOT NULL default '',
  PRIMARY KEY  (`mot`,`pseudo`,`date`,`topic`),
  KEY `pseudo` (`pseudo`,`date`,`topic`),
  KEY `topic` (`topic`)
) ENGINE=MyISAM CHARSET=latin1 ROW_FORMAT=DYNAMIC;

CREATE TABLE `t3` (
  `numeropost` mediumint(8) unsigned NOT NULL auto_increment,
  `maxnumrep` int(10) unsigned NOT NULL default '0',
  PRIMARY KEY  (`numeropost`),
  UNIQUE KEY `maxnumrep` (`maxnumrep`)
) ENGINE=MyISAM CHARSET=latin1;
INSERT INTO t1 VALUES ('joce','1','','joce'),('test','2','','test');

INSERT INTO t2 VALUES ('joce','1','','joce'),('test','2','','test');

INSERT INTO t3 VALUES (1,1);

SELECT DISTINCT topic FROM t2 WHERE NOT EXISTS(SELECT * FROM t3 WHERE
numeropost=topic);
select * from t1;
DELETE FROM t1 WHERE topic IN (SELECT DISTINCT topic FROM t2 WHERE NOT
EXISTS(SELECT * FROM t3 WHERE numeropost=topic));
select * from t1;

drop table t1, t2, t3;

SELECT * FROM (SELECT 1 as a,(SELECT a)) a;
CREATE TABLE t1 SELECT * FROM (SELECT 1 as a,(SELECT 1)) a;
SHOW CREATE TABLE t1;
drop table t1;
CREATE TABLE t1 SELECT * FROM (SELECT 1 as a,(SELECT a)) a;
SHOW CREATE TABLE t1;
drop table t1;
CREATE TABLE t1 SELECT * FROM (SELECT 1 as a,(SELECT a+0)) a;
SHOW CREATE TABLE t1;
drop table t1;
CREATE TABLE t1 SELECT (SELECT 1 as a UNION SELECT 1+1 limit 1,1) as a;
select * from t1;
SHOW CREATE TABLE t1;
drop table t1;

create table t1 (a int);
insert into t1 values (1), (2), (3);
explain extended select a,(select (select rand() from t1 limit 1)  from t1 limit 1)
from t1;
drop table t1;

#
# error in IN
#
-- error 1146
select t1.Continent, t2.Name, t2.Population from t1 LEFT JOIN t2 ON t1.Code = t2.Country  where t2.Population IN (select max(t2.Population) AS Population from t2, t1 where t2.Country = t1.Code group by Continent);

#
# complex subquery
#

CREATE TABLE t1 (
  ID int(11) NOT NULL auto_increment,
  name char(35) NOT NULL default '',
  t2 char(3) NOT NULL default '',
  District char(20) NOT NULL default '',
  Population int(11) NOT NULL default '0',
  PRIMARY KEY  (ID)
) ENGINE=MyISAM;

INSERT INTO t1 VALUES (130,'Sydney','AUS','New South Wales',3276207);
INSERT INTO t1 VALUES (131,'Melbourne','AUS','Victoria',2865329);
INSERT INTO t1 VALUES (132,'Brisbane','AUS','Queensland',1291117);

CREATE TABLE t2 (
  Code char(3) NOT NULL default '',
  Name char(52) NOT NULL default '',
  Continent enum('Asia','Europe','North America','Africa','Oceania','Antarctica','South America') NOT NULL default 'Asia',
  Region char(26) NOT NULL default '',
  SurfaceArea float(10,2) NOT NULL default '0.00',
  IndepYear smallint(6) default NULL,
  Population int(11) NOT NULL default '0',
  LifeExpectancy float(3,1) default NULL,
  GNP float(10,2) default NULL,
  GNPOld float(10,2) default NULL,
  LocalName char(45) NOT NULL default '',
  GovernmentForm char(45) NOT NULL default '',
  HeadOfState char(60) default NULL,
  Capital int(11) default NULL,
  Code2 char(2) NOT NULL default '',
  PRIMARY KEY  (Code)
) ENGINE=MyISAM;

INSERT INTO t2 VALUES ('AUS','Australia','Oceania','Australia and New Zealand',7741220.00,1901,18886000,79.8,351182.00,392911.00,'Australia','Constitutional Monarchy, Federation','Elisabeth II',135,'AU');
INSERT INTO t2 VALUES ('AZE','Azerbaijan','Asia','Middle East',86600.00,1991,7734000,62.9,4127.00,4100.00,'Azärbaycan','Federal Republic','Heydär Äliyev',144,'AZ');

select t2.Continent, t1.Name, t1.Population from t2 LEFT JOIN t1 ON t2.Code = t1.t2  where t1.Population IN (select max(t1.Population) AS Population from t1, t2 where t1.t2 = t2.Code group by Continent); 

drop table t1, t2;

#
# constants in IN
#
CREATE TABLE `t1` (
  `id` mediumint(8) unsigned NOT NULL auto_increment,
  `pseudo` varchar(35) character set latin1 NOT NULL default '',
  PRIMARY KEY  (`id`),
  UNIQUE KEY `pseudo` (`pseudo`)
) ENGINE=MyISAM PACK_KEYS=1 ROW_FORMAT=DYNAMIC;
INSERT INTO t1 (pseudo) VALUES ('test');
SELECT 0 IN (SELECT 1 FROM t1 a);
EXPLAIN EXTENDED SELECT 0 IN (SELECT 1 FROM t1 a);
INSERT INTO t1 (pseudo) VALUES ('test1');
SELECT 0 IN (SELECT 1 FROM t1 a);
EXPLAIN EXTENDED SELECT 0 IN (SELECT 1 FROM t1 a);
drop table t1;

CREATE TABLE `t1` (
  `i` int(11) NOT NULL default '0',
  PRIMARY KEY  (`i`)
) ENGINE=MyISAM CHARSET=latin1;

INSERT INTO t1 VALUES (1);
UPDATE t1 SET i=i+(SELECT MAX(i) FROM (SELECT 1) t) WHERE i=(SELECT MAX(i));
UPDATE t1 SET i=i+1 WHERE i=(SELECT MAX(i));
-- error 1054
UPDATE t1 SET t.i=i+(SELECT MAX(i) FROM (SELECT 1) t);
select * from t1;
drop table t1;

#
# Multi update test
#
CREATE TABLE t1 (
  id int(11) default NULL
) ENGINE=MyISAM CHARSET=latin1;
INSERT INTO t1 VALUES (1),(1),(2),(2),(1),(3);
CREATE TABLE t2 (
  id int(11) default NULL,
  name varchar(15) default NULL
) ENGINE=MyISAM CHARSET=latin1;

INSERT INTO t2 VALUES (4,'vita'), (1,'vita'), (2,'vita'), (1,'vita');
update t1, t2 set t2.name='lenka' where t2.id in (select id from t1);
select * from t2;
drop table t1,t2;

#
# correct NULL in <CONSTANT> IN (SELECT ...)
#
create table t1 (a int, unique index indexa (a)); 
insert into t1 values (-1), (-4), (-2), (NULL); 
select -10 IN (select a from t1 FORCE INDEX (indexa)); 
drop table t1;

#
# Test optimization for sub selects
#
create table t1 (id int not null auto_increment primary key, salary int, key(salary));
insert into t1 (salary) values (100),(1000),(10000),(10),(500),(5000),(50000);
explain extended SELECT id FROM t1 where salary = (SELECT MAX(salary) FROM t1);
drop table t1;

CREATE TABLE t1 (
  ID int(10) unsigned NOT NULL auto_increment,
  SUB_ID int(3) unsigned NOT NULL default '0',
  REF_ID int(10) unsigned default NULL,
  REF_SUB int(3) unsigned default '0',
  PRIMARY KEY (ID,SUB_ID),
  UNIQUE KEY t1_PK (ID,SUB_ID),
  KEY t1_FK (REF_ID,REF_SUB),
  KEY t1_REFID (REF_ID)
) ENGINE=MyISAM CHARSET=cp1251;
INSERT INTO t1 VALUES (1,0,NULL,NULL),(2,0,NULL,NULL);
SELECT DISTINCT REF_ID FROM t1 WHERE ID= (SELECT DISTINCT REF_ID FROM t1 WHERE ID=2);
DROP TABLE t1;

#
# uninterruptable update
#
create table t1 (a int, b int);
create table t2 (a int, b int);

insert into t1 values (1,0), (2,0), (3,0);
insert into t2 values (1,1), (2,1), (3,1), (2,2);

update ignore t1 set b=(select b from t2 where t1.a=t2.a);
select * from t1;

drop table t1, t2;

#
# reduced subselect in ORDER BY & GROUP BY clauses
#

CREATE TABLE `t1` (
  `id` mediumint(8) unsigned NOT NULL auto_increment,
  `pseudo` varchar(35) NOT NULL default '',
  `email` varchar(60) NOT NULL default '',
  PRIMARY KEY  (`id`),
  UNIQUE KEY `email` (`email`),
  UNIQUE KEY `pseudo` (`pseudo`)
) ENGINE=MyISAM CHARSET=latin1 PACK_KEYS=1 ROW_FORMAT=DYNAMIC;
INSERT INTO t1 (id,pseudo,email) VALUES (1,'test','test'),(2,'test1','test1');
SELECT pseudo as a, pseudo as b FROM t1 GROUP BY (SELECT a) ORDER BY (SELECT id*1);
drop table if exists t1;

(SELECT 1 as a) UNION (SELECT 1) ORDER BY (SELECT a+0);

#
# IN subselect optimization test
#
create table t1 (a int not null, b int, primary key (a));
create table t2 (a int not null, primary key (a));
create table t3 (a int not null, b int, primary key (a));
insert into t1 values (1,10), (2,20), (3,30),  (4,40);
insert into t2 values (2), (3), (4), (5);
insert into t3 values (10,3), (20,4), (30,5);
select * from t2 where t2.a in (select a from t1);
explain extended select * from t2 where t2.a in (select a from t1);
select * from t2 where t2.a in (select a from t1 where t1.b <> 30);
explain extended select * from t2 where t2.a in (select a from t1 where t1.b <> 30);
select * from t2 where t2.a in (select t1.a from t1,t3 where t1.b=t3.a);
explain extended select * from t2 where t2.a in (select t1.a from t1,t3 where t1.b=t3.a);
drop table t1, t2, t3;
create table t1 (a int, b int, index a (a,b));
create table t2 (a int, index a (a));
create table t3 (a int, b int, index a (a));
insert into t1 values (1,10), (2,20), (3,30), (4,40);
disable_query_log;
# making table large enough
let $1 = 10000;
while ($1)
 {
  eval insert into t1 values (rand()*100000+200,rand()*100000); 
  dec $1;
 }
enable_query_log;
insert into t2 values (2), (3), (4), (5);
insert into t3 values (10,3), (20,4), (30,5);
select * from t2 where t2.a in (select a from t1);
explain extended select * from t2 where t2.a in (select a from t1);
select * from t2 where t2.a in (select a from t1 where t1.b <> 30);
explain extended select * from t2 where t2.a in (select a from t1 where t1.b <> 30);
select * from t2 where t2.a in (select t1.a from t1,t3 where t1.b=t3.a);
explain extended select * from t2 where t2.a in (select t1.a from t1,t3 where t1.b=t3.a);
insert into t1 values (3,31);
select * from t2 where t2.a in (select a from t1 where t1.b <> 30);
select * from t2 where t2.a in (select a from t1 where t1.b <> 30 and t1.b <> 31);
explain extended select * from t2 where t2.a in (select a from t1 where t1.b <> 30);
drop table t1, t2, t3;

#
# alloc_group_fields() working
#
create table t1 (a int, b int);
create table t2 (a int, b int);
create table t3 (a int, b int);
insert into t1 values (0,100),(1,2), (1,3), (2,2), (2,7), (2,-1), (3,10);
insert into t2 values (0,0), (1,1), (2,1), (3,1), (4,1);
insert into t3 values (3,3), (2,2), (1,1); 
select a,(select count(distinct t1.b) as sum from t1,t2 where t1.a=t2.a and t2.b > 0 and t1.a <= t3.b group by t1.a order by sum limit 1) from t3;
drop table t1,t2,t3;

#
# aggregate functions in HAVING test
#
create table t1 (s1 int);
create table t2 (s1 int);
insert into t1 values (1);
insert into t2 values (1);
select * from t1 where exists (select s1 from t2 having max(t2.s1)=t1.s1);
drop table t1,t2;

#
# update subquery with wrong field (to force name resolving
# in UPDATE name space)
#
create table t1 (s1 int);
create table t2 (s1 int);
insert into t1 values (1);
insert into t2 values (1);
-- error 1054
update t1 set  s1 = s1 + 1 where 1 = (select x.s1 as A from t2 WHERE t2.s1 > t1.s1 order by A);
DROP TABLE t1, t2;

#
# collation test
#
CREATE TABLE t1 (s1 CHAR(5) COLLATE latin1_german1_ci,
                 s2 CHAR(5) COLLATE latin1_swedish_ci);
INSERT INTO t1 VALUES ('z','?');
-- error 1267
select * from t1 where s1 > (select max(s2) from t1);
-- error 1267
select * from t1 where s1 > any (select max(s2) from t1);
drop table t1;

#
# aggregate functions reinitialization
#
create table t1(toid int,rd int);
create table t2(userid int,pmnew int,pmtotal int);
insert into t2 values(1,0,0),(2,0,0);
insert into t1 values(1,0),(1,0),(1,0),(1,12),(1,15),(1,123),(1,12312),(1,12312),(1,123),(2,0),(2,0),(2,1),(2,2);
select userid,pmtotal,pmnew, (select count(rd) from t1 where toid=t2.userid) calc_total, (select count(rd) from t1 where rd=0 and toid=t2.userid) calc_new from t2 where userid in (select distinct toid from t1);
drop table t1, t2;

#
# row union
#
create table t1 (s1 char(5));
-- error 1241
select (select 'a','b' from t1 union select 'a','b' from t1) from t1;
insert into t1 values ('tttt');
select * from t1 where ('a','b')=(select 'a','b' from t1 union select 'a','b' from t1);
explain extended (select * from t1);
(select * from t1);
drop table t1;

#
# IN optimisation test results
#
create table t1 (s1 char(5), index s1(s1));
create table t2 (s1 char(5), index s1(s1));
insert into t1 values ('a1'),('a2'),('a3');
insert into t2 values ('a1'),('a2');
select s1, s1 NOT IN (SELECT s1 FROM t2) from t1;
select s1, s1 = ANY (SELECT s1 FROM t2) from t1;
select s1, s1 <> ALL (SELECT s1 FROM t2) from t1;
select s1, s1 NOT IN (SELECT s1 FROM t2 WHERE s1 < 'a2') from t1;
explain extended select s1, s1 NOT IN (SELECT s1 FROM t2) from t1;
explain extended select s1, s1 = ANY (SELECT s1 FROM t2) from t1;
explain extended select s1, s1 <> ALL (SELECT s1 FROM t2) from t1;
explain extended select s1, s1 NOT IN (SELECT s1 FROM t2 WHERE s1 < 'a2') from t1;
drop table t1,t2;

#
# correct ALL optimisation
#
create table t2 (a int, b int);
create table t3 (a int);
insert into t3 values (6),(7),(3);
select * from t3 where a >= all (select b from t2);
explain extended select * from t3 where a >= all (select b from t2);
select * from t3 where a >= some (select b from t2);
explain extended select * from t3 where a >= some (select b from t2);
select * from t3 where a >= all (select b from t2 group by 1);
explain extended select * from t3 where a >= all (select b from t2 group by 1);
select * from t3 where a >= some (select b from t2 group by 1);
explain extended select * from t3 where a >= some (select b from t2 group by 1);
select * from t3 where NULL >= any (select b from t2);
explain extended select * from t3 where NULL >= any (select b from t2);
select * from t3 where NULL >= any (select b from t2 group by 1);
explain extended select * from t3 where NULL >= any (select b from t2 group by 1);
select * from t3 where NULL >= some (select b from t2);
explain extended select * from t3 where NULL >= some (select b from t2);
select * from t3 where NULL >= some (select b from t2 group by 1);
explain extended select * from t3 where NULL >= some (select b from t2 group by 1);
#
# optimized static ALL/ANY with grouping
#
insert into t2 values (2,2), (2,1), (3,3), (3,1);
select * from t3 where a > all (select max(b) from t2 group by a);
explain extended select * from t3 where a > all (select max(b) from t2 group by a);
drop table t2, t3;

#
# correct used_tables()
#

CREATE TABLE `t1` ( `id` mediumint(9) NOT NULL auto_increment, `taskid` bigint(20) NOT NULL default '0', `dbid` int(11) NOT NULL default '0', `create_date` datetime NOT NULL default '0000-00-00 00:00:00', `last_update` datetime NOT NULL default '0000-00-00 00:00:00', PRIMARY KEY  (`id`)) ENGINE=MyISAM CHARSET=latin1 AUTO_INCREMENT=3 ;
INSERT INTO `t1` (`id`, `taskid`, `dbid`, `create_date`,`last_update`) VALUES (1, 1, 15, '2003-09-29 10:31:36', '2003-09-29 10:31:36'), (2, 1, 21, now(), now());
CREATE TABLE `t2` (`db_id` int(11) NOT NULL auto_increment,`name` varchar(200) NOT NULL default '',`primary_uid` smallint(6) NOT NULL default '0',`secondary_uid` smallint(6) NOT NULL default '0',PRIMARY KEY  (`db_id`),UNIQUE KEY `name_2` (`name`),FULLTEXT KEY `name` (`name`)) ENGINE=MyISAM CHARSET=latin1 AUTO_INCREMENT=2147483647;
INSERT INTO `t2` (`db_id`, `name`, `primary_uid`, `secondary_uid`) VALUES (18, 'Not Set 1', 0, 0),(19, 'Valid', 1, 2),(20, 'Valid 2', 1, 2),(21, 'Should Not Return', 1, 2),(26, 'Not Set 2', 0, 0),(-1, 'ALL DB\'S', 0, 0);
CREATE TABLE `t3` (`taskgenid` mediumint(9) NOT NULL auto_increment,`dbid` int(11) NOT NULL default '0',`taskid` int(11) NOT NULL default '0',`mon` tinyint(4) NOT NULL default '1',`tues` tinyint(4) NOT NULL default '1',`wed` tinyint(4) NOT NULL default '1',`thur` tinyint(4) NOT NULL default '1',`fri` tinyint(4) NOT NULL default '1',`sat` tinyint(4) NOT NULL default '0',`sun` tinyint(4) NOT NULL default '0',`how_often` smallint(6) NOT NULL default '1',`userid` smallint(6) NOT NULL default '0',`active` tinyint(4) NOT NULL default '1',PRIMARY KEY  (`taskgenid`)) ENGINE=MyISAM CHARSET=latin1 AUTO_INCREMENT=2 ;
INSERT INTO `t3` (`taskgenid`, `dbid`, `taskid`, `mon`, `tues`,`wed`, `thur`, `fri`, `sat`, `sun`, `how_often`, `userid`, `active`) VALUES (1,-1, 1, 1, 1, 1, 1, 1, 0, 0, 1, 0, 1);
CREATE TABLE `t4` (`task_id` smallint(6) NOT NULL default '0',`description` varchar(200) NOT NULL default '') ENGINE=MyISAM CHARSET=latin1;
INSERT INTO `t4` (`task_id`, `description`) VALUES (1, 'Daily Check List'),(2, 'Weekly Status');
select  dbid, name, (date_format(now() , '%Y-%m-%d') - INTERVAL how_often DAY) >= ifnull((SELECT date_format(max(create_date),'%Y-%m-%d') FROM t1 WHERE dbid = b.db_id AND taskid = a.taskgenid), '1950-01-01') from t3 a, t2 b, t4  WHERE dbid = - 1 AND primary_uid = '1' AND t4.task_id = taskid;
SELECT dbid, name FROM t3 a, t2 b, t4 WHERE dbid = - 1 AND primary_uid = '1' AND ((date_format(now() , '%Y-%m-%d') - INTERVAL how_often DAY) >= ifnull((SELECT date_format(max(create_date),'%Y-%m-%d') FROM t1 WHERE dbid = b.db_id AND taskid = a.taskgenid), '1950-01-01')) AND t4.task_id = taskid;
drop table t1,t2,t3,t4;

#
# cardinality check
#
CREATE TABLE t1 (id int(11) default NULL) ENGINE=MyISAM CHARSET=latin1;
INSERT INTO t1 VALUES (1),(5);
CREATE TABLE t2 (id int(11) default NULL) ENGINE=MyISAM CHARSET=latin1;
INSERT INTO t2 VALUES (2),(6);
-- error 1241
select * from t1 where (1,2,6) in (select * from t2);
DROP TABLE t1,t2;

#
# DO and SET with errors
#
create table t1 (s1 int);
insert into t1 values (1);
insert into t1 values (2);
-- error 1242
set sort_buffer_size = (select s1 from t1);
do (select * from t1);
drop table t1;

#
# optimized ALL/ANY with union
#
create table t1 (s1 char);
insert into t1 values ('e');
select * from t1 where 'f' > any (select s1 from t1);
select * from t1 where 'f' > any (select s1 from t1 union select s1 from t1);
explain extended select * from t1 where 'f' > any (select s1 from t1 union select s1 from t1);
drop table t1;

#
# filesort in subquery (restoring join_tab)
#
CREATE TABLE t1 (number char(11) NOT NULL default '') ENGINE=MyISAM CHARSET=latin1;
INSERT INTO t1 VALUES ('69294728265'),('18621828126'),('89356874041'),('95895001874');
CREATE TABLE t2 (code char(5) NOT NULL default '',UNIQUE KEY code (code)) ENGINE=MyISAM CHARSET=latin1;
INSERT INTO t2 VALUES ('1'),('1226'),('1245'),('1862'),('18623'),('1874'),('1967'),('6');
select c.number as phone,(select p.code from t2 p where c.number like concat(p.code, '%') order by length(p.code) desc limit 1) as code from t1 c;
drop table t1, t2;

#
# unresolved field error
#
create table t1 (s1 int); 
create table t2 (s1 int);
-- error 1054
select * from t1 where (select count(*) from t2 where t1.s2) = 1;
-- error 1054
select * from t1 where (select count(*) from t2 group by t1.s2) = 1;
-- error 1054
select count(*) from t2 group by t1.s2;
drop table t1, t2;

#
# fix_fields() in add_ref_to_table_cond()
#
CREATE TABLE t1(COLA FLOAT NOT NULL,COLB FLOAT NOT NULL,COLC VARCHAR(20) DEFAULT NULL,PRIMARY KEY (COLA, COLB));
CREATE TABLE t2(COLA FLOAT NOT NULL,COLB FLOAT NOT NULL,COLC CHAR(1) NOT NULL,PRIMARY KEY (COLA));
INSERT INTO t1 VALUES (1,1,'1A3240'), (1,2,'4W2365');
INSERT INTO t2 VALUES (100, 200, 'C');
SELECT DISTINCT COLC FROM t1 WHERE COLA = (SELECT COLA FROM t2 WHERE COLB = 200 AND COLC ='C' LIMIT 1);
DROP TABLE t1, t2;

CREATE TABLE t1 (a int(1));
INSERT INTO t1 VALUES (1),(1),(1),(1),(1),(2),(3),(4),(5);
SELECT DISTINCT (SELECT a) FROM t1 LIMIT 100;
DROP TABLE t1;

#
# Bug 2198
#

create table t1 (a int, b decimal(13, 3)); 
insert into t1 values (1, 0.123);
select a, (select max(b) from t1) into outfile "subselect.out.file.1" from t1;
delete from t1;
load data infile "subselect.out.file.1" into table t1;
select * from t1;
drop table t1;

#
# Bug 2479
#

CREATE TABLE `t1` (
  `id` int(11) NOT NULL auto_increment,
  `id_cns` tinyint(3) unsigned NOT NULL default '0',
  `tipo` enum('','UNO','DUE') NOT NULL default '',
  `anno_dep` smallint(4) unsigned zerofill NOT NULL default '0000',
  `particolare` mediumint(8) unsigned NOT NULL default '0',
  `generale` mediumint(8) unsigned NOT NULL default '0',
  `bis` tinyint(3) unsigned NOT NULL default '0',
  PRIMARY KEY  (`id`),
  UNIQUE KEY `idx_cns_gen_anno` (`anno_dep`,`id_cns`,`generale`,`particolare`),
  UNIQUE KEY `idx_cns_par_anno` (`id_cns`,`anno_dep`,`tipo`,`particolare`,`bis`)
);
INSERT INTO `t1` VALUES (1,16,'UNO',1987,2048,9681,0),(2,50,'UNO',1987,1536,13987,0),(3,16,'UNO',1987,2432,14594,0),(4,16,'UNO',1987,1792,13422,0),(5,16,'UNO',1987,1025,10240,0),(6,16,'UNO',1987,1026,7089,0);
CREATE TABLE `t2` (
  `id` tinyint(3) unsigned NOT NULL auto_increment,
  `max_anno_dep` smallint(6) unsigned NOT NULL default '0',
  PRIMARY KEY  (`id`)
);
INSERT INTO `t2` VALUES (16,1987),(50,1990),(51,1990);

SELECT cns.id, cns.max_anno_dep, cns.max_anno_dep = (SELECT s.anno_dep FROM t1 AS s WHERE s.id_cns = cns.id ORDER BY s.anno_dep DESC LIMIT 1) AS PIPPO FROM t2 AS cns;

DROP TABLE t1, t2;

#
# GLOBAL LIMIT
#
create table t1 (a int);
insert into t1 values (1), (2), (3);
SET SQL_SELECT_LIMIT=1;
select sum(a) from (select * from t1) as a;
select 2 in (select * from t1);
SET SQL_SELECT_LIMIT=default;
drop table t1;

#
# Bug #3118: subselect + order by
#

CREATE TABLE t1 (a int, b int, INDEX (a));
INSERT INTO t1 VALUES (1, 1), (1, 2), (1, 3);
SELECT * FROM t1 WHERE a = (SELECT MAX(a) FROM t1 WHERE a = 1) ORDER BY b;
DROP TABLE t1;

# Item_cond fix field
#
create table t1(val varchar(10));
insert into t1 values ('aaa'), ('bbb'),('eee'),('mmm'),('ppp');
select count(*) from t1 as w1 where w1.val in (select w2.val from t1 as w2 where w2.val like 'm%') and w1.val in (select w3.val from t1 as w3 where w3.val like 'e%');
drop table t1;

#
# ref_or_null replacing with ref
#
create table t1 (id int not null, text varchar(20) not null default '', primary key (id));
insert into t1 (id, text) values (1, 'text1'), (2, 'text2'), (3, 'text3'), (4, 'text4'), (5, 'text5'), (6, 'text6'), (7, 'text7'), (8, 'text8'), (9, 'text9'), (10, 'text10'), (11, 'text11'), (12, 'text12');
select * from t1 where id not in (select id from t1 where id < 8);
select * from t1 as tt where not exists (select id from t1 where id < 8 and (id = tt.id or id is null) having id is not null);
explain extended select * from t1 where id not in (select id from t1 where id < 8);
explain extended select * from t1 as tt where not exists (select id from t1 where id < 8 and (id = tt.id or id is null) having id is not null);
insert into t1 (id, text) values (1000, 'text1000'), (1001, 'text1001');
create table t2 (id int not null, text varchar(20) not null default '', primary key (id));
insert into t2 (id, text) values (1, 'text1'), (2, 'text2'), (3, 'text3'), (4, 'text4'), (5, 'text5'), (6, 'text6'), (7, 'text7'), (8, 'text8'), (9, 'text9'), (10, 'text10'), (11, 'text1'), (12, 'text2'), (13, 'text3'), (14, 'text4'), (15, 'text5'), (16, 'text6'), (17, 'text7'), (18, 'text8'), (19, 'text9'), (20, 'text10'),(21, 'text1'), (22, 'text2'), (23, 'text3'), (24, 'text4'), (25, 'text5'), (26, 'text6'), (27, 'text7'), (28, 'text8'), (29, 'text9'), (30, 'text10'), (31, 'text1'), (32, 'text2'), (33, 'text3'), (34, 'text4'), (35, 'text5'), (36, 'text6'), (37, 'text7'), (38, 'text8'), (39, 'text9'), (40, 'text10'), (41, 'text1'), (42, 'text2'), (43, 'text3'), (44, 'text4'), (45, 'text5'), (46, 'text6'), (47, 'text7'), (48, 'text8'), (49, 'text9'), (50, 'text10');
select * from t1 a left join t2 b on (a.id=b.id or b.id is null) join t1 c on (if(isnull(b.id), 1000, b.id)=c.id);
explain extended select * from t1 a left join t2 b on (a.id=b.id or b.id is null) join t1 c on (if(isnull(b.id), 1000, b.id)=c.id);
drop table t1,t2;

#
# Static tables & rund() in subqueries
#
create table t1 (a int);
insert into t1 values (1);
explain select benchmark(1000, (select a from t1 where a=sha(rand())));
drop table t1;

#
# bug 3188
#
create table t1(id int);
create table t2(id int);
create table t3(flag int);
-- error 1064
select (select * from t3 where id not null) from t1, t2;
drop table t1,t2,t3;

#
# aggregate functions (Bug #3505)
#
CREATE TABLE t1 (id INT);
CREATE TABLE t2 (id INT);
INSERT INTO t1 VALUES (1), (2);
INSERT INTO t2 VALUES (1);
SELECT t1.id, ( SELECT COUNT(t.id) FROM t2 AS t WHERE t.id = t1.id ) AS c FROM t1 LEFT JOIN t2 USING (id);
SELECT id, ( SELECT COUNT(t.id) FROM t2 AS t WHERE t.id = t1.id ) AS c FROM t1 LEFT JOIN t2 USING (id);
SELECT t1.id, ( SELECT COUNT(t.id) FROM t2 AS t WHERE t.id = t1.id ) AS c FROM t1 LEFT JOIN t2 USING (id) ORDER BY t1.id;
SELECT id, ( SELECT COUNT(t.id) FROM t2 AS t WHERE t.id = t1.id ) AS c FROM t1 LEFT JOIN t2 USING (id) ORDER BY id;
DROP TABLE t1,t2;

#
# ALL/ANY test
#
CREATE TABLE t1 ( a int, b int );
INSERT INTO t1 VALUES (1,1),(2,2),(3,3);
SELECT a FROM t1 WHERE a > ANY ( SELECT a FROM t1 WHERE b = 2 );
SELECT a FROM t1 WHERE a < ANY ( SELECT a FROM t1 WHERE b = 2 );
SELECT a FROM t1 WHERE a = ANY ( SELECT a FROM t1 WHERE b = 2 );
SELECT a FROM t1 WHERE a >= ANY ( SELECT a FROM t1 WHERE b = 2 );
SELECT a FROM t1 WHERE a <= ANY ( SELECT a FROM t1 WHERE b = 2 );
SELECT a FROM t1 WHERE a <> ANY ( SELECT a FROM t1 WHERE b = 2 );
SELECT a FROM t1 WHERE a > ALL ( SELECT a FROM t1 WHERE b = 2 );
SELECT a FROM t1 WHERE a < ALL ( SELECT a FROM t1 WHERE b = 2 );
SELECT a FROM t1 WHERE a = ALL ( SELECT a FROM t1 WHERE b = 2 );
SELECT a FROM t1 WHERE a >= ALL ( SELECT a FROM t1 WHERE b = 2 );
SELECT a FROM t1 WHERE a <= ALL ( SELECT a FROM t1 WHERE b = 2 );
SELECT a FROM t1 WHERE a <> ALL ( SELECT a FROM t1 WHERE b = 2 );
# with index
ALTER TABLE t1 ADD INDEX (a);
SELECT a FROM t1 WHERE a > ANY ( SELECT a FROM t1 WHERE b = 2 );
SELECT a FROM t1 WHERE a < ANY ( SELECT a FROM t1 WHERE b = 2 );
SELECT a FROM t1 WHERE a = ANY ( SELECT a FROM t1 WHERE b = 2 );
SELECT a FROM t1 WHERE a >= ANY ( SELECT a FROM t1 WHERE b = 2 );
SELECT a FROM t1 WHERE a <= ANY ( SELECT a FROM t1 WHERE b = 2 );
SELECT a FROM t1 WHERE a <> ANY ( SELECT a FROM t1 WHERE b = 2 );
SELECT a FROM t1 WHERE a > ALL ( SELECT a FROM t1 WHERE b = 2 );
SELECT a FROM t1 WHERE a < ALL ( SELECT a FROM t1 WHERE b = 2 );
SELECT a FROM t1 WHERE a = ALL ( SELECT a FROM t1 WHERE b = 2 );
SELECT a FROM t1 WHERE a >= ALL ( SELECT a FROM t1 WHERE b = 2 );
SELECT a FROM t1 WHERE a <= ALL ( SELECT a FROM t1 WHERE b = 2 );
SELECT a FROM t1 WHERE a <> ALL ( SELECT a FROM t1 WHERE b = 2 );
# having clause test
SELECT a FROM t1 WHERE a > ANY (SELECT a FROM t1 HAVING a = 2);
SELECT a FROM t1 WHERE a < ANY (SELECT a FROM t1 HAVING a = 2);
SELECT a FROM t1 WHERE a = ANY (SELECT a FROM t1 HAVING a = 2);
SELECT a FROM t1 WHERE a >= ANY (SELECT a FROM t1 HAVING a = 2);
SELECT a FROM t1 WHERE a <= ANY (SELECT a FROM t1 HAVING a = 2);
SELECT a FROM t1 WHERE a <> ANY (SELECT a FROM t1 HAVING a = 2);
SELECT a FROM t1 WHERE a > ALL (SELECT a FROM t1 HAVING a = 2);
SELECT a FROM t1 WHERE a < ALL (SELECT a FROM t1 HAVING a = 2);
SELECT a FROM t1 WHERE a = ALL (SELECT a FROM t1 HAVING a = 2);
SELECT a FROM t1 WHERE a >= ALL (SELECT a FROM t1 HAVING a = 2);
SELECT a FROM t1 WHERE a <= ALL (SELECT a FROM t1 HAVING a = 2);
SELECT a FROM t1 WHERE a <> ALL (SELECT a FROM t1 HAVING a = 2);
# union test
SELECT a FROM t1 WHERE a > ANY (SELECT a FROM t1 WHERE b = 2 UNION SELECT a FROM t1 WHERE b = 2);
SELECT a FROM t1 WHERE a < ANY (SELECT a FROM t1 WHERE b = 2 UNION SELECT a FROM t1 WHERE b = 2);
SELECT a FROM t1 WHERE a = ANY (SELECT a FROM t1 WHERE b = 2 UNION SELECT a FROM t1 WHERE b = 2);
SELECT a FROM t1 WHERE a >= ANY (SELECT a FROM t1 WHERE b = 2 UNION SELECT a FROM t1 WHERE b = 2);
SELECT a FROM t1 WHERE a <= ANY (SELECT a FROM t1 WHERE b = 2 UNION SELECT a FROM t1 WHERE b = 2);
SELECT a FROM t1 WHERE a <> ANY (SELECT a FROM t1 WHERE b = 2 UNION SELECT a FROM t1 WHERE b = 2);
SELECT a FROM t1 WHERE a > ALL (SELECT a FROM t1 WHERE b = 2 UNION SELECT a FROM t1 WHERE b = 2);
SELECT a FROM t1 WHERE a < ALL (SELECT a FROM t1 WHERE b = 2 UNION SELECT a FROM t1 WHERE b = 2);
SELECT a FROM t1 WHERE a = ALL (SELECT a FROM t1 WHERE b = 2 UNION SELECT a FROM t1 WHERE b = 2);
SELECT a FROM t1 WHERE a >= ALL (SELECT a FROM t1 WHERE b = 2 UNION SELECT a FROM t1 WHERE b = 2);
SELECT a FROM t1 WHERE a <= ALL (SELECT a FROM t1 WHERE b = 2 UNION SELECT a FROM t1 WHERE b = 2);
SELECT a FROM t1 WHERE a <> ALL (SELECT a FROM t1 WHERE b = 2 UNION SELECT a FROM t1 WHERE b = 2);
# union + having test
SELECT a FROM t1 WHERE a > ANY (SELECT a FROM t1 HAVING a = 2 UNION SELECT a FROM t1 HAVING a = 2);
SELECT a FROM t1 WHERE a < ANY (SELECT a FROM t1 HAVING a = 2 UNION SELECT a FROM t1 HAVING a = 2);
SELECT a FROM t1 WHERE a = ANY (SELECT a FROM t1 HAVING a = 2 UNION SELECT a FROM t1 HAVING a = 2);
SELECT a FROM t1 WHERE a >= ANY (SELECT a FROM t1 HAVING a = 2 UNION SELECT a FROM t1 HAVING a = 2);
SELECT a FROM t1 WHERE a <= ANY (SELECT a FROM t1 HAVING a = 2 UNION SELECT a FROM t1 HAVING a = 2);
SELECT a FROM t1 WHERE a <> ANY (SELECT a FROM t1 HAVING a = 2 UNION SELECT a FROM t1 HAVING a = 2);
SELECT a FROM t1 WHERE a > ALL (SELECT a FROM t1 HAVING a = 2 UNION SELECT a FROM t1 HAVING a = 2);
SELECT a FROM t1 WHERE a < ALL (SELECT a FROM t1 HAVING a = 2 UNION SELECT a FROM t1 HAVING a = 2);
SELECT a FROM t1 WHERE a = ALL (SELECT a FROM t1 HAVING a = 2 UNION SELECT a FROM t1 HAVING a = 2);
SELECT a FROM t1 WHERE a >= ALL (SELECT a FROM t1 HAVING a = 2 UNION SELECT a FROM t1 HAVING a = 2);
SELECT a FROM t1 WHERE a <= ALL (SELECT a FROM t1 HAVING a = 2 UNION SELECT a FROM t1 HAVING a = 2);
SELECT a FROM t1 WHERE a <> ALL (SELECT a FROM t1 HAVING a = 2 UNION SELECT a FROM t1 HAVING a = 2);
# row tests
# < > >= <= and = ALL/ <> ANY do not support row operation
-- error 1241
SELECT a FROM t1 WHERE (1,2) > ANY (SELECT a FROM t1 WHERE b = 2);
-- error 1241
SELECT a FROM t1 WHERE a > ANY (SELECT a,2 FROM t1 WHERE b = 2);
-- error 1241
SELECT a FROM t1 WHERE (1,2) > ANY (SELECT a,2 FROM t1 WHERE b = 2);
-- error 1241
SELECT a FROM t1 WHERE (1,2) > ALL (SELECT a FROM t1 WHERE b = 2);
-- error 1241
SELECT a FROM t1 WHERE a > ALL (SELECT a,2 FROM t1 WHERE b = 2);
-- error 1241
SELECT a FROM t1 WHERE (1,2) > ALL (SELECT a,2 FROM t1 WHERE b = 2);
-- error 1241
SELECT a FROM t1 WHERE (1,2) = ALL (SELECT a,2 FROM t1 WHERE b = 2);
-- error 1241
SELECT a FROM t1 WHERE (1,2) <> ANY (SELECT a,2 FROM t1 WHERE b = 2);
# following should be converted to IN
-- error 1241
SELECT a FROM t1 WHERE (1,2) = ANY (SELECT a FROM t1 WHERE b = 2);
-- error 1241
SELECT a FROM t1 WHERE a = ANY (SELECT a,2 FROM t1 WHERE b = 2);
SELECT a FROM t1 WHERE (1,2) = ANY (SELECT a,2 FROM t1 WHERE b = 2);
-- error 1241
SELECT a FROM t1 WHERE (1,2) <> ALL (SELECT a FROM t1 WHERE b = 2);
-- error 1241
SELECT a FROM t1 WHERE a <> ALL (SELECT a,2 FROM t1 WHERE b = 2);
SELECT a FROM t1 WHERE (1,2) <> ALL (SELECT a,2 FROM t1 WHERE b = 2);
SELECT a FROM t1 WHERE (a,1) = ANY (SELECT a,1 FROM t1 WHERE b = 2);
SELECT a FROM t1 WHERE (a,1) <> ALL (SELECT a,1 FROM t1 WHERE b = 2);
SELECT a FROM t1 WHERE (a,1) = ANY (SELECT a,1 FROM t1 HAVING a = 2);
SELECT a FROM t1 WHERE (a,1) <> ALL (SELECT a,1 FROM t1 HAVING a = 2);
SELECT a FROM t1 WHERE (a,1) = ANY (SELECT a,1 FROM t1 WHERE b = 2 UNION SELECT a,1 FROM t1 WHERE b = 2);
SELECT a FROM t1 WHERE (a,1) <> ALL (SELECT a,1 FROM t1 WHERE b = 2 UNION SELECT a,1 FROM t1 WHERE b = 2);
SELECT a FROM t1 WHERE (a,1) = ANY (SELECT a,1 FROM t1 HAVING a = 2 UNION SELECT a,1 FROM t1 HAVING a = 2);
SELECT a FROM t1 WHERE (a,1) <> ALL (SELECT a,1 FROM t1 HAVING a = 2 UNION SELECT a,1 FROM t1 HAVING a = 2);
# without optimisation
SELECT a FROM t1 WHERE a > ANY (SELECT a FROM t1 WHERE b = 2 group by a);
SELECT a FROM t1 WHERE a < ANY (SELECT a FROM t1 WHERE b = 2 group by a);
SELECT a FROM t1 WHERE a = ANY (SELECT a FROM t1 WHERE b = 2 group by a);
SELECT a FROM t1 WHERE a >= ANY (SELECT a FROM t1 WHERE b = 2 group by a);
SELECT a FROM t1 WHERE a <= ANY (SELECT a FROM t1 WHERE b = 2 group by a);
SELECT a FROM t1 WHERE a <> ANY (SELECT a FROM t1 WHERE b = 2 group by a);
SELECT a FROM t1 WHERE a > ALL (SELECT a FROM t1 WHERE b = 2 group by a);
SELECT a FROM t1 WHERE a < ALL (SELECT a FROM t1 WHERE b = 2 group by a);
SELECT a FROM t1 WHERE a = ALL (SELECT a FROM t1 WHERE b = 2 group by a);
SELECT a FROM t1 WHERE a >= ALL (SELECT a FROM t1 WHERE b = 2 group by a);
SELECT a FROM t1 WHERE a <= ALL (SELECT a FROM t1 WHERE b = 2 group by a);
SELECT a FROM t1 WHERE a <> ALL (SELECT a FROM t1 WHERE b = 2 group by a);
# without optimisation + having
SELECT a FROM t1 WHERE a > ANY (SELECT a FROM t1 group by a HAVING a = 2);
SELECT a FROM t1 WHERE a < ANY (SELECT a FROM t1 group by a HAVING a = 2);
SELECT a FROM t1 WHERE a = ANY (SELECT a FROM t1 group by a HAVING a = 2);
SELECT a FROM t1 WHERE a >= ANY (SELECT a FROM t1 group by a HAVING a = 2);
SELECT a FROM t1 WHERE a <= ANY (SELECT a FROM t1 group by a HAVING a = 2);
SELECT a FROM t1 WHERE a <> ANY (SELECT a FROM t1 group by a HAVING a = 2);
SELECT a FROM t1 WHERE a > ALL (SELECT a FROM t1 group by a HAVING a = 2);
SELECT a FROM t1 WHERE a < ALL (SELECT a FROM t1 group by a HAVING a = 2);
SELECT a FROM t1 WHERE a = ALL (SELECT a FROM t1 group by a HAVING a = 2);
SELECT a FROM t1 WHERE a >= ALL (SELECT a FROM t1 group by a HAVING a = 2);
SELECT a FROM t1 WHERE a <= ALL (SELECT a FROM t1 group by a HAVING a = 2);
SELECT a FROM t1 WHERE a <> ALL (SELECT a FROM t1 group by a HAVING a = 2);
# EXISTS in string contence
SELECT concat(EXISTS(SELECT a FROM t1 WHERE b = 2 and a.a > t1.a), '-') from t1 a;
SELECT concat(EXISTS(SELECT a FROM t1 WHERE b = 2 and a.a < t1.a), '-') from t1 a;
SELECT concat(EXISTS(SELECT a FROM t1 WHERE b = 2 and a.a = t1.a), '-') from t1 a;
DROP TABLE t1;
CREATE TABLE t1 ( a double, b double );
INSERT INTO t1 VALUES (1,1),(2,2),(3,3);
SELECT a FROM t1 WHERE a > ANY (SELECT a FROM t1 WHERE b = 2e0);
SELECT a FROM t1 WHERE a < ANY (SELECT a FROM t1 WHERE b = 2e0);
SELECT a FROM t1 WHERE a = ANY (SELECT a FROM t1 WHERE b = 2e0);
SELECT a FROM t1 WHERE a >= ANY (SELECT a FROM t1 WHERE b = 2e0);
SELECT a FROM t1 WHERE a <= ANY (SELECT a FROM t1 WHERE b = 2e0);
SELECT a FROM t1 WHERE a <> ANY (SELECT a FROM t1 WHERE b = 2e0);
SELECT a FROM t1 WHERE a > ALL (SELECT a FROM t1 WHERE b = 2e0);
SELECT a FROM t1 WHERE a < ALL (SELECT a FROM t1 WHERE b = 2e0);
SELECT a FROM t1 WHERE a = ALL (SELECT a FROM t1 WHERE b = 2e0);
SELECT a FROM t1 WHERE a >= ALL (SELECT a FROM t1 WHERE b = 2e0);
SELECT a FROM t1 WHERE a <= ALL (SELECT a FROM t1 WHERE b = 2e0);
SELECT a FROM t1 WHERE a <> ALL (SELECT a FROM t1 WHERE b = 2e0);
DROP TABLE t1;
CREATE TABLE t1 ( a char(1), b char(1));
INSERT INTO t1 VALUES ('1','1'),('2','2'),('3','3');
SELECT a FROM t1 WHERE a > ANY (SELECT a FROM t1 WHERE b = '2');
SELECT a FROM t1 WHERE a < ANY (SELECT a FROM t1 WHERE b = '2');
SELECT a FROM t1 WHERE a = ANY (SELECT a FROM t1 WHERE b = '2');
SELECT a FROM t1 WHERE a >= ANY (SELECT a FROM t1 WHERE b = '2');
SELECT a FROM t1 WHERE a <= ANY (SELECT a FROM t1 WHERE b = '2');
SELECT a FROM t1 WHERE a <> ANY (SELECT a FROM t1 WHERE b = '2');
SELECT a FROM t1 WHERE a > ALL (SELECT a FROM t1 WHERE b = '2');
SELECT a FROM t1 WHERE a < ALL (SELECT a FROM t1 WHERE b = '2');
SELECT a FROM t1 WHERE a = ALL (SELECT a FROM t1 WHERE b = '2');
SELECT a FROM t1 WHERE a >= ALL (SELECT a FROM t1 WHERE b = '2');
SELECT a FROM t1 WHERE a <= ALL (SELECT a FROM t1 WHERE b = '2');
SELECT a FROM t1 WHERE a <> ALL (SELECT a FROM t1 WHERE b = '2');
DROP TABLE t1;


#
# SELECT(EXISTS * ...)optimisation
#
create table t1 (a int, b int);
insert into t1 values (1,2),(3,4);
select * from t1 up where exists (select * from t1 where t1.a=up.a);
explain extended select * from t1 up where exists (select * from t1 where t1.a=up.a);
drop table t1;

#
# Bug #4102: subselect in HAVING
#

CREATE TABLE t1 (t1_a int);
INSERT INTO t1 VALUES (1);
CREATE TABLE t2 (t2_a int, t2_b int, PRIMARY KEY (t2_a, t2_b));
INSERT INTO t2 VALUES (1, 1), (1, 2);
SELECT * FROM t1, t2 table2 WHERE t1_a = 1 AND table2.t2_a = 1
  HAVING table2.t2_b = (SELECT MAX(t2_b) FROM t2 WHERE t2_a = table2.t2_a);
DROP TABLE t1, t2;

#
# Test problem with NULL and derived tables (Bug #4097)
#

CREATE TABLE t1 (id int(11) default NULL,name varchar(10) default NULL);
INSERT INTO t1 VALUES (1,'Tim'),(2,'Rebecca'),(3,NULL);
CREATE TABLE t2 (id int(11) default NULL, pet varchar(10) default NULL);
INSERT INTO t2 VALUES (1,'Fido'),(2,'Spot'),(3,'Felix');
SELECT a.*, b.* FROM (SELECT * FROM t1) AS a JOIN t2 as b on a.id=b.id;
drop table t1,t2;

#
# outer fields resolving in INSERT/REPLACE and CRETE with SELECT
#
CREATE TABLE t1 ( a int, b int );
CREATE TABLE t2 ( c int, d int );
INSERT INTO t1 VALUES (1,2), (2,3), (3,4);
SELECT a AS abc, b FROM t1 outr WHERE b = 
  (SELECT MIN(b) FROM t1 WHERE a=outr.a);
INSERT INTO t2 SELECT a AS abc, b FROM t1 outr WHERE b = 
  (SELECT MIN(b) FROM t1 WHERE a=outr.a);
select * from t2;
CREATE TABLE t3 SELECT a AS abc, b FROM t1 outr WHERE b = 
  (SELECT MIN(b) FROM t1 WHERE a=outr.a);
select * from t3;
prepare stmt1 from "INSERT INTO t2 SELECT a AS abc, b FROM t1 outr WHERE b = (SELECT MIN(b) FROM t1 WHERE a=outr.a);";
execute stmt1;
deallocate prepare stmt1;
select * from t2;
drop table t3;
prepare stmt1 from "CREATE TABLE t3 SELECT a AS abc, b FROM t1 outr WHERE b = (SELECT MIN(b) FROM t1 WHERE a=outr.a);";
execute stmt1;
select * from t3;
deallocate prepare stmt1;
DROP TABLE t1, t2, t3;

#
# Aggregate function comparation with ALL/ANY/SOME subselect
#
CREATE TABLE `t1` ( `a` int(11) default NULL) ENGINE=MyISAM DEFAULT CHARSET=latin1;
insert into t1 values (1);
CREATE TABLE `t2` ( `b` int(11) default NULL, `a` int(11) default NULL) ENGINE=MyISAM DEFAULT CHARSET=latin1;
insert into t2 values (1,2);
select t000.a, count(*) `C` FROM t1 t000 GROUP BY t000.a HAVING count(*) > ALL (SELECT count(*) FROM t2 t001 WHERE t001.a=1);
drop table t1,t2;

#
# BUG#4769 - fulltext in subselect
#
create table t1 (a int not null auto_increment primary key, b varchar(40), fulltext(b)); 
insert into t1 (b) values ('ball'),('ball games'), ('games'), ('foo'), ('foobar'), ('Serg'), ('Sergei'),('Georg'), ('Patrik'),('Hakan'); 
create table t2 (a int); 
insert into t2 values (1),(3),(2),(7); 
select a,b from t1 where match(b) against ('Ball') > 0; 
select a from t2 where a in (select a from t1 where match(b) against ('Ball') > 0); 
drop table t1,t2;

#
# BUG#5003 - like in subselect
#
CREATE TABLE t1(`IZAVORGANG_ID` VARCHAR(11) CHARACTER SET latin1 COLLATE latin1_bin,`KUERZEL` VARCHAR(10) CHARACTER SET latin1 COLLATE latin1_bin,`IZAANALYSEART_ID` VARCHAR(11) CHARACTER SET latin1 COLLATE latin1_bin,`IZAPMKZ_ID` VARCHAR(11) CHARACTER SET latin1 COLLATE latin1_bin);
CREATE INDEX AK01IZAVORGANG ON t1(izaAnalyseart_id,Kuerzel);
INSERT INTO t1(`IZAVORGANG_ID`,`KUERZEL`,`IZAANALYSEART_ID`,`IZAPMKZ_ID`)VALUES('D0000000001','601','D0000000001','I0000000001');
INSERT INTO t1(`IZAVORGANG_ID`,`KUERZEL`,`IZAANALYSEART_ID`,`IZAPMKZ_ID`)VALUES('D0000000002','602','D0000000001','I0000000001');
INSERT INTO t1(`IZAVORGANG_ID`,`KUERZEL`,`IZAANALYSEART_ID`,`IZAPMKZ_ID`)VALUES('D0000000003','603','D0000000001','I0000000001');
INSERT INTO t1(`IZAVORGANG_ID`,`KUERZEL`,`IZAANALYSEART_ID`,`IZAPMKZ_ID`)VALUES('D0000000004','101','D0000000001','I0000000001');
SELECT `IZAVORGANG_ID` FROM t1 WHERE `KUERZEL` IN(SELECT MIN(`KUERZEL`)`Feld1` FROM t1 WHERE `KUERZEL` LIKE'601%'And`IZAANALYSEART_ID`='D0000000001');
drop table t1;

#
# Optimized IN with compound index
#
CREATE TABLE `t1` ( `aid` int(11) NOT NULL default '0', `bid` int(11) NOT NULL default '0', PRIMARY KEY  (`aid`,`bid`));
CREATE TABLE `t2` ( `aid` int(11) NOT NULL default '0', `bid` int(11) NOT NULL default '0', PRIMARY KEY  (`aid`,`bid`));
insert into t1 values (1,1),(1,2),(2,1),(2,2);
insert into t2 values (1,2),(2,2);
select * from t1 where t1.aid not in (select aid from t2 where bid=t1.bid);
alter table t2 drop primary key;
alter table t2 add key KEY1 (aid, bid);
select * from t1 where t1.aid not in (select aid from t2 where bid=t1.bid);
alter table t2 drop key KEY1;
alter table t2 add primary key (bid, aid);
select * from t1 where t1.aid not in (select aid from t2 where bid=t1.bid);
drop table t1,t2;

#
# resolving fields of grouped outer SELECT
#
CREATE TABLE t1 (howmanyvalues bigint, avalue int);
INSERT INTO t1 VALUES (1, 1),(2, 1),(2, 2),(3, 1),(3, 2),(3, 3),(4, 1),(4, 2),(4, 3),(4, 4);
SELECT howmanyvalues, count(*) from t1 group by howmanyvalues;
SELECT a.howmanyvalues, (SELECT count(*) from t1 b where b.howmanyvalues = a.howmanyvalues) as mycount from t1 a group by a.howmanyvalues;
CREATE INDEX t1_howmanyvalues_idx ON t1 (howmanyvalues);
SELECT a.howmanyvalues, (SELECT count(*) from t1 b where b.howmanyvalues+1 = a.howmanyvalues+1) as mycount from t1 a group by a.howmanyvalues;
SELECT a.howmanyvalues, (SELECT count(*) from t1 b where b.howmanyvalues = a.howmanyvalues) as mycount from t1 a group by a.howmanyvalues;
SELECT a.howmanyvalues, (SELECT count(*) from t1 b where b.howmanyvalues = a.avalue) as mycount from t1 a group by a.howmanyvalues;
drop table t1;

create table t1 (x int);
select  (select b.x from t1 as b where b.x=a.x) from t1 as a where a.x=2 group by a.x;
drop table t1;

#
# Test of correct maybe_null flag returning by subquwery for temporary table
# creation
#
CREATE TABLE `t1` ( `master` int(10) unsigned NOT NULL default '0', `map` smallint(6) unsigned NOT NULL default '0', `slave` int(10) unsigned NOT NULL default '0', `access` int(10) unsigned NOT NULL default '0', UNIQUE KEY `access_u` (`master`,`map`,`slave`));
INSERT INTO `t1` VALUES (1,0,0,700),(1,1,1,400),(1,5,5,400),(1,12,12,400),(1,12,32,400),(4,12,32,400);
CREATE TABLE `t2` ( `id` int(10) unsigned NOT NULL default '0', `pid` int(10) unsigned NOT NULL default '0', `map` smallint(6) unsigned NOT NULL default '0', `level` tinyint(4) unsigned NOT NULL default '0', `title` varchar(255) default NULL, PRIMARY KEY  (`id`,`pid`,`map`), KEY `level` (`level`), KEY `id` (`id`,`map`)) ;
INSERT INTO `t2` VALUES (6,5,12,7,'a'),(12,0,0,7,'a'),(12,1,0,7,'a'),(12,5,5,7,'a'),(12,5,12,7,'a');
-- error 1054
SELECT b.sc FROM (SELECT (SELECT a.access FROM t1 a WHERE a.map = op.map AND a.slave = op.pid AND a.master = 1) ac FROM t2 op WHERE op.id = 12 AND op.map = 0) b;
SELECT b.ac FROM (SELECT (SELECT a.access FROM t1 a WHERE a.map = op.map AND a.slave = op.pid AND a.master = 1) ac FROM t2 op WHERE op.id = 12 AND op.map = 0) b;
drop tables t1,t2;

#
# Test for bug #6462. "Same request on same data returns different
# results." a.k.a. "Proper cleanup of subqueries is missing for 
# SET and DO statements".
#
create table t1 (a int not null, b int not null, c int, primary key (a,b));
insert into t1 values (1,1,1), (2,2,2), (3,3,3);
set @b:= 0;
# Let us check that subquery will use covering index
explain select sum(a) from t1 where b > @b;
# This should not crash -debug server due to failing assertion
set @a:= (select sum(a) from t1 where b > @b);
# And this should not falsely report index usage
explain select a from t1 where c=2;
# Same for DO statement
do @a:= (select sum(a) from t1 where b > @b);
explain select a from t1 where c=2;
drop table t1;

#
# Subselect in non-select command just after connection
#
connect (root,localhost,root,,test,$MASTER_MYPORT,$MASTER_MYSOCK);
connection root;
set @got_val= (SELECT 1 FROM (SELECT 'A' as my_col) as T1 ) ;

#
# primary query with temporary table and subquery with groupping
#
create table t1 (a int, b int);
create table t2 (a int, b int);
insert into t1 values (1,1),(1,2),(1,3),(2,4),(2,5);
insert into t2 values (1,3),(2,1);
select distinct a,b, (select max(b) from t2 where t1.b=t2.a) from t1 order by t1.b;
drop table t1, t2;

#
# subqueries with full text search
#
create table t1 (id int);
create table t2 (id int, body text, fulltext (body));
insert into t1 values(1),(2),(3);
insert into t2 values (1,'test'), (2,'mysql'), (3,'test'), (4,'test');
select count(distinct id) from t1 where id in (select id from t2 where match(body) against ('mysql' in boolean mode));
drop table t2,t1;

#
# Equal operation under row and empty subquery
#
create table t1 (s1 int,s2 int);
insert into t1 values (20,15);
select * from t1 where  (('a',null) <=> (select 'a',s2 from t1 where s1 = 0));
drop table t1;

#
# ALL/ANY with NULL
#
create table t1 (s1 int);
insert into t1 values (1),(null);
select * from t1 where s1 < all (select s1 from t1);
select s1, s1 < all (select s1 from t1) from t1;
drop table t1;

#
# reference on changable fields from subquery
#
CREATE TABLE t1 (
  Code char(3) NOT NULL default '',
  Name char(52) NOT NULL default '',
  Continent enum('Asia','Europe','North America','Africa','Oceania','Antarctica','South America') NOT NULL default 'Asia',
  Region char(26) NOT NULL default '',
  SurfaceArea float(10,2) NOT NULL default '0.00',
  IndepYear smallint(6) default NULL,
  Population int(11) NOT NULL default '0',
  LifeExpectancy float(3,1) default NULL,
  GNP float(10,2) default NULL,
  GNPOld float(10,2) default NULL,
  LocalName char(45) NOT NULL default '',
  GovernmentForm char(45) NOT NULL default '',
  HeadOfState char(60) default NULL,
  Capital int(11) default NULL,
  Code2 char(2) NOT NULL default ''
) ENGINE=MyISAM;
INSERT INTO t1 VALUES ('XXX','Xxxxx','Oceania','Xxxxxx',26.00,0,0,0,0,0,'Xxxxx','Xxxxx','Xxxxx',NULL,'XX');
INSERT INTO t1 VALUES ('ASM','American Samoa','Oceania','Polynesia',199.00,0,68000,75.1,334.00,NULL,'Amerika Samoa','US Territory','George W. Bush',54,'AS');
INSERT INTO t1 VALUES ('ATF','French Southern territories','Antarctica','Antarctica',7780.00,0,0,NULL,0.00,NULL,'Terres australes françaises','Nonmetropolitan Territory of France','Jacques Chirac',NULL,'TF');
INSERT INTO t1 VALUES ('UMI','United States Minor Outlying Islands','Oceania','Micronesia/Caribbean',16.00,0,0,NULL,0.00,NULL,'United States Minor Outlying Islands','Dependent Territory of the US','George W. Bush',NULL,'UM');
/*!40000 ALTER TABLE t1 ENABLE KEYS */;
SELECT DISTINCT Continent AS c FROM t1 outr WHERE 
  Code <> SOME ( SELECT Code FROM t1 WHERE Continent = outr.Continent AND 
  Population < 200);
drop table t1;

#
# Test for BUG#7885: Server crash when 'any' subselect compared to
# non-existant field.
#
create table t1 (a1 int);
create table t2 (b1 int);
--error 1054
select * from t1 where a2 > any(select b1 from t2);
select * from t1 where a1 > any(select b1 from t2);
drop table t1,t2;


#
# Comparison subquery with * and row
#
create table t1 (a integer, b integer);
select (select * from t1) = (select 1,2);
select (select 1,2) = (select * from t1);
# queries whih can be converted to IN
select  row(1,2) = ANY (select * from t1);
select  row(1,2) != ALL (select * from t1);
drop table t1;

#
# Comparison subquery and row with nested rows
#
create table t1 (a integer, b integer);
-- error 1241
select row(1,(2,2)) in (select * from t1 );
-- error 1241
select row(1,(2,2)) = (select * from t1 );
-- error 1241
select (select * from t1) = row(1,(2,2));
drop table t1;

#
# Forward reference detection
#
create  table t1 (a integer);
insert into t1 values (1);
-- error 1247
select 1 = ALL (select 1 from t1 where 1 = xx ), 1 as xx ;
-- error 1247
select 1 = ALL (select 1 from t1 where 1 = xx ), 1 as xx;
select 1 as xx, 1 = ALL (  select 1 from t1 where 1 = xx );
-- error 1247
select 1 = ALL (select 1 from t1 where 1 = xx ), 1 as xx;
-- error 1247
select 1 = ALL (select 1 from t1 where 1 = xx ), 1 as xx from DUAL;
drop table t1;

#
# Test for BUG#8218
#
CREATE TABLE t1 (
  categoryId int(11) NOT NULL,
  courseId int(11) NOT NULL,
  startDate datetime NOT NULL,
  endDate datetime NOT NULL,
  createDate datetime NOT NULL,
  modifyDate timestamp NOT NULL,
  attributes text NOT NULL
);
INSERT INTO t1 VALUES (1,41,'2004-02-09','2010-01-01','2004-02-09','2004-02-09',''),
(1,86,'2004-08-16','2004-08-16','2004-08-16','2004-08-16',''),
(1,87,'2004-08-16','2004-08-16','2004-08-16','2004-08-16',''),
(2,52,'2004-03-15','2004-10-01','2004-03-15','2004-09-17',''),
(2,53,'2004-03-16','2004-10-01','2004-03-16','2004-09-17',''),
(2,88,'2004-08-16','2004-08-16','2004-08-16','2004-08-16',''),
(2,89,'2004-08-16','2004-08-16','2004-08-16','2004-08-16',''),
(3,51,'2004-02-09','2010-01-01','2004-02-09','2004-02-09',''),
(5,12,'2004-02-18','2010-01-01','2004-02-18','2004-02-18','');

CREATE TABLE t2 (
  userId int(11) NOT NULL,
  courseId int(11) NOT NULL,
  date datetime NOT NULL
);
INSERT INTO t2 VALUES (5141,71,'2003-11-18'),
(5141,72,'2003-11-25'),(5141,41,'2004-08-06'),
(5141,52,'2004-08-06'),(5141,53,'2004-08-06'),
(5141,12,'2004-08-06'),(5141,86,'2004-10-21'),
(5141,87,'2004-10-21'),(5141,88,'2004-10-21'),
(5141,89,'2004-10-22'),(5141,51,'2004-10-26');


CREATE TABLE t3 (
  groupId int(11) NOT NULL,
  parentId int(11) NOT NULL,
  startDate datetime NOT NULL,
  endDate datetime NOT NULL,
  createDate datetime NOT NULL,
  modifyDate timestamp NOT NULL,
  ordering int(11)
);
INSERT INTO t3 VALUES (12,9,'1000-01-01','3999-12-31','2004-01-29','2004-01-29',NULL);

CREATE TABLE t4 (
  id int(11) NOT NULL,
  groupTypeId int(11) NOT NULL,
  groupKey varchar(50) NOT NULL,
  name text,
  ordering int(11),
  description text,
  createDate datetime NOT NULL,
  modifyDate timestamp NOT NULL
);
INSERT INTO t4 VALUES (9,5,'stationer','stationer',0,'Stationer','2004-01-29','2004-01-29'),
(12,5,'group2','group2',0,'group2','2004-01-29','2004-01-29');

CREATE TABLE t5 (
  userId int(11) NOT NULL,
  groupId int(11) NOT NULL,
  createDate datetime NOT NULL,
  modifyDate timestamp NOT NULL
);
INSERT INTO t5 VALUES (5141,12,'2004-08-06','2004-08-06');

select
  count(distinct t2.userid) pass,
  groupstuff.*,
  count(t2.courseid) crse,
  t1.categoryid, 
  t2.courseid,
  date_format(date, '%b%y') as colhead
from t2   
join t1 on t2.courseid=t1.courseid  
join
(
  select 
    t5.userid,  
    parentid,  
    parentgroup,  
    childid,  
    groupname,  
    grouptypeid  
  from t5 
  join 
  (
     select t4.id as parentid,  
       t4.name as parentgroup,  
       t4.id as childid,  
       t4.name as groupname,  
       t4.grouptypeid  
     from   t4  
  ) as gin on t5.groupid=gin.childid 
) as groupstuff on t2.userid = groupstuff.userid 
group by 
  groupstuff.groupname, colhead , t2.courseid;

drop table t1, t2, t3, t4, t5;

#
# Transformation in left expression of subquery (BUG#8888)
#
create table t1 (a int);
insert into t1 values (1), (2), (3);
SELECT 1 FROM t1 WHERE (SELECT 1) in (SELECT 1);
drop table t1;

#
# subselect into HAVING clause (code covarage improvement)
#
create table t1 (a int);
create table t2 (a int);
insert into t1 values (1),(2);
insert into t2 values (0),(1),(2),(3);
select a from t2 where a in (select a from t1);
select a from t2 having a in (select a from t1);
prepare stmt1 from "select a from t2 where a in (select a from t1)";
execute stmt1;
execute stmt1;
deallocate prepare stmt1;
prepare stmt1 from "select a from t2 having a in (select a from t1)";
execute stmt1;
execute stmt1;
deallocate prepare stmt1;
drop table t1, t2;

#
# single row subqueries and row operations (code covarage improvement)
#
create table t1 (a int, b int);
insert into t1 values (1,2);
-- error 1241
select 1 = (select * from t1);
-- error 1241
select (select * from t1) = 1;
-- error 1241
select (1,2) = (select a from t1);
-- error 1241
select (select a from t1) = (1,2);
-- error 1241
select (1,2,3) = (select * from t1);
-- error 1241
select (select * from t1) = (1,2,3);
drop table t1;

#
# Item_int_with_ref check (BUG#10020)
#
CREATE TABLE `t1` (
  `itemid` bigint(20) unsigned NOT NULL auto_increment,
  `sessionid` bigint(20) unsigned default NULL,
  `time` int(10) unsigned NOT NULL default '0',
  `type` set('A','D','E','F','G','I','L','N','U') collate latin1_general_ci NOT
NULL default '',
  `data` text collate latin1_general_ci NOT NULL,
  PRIMARY KEY  (`itemid`)
) DEFAULT CHARSET=latin1 COLLATE=latin1_general_ci;
INSERT INTO `t1` VALUES (1, 1, 1, 'D', '');
CREATE TABLE `t2` (
  `sessionid` bigint(20) unsigned NOT NULL auto_increment,
  `pid` int(10) unsigned NOT NULL default '0',
  `date` int(10) unsigned NOT NULL default '0',
  `ip` varchar(15) collate latin1_general_ci NOT NULL default '',
  PRIMARY KEY  (`sessionid`)
) DEFAULT CHARSET=latin1 COLLATE=latin1_general_ci;
INSERT INTO `t2` VALUES (1, 1, 1, '10.10.10.1');
SELECT s.ip, count( e.itemid ) FROM `t1` e JOIN t2 s ON s.sessionid = e.sessionid WHERE e.sessionid = ( SELECT sessionid FROM t2 ORDER BY sessionid DESC LIMIT 1 ) GROUP BY s.ip HAVING count( e.itemid ) >0 LIMIT 0 , 30;
drop tables t1,t2;

# BUG#11821 : Select from subselect using aggregate function on an enum
# segfaults:
create table t1 (fld enum('0','1'));
insert into t1 values ('1');
select * from (select max(fld) from t1) as foo;
drop table t1;

#
# Bug #11867: queries with ROW(,elems>) IN (SELECT DISTINCT <cols> FROM ...)
#

CREATE TABLE t1 (one int, two int, flag char(1));
CREATE TABLE t2 (one int, two int, flag char(1));
INSERT INTO t1 VALUES(1,2,'Y'),(2,3,'Y'),(3,4,'Y'),(5,6,'N'),(7,8,'N');
INSERT INTO t2 VALUES(1,2,'Y'),(2,3,'Y'),(3,4,'Y'),(5,6,'N'),(7,8,'N');

SELECT * FROM t1
  WHERE ROW(one,two) IN (SELECT DISTINCT one,two FROM t2 WHERE flag = 'N');
SELECT * FROM t1
  WHERE ROW(one,two) IN (SELECT DISTINCT one,two FROM t1 WHERE flag = 'N');

insert into t2 values (null,null,'N');
insert into t2 values (null,3,'0');
insert into t2 values (null,5,'0');
insert into t2 values (10,null,'0');
insert into t1 values (10,3,'0');
insert into t1 values (10,5,'0');
insert into t1 values (10,10,'0');
SELECT one,two,ROW(one,two) IN (SELECT one,two FROM t2 WHERE flag = 'N') as 'test' from t1;
SELECT one,two from t1 where ROW(one,two) IN (SELECT one,two FROM t2 WHERE flag = 'N');
SELECT one,two,ROW(one,two) IN (SELECT one,two FROM t2 WHERE flag = 'N' group by one,two) as 'test' from t1;
SELECT one,two,ROW(one,two) IN (SELECT one,two FROM t2 WHERE flag = '0') as 'test' from t1;
SELECT one,two,ROW(one,two) IN (SELECT one,two FROM t2 WHERE flag = '0' group by one,two) as 'test' from t1;
explain extended SELECT one,two,ROW(one,two) IN (SELECT one,two FROM t2 WHERE flag = '0') as 'test' from t1;
explain extended SELECT one,two from t1 where ROW(one,two) IN (SELECT one,two FROM t2 WHERE flag = 'N');
explain extended SELECT one,two,ROW(one,two) IN (SELECT one,two FROM t2 WHERE flag = '0' group by one,two) as 'test' from t1;
DROP TABLE t1,t2;

#
# Bug #12392: where cond with IN predicate for rows and NULL values in table 
#

CREATE TABLE t1 (a char(5), b char(5));
INSERT INTO t1 VALUES (NULL,'aaa'), ('aaa','aaa');

SELECT * FROM t1 WHERE (a,b) IN (('aaa','aaa'), ('aaa','bbb'));

DROP TABLE t1;

#
# Bug #11479: subquery over left join with an empty inner table 
#

CREATE TABLE t1 (a int);
CREATE TABLE t2 (a int, b int);
CREATE TABLE t3 (b int NOT NULL);
INSERT INTO t1 VALUES (1), (2), (3), (4);
INSERT INTO t2 VALUES (1,10), (3,30);

SELECT * FROM t2 LEFT JOIN t3 ON t2.b=t3.b
  WHERE t3.b IS NOT NULL OR t2.a > 10;
SELECT * FROM t1
  WHERE t1.a NOT IN (SELECT a FROM t2 LEFT JOIN t3 ON t2.b=t3.b
                       WHERE t3.b IS NOT NULL OR t2.a > 10);

DROP TABLE t1,t2,t3;

#
# Bug#18503: Queries with a quantified subquery returning empty set may
# return a wrong result. 
#
CREATE TABLE t1 (f1 INT);
CREATE TABLE t2 (f2 INT);
INSERT INTO t1 VALUES (1);
SELECT * FROM t1 WHERE f1 > ALL (SELECT f2 FROM t2);
SELECT * FROM t1 WHERE f1 > ALL (SELECT f2 FROM t2 WHERE 1=0);
INSERT INTO t2 VALUES (1);
INSERT INTO t2 VALUES (2);
SELECT * FROM t1 WHERE f1 > ALL (SELECT f2 FROM t2 WHERE f2=0);
DROP TABLE t1, t2;

#
# Bug#16302: Quantified subquery without any tables gives wrong results
#
select 1 from dual where 1 < any (select 2);
select 1 from dual where 1 < all (select 2);
select 1 from dual where 2 > any (select 1);
select 1 from dual where 2 > all (select 1);
select 1 from dual where 1 < any (select 2 from dual);
select 1 from dual where 1 < all (select 2 from dual where 1!=1);

# BUG#20975 Wrong query results for subqueries within NOT
create table t1 (s1 char);
insert into t1 values (1),(2);

select * from t1 where (s1 < any (select s1 from t1));
select * from t1 where not (s1 < any (select s1 from t1));

select * from t1 where (s1 < ALL (select s1+1 from t1));
select * from t1 where not(s1 < ALL (select s1+1 from t1));

select * from t1 where (s1+1 = ANY (select s1 from t1));
select * from t1 where NOT(s1+1 = ANY (select s1 from t1));

select * from t1 where (s1 = ALL (select s1/s1 from t1));
select * from t1 where NOT(s1 = ALL (select s1/s1 from t1));
drop table t1;

#
# Bug #16255: Subquery in where
#
create table t1 (
  retailerID varchar(8) NOT NULL,
  statusID   int(10) unsigned NOT NULL,
  changed    datetime NOT NULL,
  UNIQUE KEY retailerID (retailerID, statusID, changed)
);

INSERT INTO t1 VALUES("0026", "1", "2005-12-06 12:18:56");
INSERT INTO t1 VALUES("0026", "2", "2006-01-06 12:25:53");
INSERT INTO t1 VALUES("0037", "1", "2005-12-06 12:18:56");
INSERT INTO t1 VALUES("0037", "2", "2006-01-06 12:25:53");
INSERT INTO t1 VALUES("0048", "1", "2006-01-06 12:37:50");
INSERT INTO t1 VALUES("0059", "1", "2006-01-06 12:37:50");

select * from t1 r1 
  where (r1.retailerID,(r1.changed)) in 
         (SELECT r2.retailerId,(max(changed)) from t1 r2 
          group by r2.retailerId);
drop table t1;

#
# Bug #21180: Subselect with index for both WHERE and ORDER BY 
#             produces empty result
#
create table t1(a int, primary key (a));
insert into t1 values (10);

create table t2 (a int primary key, b varchar(32), c int, unique key b(c, b));
insert into t2(a, c, b) values (1,10,'359'), (2,10,'35988'), (3,10,'35989');

explain SELECT sql_no_cache t1.a, r.a, r.b FROM t1 LEFT JOIN t2 r 
  ON r.a = (SELECT t2.a FROM t2 WHERE t2.c = t1.a AND t2.b <= '359899' 
             ORDER BY t2.c DESC, t2.b DESC LIMIT 1) WHERE t1.a = 10;
SELECT sql_no_cache t1.a, r.a, r.b FROM t1 LEFT JOIN t2 r 
  ON r.a = (SELECT t2.a FROM t2 WHERE t2.c = t1.a AND t2.b <= '359899' 
            ORDER BY t2.c DESC, t2.b DESC LIMIT 1) WHERE t1.a = 10;

explain SELECT sql_no_cache t1.a, r.a, r.b FROM t1 LEFT JOIN t2 r 
  ON r.a = (SELECT t2.a FROM t2 WHERE t2.c = t1.a AND t2.b <= '359899' 
            ORDER BY t2.c, t2.b LIMIT 1) WHERE t1.a = 10;
SELECT sql_no_cache t1.a, r.a, r.b FROM t1 LEFT JOIN t2 r 
  ON r.a = (SELECT t2.a FROM t2 WHERE t2.c = t1.a AND t2.b <= '359899' 
            ORDER BY t2.c, t2.b LIMIT 1) WHERE t1.a = 10;

drop table t1,t2;

#
# Bug #21853: assert failure for a grouping query with
#             an ALL/ANY quantified subquery in HAVING 
#

CREATE TABLE t1 (                  
  field1 int NOT NULL,                 
  field2 int NOT NULL,                 
  field3 int NOT NULL,                 
  PRIMARY KEY  (field1,field2,field3)  
);
CREATE TABLE t2 (             
  fieldA int NOT NULL,            
  fieldB int NOT NULL,            
  PRIMARY KEY  (fieldA,fieldB)     
); 

INSERT INTO t1 VALUES
  (1,1,1), (1,1,2), (1,2,1), (1,2,2), (1,2,3), (1,3,1);
INSERT INTO t2 VALUES (1,1), (1,2), (1,3);

SELECT field1, field2, COUNT(*)
  FROM t1 GROUP BY field1, field2;

SELECT field1, field2
  FROM  t1
    GROUP BY field1, field2
      HAVING COUNT(*) >= ALL (SELECT fieldB 
                                FROM t2 WHERE fieldA = field1);
SELECT field1, field2
  FROM  t1
    GROUP BY field1, field2
      HAVING COUNT(*) < ANY (SELECT fieldB 
                               FROM t2 WHERE fieldA = field1);

DROP TABLE t1, t2;

#
# Bug #23478: not top-level IN subquery returning a non-empty result set
#             with possible NULL values by index access from the outer query
#

CREATE TABLE t1(a int, INDEX (a));
INSERT INTO t1 VALUES (1), (3), (5), (7);
INSERT INTO t1 VALUES (NULL);

CREATE TABLE t2(a int);
INSERT INTO t2 VALUES (1),(2),(3);

EXPLAIN SELECT a, a IN (SELECT a FROM t1) FROM t2;
SELECT a, a IN (SELECT a FROM t1) FROM t2;

DROP TABLE t1,t2;

#
# Bug #11302: getObject() returns a String for a sub-query of type datetime
#
CREATE TABLE t1 (a DATETIME);
INSERT INTO t1 VALUES ('1998-09-23'), ('2003-03-25');

CREATE TABLE t2 AS SELECT 
  (SELECT a FROM t1 WHERE a < '2000-01-01') AS sub_a 
   FROM t1 WHERE a > '2000-01-01';
SHOW CREATE TABLE t2;

CREATE TABLE t3 AS (SELECT a FROM t1 WHERE a < '2000-01-01') UNION (SELECT a FROM t1 WHERE a > '2000-01-01'); 
SHOW CREATE TABLE t3;

DROP TABLE t1,t2,t3;

#
# Bug 24670: subquery witout tables but with a WHERE clause
#

CREATE TABLE t1 (a int);
INSERT INTO t1 VALUES (1), (2);

SELECT a FROM t1 WHERE (SELECT 1 FROM DUAL WHERE 1=0) > 0;
SELECT a FROM t1 WHERE (SELECT 1 FROM DUAL WHERE 1=0) IS NULL;
EXPLAIN SELECT a FROM t1 WHERE (SELECT 1 FROM DUAL WHERE 1=0) IS NULL;

DROP TABLE t1;

#
# Bug 24653: sorting by expressions containing subselects
#            that return more than one row
#

CREATE TABLE t1 (a int);
INSERT INTO t1 VALUES (2), (4), (1), (3);

CREATE TABLE t2 (b int, c int);
INSERT INTO t2 VALUES
  (2,1), (1,3), (2,1), (4,4), (2,2), (1,4);

SELECT a FROM t1 ORDER BY (SELECT c FROM t2 WHERE b > 2 );
--error 1242
SELECT a FROM t1 ORDER BY (SELECT c FROM t2 WHERE b > 1);
SELECT a FROM t1 ORDER BY (SELECT c FROM t2 WHERE b > 2), a;
--error 1242
SELECT a FROM t1 ORDER BY (SELECT c FROM t2 WHERE b > 1), a;

SELECT b, MAX(c) FROM t2 GROUP BY b, (SELECT c FROM t2 WHERE b > 2);
--error 1242
SELECT b, MAX(c) FROM t2 GROUP BY b, (SELECT c FROM t2 WHERE b > 1);


SELECT a FROM t1 GROUP BY a
  HAVING IFNULL((SELECT b FROM t2 WHERE b > 2),
                (SELECT c FROM t2 WHERE c=a AND b > 2 ORDER BY b)) > 3;
--error 1242
SELECT a FROM t1 GROUP BY a
  HAVING IFNULL((SELECT b FROM t2 WHERE b > 1),
                (SELECT c FROM t2 WHERE c=a AND b > 2 ORDER BY b)) > 3;

SELECT a FROM t1 GROUP BY a
  HAVING IFNULL((SELECT b FROM t2 WHERE b > 4),
                (SELECT c FROM t2 WHERE c=a AND b > 2 ORDER BY b)) > 3;
--error 1242
SELECT a FROM t1 GROUP BY a
  HAVING IFNULL((SELECT b FROM t2 WHERE b > 4),
                (SELECT c FROM t2 WHERE c=a AND b > 1 ORDER BY b)) > 3;

SELECT a FROM t1
  ORDER BY IFNULL((SELECT b FROM t2 WHERE b > 2),
                  (SELECT c FROM t2 WHERE c=a AND b > 2 ORDER BY b));
--error 1242
SELECT a FROM t1
  ORDER BY IFNULL((SELECT b FROM t2 WHERE b > 1),
                  (SELECT c FROM t2 WHERE c=a AND b > 1 ORDER BY b));

SELECT a FROM t1
  ORDER BY IFNULL((SELECT b FROM t2 WHERE b > 4),
                  (SELECT c FROM t2 WHERE c=a AND b > 2 ORDER BY b));
--error 1242
SELECT a FROM t1
  ORDER BY IFNULL((SELECT b FROM t2 WHERE b > 4),
                  (SELECT c FROM t2 WHERE c=a AND b > 1 ORDER BY b));

DROP TABLE t1,t2;

# End of 4.1 tests

#
#decimal-related tests
#
create table t1 (df decimal(5,1));
insert into t1 values(1.1);
insert into t1 values(2.2);

select * from t1 where df <= all (select avg(df) from t1 group by df);
select * from t1 where df >= all (select avg(df) from t1 group by df);
drop table t1;

create table t1 (df decimal(5,1));
insert into t1 values(1.1);
select 1.1 * exists(select * from t1);
drop table t1;

CREATE TABLE t1 (
  grp int(11) default NULL,
  a decimal(10,2) default NULL);

insert into t1 values (1, 1), (2, 2), (2, 3), (3, 4), (3, 5), (3, 6), (NULL, NULL);
select * from t1;
select min(a) from t1 group by grp;
drop table t1;

#
# Test for bug #9338: lame substitution of c1 instead of c2 
#

CREATE table t1 ( c1 integer );
INSERT INTO t1 VALUES ( 1 );
INSERT INTO t1 VALUES ( 2 );
INSERT INTO t1 VALUES ( 3 );

CREATE TABLE t2 ( c2 integer );
INSERT INTO t2 VALUES ( 1 );
INSERT INTO t2 VALUES ( 4 );
INSERT INTO t2 VALUES ( 5 );

SELECT * FROM t1 LEFT JOIN t2 ON c1 = c2 WHERE c2 IN (1);

SELECT * FROM t1 LEFT JOIN t2 ON c1 = c2
  WHERE c2 IN ( SELECT c2 FROM t2 WHERE c2 IN ( 1 ) );

DROP TABLE t1,t2;

#
# Test for bug #9516: wrong evaluation of not_null_tables attribute in SQ 
#
CREATE TABLE t1 ( c1 integer );
INSERT INTO t1 VALUES ( 1 );
INSERT INTO t1 VALUES ( 2 );
INSERT INTO t1 VALUES ( 3 );
INSERT INTO t1 VALUES ( 6 ); 
 
CREATE TABLE t2 ( c2 integer );
INSERT INTO t2 VALUES ( 1 );
INSERT INTO t2 VALUES ( 4 );
INSERT INTO t2 VALUES ( 5 );
INSERT INTO t2 VALUES ( 6 );

CREATE TABLE t3 ( c3 integer );
INSERT INTO t3 VALUES ( 7 );
INSERT INTO t3 VALUES ( 8 );

SELECT c1,c2 FROM t1 LEFT JOIN t2 ON c1 = c2 
  WHERE EXISTS (SELECT c3 FROM t3 WHERE c2 IS NULL );

DROP TABLE t1,t2,t3;

#
# Item_int_with_ref check (BUG#10020)
#
CREATE TABLE `t1` (
  `itemid` bigint(20) unsigned NOT NULL auto_increment,
  `sessionid` bigint(20) unsigned default NULL,
  `time` int(10) unsigned NOT NULL default '0',
  `type` set('A','D','E','F','G','I','L','N','U') collate latin1_general_ci NOT
NULL default '',
  `data` text collate latin1_general_ci NOT NULL,
  PRIMARY KEY  (`itemid`)
) DEFAULT CHARSET=latin1 COLLATE=latin1_general_ci;
INSERT INTO `t1` VALUES (1, 1, 1, 'D', '');
CREATE TABLE `t2` (
  `sessionid` bigint(20) unsigned NOT NULL auto_increment,
  `pid` int(10) unsigned NOT NULL default '0',
  `date` int(10) unsigned NOT NULL default '0',
  `ip` varchar(15) collate latin1_general_ci NOT NULL default '',
  PRIMARY KEY  (`sessionid`)
) DEFAULT CHARSET=latin1 COLLATE=latin1_general_ci;
INSERT INTO `t2` VALUES (1, 1, 1, '10.10.10.1');
SELECT s.ip, count( e.itemid ) FROM `t1` e JOIN t2 s ON s.sessionid = e.sessionid WHERE e.sessionid = ( SELECT sessionid FROM t2 ORDER BY sessionid DESC LIMIT 1 ) GROUP BY s.ip HAVING count( e.itemid ) >0 LIMIT 0 , 30;
drop tables t1,t2;

#
# Correct building of equal fields list (do not include outer
# fields) (BUG#6384)
#
CREATE TABLE t1 (EMPNUM   CHAR(3));
CREATE TABLE t2 (EMPNUM   CHAR(3) );
INSERT INTO t1 VALUES ('E1'),('E2');
INSERT INTO t2 VALUES ('E1');
DELETE FROM t1
WHERE t1.EMPNUM NOT IN
      (SELECT t2.EMPNUM
       FROM t2
       WHERE t1.EMPNUM = t2.EMPNUM);
select * from t1;
DROP TABLE t1,t2;

#
# Test for bug #11487: range access in a subquery
#

CREATE TABLE t1(select_id BIGINT, values_id BIGINT);
INSERT INTO t1 VALUES (1, 1);
CREATE TABLE t2 (select_id BIGINT, values_id BIGINT, 
                 PRIMARY KEY(select_id,values_id));
INSERT INTO t2 VALUES (0, 1), (0, 2), (0, 3), (1, 5);

SELECT values_id FROM t1 
WHERE values_id IN (SELECT values_id FROM t2
                    WHERE select_id IN (1, 0));
SELECT values_id FROM t1 
WHERE values_id IN (SELECT values_id FROM t2
                    WHERE select_id BETWEEN 0 AND 1);
SELECT values_id FROM t1 
WHERE values_id IN (SELECT values_id FROM t2
                    WHERE select_id = 0 OR select_id = 1);

DROP TABLE t1, t2;

# BUG#11821 : Select from subselect using aggregate function on an enum
# segfaults:
create table t1 (fld enum('0','1'));
insert into t1 values ('1');
select * from (select max(fld) from t1) as foo;
drop table t1;

#
# Test for bug #11762: subquery with an aggregate function in HAVING
#

CREATE TABLE t1 (a int, b int);
CREATE TABLE t2 (c int, d int);
CREATE TABLE t3 (e int);

INSERT INTO t1 VALUES 
  (1,10), (2,10), (1,20), (2,20), (3,20), (2,30), (4,40);
INSERT INTO t2 VALUES
  (2,10), (2,20), (4,10), (5,10), (3,20), (2,40);
INSERT INTO t3 VALUES (10), (30), (10), (20) ;

SELECT a, MAX(b), MIN(b) FROM t1 GROUP BY a;
SELECT * FROM t2;
SELECT * FROM t3;

SELECT a FROM t1 GROUP BY a
  HAVING a IN (SELECT c FROM t2 WHERE MAX(b)>20);
SELECT a FROM t1 GROUP BY a
  HAVING a IN (SELECT c FROM t2 WHERE MAX(b)<d);
SELECT a FROM t1 GROUP BY a
  HAVING a IN (SELECT c FROM t2 WHERE MAX(b)>d);
SELECT a FROM t1 GROUP BY a
  HAVING a IN (SELECT c FROM t2
                 WHERE d >= SOME(SELECT e FROM t3 WHERE MAX(b)=e));
SELECT a FROM t1 GROUP BY a
  HAVING a IN (SELECT c FROM t2
                 WHERE  EXISTS(SELECT e FROM t3 WHERE MAX(b)=e AND e <= d));
SELECT a FROM t1 GROUP BY a
  HAVING a IN (SELECT c FROM t2
                 WHERE d > SOME(SELECT e FROM t3 WHERE MAX(b)=e));
SELECT a FROM t1 GROUP BY a
  HAVING a IN (SELECT c FROM t2
                 WHERE  EXISTS(SELECT e FROM t3 WHERE MAX(b)=e AND e < d));
SELECT a FROM t1 GROUP BY a
  HAVING a IN (SELECT c FROM t2
                 WHERE MIN(b) < d AND 
                       EXISTS(SELECT e FROM t3 WHERE MAX(b)=e AND e <= d));

SELECT a, SUM(a) FROM t1 GROUP BY a;

SELECT a FROM t1
   WHERE EXISTS(SELECT c FROM t2 GROUP BY c HAVING SUM(a) = c) GROUP BY a;
SELECT a FROM t1 GROUP BY a
   HAVING EXISTS(SELECT c FROM t2 GROUP BY c HAVING SUM(a) = c);

SELECT a FROM t1
   WHERE a < 3 AND
         EXISTS(SELECT c FROM t2 GROUP BY c HAVING SUM(a) != c) GROUP BY a;
SELECT a FROM t1
   WHERE a < 3 AND
         EXISTS(SELECT c FROM t2 GROUP BY c HAVING SUM(a) != c);

SELECT t1.a FROM t1 GROUP BY t1.a
  HAVING t1.a < ALL(SELECT t2.c FROM t2 GROUP BY t2.c
                       HAVING EXISTS(SELECT t3.e FROM t3 GROUP BY t3.e
                                       HAVING SUM(t1.a+t2.c) < t3.e/4));
SELECT t1.a FROM t1 GROUP BY t1.a
       HAVING t1.a > ALL(SELECT t2.c FROM t2
                           WHERE EXISTS(SELECT t3.e FROM t3 GROUP BY t3.e
                                          HAVING SUM(t1.a+t2.c) < t3.e/4));
-- error 1111
SELECT t1.a FROM t1 GROUP BY t1.a
       HAVING t1.a > ALL(SELECT t2.c FROM t2
                           WHERE EXISTS(SELECT t3.e FROM t3 
                                          WHERE SUM(t1.a+t2.c) < t3.e/4));
-- error 1111 
SELECT t1.a from t1 GROUP BY t1.a HAVING AVG(SUM(t1.b)) > 20;

SELECT t1.a FROM t1 GROUP BY t1.a
  HAVING t1.a IN (SELECT t2.c FROM t2 GROUP BY t2.c
                    HAVING AVG(t2.c+SUM(t1.b)) > 20);
SELECT t1.a FROM t1 GROUP BY t1.a
  HAVING t1.a IN (SELECT t2.c FROM t2 GROUP BY t2.c
                    HAVING AVG(SUM(t1.b)) > 20);

SELECT t1.a, SUM(b) AS sum  FROM t1 GROUP BY t1.a
  HAVING t1.a IN (SELECT t2.c FROM t2 GROUP BY t2.c
                    HAVING t2.c+sum > 20);

DROP TABLE t1,t2,t3;

#
# Test for bug #16603: GROUP BY in a row subquery with a quantifier 
#                      when an index is defined on the grouping field

CREATE TABLE t1 (a varchar(5), b varchar(10));
INSERT INTO t1 VALUES
  ('AAA', 5), ('BBB', 4), ('BBB', 1), ('CCC', 2),
  ('CCC', 7), ('AAA', 2), ('AAA', 4), ('BBB', 3), ('AAA', 8);

SELECT * FROM t1 WHERE (a,b) = ANY (SELECT a, max(b) FROM t1 GROUP BY a);
EXPLAIN
SELECT * FROM t1 WHERE (a,b) = ANY (SELECT a, max(b) FROM t1 GROUP BY a);

ALTER TABLE t1 ADD INDEX(a);

SELECT * FROM t1 WHERE (a,b) = ANY (SELECT a, max(b) FROM t1 GROUP BY a);
EXPLAIN
SELECT * FROM t1 WHERE (a,b) = ANY (SELECT a, max(b) FROM t1 GROUP BY a);

DROP TABLE t1;

#
# Bug#17366: Unchecked Item_int results in server crash
#
create table t1( f1 int,f2 int);
insert into t1 values (1,1),(2,2);
select tt.t from (select 'crash1' as t, f2 from t1) as tt left join t1 on tt.t = 'crash2' and tt.f2 = t1.f2 where tt.t = 'crash1';
drop table t1;

#
# Bug #18306: server crash on delete using subquery.
#

create table t1 (c int, key(c));                              
insert into t1 values (1142477582), (1142455969);
create table t2 (a int, b int);
insert into t2 values (2, 1), (1, 0);
delete from t1 where c <= 1140006215 and (select b from t2 where a = 2) = 1;
drop table t1, t2;

#
# Bug #7549: Missing error message for invalid view selection with subquery
#

CREATE TABLE t1 (a INT);

--error 1054
CREATE VIEW v1 AS SELECT * FROM t1 WHERE no_such_column = ANY (SELECT 1);
--error 1054
CREATE VIEW v2 AS SELECT * FROM t1 WHERE no_such_column = (SELECT 1);
--error 1054
SELECT * FROM t1 WHERE no_such_column = ANY (SELECT 1);

DROP TABLE t1;

#
# Bug#19077: A nested materialized derived table is used before being populated.
#
create table t1 (i int, j bigint);
insert into t1 values (1, 2), (2, 2), (3, 2);
select * from (select min(i) from t1 where j=(select * from (select min(j) from t1) t2)) t3;
drop table t1;

# 
# Bug#19700: subselect returning BIGINT always returned it as SIGNED
#
CREATE TABLE t1 (i BIGINT UNSIGNED);
INSERT INTO t1 VALUES (10000000000000000000); # > MAX SIGNED BIGINT 9323372036854775807
INSERT INTO t1 VALUES (1);

CREATE TABLE t2 (i BIGINT UNSIGNED);
INSERT INTO t2 VALUES (10000000000000000000); # same as first table
INSERT INTO t2 VALUES (1);

/* simple test */
SELECT t1.i FROM t1 JOIN t2 ON t1.i = t2.i;

/* subquery test */
SELECT t1.i FROM t1 WHERE t1.i = (SELECT MAX(i) FROM t2);

/* subquery test with cast*/
SELECT t1.i FROM t1 WHERE t1.i = CAST((SELECT MAX(i) FROM t2) AS UNSIGNED);

DROP TABLE t1;
DROP TABLE t2;

# 
# Bug#20519: subselect with LIMIT M, N
#

CREATE TABLE t1 (
  id bigint(20) unsigned NOT NULL auto_increment,
  name varchar(255) NOT NULL,
  PRIMARY KEY  (id)
);
INSERT INTO t1 VALUES
  (1, 'Balazs'), (2, 'Joe'), (3, 'Frank');

CREATE TABLE t2 (
  id bigint(20) unsigned NOT NULL auto_increment,
  mid bigint(20) unsigned NOT NULL,
  date date NOT NULL,
  PRIMARY KEY  (id)
);
INSERT INTO t2 VALUES 
  (1, 1, '2006-03-30'), (2, 2, '2006-04-06'), (3, 3, '2006-04-13'),
  (4, 2, '2006-04-20'), (5, 1, '2006-05-01');

SELECT *,
      (SELECT date FROM t2 WHERE mid = t1.id
         ORDER BY date DESC LIMIT 0, 1) AS date_last,
      (SELECT date FROM t2 WHERE mid = t1.id
         ORDER BY date DESC LIMIT 3, 1) AS date_next_to_last
  FROM t1;
SELECT *,
      (SELECT COUNT(*) FROM t2 WHERE mid = t1.id
         ORDER BY date DESC LIMIT 1, 1) AS date_count
  FROM t1;
SELECT *,
      (SELECT date FROM t2 WHERE mid = t1.id
         ORDER BY date DESC LIMIT 0, 1) AS date_last,
      (SELECT date FROM t2 WHERE mid = t1.id
         ORDER BY date DESC LIMIT 1, 1) AS date_next_to_last
  FROM t1;
DROP TABLE t1,t2;

#
# Bug#20869: subselect with range access by DESC
#

CREATE TABLE t1 (
  i1 int(11) NOT NULL default '0',
  i2 int(11) NOT NULL default '0',
  t datetime NOT NULL default '0000-00-00 00:00:00',
  PRIMARY KEY  (i1,i2,t)
);
INSERT INTO t1 VALUES 
(24,1,'2005-03-03 16:31:31'),(24,1,'2005-05-27 12:40:07'),
(24,1,'2005-05-27 12:40:08'),(24,1,'2005-05-27 12:40:10'),
(24,1,'2005-05-27 12:40:25'),(24,1,'2005-05-27 12:40:30'),
(24,2,'2005-03-03 13:43:05'),(24,2,'2005-03-03 16:23:31'),
(24,2,'2005-03-03 16:31:30'),(24,2,'2005-05-27 12:37:02'),
(24,2,'2005-05-27 12:40:06');

CREATE TABLE t2 (
  i1 int(11) NOT NULL default '0',
  i2 int(11) NOT NULL default '0',
  t datetime default NULL,
  PRIMARY KEY  (i1)
);
INSERT INTO t2 VALUES (24,1,'2006-06-20 12:29:40');

EXPLAIN
SELECT * FROM t1,t2
  WHERE t1.t = (SELECT t1.t FROM t1 
                  WHERE t1.t < t2.t  AND t1.i2=1 AND t2.i1=t1.i1
                    ORDER BY t1.t DESC LIMIT 1);
SELECT * FROM t1,t2
  WHERE t1.t = (SELECT t1.t FROM t1 
                  WHERE t1.t < t2.t  AND t1.i2=1 AND t2.i1=t1.i1
                    ORDER BY t1.t DESC LIMIT 1);

DROP TABLE t1, t2;

#
# Bug#14654 : Cannot select from the same table twice within a UNION
# statement 
#
CREATE TABLE t1 (i INT);

(SELECT i FROM t1) UNION (SELECT i FROM t1);
#TODO:not supported
--error ER_PARSE_ERROR
SELECT sql_no_cache * FROM t1 WHERE NOT EXISTS 
  (
   (SELECT i FROM t1) UNION 
   (SELECT i FROM t1)
  );

#TODO:not supported
--error ER_PARSE_ERROR
SELECT * FROM t1 
WHERE NOT EXISTS (((SELECT i FROM t1) UNION (SELECT i FROM t1)));

#TODO:not supported
--error 1064
explain select ((select t11.i from t1 t11) union (select t12.i from t1 t12))
  from t1;

#TODO:not supported
--error ER_PARSE_ERROR
explain select * from t1 where not exists 
  ((select t11.i from t1 t11) union (select t12.i from t1 t12));

DROP TABLE t1;

#
# Bug#21798: memory leak during query execution with subquery in column 
#             list using a function
#
CREATE TABLE t1 (a VARCHAR(250), b INT auto_increment, PRIMARY KEY (b));
insert into t1 (a) values (FLOOR(rand() * 100));
insert into t1 (a) select FLOOR(rand() * 100) from t1;
insert into t1 (a) select FLOOR(rand() * 100) from t1;
insert into t1 (a) select FLOOR(rand() * 100) from t1;
insert into t1 (a) select FLOOR(rand() * 100) from t1;
insert into t1 (a) select FLOOR(rand() * 100) from t1;
insert into t1 (a) select FLOOR(rand() * 100) from t1;
insert into t1 (a) select FLOOR(rand() * 100) from t1;
insert into t1 (a) select FLOOR(rand() * 100) from t1;
insert into t1 (a) select FLOOR(rand() * 100) from t1;
insert into t1 (a) select FLOOR(rand() * 100) from t1;
insert into t1 (a) select FLOOR(rand() * 100) from t1;
insert into t1 (a) select FLOOR(rand() * 100) from t1;
insert into t1 (a) select FLOOR(rand() * 100) from t1;

SELECT a, 
       (SELECT REPEAT(' ',250) FROM t1 i1 
        WHERE i1.b=t1.a ORDER BY RAND() LIMIT 1) AS a 
FROM t1 ORDER BY a LIMIT 5;
DROP TABLE t1;

#
# Bug #21540: Subqueries with no from and aggregate functions return 
#              wrong results
CREATE TABLE t1 (a INT, b INT);
CREATE TABLE t2 (a INT);
INSERT INTO t2 values (1);
INSERT INTO t1 VALUES (1,1),(1,2),(2,3),(3,4);
SELECT (SELECT COUNT(DISTINCT t1.b) from t2) FROM t1 GROUP BY t1.a;
SELECT (SELECT COUNT(DISTINCT t1.b) from t2 union select 1 from t2 where 12 < 3)
  FROM t1 GROUP BY t1.a;
SELECT COUNT(DISTINCT t1.b), (SELECT COUNT(DISTINCT t1.b)) FROM t1 GROUP BY t1.a;
SELECT COUNT(DISTINCT t1.b), 
       (SELECT COUNT(DISTINCT t1.b) union select 1 from DUAL where 12 < 3)
  FROM t1 GROUP BY t1.a;
SELECT (
    SELECT (
      SELECT COUNT(DISTINCT t1.b)
    )
) 
FROM t1 GROUP BY t1.a;
SELECT (
  SELECT (
      SELECT (
        SELECT COUNT(DISTINCT t1.b)
      )
  ) 
  FROM t1 GROUP BY t1.a LIMIT 1) 
FROM t1 t2
GROUP BY t2.a;
DROP TABLE t1,t2;  

#
# Bug #21727: Correlated subquery that requires filesort:
#             slow with big sort_buffer_size 
#

CREATE TABLE t1 (a int, b int auto_increment, PRIMARY KEY (b));
CREATE TABLE t2 (x int auto_increment, y int, z int,
                 PRIMARY KEY (x), FOREIGN KEY (y) REFERENCES t1 (b));

disable_query_log;
let $1=3000;
while ($1)
{
  eval INSERT INTO t1(a) VALUES(RAND()*1000);
  eval SELECT MAX(b) FROM t1 INTO @id;
  let $2=10;
  while ($2)
  {
    eval INSERT INTO t2(y,z) VALUES(@id,RAND()*1000);
    dec $2;
  } 
  dec $1;
}
enable_query_log;

SET SESSION sort_buffer_size = 32 * 1024;
SELECT SQL_NO_CACHE COUNT(*) 
  FROM (SELECT  a, b, (SELECT x FROM t2 WHERE y=b ORDER BY z DESC LIMIT 1) c
          FROM t1) t;

SET SESSION sort_buffer_size = 8 * 1024 * 1024;
SELECT SQL_NO_CACHE COUNT(*) 
  FROM (SELECT  a, b, (SELECT x FROM t2 WHERE y=b ORDER BY z DESC LIMIT 1) c
          FROM t1) t;

DROP TABLE t1,t2;

#
# Bug #25219: EXIST subquery with UNION over a mix of
#             correlated and uncorrelated selects
#

CREATE TABLE t1 (id char(4) PRIMARY KEY, c int);
CREATE TABLE t2 (c int);

INSERT INTO t1 VALUES ('aa', 1);
INSERT INTO t2 VALUES (1);

SELECT * FROM t1
  WHERE EXISTS (SELECT c FROM t2 WHERE c=1
                UNION
                SELECT c from t2 WHERE c=t1.c);

INSERT INTO t1 VALUES ('bb', 2), ('cc', 3), ('dd',1);

SELECT * FROM t1
  WHERE EXISTS (SELECT c FROM t2 WHERE c=1
                UNION
                SELECT c from t2 WHERE c=t1.c);

INSERT INTO t2 VALUES (2);
CREATE TABLE t3 (c int);
INSERT INTO t3 VALUES (1);

SELECT * FROM t1
  WHERE EXISTS (SELECT t2.c FROM t2 JOIN t3 ON t2.c=t3.c WHERE t2.c=1
                UNION
                SELECT c from t2 WHERE c=t1.c);

DROP TABLE t1,t2,t3;

#                                                                             
# Bug#23800: Outer fields in correlated subqueries is used in a temporary     
#            table created for sorting.                                       
#                                                                             
CREATE TABLE t1(f1 int);
CREATE TABLE t2(f2 int, f21 int, f3 timestamp);
INSERT INTO t1 VALUES (1),(1),(2),(2);
INSERT INTO t2 VALUES (1,1,"2004-02-29 11:11:11"), (2,2,"2004-02-29 11:11:11");
SELECT ((SELECT f2 FROM t2 WHERE f21=f1 LIMIT 1) * COUNT(f1)) AS sq FROM t1 GROUP BY f1;
SELECT (SELECT SUM(1) FROM t2 ttt GROUP BY t2.f3 LIMIT 1) AS tt FROM t2;
PREPARE stmt1 FROM 'SELECT ((SELECT f2 FROM t2 WHERE f21=f1 LIMIT 1) * COUNT(f1)) AS sq FROM t1 GROUP BY f1';
EXECUTE stmt1;
EXECUTE stmt1;
DEALLOCATE PREPARE stmt1;
SELECT f2, AVG(f21), 
      (SELECT t.f3 FROM t2 AS t WHERE t2.f2=t.f2 AND t.f3=MAX(t2.f3)) AS test
  FROM t2 GROUP BY f2;
DROP TABLE t1,t2;                                                             
CREATE TABLE t1 (a int, b INT, c CHAR(10) NOT NULL);                          
INSERT INTO t1 VALUES                                                         
  (1,1,'a'), (1,2,'b'), (1,3,'c'), (1,4,'d'), (1,5,'e'),                      
  (2,1,'f'), (2,2,'g'), (2,3,'h'), (3,4,'i'), (3,3,'j'),                      
  (3,2,'k'), (3,1,'l'), (1,9,'m');                                            
SELECT a, MAX(b),                                                             
      (SELECT t.c FROM t1 AS t WHERE t1.a=t.a AND t.b=MAX(t1.b)) AS test      
  FROM t1 GROUP BY a;                                                         
DROP TABLE t1;      

#
# Bug#21904 (parser problem when using IN with a double "(())")
#

--disable_warnings
DROP TABLE IF EXISTS t1;
DROP TABLE IF EXISTS t2;
DROP TABLE IF EXISTS t1xt2;
--enable_warnings

CREATE TABLE t1 (
  id_1 int(5) NOT NULL,
  t varchar(4) DEFAULT NULL
);

CREATE TABLE t2 (
  id_2 int(5) NOT NULL,
  t varchar(4) DEFAULT NULL
);

CREATE TABLE t1xt2 (
  id_1 int(5) NOT NULL,
  id_2 int(5) NOT NULL
);

INSERT INTO t1 VALUES (1, 'a'), (2, 'b'), (3, 'c'), (4, 'd');

INSERT INTO t2 VALUES (2, 'bb'), (3, 'cc'), (4, 'dd'), (12, 'aa');

INSERT INTO t1xt2 VALUES (2, 2), (3, 3), (4, 4);

# subselect returns 0 rows

SELECT DISTINCT t1.id_1 FROM t1 WHERE
(12 IN (SELECT t1xt2.id_2 FROM t1xt2 WHERE t1.id_1 = t1xt2.id_1));

SELECT DISTINCT t1.id_1 FROM t1 WHERE
(12 IN ((SELECT t1xt2.id_2 FROM t1xt2 WHERE t1.id_1 = t1xt2.id_1)));

SELECT DISTINCT t1.id_1 FROM t1 WHERE
(12 IN (((SELECT t1xt2.id_2 FROM t1xt2 WHERE t1.id_1 = t1xt2.id_1))));

SELECT DISTINCT t1.id_1 FROM t1 WHERE
(12 NOT IN (SELECT t1xt2.id_2 FROM t1xt2 WHERE t1.id_1 = t1xt2.id_1));

SELECT DISTINCT t1.id_1 FROM t1 WHERE
(12 NOT IN ((SELECT t1xt2.id_2 FROM t1xt2 where t1.id_1 = t1xt2.id_1)));

SELECT DISTINCT t1.id_1 FROM t1 WHERE
(12 NOT IN (((SELECT t1xt2.id_2 FROM t1xt2 where t1.id_1 = t1xt2.id_1))));

insert INTO t1xt2 VALUES (1, 12);

# subselect returns 1 row

SELECT DISTINCT t1.id_1 FROM t1 WHERE
(12 IN (SELECT t1xt2.id_2 FROM t1xt2 WHERE t1.id_1 = t1xt2.id_1));

SELECT DISTINCT t1.id_1 FROM t1 WHERE
(12 IN ((SELECT t1xt2.id_2 FROM t1xt2 WHERE t1.id_1 = t1xt2.id_1)));

SELECT DISTINCT t1.id_1 FROM t1 WHERE
(12 IN (((SELECT t1xt2.id_2 FROM t1xt2 WHERE t1.id_1 = t1xt2.id_1))));

SELECT DISTINCT t1.id_1 FROM t1 WHERE
(12 NOT IN (SELECT t1xt2.id_2 FROM t1xt2 WHERE t1.id_1 = t1xt2.id_1));

SELECT DISTINCT t1.id_1 FROM t1 WHERE
(12 NOT IN ((SELECT t1xt2.id_2 FROM t1xt2 WHERE t1.id_1 = t1xt2.id_1)));

SELECT DISTINCT t1.id_1 FROM t1 WHERE
(12 NOT IN (((SELECT t1xt2.id_2 FROM t1xt2 WHERE t1.id_1 = t1xt2.id_1))));

insert INTO t1xt2 VALUES (2, 12);

# subselect returns more than 1 row

SELECT DISTINCT t1.id_1 FROM t1 WHERE
(12 IN (SELECT t1xt2.id_2 FROM t1xt2 WHERE t1.id_1 = t1xt2.id_1));

SELECT DISTINCT t1.id_1 FROM t1 WHERE
(12 IN ((SELECT t1xt2.id_2 FROM t1xt2 WHERE t1.id_1 = t1xt2.id_1)));

SELECT DISTINCT t1.id_1 FROM t1 WHERE
(12 IN (((SELECT t1xt2.id_2 FROM t1xt2 WHERE t1.id_1 = t1xt2.id_1))));

SELECT DISTINCT t1.id_1 FROM t1 WHERE
(12 NOT IN (SELECT t1xt2.id_2 FROM t1xt2 WHERE t1.id_1 = t1xt2.id_1));

SELECT DISTINCT t1.id_1 FROM t1 WHERE
(12 NOT IN ((SELECT t1xt2.id_2 FROM t1xt2 WHERE t1.id_1 = t1xt2.id_1)));

SELECT DISTINCT t1.id_1 FROM t1 WHERE
(12 NOT IN (((SELECT t1xt2.id_2 FROM t1xt2 WHERE t1.id_1 = t1xt2.id_1))));

DROP TABLE t1;
DROP TABLE t2;
DROP TABLE t1xt2;

#
# Bug #26728: derived table with concatanation of literals in select list
#  

CREATE TABLE t1 (a int);
INSERT INTO t1 VALUES (3), (1), (2);           

SELECT 'this is ' 'a test.' AS col1, a AS col2 FROM t1;
SELECT * FROM (SELECT 'this is ' 'a test.' AS col1, a AS t2 FROM t1) t;

DROP table t1;

#
# Bug #27257: COUNT(*) aggregated in outer query
#  

CREATE TABLE t1 (a int, b int);
CREATE TABLE t2 (m int, n int);
INSERT INTO t1 VALUES (2,2), (2,2), (3,3), (3,3), (3,3), (4,4);
INSERT INTO t2 VALUES (1,11), (2,22), (3,32), (4,44), (4,44);

SELECT COUNT(*), a,
       (SELECT m FROM t2 WHERE m = count(*) LIMIT 1)
  FROM t1 GROUP BY a;

SELECT COUNT(*), a,
       (SELECT MIN(m) FROM t2 WHERE m = count(*))
  FROM t1 GROUP BY a;

SELECT COUNT(*), a       
  FROM t1 GROUP BY a
    HAVING (SELECT MIN(m) FROM t2 WHERE m = count(*)) > 1;

DROP TABLE t1,t2;

#
# Bug #27229: GROUP_CONCAT in subselect with COUNT() as an argument 
#  

CREATE TABLE t1 (a int, b int);
CREATE TABLE t2 (m int, n int);
INSERT INTO t1 VALUES (2,2), (2,2), (3,3), (3,3), (3,3), (4,4);
INSERT INTO t2 VALUES (1,11), (2,22), (3,32), (4,44), (4,44);

SELECT COUNT(*) c, a,
       (SELECT GROUP_CONCAT(COUNT(a)) FROM t2 WHERE m = a)
  FROM t1 GROUP BY a;

SELECT COUNT(*) c, a,
       (SELECT GROUP_CONCAT(COUNT(a)+1) FROM t2 WHERE m = a)
  FROM t1 GROUP BY a;

DROP table t1,t2;

#
# Bug#27321: Wrong subquery result in a grouping select
#
CREATE TABLE t1 (a int, b INT, d INT, c CHAR(10) NOT NULL, PRIMARY KEY (a, b));
INSERT INTO t1 VALUES (1,1,0,'a'), (1,2,0,'b'), (1,3,0,'c'), (1,4,0,'d'),
(1,5,0,'e'), (2,1,0,'f'), (2,2,0,'g'), (2,3,0,'h'), (3,4,0,'i'), (3,3,0,'j'),
(3,2,0,'k'), (3,1,0,'l'), (1,9,0,'m'), (1,0,10,'n'), (2,0,5,'o'), (3,0,7,'p');

SELECT a, MAX(b),
  (SELECT t.c FROM t1 AS t WHERE t1.a=t.a AND t.b=MAX(t1.b + 0)) as test 
  FROM t1 GROUP BY a;
SELECT a x, MAX(b),
  (SELECT t.c FROM t1 AS t WHERE x=t.a AND t.b=MAX(t1.b + 0)) as test
  FROM t1 GROUP BY a;
SELECT a, AVG(b),
  (SELECT t.c FROM t1 AS t WHERE t1.a=t.a AND t.b=AVG(t1.b)) AS test
  FROM t1 WHERE t1.d=0 GROUP BY a;

SELECT tt.a,
 (SELECT (SELECT c FROM t1 as t WHERE t1.a=t.a AND t.d=MAX(t1.b + tt.a)
  LIMIT 1) FROM t1 WHERE t1.a=tt.a GROUP BY a LIMIT 1) as test 
  FROM t1 as tt;

SELECT tt.a,
 (SELECT (SELECT t.c FROM t1 AS t WHERE t1.a=t.a AND t.d=MAX(t1.b + tt.a)
  LIMIT 1)
  FROM t1 WHERE t1.a=tt.a GROUP BY a LIMIT 1) as test 
  FROM t1 as tt GROUP BY tt.a;

SELECT tt.a, MAX(
 (SELECT (SELECT t.c FROM t1 AS t WHERE t1.a=t.a AND t.d=MAX(t1.b + tt.a)
  LIMIT 1)
  FROM t1 WHERE t1.a=tt.a GROUP BY a LIMIT 1)) as test 
  FROM t1 as tt GROUP BY tt.a;

DROP TABLE t1;
#
# Bug #27348: SET FUNCTION used in  a subquery from WHERE condition 
#  

CREATE TABLE t1 (a int, b int);
INSERT INTO t1 VALUES (2,22),(1,11),(2,22);

SELECT a FROM t1 WHERE (SELECT COUNT(b) FROM DUAL) > 0 GROUP BY a;
SELECT a FROM t1 WHERE (SELECT COUNT(b) FROM DUAL) > 1 GROUP BY a;

SELECT a FROM t1 t0
  WHERE (SELECT COUNT(t0.b) FROM t1 t WHERE t.b>20) GROUP BY a;

SET @@sql_mode='ansi';
--error 1111
SELECT a FROM t1 WHERE (SELECT COUNT(b) FROM DUAL) > 0 GROUP BY a;
--error 1111
SELECT a FROM t1 WHERE (SELECT COUNT(b) FROM DUAL) > 1 GROUP BY a;

--error 1111
SELECT a FROM t1 t0
  WHERE (SELECT COUNT(t0.b) FROM t1 t WHERE t.b>20) GROUP BY a;

SET @@sql_mode=default;

DROP TABLE t1;

#
# Bug #27363: nested aggregates in outer, subquery / sum(select
# count(outer))
#
CREATE TABLE t1 (a INT); INSERT INTO t1 values (1),(1),(1),(1);
CREATE TABLE t2 (x INT); INSERT INTO t1 values (1000),(1001),(1002);

--error ER_INVALID_GROUP_FUNC_USE
SELECT SUM( (SELECT COUNT(a) FROM t2) ) FROM t1;
--error ER_INVALID_GROUP_FUNC_USE
SELECT SUM( (SELECT SUM(COUNT(a)) FROM t2) ) FROM t1;
SELECT COUNT(1) FROM DUAL;

--error ER_INVALID_GROUP_FUNC_USE
SELECT SUM( (SELECT AVG( (SELECT t1.a FROM t2) ) FROM DUAL) ) FROM t1;

--error ER_INVALID_GROUP_FUNC_USE
SELECT 
  SUM( (SELECT AVG( (SELECT COUNT(*) FROM t1 t HAVING t1.a < 12) ) FROM t2) )
FROM t1;

--error ER_INVALID_GROUP_FUNC_USE
SELECT t1.a as XXA, 
   SUM( (SELECT AVG( (SELECT COUNT(*) FROM t1 t HAVING XXA < 12) ) FROM t2) )
FROM t1;

DROP TABLE t1,t2;

#
# Bug #27807: Server crash when executing subquery with EXPLAIN
#  
CREATE TABLE t1 (a int, b int, KEY (a)); 
INSERT INTO t1 VALUES (1,1),(2,1);
EXPLAIN SELECT 1 FROM t1 WHERE a = (SELECT COUNT(*) FROM t1 GROUP BY b);
DROP TABLE t1;

#
# Bug #28377: grouping query with a correlated subquery in WHERE condition
#  

CREATE TABLE t1 (id int NOT NULL, st CHAR(2), INDEX idx(id));
INSERT INTO t1 VALUES
  (3,'FL'), (2,'GA'), (4,'FL'), (1,'GA'), (5,'NY'), (7,'FL'), (6,'NY');
CREATE TABLE t2 (id int NOT NULL, INDEX idx(id));
INSERT INTO t2 VALUES (7), (5), (1), (3);

SELECT id, st FROM t1 
  WHERE st IN ('GA','FL') AND EXISTS(SELECT 1 FROM t2 WHERE t2.id=t1.id);
SELECT id, st FROM t1 
  WHERE st IN ('GA','FL') AND EXISTS(SELECT 1 FROM t2 WHERE t2.id=t1.id)
    GROUP BY id;

SELECT id, st FROM t1 
  WHERE st IN ('GA','FL') AND NOT EXISTS(SELECT 1 FROM t2 WHERE t2.id=t1.id);
SELECT id, st FROM t1 
  WHERE st IN ('GA','FL') AND NOT EXISTS(SELECT 1 FROM t2 WHERE t2.id=t1.id)
    GROUP BY id;

DROP TABLE t1,t2;

#
# Bug #28728: crash with EXPLAIN EXTENDED for a query with a derived table
#             over a grouping subselect
# 

CREATE TABLE t1 (a int);

INSERT INTO t1 VALUES (1), (2);

EXPLAIN EXTENDED
SELECT * FROM (SELECT count(*) FROM t1 GROUP BY a) as res;

DROP TABLE t1;

#
# Bug #28811: crash for query containing subquery with ORDER BY and LIMIT 1 
#
 
CREATE TABLE t1 (
  a varchar(255) default NULL,
  b timestamp NOT NULL default CURRENT_TIMESTAMP on update CURRENT_TIMESTAMP,
  INDEX idx(a,b)
);
CREATE TABLE t2 (
  a varchar(255) default NULL
);

INSERT INTO t1 VALUES ('abcdefghijk','2007-05-07 06:00:24');
INSERT INTO t1 SELECT * FROM t1;
INSERT INTO t1 SELECT * FROM t1;
INSERT INTO t1 SELECT * FROM t1;
INSERT INTO t1 SELECT * FROM t1;
INSERT INTO t1 SELECT * FROM t1;
INSERT INTO t1 SELECT * FROM t1;
INSERT INTO t1 SELECT * FROM t1;
INSERT INTO t1 SELECT * FROM t1;
INSERT INTO `t1` VALUES ('asdf','2007-02-08 01:11:26');
INSERT INTO `t2` VALUES ('abcdefghijk');
INSERT INTO `t2` VALUES ('asdf');

SET session sort_buffer_size=8192;

SELECT (SELECT 1 FROM  t1 WHERE t1.a=t2.a ORDER BY t1.b LIMIT 1) AS d1 FROM t2;

DROP TABLE t1,t2;


#
# Bug #27333: subquery grouped for aggregate of outer query / no aggregate
# of subquery
#
CREATE TABLE t1 (a INTEGER, b INTEGER);
CREATE TABLE t2 (x INTEGER);
INSERT INTO t1 VALUES (1,11), (2,22), (2,22);
INSERT INTO t2 VALUES (1), (2);

# wasn't failing, but should
--error ER_SUBQUERY_NO_1_ROW
SELECT a, COUNT(b), (SELECT COUNT(b) FROM t2) FROM t1 GROUP BY a;

# fails as it should
--error ER_SUBQUERY_NO_1_ROW
SELECT a, COUNT(b), (SELECT COUNT(b)+0 FROM t2) FROM t1 GROUP BY a;

SELECT (SELECT SUM(t1.a)/AVG(t2.x) FROM t2) FROM t1;
DROP TABLE t1,t2;

# second test case from 27333
CREATE TABLE t1 (a INT, b INT);
INSERT INTO t1 VALUES (1, 2), (1,3), (1,4), (2,1), (2,2);

# returns no rows, when it should
SELECT a1.a, COUNT(*) FROM t1 a1 WHERE a1.a = 1
AND EXISTS( SELECT a2.a FROM t1 a2 WHERE a2.a = a1.a)
GROUP BY a1.a;
DROP TABLE t1;

#test cases from 29297
CREATE TABLE t1 (a INT);
CREATE TABLE t2 (a INT);
INSERT INTO t1 VALUES (1),(2);
INSERT INTO t2 VALUES (1),(2);
SELECT (SELECT SUM(t1.a) FROM t2 WHERE a=0) FROM t1;
--error ER_SUBQUERY_NO_1_ROW
SELECT (SELECT SUM(t1.a) FROM t2 WHERE a!=0) FROM t1;
SELECT (SELECT SUM(t1.a) FROM t2 WHERE a=1) FROM t1;
DROP TABLE t1,t2;

#
# Bug #31884: Assertion + crash in subquery in the SELECT clause.
#

CREATE TABLE t1 (a1 INT, a2 INT);
CREATE TABLE t2 (b1 INT, b2 INT);

INSERT INTO t1 VALUES (100, 200);
INSERT INTO t1 VALUES (101, 201);
INSERT INTO t2 VALUES (101, 201);
INSERT INTO t2 VALUES (103, 203);

SELECT ((a1,a2) IN (SELECT * FROM t2 WHERE b2 > 0)) IS NULL FROM t1;
DROP TABLE t1, t2;

#
# Bug #28076: inconsistent binary/varbinary comparison
#

CREATE TABLE t1 (s1 BINARY(5), s2 VARBINARY(5));
INSERT INTO t1 VALUES (0x41,0x41), (0x42,0x42), (0x43,0x43);

SELECT s1, s2 FROM t1 WHERE s2 IN (SELECT s1 FROM t1);
SELECT s1, s2 FROM t1 WHERE (s2, 10) IN (SELECT s1, 10 FROM t1);

CREATE INDEX I1 ON t1 (s1);
CREATE INDEX I2 ON t1 (s2);

SELECT s1, s2 FROM t1 WHERE s2 IN (SELECT s1 FROM t1);
SELECT s1, s2 FROM t1 WHERE (s2, 10) IN (SELECT s1, 10 FROM t1);

TRUNCATE t1;
INSERT INTO t1 VALUES (0x41,0x41);
SELECT * FROM t1 WHERE s1 = (SELECT s2 FROM t1);

DROP TABLE t1;

CREATE TABLE t1 (a1 VARBINARY(2) NOT NULL DEFAULT '0', PRIMARY KEY (a1));
CREATE TABLE t2 (a2 BINARY(2) default '0', INDEX (a2));
CREATE TABLE t3 (a3 BINARY(2) default '0');
INSERT INTO t1 VALUES (1),(2),(3),(4);
INSERT INTO t2 VALUES (1),(2),(3);
INSERT INTO t3 VALUES (1),(2),(3);
SELECT LEFT(t2.a2, 1) FROM t2,t3 WHERE t3.a3=t2.a2;
SELECT t1.a1, t1.a1 in (SELECT t2.a2 FROM t2,t3 WHERE t3.a3=t2.a2) FROM t1;
DROP TABLE t1,t2,t3;

CREATE TABLE t1 (a1 BINARY(3) PRIMARY KEY, b1 VARBINARY(3));
CREATE TABLE t2 (a2 VARBINARY(3) PRIMARY KEY);
CREATE TABLE t3 (a3 VARBINARY(3) PRIMARY KEY);
INSERT INTO t1 VALUES (1,10), (2,20), (3,30), (4,40);
INSERT INTO t2 VALUES (2), (3), (4), (5);
INSERT INTO t3 VALUES (10), (20), (30);
SELECT LEFT(t1.a1,1) FROM t1,t3 WHERE t1.b1=t3.a3;
SELECT a2 FROM t2 WHERE t2.a2 IN (SELECT t1.a1 FROM t1,t3 WHERE t1.b1=t3.a3);
DROP TABLE t1, t2, t3;

#
# Bug #30788: Inconsistent retrieval of char/varchar
#

CREATE TABLE t1 (a CHAR(1), b VARCHAR(10));
INSERT INTO t1 VALUES ('a', 'aa');
INSERT INTO t1 VALUES ('a', 'aaa');
SELECT a,b FROM t1 WHERE b IN (SELECT a FROM t1);
CREATE INDEX I1 ON t1 (a);
CREATE INDEX I2 ON t1 (b);
EXPLAIN SELECT a,b FROM t1 WHERE b IN (SELECT a FROM t1);
SELECT a,b FROM t1 WHERE b IN (SELECT a FROM t1);

CREATE TABLE t2 (a VARCHAR(1), b VARCHAR(10));
INSERT INTO t2 SELECT * FROM t1;
CREATE INDEX I1 ON t2 (a);
CREATE INDEX I2 ON t2 (b);
EXPLAIN SELECT a,b FROM t2 WHERE b IN (SELECT a FROM t2);
SELECT a,b FROM t2 WHERE b IN (SELECT a FROM t2);
EXPLAIN
SELECT a,b FROM t1 WHERE b IN (SELECT a FROM t1 WHERE LENGTH(a)<500);
SELECT a,b FROM t1 WHERE b IN (SELECT a FROM t1 WHERE LENGTH(a)<500);

DROP TABLE t1,t2;

#
# Bug #32400: Complex SELECT query returns correct result only on some
# occasions
#

CREATE TABLE t1(a INT, b INT);
INSERT INTO t1 VALUES (1,1), (1,2), (2,3), (2,4);

--error ER_BAD_FIELD_ERROR
EXPLAIN 
SELECT a AS out_a, MIN(b) FROM t1
WHERE b > (SELECT MIN(b) FROM t1 WHERE a = out_a)
GROUP BY a;

--error ER_BAD_FIELD_ERROR
SELECT a AS out_a, MIN(b) FROM t1
WHERE b > (SELECT MIN(b) FROM t1 WHERE a = out_a)
GROUP BY a;

EXPLAIN 
SELECT a AS out_a, MIN(b) FROM t1 t1_outer
WHERE b > (SELECT MIN(b) FROM t1 WHERE a = t1_outer.a)
GROUP BY a;

SELECT a AS out_a, MIN(b) FROM t1 t1_outer
WHERE b > (SELECT MIN(b) FROM t1 WHERE a = t1_outer.a)
GROUP BY a;

DROP TABLE t1;


#
# Bug #32036: EXISTS within a WHERE clause with a UNION crashes MySQL 5.122
#

CREATE TABLE t1 (a INT);
CREATE TABLE t2 (a INT);

INSERT INTO t1 VALUES (1),(2);
INSERT INTO t2 VALUES (1),(2);

SELECT 2 FROM t1 WHERE EXISTS ((SELECT 1 FROM t2 WHERE t1.a=t2.a));
EXPLAIN EXTENDED
SELECT 2 FROM t1 WHERE EXISTS ((SELECT 1 FROM t2 WHERE t1.a=t2.a));


#TODO:not supported
--error ER_PARSE_ERROR
EXPLAIN EXTENDED
SELECT 2 FROM t1 WHERE EXISTS ((SELECT 1 FROM t2 WHERE t1.a=t2.a) UNION 
                               (SELECT 1 FROM t2 WHERE t1.a = t2.a));

DROP TABLE t1,t2;

#
# Bug#33675: Usage of an uninitialized memory by filesort in a subquery
#            caused server crash.
#
create table t1(f11 int, f12 int);
create table t2(f21 int unsigned not null, f22 int, f23 varchar(10));
insert into t1 values(1,1),(2,2), (3, 3);
let $i=10000;
--disable_query_log
--disable_warnings
while ($i)
{
  eval insert into t2 values (-1 , $i/5000 + 1, '$i');
  dec $i;
}
--enable_warnings
--enable_query_log
set session sort_buffer_size= 33*1024;
select count(*) from t1 where f12 = 
(select f22 from t2 where f22 = f12 order by f21 desc, f22, f23 limit 1);

drop table t1,t2;

#
# BUG#33794 "MySQL crashes executing specific query on specific dump"
#
CREATE TABLE t4 (
  f7 varchar(32) collate utf8_bin NOT NULL default '',
  f10 varchar(32) collate utf8_bin default NULL,
  PRIMARY KEY  (f7)
);
INSERT INTO t4 VALUES(1,1), (2,null);

CREATE TABLE t2 (
  f4 varchar(32) collate utf8_bin NOT NULL default '',
  f2 varchar(50) collate utf8_bin default NULL,
  f3 varchar(10) collate utf8_bin default NULL,
  PRIMARY KEY  (f4),
  UNIQUE KEY uk1 (f2)
);
INSERT INTO t2 VALUES(1,1,null), (2,2,null);

CREATE TABLE t1 (
  f8 varchar(32) collate utf8_bin NOT NULL default '',
  f1 varchar(10) collate utf8_bin default NULL,
  f9 varchar(32) collate utf8_bin default NULL,
  PRIMARY KEY  (f8)
);
INSERT INTO t1 VALUES (1,'P',1), (2,'P',1), (3,'R',2);

CREATE TABLE t3 (
  f6 varchar(32) collate utf8_bin NOT NULL default '',
  f5 varchar(50) collate utf8_bin default NULL,
  PRIMARY KEY (f6)
);
INSERT INTO t3 VALUES (1,null), (2,null);

SELECT
  IF(t1.f1 = 'R', a1.f2, t2.f2) AS a4,
  IF(t1.f1 = 'R', a1.f3, t2.f3) AS f3,
  SUM(
    IF(
      (SELECT VPC.f2
       FROM t2 VPC, t4 a2, t2 a3
       WHERE
         VPC.f4 = a2.f10 AND a3.f2 = a4
       LIMIT 1) IS NULL, 
       0, 
       t3.f5
    )
  ) AS a6
FROM 
  t2, t3, t1 JOIN t2 a1 ON t1.f9 = a1.f4
GROUP BY a4;

<<<<<<< HEAD
DROP TABLE t1, t2;
=======
DROP TABLE t1, t2, t3, t4;
>>>>>>> 6619db58

--echo End of 5.0 tests.

#
# Bug #27348: SET FUNCTION used in  a subquery from WHERE condition 
#  

CREATE TABLE t1 (a int, b int);
INSERT INTO t1 VALUES (2,22),(1,11),(2,22);

SELECT a FROM t1 WHERE (SELECT COUNT(b) FROM DUAL) > 0 GROUP BY a;
SELECT a FROM t1 WHERE (SELECT COUNT(b) FROM DUAL) > 1 GROUP BY a;

SELECT a FROM t1 t0
  WHERE (SELECT COUNT(t0.b) FROM t1 t WHERE t.b>20) GROUP BY a;

SET @@sql_mode='ansi';
--error 1111
SELECT a FROM t1 WHERE (SELECT COUNT(b) FROM DUAL) > 0 GROUP BY a;
--error 1111
SELECT a FROM t1 WHERE (SELECT COUNT(b) FROM DUAL) > 1 GROUP BY a;

--error 1111
SELECT a FROM t1 t0
  WHERE (SELECT COUNT(t0.b) FROM t1 t WHERE t.b>20) GROUP BY a;

SET @@sql_mode=default;
DROP TABLE t1;

#
# Bug#20835 (literal string with =any values)
#
CREATE TABLE t1 (s1 char(1));
INSERT INTO t1 VALUES ('a');
SELECT * FROM t1 WHERE _utf8'a' = ANY (SELECT s1 FROM t1);
DROP TABLE t1;
<|MERGE_RESOLUTION|>--- conflicted
+++ resolved
@@ -3211,11 +3211,7 @@
   t2, t3, t1 JOIN t2 a1 ON t1.f9 = a1.f4
 GROUP BY a4;
 
-<<<<<<< HEAD
-DROP TABLE t1, t2;
-=======
 DROP TABLE t1, t2, t3, t4;
->>>>>>> 6619db58
 
 --echo End of 5.0 tests.
 
