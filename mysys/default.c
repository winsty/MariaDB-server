/* Copyright (C) 2000-2003 MySQL AB

   This program is free software; you can redistribute it and/or modify
   it under the terms of the GNU General Public License as published by
   the Free Software Foundation; version 2 of the License.

   This program is distributed in the hope that it will be useful,
   but WITHOUT ANY WARRANTY; without even the implied warranty of
   MERCHANTABILITY or FITNESS FOR A PARTICULAR PURPOSE.  See the
   GNU General Public License for more details.

   You should have received a copy of the GNU General Public License
   along with this program; if not, write to the Free Software
   Foundation, Inc., 59 Temple Place, Suite 330, Boston, MA  02111-1307  USA */

/****************************************************************************
 Add all options from files named "group".cnf from the default_directories
 before the command line arguments.
 On Windows defaults will also search in the Windows directory for a file
 called 'group'.ini
 As long as the program uses the last argument for conflicting
 options one only have to add a call to "load_defaults" to enable
 use of default values.
 pre- and end 'blank space' are removed from options and values. The
 following escape sequences are recognized in values:  \b \t \n \r \\

 The following arguments are handled automaticly;  If used, they must be
 first argument on the command line!
 --no-defaults	; no options are read.
 --defaults-file=full-path-to-default-file	; Only this file will be read.
 --defaults-extra-file=full-path-to-default-file ; Read this file before ~/
 --defaults-group-suffix  ; Also read groups with concat(group, suffix)
 --print-defaults	  ; Print the modified command line and exit
****************************************************************************/

#include "mysys_priv.h"
#include "m_string.h"
#include "m_ctype.h"
#include <my_dir.h>
#ifdef __WIN__
#include <winbase.h>
#endif

const char *my_defaults_file=0;
const char *my_defaults_group_suffix=0;
char *my_defaults_extra_file=0;

/* Which directories are searched for options (and in which order) */

#define MAX_DEFAULT_DIRS 6
#define DEFAULT_DIRS_SIZE (MAX_DEFAULT_DIRS + 1)  /* Terminate with NULL */
static const char **default_directories = NULL;

#ifdef __WIN__
static const char *f_extensions[]= { ".ini", ".cnf", 0 };
#define NEWLINE "\r\n"
#else
static const char *f_extensions[]= { ".cnf", 0 };
#define NEWLINE "\n"
#endif

static int handle_default_option(void *in_ctx, const char *group_name,
                                 const char *option);

/*
   This structure defines the context that we pass to callback
   function 'handle_default_option' used in search_default_file
   to process each option. This context is used if search_default_file
   was called from load_defaults.
*/

struct handle_option_ctx
{
   MEM_ROOT *alloc;
   DYNAMIC_ARRAY *args;
   TYPELIB *group;
};

static int search_default_file(Process_option_func func, void *func_ctx,
			       const char *dir, const char *config_file);
static int search_default_file_with_ext(Process_option_func func,
                                        void *func_ctx,
					const char *dir, const char *ext,
					const char *config_file, int recursion_level);


/**
  Create the list of default directories.

  @param alloc  MEM_ROOT where the list of directories is stored

  @details
  The directories searched, in order, are:
  - Windows:     GetSystemWindowsDirectory()
  - Windows:     GetWindowsDirectory()
  - Windows:     C:/
  - Windows:     Directory above where the executable is located
  - Netware:     sys:/etc/
  - Unix & OS/2: /etc/
  - Unix:        --sysconfdir=<path> (compile-time option)
  - OS/2:        getenv(ETC)
  - ALL:         getenv(DEFAULT_HOME_ENV)
  - ALL:         --defaults-extra-file=<path> (run-time option)
  - Unix:        ~/

  On all systems, if a directory is already in the list, it will be moved
  to the end of the list.  This avoids reading defaults files multiple times,
  while ensuring the correct precedence.

  @retval NULL  Failure (out of memory, probably)
  @retval other Pointer to NULL-terminated array of default directories
*/

static const char **init_default_directories(MEM_ROOT *alloc);


static char *remove_end_comment(char *ptr);


/*
  Process config files in default directories.

  SYNOPSIS
  my_search_option_files()
  conf_file                   Basename for configuration file to search for.
                              If this is a path, then only this file is read.
  argc                        Pointer to argc of original program
  argv                        Pointer to argv of original program
  args_used                   Pointer to variable for storing the number of
                              arguments used.
  func                        Pointer to the function to process options
  func_ctx                    It's context. Usually it is the structure to
                              store additional options.
  DESCRIPTION
    Process the default options from argc & argv
    Read through each found config file looks and calls 'func' to process
    each option.

  NOTES
    --defaults-group-suffix is only processed if we are called from
    load_defaults().


  RETURN
    0  ok
    1  given cinf_file doesn't exist

    The global variable 'my_defaults_group_suffix' is updated with value for
    --defaults_group_suffix
*/

int my_search_option_files(const char *conf_file, int *argc, char ***argv,
                           uint *args_used, Process_option_func func,
                           void *func_ctx)
{
  const char **dirs, *forced_default_file, *forced_extra_defaults;
  int error= 0;
  DBUG_ENTER("my_search_option_files");

  /* Check if we want to force the use a specific default file */
  *args_used+= get_defaults_options(*argc - *args_used, *argv + *args_used,
                                    (char **) &forced_default_file,
                                    (char **) &forced_extra_defaults,
                                    (char **) &my_defaults_group_suffix);

  if (! my_defaults_group_suffix)
    my_defaults_group_suffix= getenv(STRINGIFY_ARG(DEFAULT_GROUP_SUFFIX_ENV));

  if (forced_extra_defaults)
    my_defaults_extra_file= (char *) forced_extra_defaults;
  
  if (forced_default_file)
    my_defaults_file= forced_default_file;

  /*
    We can only handle 'defaults-group-suffix' if we are called from
    load_defaults() as otherwise we can't know the type of 'func_ctx'
  */

  if (my_defaults_group_suffix && func == handle_default_option)
  {
    /* Handle --defaults-group-suffix= */
    uint i;
    const char **extra_groups;
    const uint instance_len= strlen(my_defaults_group_suffix); 
    struct handle_option_ctx *ctx= (struct handle_option_ctx*) func_ctx;
    char *ptr;
    TYPELIB *group= ctx->group;
    
    if (!(extra_groups= 
	  (const char**)alloc_root(ctx->alloc,
                                   (2*group->count+1)*sizeof(char*))))
      goto err;
    
    for (i= 0; i < group->count; i++)
    {
      uint len;
      extra_groups[i]= group->type_names[i]; /** copy group */
      
      len= strlen(extra_groups[i]);
      if (!(ptr= alloc_root(ctx->alloc, len+instance_len+1)))
	goto err;
      
      extra_groups[i+group->count]= ptr;
      
      /** Construct new group */
      memcpy(ptr, extra_groups[i], len);
      memcpy(ptr+len, my_defaults_group_suffix, instance_len+1);
    }
    
    group->count*= 2;
    group->type_names= extra_groups;
    group->type_names[group->count]= 0;
  }
  
  if (forced_default_file)
  {
    if ((error= search_default_file_with_ext(func, func_ctx, "", "",
                                             forced_default_file, 0)) < 0)
      goto err;
    if (error > 0)
    {
      fprintf(stderr, "Could not open required defaults file: %s\n",
              forced_default_file);
      goto err;
    }
  }
  else if (dirname_length(conf_file))
  {
    if ((error= search_default_file(func, func_ctx, NullS, conf_file)) < 0)
      goto err;
  }
  else
  {
    for (dirs= default_directories ; *dirs; dirs++)
    {
      if (**dirs)
      {
	if (search_default_file(func, func_ctx, *dirs, conf_file) < 0)
	  goto err;
      }
      else if (my_defaults_extra_file)
      {
        if ((error= search_default_file_with_ext(func, func_ctx, "", "",
                                                my_defaults_extra_file, 0)) < 0)
	  goto err;				/* Fatal error */
        if (error > 0)
        {
          fprintf(stderr, "Could not open required defaults file: %s\n",
                  my_defaults_extra_file);
          goto err;
        }
      }
    }
  }

  DBUG_RETURN(error);

err:
  fprintf(stderr,"Fatal error in defaults handling. Program aborted\n");
  exit(1);
  return 0;					/* Keep compiler happy */
}


/*
  The option handler for load_defaults.

  SYNOPSIS
    handle_deault_option()
    in_ctx                  Handler context. In this case it is a
                            handle_option_ctx structure.
    group_name              The name of the group the option belongs to.
    option                  The very option to be processed. It is already
                            prepared to be used in argv (has -- prefix). If it
                            is NULL, we are handling a new group (section).

  DESCRIPTION
    This handler checks whether a group is one of the listed and adds an option
    to the array if yes. Some other handler can record, for instance, all
    groups and their options, not knowing in advance the names and amount of
    groups.

  RETURN
    0 - ok
    1 - error occured
*/

static int handle_default_option(void *in_ctx, const char *group_name,
                                 const char *option)
{
  char *tmp;
  struct handle_option_ctx *ctx= (struct handle_option_ctx *) in_ctx;

  if (!option)
    return 0;

  if (find_type((char *)group_name, ctx->group, 3))
  {
    if (!(tmp= alloc_root(ctx->alloc, strlen(option) + 1)))
      return 1;
    if (insert_dynamic(ctx->args, (uchar*) &tmp))
      return 1;
    strmov(tmp, option);
  }

  return 0;
}


/*
  Gets options from the command line

  SYNOPSIS
    get_defaults_options()
    argc			Pointer to argc of original program
    argv			Pointer to argv of original program
    defaults                    --defaults-file option
    extra_defaults              --defaults-extra-file option

  RETURN
    # Number of arguments used from *argv
      defaults and extra_defaults will be set to option of the appropriate
      items of argv array, or to NULL if there are no such options
*/

int get_defaults_options(int argc, char **argv,
                         char **defaults,
                         char **extra_defaults,
                         char **group_suffix)
{
  int org_argc= argc, prev_argc= 0;
  *defaults= *extra_defaults= *group_suffix= 0;

  while (argc >= 2 && argc != prev_argc)
  {
    /* Skip program name or previously handled argument */
    argv++;
    prev_argc= argc;                            /* To check if we found */
    if (!*defaults && is_prefix(*argv,"--defaults-file="))
    {
      *defaults= *argv + sizeof("--defaults-file=")-1;
       argc--;
       continue;
    }
    if (!*extra_defaults && is_prefix(*argv,"--defaults-extra-file="))
    {
      *extra_defaults= *argv + sizeof("--defaults-extra-file=")-1;
      argc--;
      continue;
    }
    if (!*group_suffix && is_prefix(*argv, "--defaults-group-suffix="))
    {
      *group_suffix= *argv + sizeof("--defaults-group-suffix=")-1;
      argc--;
      continue;
    }
  }
  return org_argc - argc;
}


/*
  Read options from configurations files

  SYNOPSIS
    load_defaults()
    conf_file			Basename for configuration file to search for.
    				If this is a path, then only this file is read.
    groups			Which [group] entrys to read.
				Points to an null terminated array of pointers
    argc			Pointer to argc of original program
    argv			Pointer to argv of original program

  IMPLEMENTATION

   Read options from configuration files and put them BEFORE the arguments
   that are already in argc and argv.  This way the calling program can
   easily command line options override options in configuration files

   NOTES
    In case of fatal error, the function will print a warning and do
    exit(1)
 
    To free used memory one should call free_defaults() with the argument
    that was put in *argv

   RETURN
     0	ok
     1	The given conf_file didn't exists
*/


int load_defaults(const char *conf_file, const char **groups,
                  int *argc, char ***argv)
{
  DYNAMIC_ARRAY args;
  TYPELIB group;
  my_bool found_print_defaults= 0;
  uint args_used= 0;
  int error= 0;
  MEM_ROOT alloc;
  char *ptr,**res;
  struct handle_option_ctx ctx;
  DBUG_ENTER("load_defaults");

  init_alloc_root(&alloc,512,0);
  if ((default_directories= init_default_directories(&alloc)) == NULL)
    goto err;
  /*
    Check if the user doesn't want any default option processing
    --no-defaults is always the first option
  */
  if (*argc >= 2 && !strcmp(argv[0][1],"--no-defaults"))
  {
    /* remove the --no-defaults argument and return only the other arguments */
    uint i;
    if (!(ptr=(char*) alloc_root(&alloc,sizeof(alloc)+
				 (*argc + 1)*sizeof(char*))))
      goto err;
    res= (char**) (ptr+sizeof(alloc));
    res[0]= **argv;				/* Copy program name */
    for (i=2 ; i < (uint) *argc ; i++)
      res[i-1]=argv[0][i];
    res[i-1]=0;					/* End pointer */
    (*argc)--;
    *argv=res;
    *(MEM_ROOT*) ptr= alloc;			/* Save alloc root for free */
    DBUG_RETURN(0);
  }

  group.count=0;
  group.name= "defaults";
  group.type_names= groups;

  for (; *groups ; groups++)
    group.count++;

  if (my_init_dynamic_array(&args, sizeof(char*),*argc, 32))
    goto err;

  ctx.alloc= &alloc;
  ctx.args= &args;
  ctx.group= &group;

  error= my_search_option_files(conf_file, argc, argv, &args_used,
                                handle_default_option, (void *) &ctx);
  /*
    Here error contains <> 0 only if we have a fully specified conf_file
    or a forced default file
  */
  if (!(ptr=(char*) alloc_root(&alloc,sizeof(alloc)+
			       (args.elements + *argc +1) *sizeof(char*))))
    goto err;
  res= (char**) (ptr+sizeof(alloc));

  /* copy name + found arguments + command line arguments to new array */
  res[0]= argv[0][0];  /* Name MUST be set, even by embedded library */
  memcpy((uchar*) (res+1), args.buffer, args.elements*sizeof(char*));
  /* Skip --defaults-xxx options */
  (*argc)-= args_used;
  (*argv)+= args_used;

  /*
    Check if we wan't to see the new argument list
    This options must always be the last of the default options
  */
  if (*argc >= 2 && !strcmp(argv[0][1],"--print-defaults"))
  {
    found_print_defaults=1;
    --*argc; ++*argv;				/* skip argument */
  }

  if (*argc)
    memcpy((uchar*) (res+1+args.elements), (char*) ((*argv)+1),
	   (*argc-1)*sizeof(char*));
  res[args.elements+ *argc]=0;			/* last null */

  (*argc)+=args.elements;
  *argv= (char**) res;
  *(MEM_ROOT*) ptr= alloc;			/* Save alloc root for free */
  delete_dynamic(&args);
  if (found_print_defaults)
  {
    int i;
    printf("%s would have been started with the following arguments:\n",
	   **argv);
    for (i=1 ; i < *argc ; i++)
      printf("%s ", (*argv)[i]);
    puts("");
    exit(0);
  }
  DBUG_RETURN(error);

 err:
  fprintf(stderr,"Fatal error in defaults handling. Program aborted\n");
  exit(1);
  return 0;					/* Keep compiler happy */
}


void free_defaults(char **argv)
{
  MEM_ROOT ptr;
  memcpy_fixed((char*) &ptr,(char *) argv - sizeof(ptr), sizeof(ptr));
  free_root(&ptr,MYF(0));
}


static int search_default_file(Process_option_func opt_handler,
                               void *handler_ctx,
			       const char *dir,
			       const char *config_file)
{
  char **ext;
  const char *empty_list[]= { "", 0 };
  my_bool have_ext= fn_ext(config_file)[0] != 0;
  const char **exts_to_use= have_ext ? empty_list : f_extensions;

  for (ext= (char**) exts_to_use; *ext; ext++)
  {
    int error;
    if ((error= search_default_file_with_ext(opt_handler, handler_ctx,
                                             dir, *ext,
					     config_file, 0)) < 0)
      return error;
  }
  return 0;
}


/*
  Skip over keyword and get argument after keyword

  SYNOPSIS
   get_argument()
   keyword		Include directive keyword
   kwlen		Length of keyword
   ptr			Pointer to the keword in the line under process
   line			line number

  RETURN
   0	error
   #	Returns pointer to the argument after the keyword.
*/

static char *get_argument(const char *keyword, size_t kwlen,
                          char *ptr, char *name, uint line)
{
  char *end;

  /* Skip over "include / includedir keyword" and following whitespace */

  for (ptr+= kwlen - 1;
       my_isspace(&my_charset_latin1, ptr[0]);
       ptr++)
  {}

  /*
    Trim trailing whitespace from directory name
    The -1 below is for the newline added by fgets()
    Note that my_isspace() is true for \r and \n
  */
  for (end= ptr + strlen(ptr) - 1;
       my_isspace(&my_charset_latin1, *(end - 1));
       end--)
  {}
  end[0]= 0;                                    /* Cut off end space */

  /* Print error msg if there is nothing after !include* directive */
  if (end <= ptr)
  {
    fprintf(stderr,
	    "error: Wrong '!%s' directive in config file: %s at line %d\n",
	    keyword, name, line);
    return 0;
  }
  return ptr;
}


/*
  Open a configuration file (if exists) and read given options from it

  SYNOPSIS
    search_default_file_with_ext()
    opt_handler                 Option handler function. It is used to process
                                every separate option.
    handler_ctx                 Pointer to the structure to store actual 
                                parameters of the function.
    dir				directory to read
    ext				Extension for configuration file
    config_file                 Name of configuration file
    group			groups to read
    recursion_level             the level of recursion, got while processing
                                "!include" or "!includedir"

  RETURN
    0   Success
    -1	Fatal error, abort
     1	File not found (Warning)
*/

static int search_default_file_with_ext(Process_option_func opt_handler,
                                        void *handler_ctx,
                                        const char *dir,
                                        const char *ext,
                                        const char *config_file,
                                        int recursion_level)
{
  char name[FN_REFLEN + 10], buff[4096], curr_gr[4096], *ptr, *end, **tmp_ext;
  char *value, option[4096], tmp[FN_REFLEN];
  static const char includedir_keyword[]= "includedir";
  static const char include_keyword[]= "include";
  const int max_recursion_level= 10;
  FILE *fp;
  uint line=0;
  my_bool found_group=0;
  uint i;
  MY_DIR *search_dir;
  FILEINFO *search_file;

  if ((dir ? strlen(dir) : 0 )+strlen(config_file) >= FN_REFLEN-3)
    return 0;					/* Ignore wrong paths */
  if (dir)
  {
    end=convert_dirname(name, dir, NullS);
    if (dir[0] == FN_HOMELIB)		/* Add . to filenames in home */
      *end++='.';
    strxmov(end,config_file,ext,NullS);
  }
  else
  {
    strmov(name,config_file);
  }
  fn_format(name,name,"","",4);
#if !defined(__WIN__) && !defined(__NETWARE__)
  {
    MY_STAT stat_info;
    if (!my_stat(name,&stat_info,MYF(0)))
      return 1;
    /*
      Ignore world-writable regular files.
      This is mainly done to protect us to not read a file created by
      the mysqld server, but the check is still valid in most context. 
    */
    if ((stat_info.st_mode & S_IWOTH) &&
	(stat_info.st_mode & S_IFMT) == S_IFREG)
    {
      fprintf(stderr, "Warning: World-writable config file '%s' is ignored\n",
              name);
      return 0;
    }
  }
#endif
  if (!(fp= my_fopen(name, O_RDONLY, MYF(0))))
    return 1;					/* Ignore wrong files */

  while (fgets(buff, sizeof(buff) - 1, fp))
  {
    line++;
    /* Ignore comment and empty lines */
    for (ptr= buff; my_isspace(&my_charset_latin1, *ptr); ptr++)
    {}

    if (*ptr == '#' || *ptr == ';' || !*ptr)
      continue;

    /* Configuration File Directives */
    if ((*ptr == '!'))
    {
      if (recursion_level >= max_recursion_level)
      {
        for (end= ptr + strlen(ptr) - 1; 
             my_isspace(&my_charset_latin1, *(end - 1));
             end--)
        {}
        end[0]= 0;
        fprintf(stderr,
                "Warning: skipping '%s' directive as maximum include"
                "recursion level was reached in file %s at line %d\n",
                ptr, name, line);
        continue;
      }

      /* skip over `!' and following whitespace */
      for (++ptr; my_isspace(&my_charset_latin1, ptr[0]); ptr++)
      {}

      if ((!strncmp(ptr, includedir_keyword,
                    sizeof(includedir_keyword) - 1)) &&
          my_isspace(&my_charset_latin1, ptr[sizeof(includedir_keyword) - 1]))
      {
	if (!(ptr= get_argument(includedir_keyword,
                                sizeof(includedir_keyword),
                                ptr, name, line)))
	  goto err;

        if (!(search_dir= my_dir(ptr, MYF(MY_WME))))
          goto err;

        for (i= 0; i < (uint) search_dir->number_off_files; i++)
        {
          search_file= search_dir->dir_entry + i;
          ext= fn_ext(search_file->name);

          /* check extension */
          for (tmp_ext= (char**) f_extensions; *tmp_ext; tmp_ext++)
          {
            if (!strcmp(ext, *tmp_ext))
              break;
          }

          if (*tmp_ext)
          {
            fn_format(tmp, search_file->name, ptr, "",
                      MY_UNPACK_FILENAME | MY_SAFE_PATH);

            search_default_file_with_ext(opt_handler, handler_ctx, "", "", tmp,
                                         recursion_level + 1);
          }
        }

        my_dirend(search_dir);
      }
      else if ((!strncmp(ptr, include_keyword, sizeof(include_keyword) - 1)) &&
               my_isspace(&my_charset_latin1, ptr[sizeof(include_keyword)-1]))
      {
	if (!(ptr= get_argument(include_keyword,
                                sizeof(include_keyword), ptr,
                                name, line)))
	  goto err;

        search_default_file_with_ext(opt_handler, handler_ctx, "", "", ptr,
                                     recursion_level + 1);
      }

      continue;
    }

    if (*ptr == '[')				/* Group name */
    {
      found_group=1;
      if (!(end=(char *) strchr(++ptr,']')))
      {
	fprintf(stderr,
		"error: Wrong group definition in config file: %s at line %d\n",
		name,line);
	goto err;
      }
      /* Remove end space */
      for ( ; my_isspace(&my_charset_latin1,end[-1]) ; end--) ;
      end[0]=0;

      strmake(curr_gr, ptr, min((size_t) (end-ptr)+1, sizeof(curr_gr)-1));

      /* signal that a new group is found */
      opt_handler(handler_ctx, curr_gr, NULL);

      continue;
    }
    if (!found_group)
    {
      fprintf(stderr,
	      "error: Found option without preceding group in config file: %s at line: %d\n",
	      name,line);
      goto err;
    }
    
   
    end= remove_end_comment(ptr);
    if ((value= strchr(ptr, '=')))
      end= value;				/* Option without argument */
    for ( ; my_isspace(&my_charset_latin1,end[-1]) ; end--) ;
    if (!value)
    {
      strmake(strmov(option,"--"),ptr, (size_t) (end-ptr));
      if (opt_handler(handler_ctx, curr_gr, option))
        goto err;
    }
    else
    {
      /* Remove pre- and end space */
      char *value_end;
      for (value++ ; my_isspace(&my_charset_latin1,*value); value++) ;
      value_end=strend(value);
      /*
	We don't have to test for value_end >= value as we know there is
	an '=' before
      */
      for ( ; my_isspace(&my_charset_latin1,value_end[-1]) ; value_end--) ;
      if (value_end < value)			/* Empty string */
	value_end=value;

      /* remove quotes around argument */
      if ((*value == '\"' || *value == '\'') && /* First char is quote */
          (value + 1 < value_end ) && /* String is longer than 1 */
          *value == value_end[-1] ) /* First char is equal to last char */
      {
	value++;
	value_end--;
      }
      ptr=strnmov(strmov(option,"--"),ptr,(size_t) (end-ptr));
      *ptr++= '=';

      for ( ; value != value_end; value++)
      {
	if (*value == '\\' && value != value_end-1)
	{
	  switch(*++value) {
	  case 'n':
	    *ptr++='\n';
	    break;
	  case 't':
	    *ptr++= '\t';
	    break;
	  case 'r':
	    *ptr++ = '\r';
	    break;
	  case 'b':
	    *ptr++ = '\b';
	    break;
	  case 's':
	    *ptr++= ' ';			/* space */
	    break;
	  case '\"':
	    *ptr++= '\"';
	    break;
	  case '\'':
	    *ptr++= '\'';
	    break;
	  case '\\':
	    *ptr++= '\\';
	    break;
	  default:				/* Unknown; Keep '\' */
	    *ptr++= '\\';
	    *ptr++= *value;
	    break;
	  }
	}
	else
	  *ptr++= *value;
      }
      *ptr=0;
      if (opt_handler(handler_ctx, curr_gr, option))
        goto err;
    }
  }
  my_fclose(fp,MYF(0));
  return(0);

 err:
  my_fclose(fp,MYF(0));
  return -1;					/* Fatal error */
}


static char *remove_end_comment(char *ptr)
{
  char quote= 0;	/* we are inside quote marks */
  char escape= 0;	/* symbol is protected by escape chagacter */

  for (; *ptr; ptr++)
  {
    if ((*ptr == '\'' || *ptr == '\"') && !escape)
    {
      if (!quote)
	quote= *ptr;
      else if (quote == *ptr)
	quote= 0;
    }
    /* We are not inside a string */
    if (!quote && *ptr == '#')
    {
      *ptr= 0;
      return ptr;
    }
    escape= (quote && *ptr == '\\' && !escape);
  }
  return ptr;
}

#include <help_start.h>

void my_print_default_files(const char *conf_file)
{
  const char *empty_list[]= { "", 0 };
  my_bool have_ext= fn_ext(conf_file)[0] != 0;
  const char **exts_to_use= have_ext ? empty_list : f_extensions;
  char name[FN_REFLEN], **ext;

  puts("\nDefault options are read from the following files in the given order:");

  if (dirname_length(conf_file))
    fputs(conf_file,stdout);
  else
  {
    /*
      If default_directories is already initialized, use it.  Otherwise,
      use a private MEM_ROOT.
    */
    const char **dirs = default_directories;
    MEM_ROOT alloc;
    init_alloc_root(&alloc,512,0);

    if (!dirs && (dirs= init_default_directories(&alloc)) == NULL)
    {
      fputs("Internal error initializing default directories list", stdout);
    }
    else
    {
      for ( ; *dirs; dirs++)
      {
        for (ext= (char**) exts_to_use; *ext; ext++)
        {
          const char *pos;
          char *end;
          if (**dirs)
            pos= *dirs;
          else if (my_defaults_extra_file)
            pos= my_defaults_extra_file;
          else
            continue;
          end= convert_dirname(name, pos, NullS);
          if (name[0] == FN_HOMELIB)	/* Add . to filenames in home */
            *end++= '.';
          strxmov(end, conf_file, *ext, " ", NullS);
          fputs(name, stdout);
        }
      }
    }

    free_root(&alloc, MYF(0));
  }
  puts("");
}

void print_defaults(const char *conf_file, const char **groups)
{
  const char **groups_save= groups;
  my_print_default_files(conf_file);

  fputs("The following groups are read:",stdout);
  for ( ; *groups ; groups++)
  {
    fputc(' ',stdout);
    fputs(*groups,stdout);
  }

  if (my_defaults_group_suffix)
  {
    groups= groups_save;
    for ( ; *groups ; groups++)
    {
      fputc(' ',stdout);
      fputs(*groups,stdout);
      fputs(my_defaults_group_suffix,stdout);
    }
  }
  puts("\nThe following options may be given as the first argument:\n\
--print-defaults	Print the program argument list and exit\n\
--no-defaults		Don't read default options from any options file\n\
--defaults-file=#	Only read default options from the given file #\n\
--defaults-extra-file=# Read this file after the global files are read");
}

#include <help_end.h>


static int add_directory(MEM_ROOT *alloc, const char *dir, const char **dirs)
{
  char buf[FN_REFLEN];
  uint len;
  char *p;
  my_bool err __attribute__((unused));

  /* Normalize directory name */
  len= unpack_dirname(buf, dir);
  if (!(p= strmake_root(alloc, buf, len)))
    return 1;  /* Failure */
  /* Should never fail if DEFAULT_DIRS_SIZE is correct size */
  err= array_append_string_unique(p, dirs, DEFAULT_DIRS_SIZE);
  DBUG_ASSERT(err == FALSE);

  return 0;
}


#ifdef __WIN__
/*
  This wrapper for GetSystemWindowsDirectory() will dynamically bind to the
  function if it is available, emulate it on NT4 Terminal Server by stripping
  the \SYSTEM32 from the end of the results of GetSystemDirectory(), or just
  return GetSystemDirectory().
 */

typedef UINT (WINAPI *GET_SYSTEM_WINDOWS_DIRECTORY)(LPSTR, UINT);

static size_t my_get_system_windows_directory(char *buffer, size_t size)
{
  size_t count;
  GET_SYSTEM_WINDOWS_DIRECTORY
    func_ptr= (GET_SYSTEM_WINDOWS_DIRECTORY)
              GetProcAddress(GetModuleHandle("kernel32.dll"),
                                             "GetSystemWindowsDirectoryA");

  if (func_ptr)
    return func_ptr(buffer, size);

  /*
    Windows NT 4.0 Terminal Server Edition:  
    To retrieve the shared Windows directory, call GetSystemDirectory and
    trim the "System32" element from the end of the returned path.
  */
  count= GetSystemDirectory(buffer, size);
  if (count > 8 && stricmp(buffer+(count-8), "\\System32") == 0)
  {
    count-= 8;
    buffer[count] = '\0';
  }
  return count;
}


static const char *my_get_module_parent(char *buf, size_t size)
{
  if (!GetModuleFileName(NULL, buf, size))
    return NULL;

  char *last= NULL, *end= strend(buf);
  /*
    Look for the second-to-last \ in the filename, but hang on
    to a pointer after the last \ in case we're in the root of
    a drive.
  */
  for ( ; end > buf; end--)
  {
    if (*end == FN_LIBCHAR)
    {
      if (last)
      {
        /* Keep the last '\' as this works both with D:\ and a directory */
        end[1]= 0;
        break;
      }
      last= end;
    }
  }

  return buf;
}
#endif /* __WIN__ */


static const char **init_default_directories(MEM_ROOT *alloc)
{
  const char **dirs;
  char *env;
  int errors= 0;

  dirs= (const char **)alloc_root(alloc, DEFAULT_DIRS_SIZE * sizeof(char *));
  if (dirs == NULL)
    return NULL;
  bzero((char *) dirs, DEFAULT_DIRS_SIZE * sizeof(char *));

<<<<<<< HEAD
#else
=======
#ifdef __WIN__

  {
    char fname_buffer[FN_REFLEN];
    if (my_get_system_windows_directory(fname_buffer, sizeof(fname_buffer)))
      errors += add_directory(alloc, fname_buffer, dirs);

    if (GetWindowsDirectory(fname_buffer, sizeof(fname_buffer)))
      errors += add_directory(alloc, fname_buffer, dirs);

    errors += add_directory(alloc, "C:/", dirs);

    if (my_get_module_parent(fname_buffer, sizeof(fname_buffer)) != NULL)
      errors += add_directory(alloc, fname_buffer, dirs);
  }

#elif defined(__NETWARE__)

  errors += add_directory(alloc, "sys:/etc/", dirs);
>>>>>>> bbe19e13

#else

<<<<<<< HEAD
  @details
    1. /etc/
    2. /etc/mysql/
    3. --sysconfdir=<path> (compile-time option)
    4. getenv(DEFAULT_HOME_ENV)
    5. --defaults-extra-file=<path> (run-time option)
    6. "~/"
*/

static void init_default_directories_unix()
{
  bzero((char *) default_directories, sizeof(default_directories));
  ADD_DIRECTORY("/etc/");
  ADD_DIRECTORY("/etc/mysql/");
#ifdef DEFAULT_SYSCONFDIR
=======
  errors += add_directory(alloc, "/etc/", dirs);

#if defined(__EMX__) || defined(OS2)
  if ((env= getenv("ETC")))
    errors += add_directory(alloc, env, dirs);
#elif defined(DEFAULT_SYSCONFDIR)
>>>>>>> bbe19e13
  if (DEFAULT_SYSCONFDIR != "")
    errors += add_directory(alloc, DEFAULT_SYSCONFDIR, dirs);
#endif /* __EMX__ || __OS2__ */

#endif

  if ((env= getenv(STRINGIFY_ARG(DEFAULT_HOME_ENV))))
    errors += add_directory(alloc, env, dirs);

  /* Placeholder for --defaults-extra-file=<path> */
  errors += add_directory(alloc, "", dirs);

#if !defined(__WIN__) && !defined(__NETWARE__) && \
    !defined(__EMX__) && !defined(OS2)
  errors += add_directory(alloc, "~/", dirs);
#endif

  return (errors > 0 ? NULL : dirs);
}<|MERGE_RESOLUTION|>--- conflicted
+++ resolved
@@ -96,9 +96,9 @@
   - Windows:     C:/
   - Windows:     Directory above where the executable is located
   - Netware:     sys:/etc/
-  - Unix & OS/2: /etc/
+  - Unix:        /etc/
+  - Unix:        /etc/mysql/
   - Unix:        --sysconfdir=<path> (compile-time option)
-  - OS/2:        getenv(ETC)
   - ALL:         getenv(DEFAULT_HOME_ENV)
   - ALL:         --defaults-extra-file=<path> (run-time option)
   - Unix:        ~/
@@ -1063,9 +1063,6 @@
     return NULL;
   bzero((char *) dirs, DEFAULT_DIRS_SIZE * sizeof(char *));
 
-<<<<<<< HEAD
-#else
-=======
 #ifdef __WIN__
 
   {
@@ -1085,37 +1082,16 @@
 #elif defined(__NETWARE__)
 
   errors += add_directory(alloc, "sys:/etc/", dirs);
->>>>>>> bbe19e13
 
 #else
 
-<<<<<<< HEAD
-  @details
-    1. /etc/
-    2. /etc/mysql/
-    3. --sysconfdir=<path> (compile-time option)
-    4. getenv(DEFAULT_HOME_ENV)
-    5. --defaults-extra-file=<path> (run-time option)
-    6. "~/"
-*/
-
-static void init_default_directories_unix()
-{
-  bzero((char *) default_directories, sizeof(default_directories));
-  ADD_DIRECTORY("/etc/");
-  ADD_DIRECTORY("/etc/mysql/");
-#ifdef DEFAULT_SYSCONFDIR
-=======
   errors += add_directory(alloc, "/etc/", dirs);
-
-#if defined(__EMX__) || defined(OS2)
-  if ((env= getenv("ETC")))
-    errors += add_directory(alloc, env, dirs);
-#elif defined(DEFAULT_SYSCONFDIR)
->>>>>>> bbe19e13
+  errors += add_directory(alloc, "/etc/mysql/", dirs);
+
+#if defined(DEFAULT_SYSCONFDIR)
   if (DEFAULT_SYSCONFDIR != "")
     errors += add_directory(alloc, DEFAULT_SYSCONFDIR, dirs);
-#endif /* __EMX__ || __OS2__ */
+#endif /* DEFAULT_SYSCONFDIR */
 
 #endif
 
@@ -1125,8 +1101,7 @@
   /* Placeholder for --defaults-extra-file=<path> */
   errors += add_directory(alloc, "", dirs);
 
-#if !defined(__WIN__) && !defined(__NETWARE__) && \
-    !defined(__EMX__) && !defined(OS2)
+#if !defined(__WIN__) && !defined(__NETWARE__)
   errors += add_directory(alloc, "~/", dirs);
 #endif
 
