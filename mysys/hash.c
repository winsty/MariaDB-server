--- conflicted
+++ resolved
@@ -360,21 +360,10 @@
 my_bool my_hash_insert(HASH *info, const uchar *record)
 {
   int flag;
-<<<<<<< HEAD
-  size_t idx,halfbuff,hash_nr,first_index;
+  size_t idx,halfbuff,first_index;
+  my_hash_value_type hash_nr;
   uchar *UNINIT_VAR(ptr_to_rec),*UNINIT_VAR(ptr_to_rec2);
   HASH_LINK *data,*empty,*UNINIT_VAR(gpos),*UNINIT_VAR(gpos2),*pos;
-=======
-  size_t idx,halfbuff,first_index;
-  my_hash_value_type hash_nr;
-  uchar *ptr_to_rec,*ptr_to_rec2;
-  HASH_LINK *data,*empty,*gpos,*gpos2,*pos;
-
-  LINT_INIT(gpos);
-  LINT_INIT(gpos2);
-  LINT_INIT(ptr_to_rec);
-  LINT_INIT(ptr_to_rec2);
->>>>>>> e3d62cb2
 
   if (HASH_UNIQUE & info->flags)
   {
