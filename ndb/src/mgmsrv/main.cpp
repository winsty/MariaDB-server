/* Copyright (C) 2003 MySQL AB

   This program is free software; you can redistribute it and/or modify
   it under the terms of the GNU General Public License as published by
   the Free Software Foundation; either version 2 of the License, or
   (at your option) any later version.

   This program is distributed in the hope that it will be useful,
   but WITHOUT ANY WARRANTY; without even the implied warranty of
   MERCHANTABILITY or FITNESS FOR A PARTICULAR PURPOSE.  See the
   GNU General Public License for more details.

   You should have received a copy of the GNU General Public License
   along with this program; if not, write to the Free Software
   Foundation, Inc., 59 Temple Place, Suite 330, Boston, MA  02111-1307  USA */

#include <ndb_global.h>
#include <ndb_opts.h>

#include "MgmtSrvr.hpp"
#include "EventLogger.hpp"
#include <Config.hpp>
#include "InitConfigFileParser.hpp"
#include <SocketServer.hpp>
#include "Services.hpp"
#include <version.h>
#include <kernel_types.h>
#include <Properties.hpp>
#include <NdbOut.hpp>
#include <NdbMain.h>
#include <NdbDaemon.h>
#include <NdbConfig.h>
#include <NdbHost.h>
#include <ndb_version.h>
#include <ConfigRetriever.hpp>
#include <mgmapi_config_parameters.h>

#include <NdbAutoPtr.hpp>

#if defined NDB_OSE || defined NDB_SOFTOSE
#include <efs.h>
#else
#include <ndb_mgmclient.hpp>
#endif

#undef DEBUG
#define DEBUG(x) ndbout << x << endl;

const char progname[] = "mgmtsrvr";

// copied from mysql.cc to get readline
extern "C" {
#if defined( __WIN__) || defined(OS2)
#include <conio.h>
#elif !defined(__NETWARE__)
#include <readline/readline.h>
extern "C" int add_history(const char *command); /* From readline directory */
#define HAVE_READLINE
#endif
}

static int 
read_and_execute(Ndb_mgmclient* com, const char * prompt, int _try_reconnect) 
{
  static char *line_read = (char *)NULL;

  /* If the buffer has already been allocated, return the memory
     to the free pool. */
  if (line_read)
  {
    free (line_read);
    line_read = (char *)NULL;
  }
#ifdef HAVE_READLINE
  /* Get a line from the user. */
  line_read = readline (prompt);    
  /* If the line has any text in it, save it on the history. */
  if (line_read && *line_read)
    add_history (line_read);
#else
  static char linebuffer[254];
  fputs(prompt, stdout);
  linebuffer[sizeof(linebuffer)-1]=0;
  line_read = fgets(linebuffer, sizeof(linebuffer)-1, stdin);
  if (line_read == linebuffer) {
    char *q=linebuffer;
    while (*q > 31) q++;
    *q=0;
    line_read= strdup(linebuffer);
  }
#endif
  return com->execute(line_read,_try_reconnect);
}

/**
 * @struct  MgmGlobals
 * @brief   Global Variables used in the management server
 *****************************************************************************/
struct MgmGlobals {
  MgmGlobals();
  ~MgmGlobals();
  
  /** Command line arguments  */
  int daemon;   // NOT bool, bool need not be int
  int non_interactive;
  int interactive;
  const char * config_filename;
  
  /** Stuff found in environment or in local config  */
  NodeId localNodeId;
  bool use_specific_ip;
  char * interface_name;
  int port;
  
  /** The Mgmt Server */
  MgmtSrvr * mgmObject;
  
  /** The Socket Server */
  SocketServer * socketServer;
};

int g_no_nodeid_checks= 0;
static MgmGlobals glob;

/******************************************************************************
 * Function prototypes
 ******************************************************************************/
/**
 * Global variables
 */
bool g_StopServer;
extern EventLogger g_eventLogger;

extern int global_mgmt_server_check;

enum ndb_mgmd_options {
  OPT_INTERACTIVE = NDB_STD_OPTIONS_LAST,
  OPT_NO_NODEID_CHECKS,
  OPT_NO_DAEMON
};
NDB_STD_OPTS_VARS;

static struct my_option my_long_options[] =
{
  NDB_STD_OPTS("ndb_mgmd"),
  { "config-file", 'f', "Specify cluster configuration file",
    (gptr*) &glob.config_filename, (gptr*) &glob.config_filename, 0,
    GET_STR, REQUIRED_ARG, 0, 0, 0, 0, 0, 0 },
  { "daemon", 'd', "Run ndb_mgmd in daemon mode (default)",
    (gptr*) &glob.daemon, (gptr*) &glob.daemon, 0,
    GET_BOOL, NO_ARG, 1, 0, 0, 0, 0, 0 },
  { "interactive", OPT_INTERACTIVE,
    "Run interactive. Not supported but provided for testing purposes",
    (gptr*) &glob.interactive, (gptr*) &glob.interactive, 0,
    GET_BOOL, NO_ARG, 0, 0, 0, 0, 0, 0 },
  { "no-nodeid-checks", OPT_NO_NODEID_CHECKS,
    "Do not provide any node id checks", 
    (gptr*) &g_no_nodeid_checks, (gptr*) &g_no_nodeid_checks, 0,
    GET_BOOL, NO_ARG, 0, 0, 0, 0, 0, 0 },
  { "nodaemon", OPT_NO_DAEMON,
    "Don't run as daemon, but don't read from stdin",
    (gptr*) &glob.non_interactive, (gptr*) &glob.non_interactive, 0,
    GET_BOOL, NO_ARG, 0, 0, 0, 0, 0, 0 },
  { 0, 0, 0, 0, 0, 0, GET_NO_ARG, NO_ARG, 0, 0, 0, 0, 0, 0}
};

static void short_usage_sub(void)
{
  printf("Usage: %s [OPTIONS]\n", my_progname);
}
static void usage()
{
  short_usage_sub();
  ndb_std_print_version();
  my_print_help(my_long_options);
  my_print_variables(my_long_options);
}
static my_bool
get_one_option(int optid, const struct my_option *opt __attribute__((unused)),
	       char *argument)
{
<<<<<<< HEAD
  switch (optid) {
  case '#':
    DBUG_PUSH(argument ? argument : "d:t:O,/tmp/ndb_mgmd.trace");
    break;
  case 'V':
    print_version();
    exit(0);
  case OPT_NDB_SHM:
#ifndef NDB_SHM_TRANSPORTER
    printf("Warning: binary not compiled with shared memory support,\n"
	   "use configure option --with-ndb-shm to enable support.\n"
	   "Tcp connections will now be used instead\n");
    opt_ndb_shm= 0;
#endif
    break;
  case '?':
    usage();
    exit(0);
=======
  ndb_std_get_one_option(optid, opt, argument ? argument :
			 "d:t:O,/tmp/ndb_mgmd.trace");
#if NDB_VERSION_MAJOR <= 4
  switch (optid) {
  case 'c':
    printf("Warning: -c will be removed in 5.0, use -f instead\n");
    break;
>>>>>>> 732d1a5e
  }
#endif
  return 0;
}

/*
 *  MAIN 
 */
int main(int argc, char** argv)
{
  NDB_INIT(argv[0]);

  /**
   * OSE specific. Enable shared ownership of file system resources. 
   * This is needed in order to use the cluster log since the events 
   * from the cluster is written from the 'ndb_receive'(NDBAPI) thread/process.
   */
#if defined NDB_OSE || defined NDB_SOFTOSE
  efs_segment_share();
#endif

  global_mgmt_server_check = 1;

  const char *load_default_groups[]= { "mysql_cluster","ndb_mgmd",0 };
  load_defaults("my",load_default_groups,&argc,&argv);

  int ho_error;
  if ((ho_error=handle_options(&argc, &argv, my_long_options, get_one_option)))
    exit(ho_error);

  if (glob.interactive ||
      glob.non_interactive) {
    glob.daemon= 0;
  }

  glob.socketServer = new SocketServer();

  MgmApiService * mapi = new MgmApiService();

  glob.mgmObject = new MgmtSrvr(glob.socketServer,
				glob.config_filename,
				opt_connect_str);

  if (glob.mgmObject->init())
    goto error_end;

  my_setwd(NdbConfig_get_path(0), MYF(0));

  glob.localNodeId= glob.mgmObject->getOwnNodeId();
  if (glob.localNodeId == 0) {
    goto error_end;
  }

  glob.port= glob.mgmObject->getPort();

  if (glob.port == 0)
    goto error_end;

  glob.interface_name = 0;
  glob.use_specific_ip = false;

  if(!glob.use_specific_ip){
    int count= 5; // no of retries for tryBind
    while(!glob.socketServer->tryBind(glob.port, glob.interface_name)){
      if (--count > 0) {
	NdbSleep_MilliSleep(1000);
	continue;
      }
      ndbout_c("Unable to setup port: %s:%d!\n"
	       "Please check if the port is already used,\n"
	       "(perhaps a ndb_mgmd is already running),\n"
	       "and if you are executing on the correct computer", 
	       (glob.interface_name ? glob.interface_name : "*"), glob.port);
      goto error_end;
    }
    free(glob.interface_name);
    glob.interface_name = 0;
  }

  if(!glob.socketServer->setup(mapi, glob.port, glob.interface_name)){
    ndbout_c("Unable to setup management port: %d!\n"
	     "Please check if the port is already used,\n"
	     "(perhaps a ndb_mgmd is already running),\n"
	     "and if you are executing on the correct computer", 
	     glob.port);
    delete mapi;
    goto error_end;
  }
  
  if(!glob.mgmObject->check_start()){
    ndbout_c("Unable to check start management server.");
    ndbout_c("Probably caused by illegal initial configuration file.");
    goto error_end;
  }

  if (glob.daemon) {
    // Become a daemon
    char *lockfile= NdbConfig_PidFileName(glob.localNodeId);
    char *logfile=  NdbConfig_StdoutFileName(glob.localNodeId);
    NdbAutoPtr<char> tmp_aptr1(lockfile), tmp_aptr2(logfile);

    if (NdbDaemon_Make(lockfile, logfile, 0) == -1) {
      ndbout << "Cannot become daemon: " << NdbDaemon_ErrorText << endl;
      return 1;
    }
  }

#ifndef NDB_WIN32
  signal(SIGPIPE, SIG_IGN);
#endif
  {
    BaseString error_string;
    if(!glob.mgmObject->start(error_string)){
      ndbout_c("Unable to start management server.");
      ndbout_c("Probably caused by illegal initial configuration file.");
      ndbout_c(error_string.c_str());
      goto error_end;
    }
  }

  //glob.mgmObject->saveConfig();
  mapi->setMgm(glob.mgmObject);

  char msg[256];
  BaseString::snprintf(msg, sizeof(msg),
	   "NDB Cluster Management Server. %s", NDB_VERSION_STRING);
  ndbout_c(msg);
  g_eventLogger.info(msg);

  BaseString::snprintf(msg, 256, "Id: %d, Command port: %d",
	   glob.localNodeId, glob.port);
  ndbout_c(msg);
  g_eventLogger.info(msg);
  
  g_StopServer = false;
  glob.socketServer->startServer();

#if ! defined NDB_OSE && ! defined NDB_SOFTOSE
  if(glob.interactive) {
    BaseString con_str;
    if(glob.interface_name)
      con_str.appfmt("host=%s:%d", glob.interface_name, glob.port);
    else 
      con_str.appfmt("localhost:%d", glob.port);
    Ndb_mgmclient com(con_str.c_str(), 1);
    while(g_StopServer != true && read_and_execute(&com, "ndb_mgm> ", 1));
  } else 
#endif
  {
    while(g_StopServer != true)
      NdbSleep_MilliSleep(500);
  }
  
  g_eventLogger.info("Shutting down server...");
  glob.socketServer->stopServer();
  glob.socketServer->stopSessions();
  g_eventLogger.info("Shutdown complete");
  return 0;
 error_end:
  return 1;
}

MgmGlobals::MgmGlobals(){
  // Default values
  port = 0;
  config_filename = NULL;
  interface_name = 0;
  daemon = 1;
  non_interactive = 0;
  interactive = 0;
  socketServer = 0;
  mgmObject = 0;
}

MgmGlobals::~MgmGlobals(){
  if (socketServer)
    delete socketServer;
  if (mgmObject)
    delete mgmObject;
  if (interface_name)
    free(interface_name);
}<|MERGE_RESOLUTION|>--- conflicted
+++ resolved
@@ -179,36 +179,8 @@
 get_one_option(int optid, const struct my_option *opt __attribute__((unused)),
 	       char *argument)
 {
-<<<<<<< HEAD
-  switch (optid) {
-  case '#':
-    DBUG_PUSH(argument ? argument : "d:t:O,/tmp/ndb_mgmd.trace");
-    break;
-  case 'V':
-    print_version();
-    exit(0);
-  case OPT_NDB_SHM:
-#ifndef NDB_SHM_TRANSPORTER
-    printf("Warning: binary not compiled with shared memory support,\n"
-	   "use configure option --with-ndb-shm to enable support.\n"
-	   "Tcp connections will now be used instead\n");
-    opt_ndb_shm= 0;
-#endif
-    break;
-  case '?':
-    usage();
-    exit(0);
-=======
   ndb_std_get_one_option(optid, opt, argument ? argument :
 			 "d:t:O,/tmp/ndb_mgmd.trace");
-#if NDB_VERSION_MAJOR <= 4
-  switch (optid) {
-  case 'c':
-    printf("Warning: -c will be removed in 5.0, use -f instead\n");
-    break;
->>>>>>> 732d1a5e
-  }
-#endif
   return 0;
 }
 
