/* Copyright (C) 2003 MySQL AB

   This program is free software; you can redistribute it and/or modify
   it under the terms of the GNU General Public License as published by
   the Free Software Foundation; either version 2 of the License, or
   (at your option) any later version.

   This program is distributed in the hope that it will be useful,
   but WITHOUT ANY WARRANTY; without even the implied warranty of
   MERCHANTABILITY or FITNESS FOR A PARTICULAR PURPOSE.  See the
   GNU General Public License for more details.

   You should have received a copy of the GNU General Public License
   along with this program; if not, write to the Free Software
   Foundation, Inc., 59 Temple Place, Suite 330, Boston, MA  02111-1307  USA */

#include <ndb_global.h>
#include <my_pthread.h>
#include <ndb_limits.h>
#include "TransporterFacade.hpp"
#include "ClusterMgr.hpp"
#include <IPCConfig.hpp>
#include <TransporterCallback.hpp>
#include <TransporterRegistry.hpp>
#include "NdbApiSignal.hpp"
#include <NdbOut.hpp>
#include <NdbEnv.h>
#include <NdbSleep.h>

#include "API.hpp"
#include <ConfigRetriever.hpp>
#include <mgmapi_config_parameters.h>
#include <mgmapi_configuration.hpp>
#include <NdbConfig.h>
#include <ndb_version.h>
#include <SignalLoggerManager.hpp>
#include <kernel/ndb_limits.h>

//#define REPORT_TRANSPORTER
//#define API_TRACE;

static int numberToIndex(int number)
{
  return number - MIN_API_BLOCK_NO;
}

static int indexToNumber(int index)
{
  return index + MIN_API_BLOCK_NO;
}

#if defined DEBUG_TRANSPORTER
#define TRP_DEBUG(t) ndbout << __FILE__ << ":" << __LINE__ << ":" << t << endl;
#else
#define TRP_DEBUG(t)
#endif

TransporterFacade* TransporterFacade::theFacadeInstance = NULL;

/*****************************************************************************
 * Call back functions
 *****************************************************************************/

void
reportError(void * callbackObj, NodeId nodeId, TransporterError errorCode){
#ifdef REPORT_TRANSPORTER
  ndbout_c("REPORT_TRANSP: reportError (nodeId=%d, errorCode=%d)", 
	   (int)nodeId, (int)errorCode);
#endif
  if(errorCode & 0x8000) {
    ndbout_c("reportError (%d, %d)\n", (int)nodeId, (int)errorCode);
    ((TransporterFacade*)(callbackObj))->doDisconnect(nodeId);
  }
}

/**
 * Report average send length in bytes (4096 last sends)
 */
void
reportSendLen(void * callbackObj, NodeId nodeId, Uint32 count, Uint64 bytes){
#ifdef REPORT_TRANSPORTER
  ndbout_c("REPORT_TRANSP: reportSendLen (nodeId=%d, bytes/count=%d)", 
	   (int)nodeId, (Uint32)(bytes/count));
#endif
  (void)nodeId;
  (void)count;
  (void)bytes;
}

/** 
 * Report average receive length in bytes (4096 last receives)
 */
void
reportReceiveLen(void * callbackObj, 
		 NodeId nodeId, Uint32 count, Uint64 bytes){
#ifdef REPORT_TRANSPORTER
  ndbout_c("REPORT_TRANSP: reportReceiveLen (nodeId=%d, bytes/count=%d)", 
	   (int)nodeId, (Uint32)(bytes/count));
#endif
  (void)nodeId;
  (void)count;
  (void)bytes;
}

/**
 * Report connection established
 */
void
reportConnect(void * callbackObj, NodeId nodeId){
#ifdef REPORT_TRANSPORTER
  ndbout_c("REPORT_TRANSP: API reportConnect (nodeId=%d)", (int)nodeId);
#endif
  ((TransporterFacade*)(callbackObj))->reportConnected(nodeId);
  //  TransporterFacade::instance()->reportConnected(nodeId);
}

/**
 * Report connection broken
 */
void
reportDisconnect(void * callbackObj, NodeId nodeId, Uint32 error){
#ifdef REPORT_TRANSPORTER
  ndbout_c("REPORT_TRANSP: API reportDisconnect (nodeId=%d)", (int)nodeId);
#endif
  ((TransporterFacade*)(callbackObj))->reportDisconnected(nodeId);
  //TransporterFacade::instance()->reportDisconnected(nodeId);
}


/****************************************************************************
 * 
 *****************************************************************************/

/**
 * Report connection broken
 */
int checkJobBuffer() {
  return 0;
}

#ifdef API_TRACE
static const char * API_SIGNAL_LOG = "API_SIGNAL_LOG";
static const char * apiSignalLog   = 0;
static SignalLoggerManager signalLogger;
static
inline
bool
setSignalLog(){
  signalLogger.flushSignalLog();

  const char * tmp = NdbEnv_GetEnv(API_SIGNAL_LOG, (char *)0, 0);
  if(tmp != 0 && apiSignalLog != 0 && strcmp(tmp,apiSignalLog) == 0){
    return true;
  } else if(tmp == 0 && apiSignalLog == 0){
    return false;
  } else if(tmp == 0 && apiSignalLog != 0){
    signalLogger.setOutputStream(0);
    apiSignalLog = tmp;
    return false;
  } else if(tmp !=0){
    if (strcmp(tmp, "-") == 0)
        signalLogger.setOutputStream(stdout);
#ifndef DBUG_OFF
    else if (strcmp(tmp, "+") == 0)
        signalLogger.setOutputStream(DBUG_FILE);
#endif
    else
        signalLogger.setOutputStream(fopen(tmp, "w"));
    apiSignalLog = tmp;
    return true;
  }
  return false;
}
#ifdef TRACE_APIREGREQ
#define TRACE_GSN(gsn) true
#else
#define TRACE_GSN(gsn) (gsn != GSN_API_REGREQ && gsn != GSN_API_REGCONF)
#endif
#endif

/**
 * The execute function : Handle received signal
 */
void
execute(void * callbackObj, SignalHeader * const header, 
	Uint8 prio, Uint32 * const theData,
	LinearSectionPtr ptr[3]){

  TransporterFacade * theFacade = (TransporterFacade*)callbackObj;
  TransporterFacade::ThreadData::Object_Execute oe; 
  Uint32 tRecBlockNo = header->theReceiversBlockNumber;
  
#ifdef API_TRACE
  if(setSignalLog() && TRACE_GSN(header->theVerId_signalNumber)){
    signalLogger.executeSignal(* header, 
			       prio,
                               theData,
			       theFacade->ownId(), 
                               ptr, header->m_noOfSections);
    signalLogger.flushSignalLog();
  }
#endif  

  if (tRecBlockNo >= MIN_API_BLOCK_NO) {
    oe = theFacade->m_threads.get(tRecBlockNo);
    if (oe.m_object != 0 && oe.m_executeFunction != 0) {
      /**
       * Handle received signal immediately to avoid any unnecessary
       * copying of data, allocation of memory and other things. Copying
       * of data could be interesting to support several priority levels
       * and to support a special memory structure when executing the
       * signals. Neither of those are interesting when receiving data
       * in the NDBAPI. The NDBAPI will thus read signal data directly as
       * it was written by the sender (SCI sender is other node, Shared
       * memory sender is other process and TCP/IP sender is the OS that
       * writes the TCP/IP message into a message buffer).
       */
      NdbApiSignal tmpSignal(*header);
      NdbApiSignal * tSignal = &tmpSignal;
      tSignal->setDataPtr(theData);
      (* oe.m_executeFunction) (oe.m_object, tSignal, ptr);
    }//if
  } else if (tRecBlockNo == API_PACKED) {
    /**
     * Block number == 2047 is used to signal a signal that consists of
     * multiple instances of the same signal. This is an effort to
     * package the signals so as to avoid unnecessary communication
     * overhead since TCP/IP has a great performance impact.
     */
    Uint32 Tlength = header->theLength;
    Uint32 Tsent = 0;
    /**
     * Since it contains at least two data packets we will first
     * copy the signal data to safe place.
     */
    while (Tsent < Tlength) {
      Uint32 Theader = theData[Tsent];
      Tsent++;
      Uint32 TpacketLen = (Theader & 0x1F) + 3;
      tRecBlockNo = Theader >> 16;
      if (TpacketLen <= 25) {
	if ((TpacketLen + Tsent) <= Tlength) {
	  /**
	   * Set the data length of the signal and the receivers block
	   * reference and then call the API.
	   */
	  header->theLength = TpacketLen;
	  header->theReceiversBlockNumber = tRecBlockNo;
	  Uint32* tDataPtr = &theData[Tsent];
	  Tsent += TpacketLen;
	  if (tRecBlockNo >= MIN_API_BLOCK_NO) {
	    oe = theFacade->m_threads.get(tRecBlockNo);
	    if(oe.m_object != 0 && oe.m_executeFunction != 0){
	      NdbApiSignal tmpSignal(*header);
	      NdbApiSignal * tSignal = &tmpSignal;
	      tSignal->setDataPtr(tDataPtr);
	      (*oe.m_executeFunction)(oe.m_object, tSignal, 0);
	    }
	  }
	}
      }
    }
    return;
  } else if (tRecBlockNo == API_CLUSTERMGR) {
     /**
      * The signal was aimed for the Cluster Manager. 
      * We handle it immediately here.
      */     
     ClusterMgr * clusterMgr = theFacade->theClusterMgr;
     const Uint32 gsn = header->theVerId_signalNumber;

     switch (gsn){
     case GSN_API_REGREQ:
       clusterMgr->execAPI_REGREQ(theData);
       break;

     case GSN_API_REGCONF:
       clusterMgr->execAPI_REGCONF(theData);
       break;
     
     case GSN_API_REGREF:
       clusterMgr->execAPI_REGREF(theData);
       break;

     case GSN_NODE_FAILREP:
       clusterMgr->execNODE_FAILREP(theData);
       break;
       
     case GSN_NF_COMPLETEREP:
       clusterMgr->execNF_COMPLETEREP(theData);
       break;

     case GSN_ARBIT_STARTREQ:
       if (theFacade->theArbitMgr != NULL)
	 theFacade->theArbitMgr->doStart(theData);
       break;
       
     case GSN_ARBIT_CHOOSEREQ:
       if (theFacade->theArbitMgr != NULL)
	 theFacade->theArbitMgr->doChoose(theData);
       break;
       
     case GSN_ARBIT_STOPORD:
       if(theFacade->theArbitMgr != NULL)
	 theFacade->theArbitMgr->doStop(theData);
       break;

     default:
       break;
       
     }
     return;
  } else {
    ; // Ignore all other block numbers.
    if(header->theVerId_signalNumber!=3) {
      TRP_DEBUG( "TransporterFacade received signal to unknown block no." );
      ndbout << "BLOCK NO: "  << tRecBlockNo << " sig " 
	     << header->theVerId_signalNumber  << endl;
      abort();
    }
  }
}

// These symbols are needed, but not used in the API
void 
SignalLoggerManager::printSegmentedSection(FILE *, const SignalHeader &,
					   const SegmentedSectionPtr ptr[3],
					   unsigned i){
  abort();
}

void 
copy(Uint32 * & insertPtr, 
     class SectionSegmentPool & thePool, const SegmentedSectionPtr & _ptr){
  abort();
}

/**
 * Note that this function need no locking since its
 * only called from the constructor of Ndb (the NdbObject)
 * 
 * Which is protected by a mutex
 */

int
TransporterFacade::start_instance(int nodeId, 
				  const ndb_mgm_configuration* props)
{
  if (! theFacadeInstance->init(nodeId, props)) {
    return -1;
  }
  
  /**
   * Install signal handler for SIGPIPE
   *
   * This due to the fact that a socket connection might have
   * been closed in between a select and a corresponding send
   */
#if !defined NDB_OSE && !defined NDB_SOFTOSE && !defined NDB_WIN32
  signal(SIGPIPE, SIG_IGN);
#endif

  return 0;
}

/**
 * Note that this function need no locking since its
 * only called from the destructor of Ndb (the NdbObject)
 * 
 * Which is protected by a mutex
 */
void
TransporterFacade::stop_instance(){
  DBUG_ENTER("TransporterFacade::stop_instance");
  if(theFacadeInstance)
    theFacadeInstance->doStop();
  DBUG_VOID_RETURN;
}

void
TransporterFacade::doStop(){
  DBUG_ENTER("TransporterFacade::doStop");
  /**
   * First stop the ClusterMgr because it needs to send one more signal
   * and also uses theFacadeInstance to lock/unlock theMutexPtr
   */
  if (theClusterMgr != NULL) theClusterMgr->doStop();
  if (theArbitMgr != NULL) theArbitMgr->doStop(NULL);
  
  /**
   * Now stop the send and receive threads
   */
  void *status;
  theStopReceive = 1;
  if (theReceiveThread) {
    NdbThread_WaitFor(theReceiveThread, &status);
    NdbThread_Destroy(&theReceiveThread);
  }
  if (theSendThread) {
    NdbThread_WaitFor(theSendThread, &status);
    NdbThread_Destroy(&theSendThread);
  }
  DBUG_VOID_RETURN;
}

extern "C" 
void* 
runSendRequest_C(void * me)
{
  ((TransporterFacade*) me)->threadMainSend();
  return 0;
}

void TransporterFacade::threadMainSend(void)
{
  theTransporterRegistry->startSending();
  if (!theTransporterRegistry->start_clients()){
    ndbout_c("Unable to start theTransporterRegistry->start_clients");
    exit(0);
  }

  m_socket_server.startServer();

  while(!theStopReceive) {
    NdbSleep_MilliSleep(10);
    NdbMutex_Lock(theMutexPtr);
    if (sendPerformedLastInterval == 0) {
      theTransporterRegistry->performSend();
    }
    sendPerformedLastInterval = 0;
    NdbMutex_Unlock(theMutexPtr);
  }
  theTransporterRegistry->stopSending();

  m_socket_server.stopServer();
  m_socket_server.stopSessions(true);

  theTransporterRegistry->stop_clients();
}

extern "C" 
void* 
runReceiveResponse_C(void * me)
{
  ((TransporterFacade*) me)->threadMainReceive();
  return 0;
}

void TransporterFacade::threadMainReceive(void)
{
  theTransporterRegistry->startReceiving();
  NdbMutex_Lock(theMutexPtr);
  theTransporterRegistry->update_connections();
  NdbMutex_Unlock(theMutexPtr);
  while(!theStopReceive) {
    for(int i = 0; i<10; i++){
      const int res = theTransporterRegistry->pollReceive(10);
      if(res > 0){
        NdbMutex_Lock(theMutexPtr);
        theTransporterRegistry->performReceive();
        NdbMutex_Unlock(theMutexPtr);
      }
    }
    NdbMutex_Lock(theMutexPtr);
    theTransporterRegistry->update_connections();
    NdbMutex_Unlock(theMutexPtr);
  }//while
  theTransporterRegistry->stopReceiving();
}

TransporterFacade::TransporterFacade() :
  theTransporterRegistry(0),
  theStopReceive(0),
  theSendThread(NULL),
  theReceiveThread(NULL),
  m_fragmented_signal_id(0)
{
  DBUG_ENTER("TransporterFacade::TransporterFacade");

  theOwnId = 0;

  theMutexPtr = NdbMutex_Create();
  sendPerformedLastInterval = 0;

  checkCounter = 4;
  currentSendLimit = 1;
  theClusterMgr = NULL;
  theArbitMgr = NULL;
  theStartNodeId = 1;
  m_scan_batch_size= MAX_SCAN_BATCH_SIZE;
  m_batch_byte_size= SCAN_BATCH_SIZE;
  m_batch_size= DEF_BATCH_SIZE;
  m_max_trans_id = 0;

  theClusterMgr = new ClusterMgr(* this);

  DBUG_VOID_RETURN;
}

bool
TransporterFacade::init(Uint32 nodeId, const ndb_mgm_configuration* props)
{
  DBUG_ENTER("TransporterFacade::init");

  theOwnId = nodeId;
  theTransporterRegistry = new TransporterRegistry(this);

  const int res = IPCConfig::configureTransporters(nodeId, 
						   * props, 
						   * theTransporterRegistry);
  if(res <= 0){
    TRP_DEBUG( "configureTransporters returned 0 or less" );
    DBUG_RETURN(false);
  }
  
  ndb_mgm_configuration_iterator iter(* props, CFG_SECTION_NODE);
  iter.first();
  theClusterMgr->init(iter);
  
<<<<<<< HEAD
  iter.first();
  if(iter.find(CFG_NODE_ID, nodeId)){
    TRP_DEBUG( "Node info missing from config." );
    return false;
  }
  
  Uint32 rank = 0;
  if(!iter.get(CFG_NODE_ARBIT_RANK, &rank) && rank>0){
    theArbitMgr = new ArbitMgr(* this);
    theArbitMgr->setRank(rank);
    Uint32 delay = 0;
    iter.get(CFG_NODE_ARBIT_DELAY, &delay);
    theArbitMgr->setDelay(delay);
  }
  Uint32 scan_batch_size= 0;
  if (!iter.get(CFG_MAX_SCAN_BATCH_SIZE, &scan_batch_size)) {
    m_scan_batch_size= scan_batch_size;
  }
  Uint32 batch_byte_size= 0;
  if (!iter.get(CFG_BATCH_BYTE_SIZE, &batch_byte_size)) {
    m_batch_byte_size= batch_byte_size;
  }
  Uint32 batch_size= 0;
  if (!iter.get(CFG_BATCH_SIZE, &batch_size)) {
    m_batch_size= batch_size;
=======
  /**
   * Unless there is a "Name", the initiated transporter is within 
   * an NDB Cluster.  (If "Name" is defined, then the transporter
   * is used to connect to a different system, i.e. NDB Cluster.)
   */
#if 0  
  if (!props->contains("Name")) {
#endif
    iter.first();
    if(iter.find(CFG_NODE_ID, nodeId)){
      TRP_DEBUG( "Node info missing from config." );
      DBUG_RETURN(false);
    }
    
    Uint32 rank = 0;
    if(!iter.get(CFG_NODE_ARBIT_RANK, &rank) && rank>0){
      theArbitMgr = new ArbitMgr(* this);
      theArbitMgr->setRank(rank);
      Uint32 delay = 0;
      iter.get(CFG_NODE_ARBIT_DELAY, &delay);
      theArbitMgr->setDelay(delay);
    }
    Uint32 scan_batch_size= 0;
    if (!iter.get(CFG_MAX_SCAN_BATCH_SIZE, &scan_batch_size)) {
      m_scan_batch_size= scan_batch_size;
    }
    Uint32 batch_byte_size= 0;
    if (!iter.get(CFG_BATCH_BYTE_SIZE, &batch_byte_size)) {
      m_batch_byte_size= batch_byte_size;
    }
    Uint32 batch_size= 0;
    if (!iter.get(CFG_BATCH_SIZE, &batch_size)) {
      m_batch_size= batch_size;
    }
#if 0
>>>>>>> e599c68b
  }
  
  if (!theTransporterRegistry->start_service(m_socket_server)){
    ndbout_c("Unable to start theTransporterRegistry->start_service");
    DBUG_RETURN(false);
  }

  theReceiveThread = NdbThread_Create(runReceiveResponse_C,
                                      (void**)this,
                                      32768,
                                      "ndb_receive",
                                      NDB_THREAD_PRIO_LOW);

  theSendThread = NdbThread_Create(runSendRequest_C,
                                   (void**)this,
                                   32768,
                                   "ndb_send",
                                   NDB_THREAD_PRIO_LOW);
  theClusterMgr->startThread();
  
#ifdef API_TRACE
  signalLogger.logOn(true, 0, SignalLoggerManager::LogInOut);
#endif
  
  DBUG_RETURN(true);
}


void
TransporterFacade::connected()
{
  DBUG_ENTER("TransporterFacade::connected");
  Uint32 sz = m_threads.m_statusNext.size();
  for (Uint32 i = 0; i < sz ; i ++) {
    if (m_threads.getInUse(i)){
      void * obj = m_threads.m_objectExecute[i].m_object;
      NodeStatusFunction RegPC = m_threads.m_statusFunction[i];
      (*RegPC) (obj, numberToRef(indexToNumber(i), theOwnId), true, true);
    }
  }
  DBUG_VOID_RETURN;
}

void
TransporterFacade::ReportNodeDead(NodeId tNodeId)
{
  /**
   * When a node fails we must report this to each Ndb object. 
   * The function that is used for communicating node failures is called.
   * This is to ensure that the Ndb objects do not think their connections 
   * are correct after a failure followed by a restart. 
   * After the restart the node is up again and the Ndb object 
   * might not have noticed the failure.
   */
  Uint32 sz = m_threads.m_statusNext.size();
  for (Uint32 i = 0; i < sz ; i ++) {
    if (m_threads.getInUse(i)){
      void * obj = m_threads.m_objectExecute[i].m_object;
      NodeStatusFunction RegPC = m_threads.m_statusFunction[i];
      (*RegPC) (obj, tNodeId, false, false);
    }
  }
}

void
TransporterFacade::ReportNodeFailureComplete(NodeId tNodeId)
{
  /**
   * When a node fails we must report this to each Ndb object. 
   * The function that is used for communicating node failures is called.
   * This is to ensure that the Ndb objects do not think their connections 
   * are correct after a failure followed by a restart. 
   * After the restart the node is up again and the Ndb object 
   * might not have noticed the failure.
   */

  DBUG_ENTER("TransporterFacade::ReportNodeFailureComplete");
  DBUG_PRINT("enter",("nodeid= %d", tNodeId));
  Uint32 sz = m_threads.m_statusNext.size();
  for (Uint32 i = 0; i < sz ; i ++) {
    if (m_threads.getInUse(i)){
      void * obj = m_threads.m_objectExecute[i].m_object;
      NodeStatusFunction RegPC = m_threads.m_statusFunction[i];
      (*RegPC) (obj, tNodeId, false, true);
    }
  }
  DBUG_VOID_RETURN;
}

void
TransporterFacade::ReportNodeAlive(NodeId tNodeId)
{
  /**
   * When a node fails we must report this to each Ndb object. 
   * The function that is used for communicating node failures is called.
   * This is to ensure that the Ndb objects do not think there connections 
   * are correct after a failure
   * followed by a restart. 
   * After the restart the node is up again and the Ndb object 
   * might not have noticed the failure.
   */
  Uint32 sz = m_threads.m_statusNext.size();
  for (Uint32 i = 0; i < sz ; i ++) {
    if (m_threads.getInUse(i)){
      void * obj = m_threads.m_objectExecute[i].m_object;
      NodeStatusFunction RegPC = m_threads.m_statusFunction[i];
      (*RegPC) (obj, tNodeId, true, false);
    }
  }
}

int 
TransporterFacade::close(BlockNumber blockNumber, Uint64 trans_id)
{
  NdbMutex_Lock(theMutexPtr);
  Uint32 low_bits = (Uint32)trans_id;
  m_max_trans_id = m_max_trans_id > low_bits ? m_max_trans_id : low_bits;
  close_local(blockNumber);
  NdbMutex_Unlock(theMutexPtr);
  return 0;
}

int 
TransporterFacade::close_local(BlockNumber blockNumber){
  m_threads.close(blockNumber);
  return 0;
}

int
TransporterFacade::open(void* objRef, 
                        ExecuteFunction fun, 
                        NodeStatusFunction statusFun)
{
  DBUG_ENTER("TransporterFacade::open");
  int r= m_threads.open(objRef, fun, statusFun);
  if (r < 0)
    DBUG_RETURN(r);
#if 1
  if (theOwnId > 0) {
    (*statusFun)(objRef, numberToRef(r, theOwnId), true, true);
  }
#endif
  DBUG_RETURN(r);
}

TransporterFacade::~TransporterFacade()
{  
  DBUG_ENTER("TransporterFacade::~TransporterFacade");

  NdbMutex_Lock(theMutexPtr);
  delete theClusterMgr;  
  delete theArbitMgr;
  delete theTransporterRegistry;
  NdbMutex_Unlock(theMutexPtr);
  NdbMutex_Destroy(theMutexPtr);
#ifdef API_TRACE
  signalLogger.setOutputStream(0);
#endif
  DBUG_VOID_RETURN;
}

void 
TransporterFacade::calculateSendLimit()
{
  Uint32 Ti;
  Uint32 TthreadCount = 0;
  
  Uint32 sz = m_threads.m_statusNext.size();
  for (Ti = 0; Ti < sz; Ti++) {
    if (m_threads.m_statusNext[Ti] == (ThreadData::ACTIVE)){
      TthreadCount++;
      m_threads.m_statusNext[Ti] = ThreadData::INACTIVE;
    }
  }
  currentSendLimit = TthreadCount;
  if (currentSendLimit == 0) {
    currentSendLimit = 1;
  }
  checkCounter = currentSendLimit << 2;
}


//-------------------------------------------------
// Force sending but still report the sending to the
// adaptive algorithm.
//-------------------------------------------------
void TransporterFacade::forceSend(Uint32 block_number) {
  checkCounter--;
  m_threads.m_statusNext[numberToIndex(block_number)] = ThreadData::ACTIVE;
  sendPerformedLastInterval = 1;
  if (checkCounter < 0) {
    calculateSendLimit();
  }
  theTransporterRegistry->forceSendCheck(0);
}

//-------------------------------------------------
// Improving API performance
//-------------------------------------------------
void
TransporterFacade::checkForceSend(Uint32 block_number) {  
  m_threads.m_statusNext[numberToIndex(block_number)] = ThreadData::ACTIVE;
  //-------------------------------------------------
  // This code is an adaptive algorithm to discover when
  // the API should actually send its buffers. The reason
  // is that the performance is highly dependent on the
  // size of the writes over the communication network.
  // Thus we try to ensure that the send size is as big
  // as possible. At the same time we don't want response
  // time to increase so therefore we have to keep track of
  // how the users are performing adaptively.
  //-------------------------------------------------
  
  if (theTransporterRegistry->forceSendCheck(currentSendLimit) == 1) {
    sendPerformedLastInterval = 1;
  }
  checkCounter--;
  if (checkCounter < 0) {
    calculateSendLimit();
  }
}


/******************************************************************************
 * SEND SIGNAL METHODS
 *****************************************************************************/
int
TransporterFacade::sendSignal(NdbApiSignal * aSignal, NodeId aNode){
  Uint32* tDataPtr = aSignal->getDataPtrSend();
  Uint32 Tlen = aSignal->theLength;
  Uint32 TBno = aSignal->theReceiversBlockNumber;
  if(getIsNodeSendable(aNode) == true){
#ifdef API_TRACE
    if(setSignalLog() && TRACE_GSN(aSignal->theVerId_signalNumber)){
      Uint32 tmp = aSignal->theSendersBlockRef;
      aSignal->theSendersBlockRef = numberToRef(tmp, theOwnId);
      LinearSectionPtr ptr[3];
      signalLogger.sendSignal(* aSignal,
			      1,
			      aSignal->getDataPtr(),
			      aNode, ptr, 0);
      signalLogger.flushSignalLog();
      aSignal->theSendersBlockRef = tmp;
    }
#endif
    if ((Tlen != 0) && (Tlen <= 25) && (TBno != 0)) {
      SendStatus ss = theTransporterRegistry->prepareSend(aSignal, 
							  1, // JBB
							  tDataPtr, 
							  aNode, 
							  0);
      //if (ss != SEND_OK) ndbout << ss << endl;
      return (ss == SEND_OK ? 0 : -1);
    } else {
      ndbout << "ERR: SigLen = " << Tlen << " BlockRec = " << TBno;
      ndbout << " SignalNo = " << aSignal->theVerId_signalNumber << endl;
      assert(0);
    }//if
  }
  //const ClusterMgr::Node & node = theClusterMgr->getNodeInfo(aNode);
  //const Uint32 startLevel = node.m_state.startLevel;
  return -1; // Node Dead
}

int
TransporterFacade::sendSignalUnCond(NdbApiSignal * aSignal, NodeId aNode){
#ifdef API_TRACE
  if(setSignalLog() && TRACE_GSN(aSignal->theVerId_signalNumber)){
    Uint32 tmp = aSignal->theSendersBlockRef;
    aSignal->theSendersBlockRef = numberToRef(tmp, theOwnId);
    LinearSectionPtr ptr[3];
    signalLogger.sendSignal(* aSignal,
			    0,
			    aSignal->getDataPtr(),
			    aNode, ptr, 0);
    signalLogger.flushSignalLog();
    aSignal->theSendersBlockRef = tmp;
  }
#endif
  assert((aSignal->theLength != 0) &&
         (aSignal->theLength <= 25) &&
         (aSignal->theReceiversBlockNumber != 0));
  SendStatus ss = theTransporterRegistry->prepareSend(aSignal, 
						      0, 
						      aSignal->getDataPtr(), 
						      aNode, 
						      0);
  
  return (ss == SEND_OK ? 0 : -1);
}

#define CHUNK_SZ NDB_SECTION_SEGMENT_SZ*64 // related to MAX_MESSAGE_SIZE
int
TransporterFacade::sendFragmentedSignal(NdbApiSignal* aSignal, NodeId aNode, 
					LinearSectionPtr ptr[3], Uint32 secs)
{
  if(getIsNodeSendable(aNode) != true)
    return -1;

#ifdef API_TRACE
  if(setSignalLog() && TRACE_GSN(aSignal->theVerId_signalNumber)){
    Uint32 tmp = aSignal->theSendersBlockRef;
    aSignal->theSendersBlockRef = numberToRef(tmp, theOwnId);
    signalLogger.sendSignal(* aSignal,
			    1,
			    aSignal->getDataPtrSend(),
			    aNode,
			    ptr, secs);
    aSignal->theSendersBlockRef = tmp;
  }
#endif

  NdbApiSignal tmp_signal(*(SignalHeader*)aSignal);
  LinearSectionPtr tmp_ptr[3];
  Uint32 unique_id= m_fragmented_signal_id++; // next unique id
  unsigned i;
  for (i= 0; i < secs; i++)
    tmp_ptr[i]= ptr[i];

  unsigned start_i= 0;
  unsigned chunk_sz= 0;
  unsigned fragment_info= 0;
  Uint32 *tmp_data= tmp_signal.getDataPtrSend();
  for (i= 0; i < secs;) {
    unsigned save_sz= tmp_ptr[i].sz;
    tmp_data[i-start_i]= i;
    if (chunk_sz + save_sz > CHUNK_SZ) {
      // truncate
      unsigned send_sz= CHUNK_SZ - chunk_sz;
      if (i != start_i) // first piece of a new section has to be a multiple of NDB_SECTION_SEGMENT_SZ
      {
	send_sz=
	  NDB_SECTION_SEGMENT_SZ
	  *(send_sz+NDB_SECTION_SEGMENT_SZ-1)
	  /NDB_SECTION_SEGMENT_SZ;
	if (send_sz > save_sz)
	  send_sz= save_sz;
      }
      tmp_ptr[i].sz= send_sz;
      
      if (fragment_info < 2) // 1 = first fragment, 2 = middle fragments
	fragment_info++;

      // send tmp_signal
      tmp_data[i-start_i+1]= unique_id;
      tmp_signal.setLength(i-start_i+2);
      tmp_signal.m_fragmentInfo= fragment_info;
      tmp_signal.m_noOfSections= i-start_i+1;
      // do prepare send
      {
	SendStatus ss = theTransporterRegistry->prepareSend
	  (&tmp_signal, 
	   1, /*JBB*/
	   tmp_data,
	   aNode, 
	   &tmp_ptr[start_i]);
	assert(ss != SEND_MESSAGE_TOO_BIG);
	if (ss != SEND_OK) return -1;
      }
      // setup variables for next signal
      start_i= i;
      chunk_sz= 0;
      tmp_ptr[i].sz= save_sz-send_sz;
      tmp_ptr[i].p+= send_sz;
      if (tmp_ptr[i].sz == 0)
	i++;
    }
    else
    {
      chunk_sz+=save_sz;
      i++;
    }
  }

  unsigned a_sz= aSignal->getLength();

  if (fragment_info > 0) {
    // update the original signal to include section info
    Uint32 *a_data= aSignal->getDataPtrSend();
    unsigned tmp_sz= i-start_i;
    memcpy(a_data+a_sz,
	   tmp_data,
	   tmp_sz*sizeof(Uint32));
    a_data[a_sz+tmp_sz]= unique_id;
    aSignal->setLength(a_sz+tmp_sz+1);

    // send last fragment
    aSignal->m_fragmentInfo= 3; // 3 = last fragment
    aSignal->m_noOfSections= i-start_i;
  } else {
    aSignal->m_noOfSections= secs;
  }

  // send aSignal
  int ret;
  {
    SendStatus ss = theTransporterRegistry->prepareSend
      (aSignal,
       1/*JBB*/,
       aSignal->getDataPtrSend(),
       aNode,
       &tmp_ptr[start_i]);
    assert(ss != SEND_MESSAGE_TOO_BIG);
    ret = (ss == SEND_OK ? 0 : -1);
  }
  aSignal->m_noOfSections = 0;
  aSignal->m_fragmentInfo = 0;
  aSignal->setLength(a_sz);
  return ret;
}

int
TransporterFacade::sendSignal(NdbApiSignal* aSignal, NodeId aNode, 
			      LinearSectionPtr ptr[3], Uint32 secs){
  aSignal->m_noOfSections = secs;
  if(getIsNodeSendable(aNode) == true){
#ifdef API_TRACE
    if(setSignalLog() && TRACE_GSN(aSignal->theVerId_signalNumber)){
      Uint32 tmp = aSignal->theSendersBlockRef;
      aSignal->theSendersBlockRef = numberToRef(tmp, theOwnId);
      signalLogger.sendSignal(* aSignal,
			      1,
			      aSignal->getDataPtrSend(),
			      aNode,
                              ptr, secs);
      signalLogger.flushSignalLog();
      aSignal->theSendersBlockRef = tmp;
    }
#endif
    SendStatus ss = theTransporterRegistry->prepareSend
      (aSignal, 
       1, // JBB
       aSignal->getDataPtrSend(),
       aNode, 
       ptr);
    assert(ss != SEND_MESSAGE_TOO_BIG);
    aSignal->m_noOfSections = 0;
    return (ss == SEND_OK ? 0 : -1);
  }
  aSignal->m_noOfSections = 0;
  return -1;
}

/******************************************************************************
 * CONNECTION METHODS  Etc
 ******************************************************************************/

void
TransporterFacade::doConnect(int aNodeId){
  theTransporterRegistry->setIOState(aNodeId, NoHalt);
  theTransporterRegistry->do_connect(aNodeId);
}

void
TransporterFacade::doDisconnect(int aNodeId)
{
  theTransporterRegistry->do_disconnect(aNodeId);
}

void
TransporterFacade::reportConnected(int aNodeId)
{
  theClusterMgr->reportConnected(aNodeId);
  return;
}

void
TransporterFacade::reportDisconnected(int aNodeId)
{
  theClusterMgr->reportDisconnected(aNodeId);
  return;
}

NodeId
TransporterFacade::ownId() const
{
  return theOwnId;
}

bool
TransporterFacade::isConnected(NodeId aNodeId){
  return theTransporterRegistry->is_connected(aNodeId);
}

NodeId
TransporterFacade::get_an_alive_node()
{
  DBUG_ENTER("TransporterFacade::get_an_alive_node");
  DBUG_PRINT("enter", ("theStartNodeId: %d", theStartNodeId));
#ifdef VM_TRACE
  const char* p = NdbEnv_GetEnv("NDB_ALIVE_NODE_ID", (char*)0, 0);
  if (p != 0 && *p != 0)
    return atoi(p);
#endif
  NodeId i;
  for (i = theStartNodeId; i < MAX_NDB_NODES; i++) {
    if (get_node_alive(i)){
      DBUG_PRINT("info", ("Node %d is alive", i));
      theStartNodeId = ((i + 1) % MAX_NDB_NODES);
      DBUG_RETURN(i);
    }
  }
  for (i = 1; i < theStartNodeId; i++) {
    if (get_node_alive(i)){
      DBUG_PRINT("info", ("Node %d is alive", i));
      theStartNodeId = ((i + 1) % MAX_NDB_NODES);
      DBUG_RETURN(i);
    }
  }
  DBUG_RETURN((NodeId)0);
}

TransporterFacade::ThreadData::ThreadData(Uint32 size){
  m_firstFree = END_OF_LIST;
  expand(size);
}

void
TransporterFacade::ThreadData::expand(Uint32 size){
  Object_Execute oe = { 0 ,0 };
  NodeStatusFunction fun = 0;

  const Uint32 sz = m_statusNext.size();
  m_objectExecute.fill(sz + size, oe);
  m_statusFunction.fill(sz + size, fun);
  for(Uint32 i = 0; i<size; i++){
    m_statusNext.push_back(sz + i + 1);
  }

  m_statusNext.back() = m_firstFree;
  m_firstFree = m_statusNext.size() - size;
}


int
TransporterFacade::ThreadData::open(void* objRef, 
				    ExecuteFunction fun, 
				    NodeStatusFunction fun2)
{
  Uint32 nextFree = m_firstFree;

  if(m_statusNext.size() >= MAX_NO_THREADS && nextFree == END_OF_LIST){
    return -1;
  }
  
  if(nextFree == END_OF_LIST){
    expand(10);
    nextFree = m_firstFree;
  }
  
  m_firstFree = m_statusNext[nextFree];
  
  Object_Execute oe = { objRef , fun };

  m_statusNext[nextFree] = INACTIVE;
  m_objectExecute[nextFree] = oe;
  m_statusFunction[nextFree] = fun2;

  return indexToNumber(nextFree);
}

int
TransporterFacade::ThreadData::close(int number){
  number= numberToIndex(number);
  assert(getInUse(number));
  m_statusNext[number] = m_firstFree;
  m_firstFree = number;
  Object_Execute oe = { 0, 0 };
  m_objectExecute[number] = oe;
  m_statusFunction[number] = 0;
  return 0;
}

template class Vector<NodeStatusFunction>;
template class Vector<TransporterFacade::ThreadData::Object_Execute>;<|MERGE_RESOLUTION|>--- conflicted
+++ resolved
@@ -517,11 +517,10 @@
   iter.first();
   theClusterMgr->init(iter);
   
-<<<<<<< HEAD
   iter.first();
   if(iter.find(CFG_NODE_ID, nodeId)){
     TRP_DEBUG( "Node info missing from config." );
-    return false;
+    DBUG_RETURN(false);
   }
   
   Uint32 rank = 0;
@@ -543,43 +542,6 @@
   Uint32 batch_size= 0;
   if (!iter.get(CFG_BATCH_SIZE, &batch_size)) {
     m_batch_size= batch_size;
-=======
-  /**
-   * Unless there is a "Name", the initiated transporter is within 
-   * an NDB Cluster.  (If "Name" is defined, then the transporter
-   * is used to connect to a different system, i.e. NDB Cluster.)
-   */
-#if 0  
-  if (!props->contains("Name")) {
-#endif
-    iter.first();
-    if(iter.find(CFG_NODE_ID, nodeId)){
-      TRP_DEBUG( "Node info missing from config." );
-      DBUG_RETURN(false);
-    }
-    
-    Uint32 rank = 0;
-    if(!iter.get(CFG_NODE_ARBIT_RANK, &rank) && rank>0){
-      theArbitMgr = new ArbitMgr(* this);
-      theArbitMgr->setRank(rank);
-      Uint32 delay = 0;
-      iter.get(CFG_NODE_ARBIT_DELAY, &delay);
-      theArbitMgr->setDelay(delay);
-    }
-    Uint32 scan_batch_size= 0;
-    if (!iter.get(CFG_MAX_SCAN_BATCH_SIZE, &scan_batch_size)) {
-      m_scan_batch_size= scan_batch_size;
-    }
-    Uint32 batch_byte_size= 0;
-    if (!iter.get(CFG_BATCH_BYTE_SIZE, &batch_byte_size)) {
-      m_batch_byte_size= batch_byte_size;
-    }
-    Uint32 batch_size= 0;
-    if (!iter.get(CFG_BATCH_SIZE, &batch_size)) {
-      m_batch_size= batch_size;
-    }
-#if 0
->>>>>>> e599c68b
   }
   
   if (!theTransporterRegistry->start_service(m_socket_server)){
