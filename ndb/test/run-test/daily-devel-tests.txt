<<<<<<< HEAD
max-time: 25000
cmd: atrt-mysql-test-run
args: --force

=======
>>>>>>> fa4f07b8
#
# INDEX
#
max-time: 1500
cmd: testIndex
args: -n CreateAll T1 T6 T13

#-m 7200 1: testIndex -n InsertDeleteGentle T7
max-time: 3600
cmd: testIndex
args: -n InsertDelete T1 T10 

#-m 3600 1: testIndex -n CreateLoadDropGentle T7
max-time: 3600
cmd: testIndex
args: -n CreateLoadDrop T1 T10 

#
# BACKUP
#
max-time: 1000
cmd: atrt-testBackup
args: -n BackupBank T6 

#
# MGMAPI AND MGSRV
#
max-time: 1800
cmd: testMgm
args: -n SingleUserMode T1 

#
#
# SYSTEM RESTARTS
#
max-time: 1500
cmd: testSystemRestart
args: -n SR3 T6 

max-time: 1500
cmd: testSystemRestart
args: -n SR4 T6 

#
max-time: 1500
cmd: testSystemRestart
args: -n SR_FULLDB T6 

#
# NODE RESTARTS
#
max-time: 2500
cmd: testNodeRestart
args: -n NoLoad T6

max-time: 2500
cmd: testNodeRestart
args: -n MixedPkRead T6 T8 T13 

max-time: 2500
cmd: testNodeRestart
args: -l 1 -n MixedPkReadPkUpdate 

max-time: 2500
cmd: testNodeRestart
args: -l 1 -n MixedReadUpdateScan 

max-time: 2500
cmd: testNodeRestart
args: -n CommittedRead T1

max-time: 2500
cmd: testNodeRestart
args: -n Terror T6 T13 

max-time: 2500
cmd: testNodeRestart
args: -n FullDb T6 T13 

max-time: 2500
cmd: testNodeRestart
args: -n RestartRandomNode T6 T13 

max-time: 2500
cmd: testNodeRestart
args: -n RestartRandomNodeError T6 T13 

max-time: 2500
cmd: testNodeRestart
args: -n RestartRandomNodeInitial T6 T13 

max-time: 3600
cmd: testNodeRestart
args: -l 1 -n RestartNFDuringNR T6 T13 

max-time: 2500
cmd: testNodeRestart
args: -n RestartMasterNodeError T6 T8 T13 

max-time: 3600
cmd: testNodeRestart
args: -n RestartNodeDuringLCP T6 

max-time: 2500
cmd: testNodeRestart
args: -n TwoNodeFailure T6 T8 T13 

max-time: 2500
cmd: testNodeRestart
args: -n TwoMasterNodeFailure T6 T8 T13 

max-time: 2500
cmd: testNodeRestart
args: -n FiftyPercentFail T6 T8 T13 

max-time: 2500
cmd: testNodeRestart
args: -n RestartAllNodes T6 T8 T13 

max-time: 2500
cmd: testNodeRestart
args: -n RestartAllNodesAbort T6 T8 T13 

max-time: 2500
cmd: testNodeRestart
args: -n RestartAllNodesError9999 T6 T8 T13 

max-time: 2500
cmd: testNodeRestart
args: -n FiftyPercentStopAndWait T6 T8 T13 

#max-time: 500
#cmd: testNodeRestart
#args: -n StopOnError T1 
#
#
max-time: 2500
cmd: testIndex
args: -n NFNR1 T6 T13 

max-time: 2500
cmd: testIndex
args: -n NFNR2 T6 T13 

max-time: 2500
cmd: testIndex
args: -n NFNR3 T6 T13 

max-time: 2500
cmd: testIndex
args: -n BuildDuring T6 

max-time: 2500
cmd: testIndex
args: -l 2 -n SR1 T6 T13 

max-time: 2500
cmd: testIndex
args: -n NFNR1_O T6 T13 

max-time: 2500
cmd: testIndex
args: -n NFNR2_O T6 T13 

max-time: 2500
cmd: testIndex
args: -n NFNR3_O T6 T13 

max-time: 2500
cmd: testIndex
args: -n BuildDuring_O T6 

max-time: 2500
cmd: testIndex
args: -l 2 -n SR1_O T6 T13 

max-time: 500
cmd: testIndex
args: -n MixedTransaction T1 

max-time: 2500
cmd: testDict
args: -n NF1 T1 T6 T13 

#
max-time: 1500
cmd: testSystemRestart
args: -l 1 -n SR6 T1 

max-time: 1500
cmd: testSystemRestart
args: -l 1 -n SR7 T1 

max-time: 1500
cmd: testSystemRestart
args: -l 1 -n SR8 T1 

max-time: 1500
cmd: testSystemRestart
args: -l 1 -n SR9 T1 

#
max-time: 2500
cmd: test_event
args: -n BasicEventOperation T1 T6 
<|MERGE_RESOLUTION|>--- conflicted
+++ resolved
@@ -1,10 +1,3 @@
-<<<<<<< HEAD
-max-time: 25000
-cmd: atrt-mysql-test-run
-args: --force
-
-=======
->>>>>>> fa4f07b8
 #
 # INDEX
 #
