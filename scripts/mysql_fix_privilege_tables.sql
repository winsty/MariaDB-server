-- This script converts any old privilege tables to privilege tables suitable
-- for this version of MySQL

-- You can safely ignore all 'Duplicate column' and 'Unknown column' errors"
-- because these just mean that your tables are already up to date.
-- This script is safe to run even if your tables are already up to date!

-- On unix, you should use the mysql_fix_privilege_tables script to execute
-- this sql script.
-- On windows you should do 'mysql --force mysql < mysql_fix_privilege_tables.sql'

set storage_engine=MyISAM;

CREATE TABLE IF NOT EXISTS func (
  name char(64) binary DEFAULT '' NOT NULL,
  ret tinyint(1) DEFAULT '0' NOT NULL,
  dl char(128) DEFAULT '' NOT NULL,
  type enum ('function','aggregate') COLLATE utf8_general_ci NOT NULL,
  PRIMARY KEY (name)
) CHARACTER SET utf8 COLLATE utf8_bin;

CREATE TABLE IF NOT EXISTS plugin (
  name char(64) binary DEFAULT '' NOT NULL,
  dl char(128) DEFAULT '' NOT NULL,
  PRIMARY KEY (name)
) CHARACTER SET utf8 COLLATE utf8_bin;

ALTER TABLE user add File_priv enum('N','Y') COLLATE utf8_general_ci NOT NULL;

-- Detect whether or not we had the Grant_priv column
SET @hadGrantPriv:=0;
SELECT @hadGrantPriv:=1 FROM user WHERE Grant_priv LIKE '%';

ALTER TABLE user add Grant_priv enum('N','Y') COLLATE utf8_general_ci NOT NULL,add References_priv enum('N','Y') COLLATE utf8_general_ci NOT NULL,add Index_priv enum('N','Y') COLLATE utf8_general_ci NOT NULL,add Alter_priv enum('N','Y') COLLATE utf8_general_ci NOT NULL;
ALTER TABLE host add Grant_priv enum('N','Y') NOT NULL,add References_priv enum('N','Y') COLLATE utf8_general_ci NOT NULL,add Index_priv enum('N','Y') COLLATE utf8_general_ci NOT NULL,add Alter_priv enum('N','Y') COLLATE utf8_general_ci NOT NULL;
ALTER TABLE db add Grant_priv enum('N','Y') COLLATE utf8_general_ci NOT NULL,add References_priv enum('N','Y') COLLATE utf8_general_ci NOT NULL,add Index_priv enum('N','Y') COLLATE utf8_general_ci NOT NULL,add Alter_priv enum('N','Y') COLLATE utf8_general_ci NOT NULL;

-- Fix privileges for old tables
UPDATE user SET Grant_priv=File_priv,References_priv=Create_priv,Index_priv=Create_priv,Alter_priv=Create_priv WHERE @hadGrantPriv = 0;
UPDATE db SET References_priv=Create_priv,Index_priv=Create_priv,Alter_priv=Create_priv WHERE @hadGrantPriv = 0;
UPDATE host SET References_priv=Create_priv,Index_priv=Create_priv,Alter_priv=Create_priv WHERE @hadGrantPriv = 0;

--
-- The second alter changes ssl_type to new 4.0.2 format
-- Adding columns needed by GRANT .. REQUIRE (openssl)"

ALTER TABLE user
ADD ssl_type enum('','ANY','X509', 'SPECIFIED') COLLATE utf8_general_ci NOT NULL,
ADD ssl_cipher BLOB NOT NULL,
ADD x509_issuer BLOB NOT NULL,
ADD x509_subject BLOB NOT NULL;
ALTER TABLE user MODIFY ssl_type enum('','ANY','X509', 'SPECIFIED') NOT NULL;

--
--  Create tables_priv and columns_priv if they don't exists
--

CREATE TABLE IF NOT EXISTS tables_priv (
  Host char(60) binary DEFAULT '' NOT NULL,
  Db char(64) binary DEFAULT '' NOT NULL,
  User char(16) binary DEFAULT '' NOT NULL,
  Table_name char(64) binary DEFAULT '' NOT NULL,
  Grantor char(77) DEFAULT '' NOT NULL,
  Timestamp timestamp(14),
  Table_priv set('Select','Insert','Update','Delete','Create','Drop','Grant','References','Index','Alter') COLLATE utf8_general_ci DEFAULT '' NOT NULL,
  Column_priv set('Select','Insert','Update','References') COLLATE utf8_general_ci DEFAULT '' NOT NULL,
  PRIMARY KEY (Host,Db,User,Table_name)
) CHARACTER SET utf8 COLLATE utf8_bin;
-- Fix collation of set fields
ALTER TABLE tables_priv
  modify Table_priv set('Select','Insert','Update','Delete','Create','Drop','Grant','References','Index','Alter') COLLATE utf8_general_ci DEFAULT '' NOT NULL,
  modify Column_priv set('Select','Insert','Update','References') COLLATE utf8_general_ci DEFAULT '' NOT NULL;
ALTER TABLE procs_priv ENGINE=MyISAM, CONVERT TO CHARACTER SET utf8 COLLATE utf8_bin;
ALTER TABLE procs_priv
  modify Proc_priv set('Execute','Alter Routine','Grant') COLLATE utf8_general_ci DEFAULT '' NOT NULL;
ALTER TABLE procs_priv
  add Routine_type enum('FUNCTION','PROCEDURE') COLLATE utf8_general_ci NOT NULL AFTER Routine_name;
ALTER TABLE procs_priv
  modify Timestamp timestamp(14) AFTER Proc_priv;

CREATE TABLE IF NOT EXISTS columns_priv (
  Host char(60) DEFAULT '' NOT NULL,
  Db char(64) DEFAULT '' NOT NULL,
  User char(16) DEFAULT '' NOT NULL,
  Table_name char(64) DEFAULT '' NOT NULL,
  Column_name char(64) DEFAULT '' NOT NULL,
  Timestamp timestamp(14),
  Column_priv set('Select','Insert','Update','References') COLLATE utf8_general_ci DEFAULT '' NOT NULL,
  PRIMARY KEY (Host,Db,User,Table_name,Column_name)
) CHARACTER SET utf8 COLLATE utf8_bin;
-- Fix collation of set fields
ALTER TABLE columns_priv
  MODIFY Column_priv set('Select','Insert','Update','References') COLLATE utf8_general_ci DEFAULT '' NOT NULL;


--
-- Name change of Type -> Column_priv from MySQL 3.22.12
--

ALTER TABLE columns_priv change Type Column_priv set('Select','Insert','Update','References') COLLATE utf8_general_ci DEFAULT '' NOT NULL;

--
--  Add the new 'type' column to the func table.
--

ALTER TABLE func add type enum ('function','aggregate') COLLATE utf8_general_ci NOT NULL;

--
--  Change the user,db and host tables to MySQL 4.0 format
--

# Detect whether we had Show_db_priv
SET @hadShowDbPriv:=0;
SELECT @hadShowDbPriv:=1 FROM user WHERE Show_db_priv LIKE '%';

ALTER TABLE user
ADD Show_db_priv enum('N','Y') COLLATE utf8_general_ci DEFAULT 'N' NOT NULL AFTER Alter_priv,
ADD Super_priv enum('N','Y') COLLATE utf8_general_ci DEFAULT 'N' NOT NULL AFTER Show_db_priv,
ADD Create_tmp_table_priv enum('N','Y') COLLATE utf8_general_ci DEFAULT 'N' NOT NULL AFTER Super_priv,
ADD Lock_tables_priv enum('N','Y') COLLATE utf8_general_ci DEFAULT 'N' NOT NULL AFTER Create_tmp_table_priv,
ADD Execute_priv enum('N','Y') COLLATE utf8_general_ci DEFAULT 'N' NOT NULL AFTER Lock_tables_priv,
ADD Repl_slave_priv enum('N','Y') COLLATE utf8_general_ci DEFAULT 'N' NOT NULL AFTER Execute_priv,
ADD Repl_client_priv enum('N','Y') COLLATE utf8_general_ci DEFAULT 'N' NOT NULL AFTER Repl_slave_priv;

-- Convert privileges so that users have similar privileges as before

UPDATE user SET Show_db_priv= Select_priv, Super_priv=Process_priv, Execute_priv=Process_priv, Create_tmp_table_priv='Y', Lock_tables_priv='Y', Repl_slave_priv=file_priv, Repl_client_priv=File_priv where user<>"" AND @hadShowDbPriv = 0;


--  Add fields that can be used to limit number of questions and connections
--  for some users.
ALTER TABLE user
ADD max_questions int(11) NOT NULL DEFAULT 0 AFTER x509_subject,
ADD max_updates   int(11) unsigned NOT NULL DEFAULT 0 AFTER max_questions,
ADD max_connections int(11) unsigned NOT NULL DEFAULT 0 AFTER max_updates;


--
--  Add Create_tmp_table_priv and Lock_tables_priv to db and host
--

ALTER TABLE db
ADD Create_tmp_table_priv enum('N','Y') COLLATE utf8_general_ci DEFAULT 'N' NOT NULL,
ADD Lock_tables_priv enum('N','Y') COLLATE utf8_general_ci DEFAULT 'N' NOT NULL;
ALTER TABLE host
ADD Create_tmp_table_priv enum('N','Y') DEFAULT 'N' NOT NULL,
ADD Lock_tables_priv enum('N','Y') DEFAULT 'N' NOT NULL;

alter table user change max_questions max_questions int(11) unsigned DEFAULT 0  NOT NULL;
alter table tables_priv add KEY Grantor (Grantor);

alter table db comment='Database privileges';
alter table host comment='Host privileges;  Merged with database privileges';
alter table user comment='Users and global privileges';
alter table func comment='User defined functions';
alter table tables_priv comment='Table privileges';
alter table columns_priv comment='Column privileges';

-- Convert all tables to UTF-8 with binary collation
-- and reset all char columns to correct width
ALTER TABLE user
  MODIFY Host char(60) NOT NULL default '',
  MODIFY User char(16) NOT NULL default '',
  ENGINE=MyISAM, CONVERT TO CHARACTER SET utf8 COLLATE utf8_bin;
ALTER TABLE user
  MODIFY Password char(41) character set latin1 collate latin1_bin NOT NULL default '',
  MODIFY Select_priv enum('N','Y') COLLATE utf8_general_ci DEFAULT 'N' NOT NULL,
  MODIFY Insert_priv enum('N','Y') COLLATE utf8_general_ci DEFAULT 'N' NOT NULL,
  MODIFY Update_priv enum('N','Y') COLLATE utf8_general_ci DEFAULT 'N' NOT NULL,
  MODIFY Delete_priv enum('N','Y') COLLATE utf8_general_ci DEFAULT 'N' NOT NULL,
  MODIFY Create_priv enum('N','Y') COLLATE utf8_general_ci DEFAULT 'N' NOT NULL,
  MODIFY Drop_priv enum('N','Y') COLLATE utf8_general_ci DEFAULT 'N' NOT NULL,
  MODIFY Reload_priv enum('N','Y') COLLATE utf8_general_ci DEFAULT 'N' NOT NULL,
  MODIFY Shutdown_priv enum('N','Y') COLLATE utf8_general_ci DEFAULT 'N' NOT NULL,
  MODIFY Process_priv enum('N','Y') COLLATE utf8_general_ci DEFAULT 'N' NOT NULL,
  MODIFY File_priv enum('N','Y') COLLATE utf8_general_ci DEFAULT 'N' NOT NULL,
  MODIFY Grant_priv enum('N','Y') COLLATE utf8_general_ci DEFAULT 'N' NOT NULL,
  MODIFY References_priv enum('N','Y') COLLATE utf8_general_ci DEFAULT 'N' NOT NULL,
  MODIFY Index_priv enum('N','Y') COLLATE utf8_general_ci DEFAULT 'N' NOT NULL,
  MODIFY Alter_priv enum('N','Y') COLLATE utf8_general_ci DEFAULT 'N' NOT NULL,
  MODIFY Show_db_priv enum('N','Y') COLLATE utf8_general_ci DEFAULT 'N' NOT NULL,
  MODIFY Super_priv enum('N','Y') COLLATE utf8_general_ci DEFAULT 'N' NOT NULL,
  MODIFY Create_tmp_table_priv enum('N','Y') COLLATE utf8_general_ci DEFAULT 'N' NOT NULL,
  MODIFY Lock_tables_priv enum('N','Y') COLLATE utf8_general_ci DEFAULT 'N' NOT NULL,
  MODIFY Execute_priv enum('N','Y') COLLATE utf8_general_ci DEFAULT 'N' NOT NULL,
  MODIFY Repl_slave_priv enum('N','Y') COLLATE utf8_general_ci DEFAULT 'N' NOT NULL,
  MODIFY Create_view_priv enum('N','Y') COLLATE utf8_general_ci DEFAULT 'N' NOT NULL,
  MODIFY Show_view_priv enum('N','Y') COLLATE utf8_general_ci DEFAULT 'N' NOT NULL,
  MODIFY Create_routine_priv enum('N','Y') COLLATE utf8_general_ci DEFAULT 'N' NOT NULL,
  MODIFY Alter_routine_priv enum('N','Y') COLLATE utf8_general_ci DEFAULT 'N' NOT NULL,
  MODIFY Create_user_priv enum('N','Y') COLLATE utf8_general_ci DEFAULT 'N' NOT NULL,
  MODIFY Repl_client_priv enum('N','Y') COLLATE utf8_general_ci DEFAULT 'N' NOT NULL,
  MODIFY ssl_type enum('','ANY','X509', 'SPECIFIED') COLLATE utf8_general_ci DEFAULT '' NOT NULL;

ALTER TABLE db
  MODIFY Host char(60) NOT NULL default '',
  MODIFY Db char(64) NOT NULL default '',
  MODIFY User char(16) NOT NULL default '',
  ENGINE=MyISAM, CONVERT TO CHARACTER SET utf8 COLLATE utf8_bin;
ALTER TABLE db
  MODIFY  Select_priv enum('N','Y') COLLATE utf8_general_ci DEFAULT 'N' NOT NULL,
  MODIFY  Insert_priv enum('N','Y') COLLATE utf8_general_ci DEFAULT 'N' NOT NULL,
  MODIFY  Update_priv enum('N','Y') COLLATE utf8_general_ci DEFAULT 'N' NOT NULL,
  MODIFY  Delete_priv enum('N','Y') COLLATE utf8_general_ci DEFAULT 'N' NOT NULL,
  MODIFY  Create_priv enum('N','Y') COLLATE utf8_general_ci DEFAULT 'N' NOT NULL,
  MODIFY  Drop_priv enum('N','Y') COLLATE utf8_general_ci DEFAULT 'N' NOT NULL,
  MODIFY  Grant_priv enum('N','Y') COLLATE utf8_general_ci DEFAULT 'N' NOT NULL,
  MODIFY  References_priv enum('N','Y') COLLATE utf8_general_ci DEFAULT 'N' NOT NULL,
  MODIFY  Index_priv enum('N','Y') COLLATE utf8_general_ci DEFAULT 'N' NOT NULL,
  MODIFY  Alter_priv enum('N','Y') COLLATE utf8_general_ci DEFAULT 'N' NOT NULL,
  MODIFY  Create_tmp_table_priv enum('N','Y') COLLATE utf8_general_ci DEFAULT 'N' NOT NULL,
  MODIFY  Create_view_priv enum('N','Y') COLLATE utf8_general_ci DEFAULT 'N' NOT NULL,
  MODIFY  Show_view_priv enum('N','Y') COLLATE utf8_general_ci DEFAULT 'N' NOT NULL,
  MODIFY  Create_routine_priv enum('N','Y') COLLATE utf8_general_ci DEFAULT 'N' NOT NULL,
  MODIFY  Alter_routine_priv enum('N','Y') COLLATE utf8_general_ci DEFAULT 'N' NOT NULL,
  MODIFY  Execute_priv enum('N','Y') COLLATE utf8_general_ci DEFAULT 'N' NOT NULL,
  MODIFY  Lock_tables_priv enum('N','Y') COLLATE utf8_general_ci DEFAULT 'N' NOT NULL;

ALTER TABLE host
  MODIFY Host char(60) NOT NULL default '',
  MODIFY Db char(64) NOT NULL default '',
  ENGINE=MyISAM, CONVERT TO CHARACTER SET utf8 COLLATE utf8_bin;
ALTER TABLE host
  MODIFY Select_priv enum('N','Y') COLLATE utf8_general_ci DEFAULT 'N' NOT NULL,
  MODIFY Insert_priv enum('N','Y') COLLATE utf8_general_ci DEFAULT 'N' NOT NULL,
  MODIFY Update_priv enum('N','Y') COLLATE utf8_general_ci DEFAULT 'N' NOT NULL,
  MODIFY Delete_priv enum('N','Y') COLLATE utf8_general_ci DEFAULT 'N' NOT NULL,
  MODIFY Create_priv enum('N','Y') COLLATE utf8_general_ci DEFAULT 'N' NOT NULL,
  MODIFY Drop_priv enum('N','Y') COLLATE utf8_general_ci DEFAULT 'N' NOT NULL,
  MODIFY Grant_priv enum('N','Y') COLLATE utf8_general_ci DEFAULT 'N' NOT NULL,
  MODIFY References_priv enum('N','Y') COLLATE utf8_general_ci DEFAULT 'N' NOT NULL,
  MODIFY Index_priv enum('N','Y') COLLATE utf8_general_ci DEFAULT 'N' NOT NULL,
  MODIFY Alter_priv enum('N','Y') COLLATE utf8_general_ci DEFAULT 'N' NOT NULL,
  MODIFY Create_tmp_table_priv enum('N','Y') COLLATE utf8_general_ci DEFAULT 'N' NOT NULL,
  MODIFY Create_view_priv enum('N','Y') COLLATE utf8_general_ci DEFAULT 'N' NOT NULL,
  MODIFY Show_view_priv enum('N','Y') COLLATE utf8_general_ci DEFAULT 'N' NOT NULL,
  MODIFY Create_routine_priv enum('N','Y') COLLATE utf8_general_ci DEFAULT 'N' NOT NULL,
  MODIFY Alter_routine_priv enum('N','Y') COLLATE utf8_general_ci DEFAULT 'N' NOT NULL,
  MODIFY Execute_priv enum('N','Y') COLLATE utf8_general_ci DEFAULT 'N' NOT NULL,
  MODIFY Lock_tables_priv enum('N','Y') COLLATE utf8_general_ci DEFAULT 'N' NOT NULL;

ALTER TABLE func
  ENGINE=MyISAM, CONVERT TO CHARACTER SET utf8 COLLATE utf8_bin;
ALTER TABLE func
  MODIFY type enum ('function','aggregate') COLLATE utf8_general_ci NOT NULL;
ALTER TABLE columns_priv
  MODIFY Host char(60) NOT NULL default '',
  MODIFY Db char(64) NOT NULL default '',
  MODIFY User char(16) NOT NULL default '',
  MODIFY Table_name char(64) NOT NULL default '',
  MODIFY Column_name char(64) NOT NULL default '',
  ENGINE=MyISAM, CONVERT TO CHARACTER SET utf8 COLLATE utf8_bin;
ALTER TABLE columns_priv
  MODIFY Column_priv set('Select','Insert','Update','References') COLLATE utf8_general_ci DEFAULT '' NOT NULL;
ALTER TABLE tables_priv
  MODIFY Host char(60) NOT NULL default '',
  MODIFY Db char(64) NOT NULL default '',
  MODIFY User char(16) NOT NULL default '',
  MODIFY Table_name char(64) NOT NULL default '',
  MODIFY Grantor char(77) NOT NULL default '',
  ENGINE=MyISAM, CONVERT TO CHARACTER SET utf8 COLLATE utf8_bin;
ALTER TABLE tables_priv
  MODIFY Table_priv set('Select','Insert','Update','Delete','Create','Drop','Grant','References','Index','Alter') COLLATE utf8_general_ci DEFAULT '' NOT NULL,
  MODIFY Column_priv set('Select','Insert','Update','References') COLLATE utf8_general_ci DEFAULT '' NOT NULL;

#
# Detect whether we had Create_view_priv
# 
SET @hadCreateViewPriv:=0;
SELECT @hadCreateViewPriv:=1 FROM user WHERE Create_view_priv LIKE '%';

#
# Create VIEWs privileges (v5.0)
#
ALTER TABLE db ADD Create_view_priv enum('N','Y') COLLATE utf8_general_ci DEFAULT 'N' NOT NULL AFTER Lock_tables_priv;
<<<<<<< HEAD
ALTER TABLE host ADD Create_view_priv enum('N','Y') COLLATE utf8_general_ci DEFAULT 'N' NOT NULL AFTER Lock_tables_priv;
ALTER TABLE user ADD Create_view_priv enum('N','Y') COLLATE utf8_general_ci DEFAULT 'N' NOT NULL AFTER Repl_client_priv;
=======
ALTER TABLE db MODIFY Create_view_priv enum('N','Y') COLLATE utf8_general_ci DEFAULT 'N' NOT NULL AFTER Lock_tables_priv;

ALTER TABLE host ADD Create_view_priv enum('N','Y') COLLATE utf8_general_ci DEFAULT 'N' NOT NULL AFTER Lock_tables_priv;
ALTER TABLE host MODIFY Create_view_priv enum('N','Y') COLLATE utf8_general_ci DEFAULT 'N' NOT NULL AFTER Lock_tables_priv;

ALTER TABLE user ADD Create_view_priv enum('N','Y') COLLATE utf8_general_ci DEFAULT 'N' NOT NULL AFTER Repl_client_priv;
ALTER TABLE user MODIFY Create_view_priv enum('N','Y') COLLATE utf8_general_ci DEFAULT 'N' NOT NULL AFTER Repl_client_priv;
>>>>>>> d564efa9

#
# Show VIEWs privileges (v5.0)
#
ALTER TABLE db ADD Show_view_priv enum('N','Y') COLLATE utf8_general_ci DEFAULT 'N' NOT NULL AFTER Create_view_priv;
<<<<<<< HEAD
ALTER TABLE host ADD Show_view_priv enum('N','Y') COLLATE utf8_general_ci DEFAULT 'N' NOT NULL AFTER Create_view_priv;
ALTER TABLE user ADD Show_view_priv enum('N','Y') COLLATE utf8_general_ci DEFAULT 'N' NOT NULL AFTER Create_view_priv;
=======
ALTER TABLE db MODIFY Show_view_priv enum('N','Y') COLLATE utf8_general_ci DEFAULT 'N' NOT NULL AFTER Create_view_priv;

ALTER TABLE host ADD Show_view_priv enum('N','Y') COLLATE utf8_general_ci DEFAULT 'N' NOT NULL AFTER Create_view_priv;
ALTER TABLE host MODIFY Show_view_priv enum('N','Y') COLLATE utf8_general_ci DEFAULT 'N' NOT NULL AFTER Create_view_priv;

ALTER TABLE user ADD Show_view_priv enum('N','Y') COLLATE utf8_general_ci DEFAULT 'N' NOT NULL AFTER Create_view_priv;
ALTER TABLE user MODIFY Show_view_priv enum('N','Y') COLLATE utf8_general_ci DEFAULT 'N' NOT NULL AFTER Create_view_priv;
>>>>>>> d564efa9

#
# Show/Create views table privileges (v5.0)
#
ALTER TABLE tables_priv MODIFY Table_priv set('Select','Insert','Update','Delete','Create','Drop','Grant','References','Index','Alter','Create View','Show view') COLLATE utf8_general_ci DEFAULT '' NOT NULL;

#
# Assign create/show view privileges to people who have create provileges
#
UPDATE user SET Create_view_priv=Create_priv, Show_view_priv=Create_priv where user<>"" AND @hadCreateViewPriv = 0;

#
#
#
SET @hadCreateRoutinePriv:=0;
SELECT @hadCreateRoutinePriv:=1 FROM user WHERE Create_routine_priv LIKE '%';

#
# Create PROCEDUREs privileges (v5.0)
#
ALTER TABLE db ADD Create_routine_priv enum('N','Y') COLLATE utf8_general_ci DEFAULT 'N' NOT NULL AFTER Show_view_priv;
<<<<<<< HEAD
ALTER TABLE host ADD Create_routine_priv enum('N','Y') COLLATE utf8_general_ci DEFAULT 'N' NOT NULL AFTER Show_view_priv;
ALTER TABLE user ADD Create_routine_priv enum('N','Y') COLLATE utf8_general_ci DEFAULT 'N' NOT NULL AFTER Show_view_priv;
=======
ALTER TABLE db MODIFY Create_routine_priv enum('N','Y') COLLATE utf8_general_ci DEFAULT 'N' NOT NULL AFTER Show_view_priv;

ALTER TABLE host ADD Create_routine_priv enum('N','Y') COLLATE utf8_general_ci DEFAULT 'N' NOT NULL AFTER Show_view_priv;
ALTER TABLE host MODIFY Create_routine_priv enum('N','Y') COLLATE utf8_general_ci DEFAULT 'N' NOT NULL AFTER Show_view_priv;

ALTER TABLE user ADD Create_routine_priv enum('N','Y') COLLATE utf8_general_ci DEFAULT 'N' NOT NULL AFTER Show_view_priv;
ALTER TABLE user MODIFY Create_routine_priv enum('N','Y') COLLATE utf8_general_ci DEFAULT 'N' NOT NULL AFTER Show_view_priv;
>>>>>>> d564efa9

#
# Alter PROCEDUREs privileges (v5.0)
#
ALTER TABLE db ADD Alter_routine_priv enum('N','Y') COLLATE utf8_general_ci DEFAULT 'N' NOT NULL AFTER Create_routine_priv;
<<<<<<< HEAD
ALTER TABLE host ADD Alter_routine_priv enum('N','Y') COLLATE utf8_general_ci DEFAULT 'N' NOT NULL AFTER Create_routine_priv;
ALTER TABLE user ADD Alter_routine_priv enum('N','Y') COLLATE utf8_general_ci DEFAULT 'N' NOT NULL AFTER Create_routine_priv;

ALTER TABLE db ADD Execute_priv enum('N','Y') COLLATE utf8_general_ci DEFAULT 'N' NOT NULL AFTER Alter_routine_priv;
ALTER TABLE host ADD Execute_priv enum('N','Y') COLLATE utf8_general_ci DEFAULT 'N' NOT NULL AFTER Alter_routine_priv;
=======
ALTER TABLE db MODIFY Alter_routine_priv enum('N','Y') COLLATE utf8_general_ci DEFAULT 'N' NOT NULL AFTER Create_routine_priv;

ALTER TABLE host ADD Alter_routine_priv enum('N','Y') COLLATE utf8_general_ci DEFAULT 'N' NOT NULL AFTER Create_routine_priv;
ALTER TABLE host MODIFY Alter_routine_priv enum('N','Y') COLLATE utf8_general_ci DEFAULT 'N' NOT NULL AFTER Create_routine_priv;

ALTER TABLE user ADD Alter_routine_priv enum('N','Y') COLLATE utf8_general_ci DEFAULT 'N' NOT NULL AFTER Create_routine_priv;
ALTER TABLE user MODIFY Alter_routine_priv enum('N','Y') COLLATE utf8_general_ci DEFAULT 'N' NOT NULL AFTER Create_routine_priv;

ALTER TABLE db ADD Execute_priv enum('N','Y') COLLATE utf8_general_ci DEFAULT 'N' NOT NULL AFTER Alter_routine_priv;
ALTER TABLE db MODIFY Execute_priv enum('N','Y') COLLATE utf8_general_ci DEFAULT 'N' NOT NULL AFTER Alter_routine_priv;

ALTER TABLE host ADD Execute_priv enum('N','Y') COLLATE utf8_general_ci DEFAULT 'N' NOT NULL AFTER Alter_routine_priv;
ALTER TABLE host MODIFY Execute_priv enum('N','Y') COLLATE utf8_general_ci DEFAULT 'N' NOT NULL AFTER Alter_routine_priv;
>>>>>>> d564efa9

#
# Assign create/alter routine privileges to people who have create privileges
#
UPDATE user SET Create_routine_priv=Create_priv, Alter_routine_priv=Alter_priv where user<>"" AND @hadCreateRoutinePriv = 0;
UPDATE db SET Create_routine_priv=Create_priv, Alter_routine_priv=Alter_priv, Execute_priv=Select_priv where user<>"" AND @hadCreateRoutinePriv = 0;
UPDATE host SET Create_routine_priv=Create_priv, Alter_routine_priv=Alter_priv, Execute_priv=Select_priv where @hadCreateRoutinePriv = 0;

#
# Add max_user_connections resource limit 
#
ALTER TABLE user ADD max_user_connections int(11) unsigned DEFAULT '0' NOT NULL AFTER max_connections;

#
# user.Create_user_priv
#

SET @hadCreateUserPriv:=0;
SELECT @hadCreateUserPriv:=1 FROM user WHERE Create_user_priv LIKE '%';

ALTER TABLE user ADD Create_user_priv enum('N','Y') COLLATE utf8_general_ci DEFAULT 'N' NOT NULL AFTER Alter_routine_priv;
<<<<<<< HEAD
=======
ALTER TABLE user MODIFY Create_user_priv enum('N','Y') COLLATE utf8_general_ci DEFAULT 'N' NOT NULL AFTER Alter_routine_priv;
>>>>>>> d564efa9
UPDATE user LEFT JOIN db USING (Host,User) SET Create_user_priv='Y'
  WHERE @hadCreateUserPriv = 0 AND
        (user.Grant_priv = 'Y' OR db.Grant_priv = 'Y');

#
# Create some possible missing tables
#
CREATE TABLE IF NOT EXISTS procs_priv (
Host char(60) binary DEFAULT '' NOT NULL,
Db char(64) binary DEFAULT '' NOT NULL,
User char(16) binary DEFAULT '' NOT NULL,
Routine_name char(64) binary DEFAULT '' NOT NULL,
Routine_type enum('FUNCTION','PROCEDURE') NOT NULL,
Grantor char(77) DEFAULT '' NOT NULL,
Proc_priv set('Execute','Alter Routine','Grant') COLLATE utf8_general_ci DEFAULT '' NOT NULL,
Timestamp timestamp(14),
PRIMARY KEY (Host,Db,User,Routine_name,Routine_type),
KEY Grantor (Grantor)
) CHARACTER SET utf8 COLLATE utf8_bin comment='Procedure privileges';

CREATE TABLE IF NOT EXISTS help_topic (
help_topic_id int unsigned not null,
name varchar(64) not null,
help_category_id smallint unsigned not null,
description text not null,
example text not null,
url varchar(128) not null,
primary key (help_topic_id), unique index (name)
) CHARACTER SET utf8 comment='help topics';

CREATE TABLE IF NOT EXISTS help_category (
help_category_id smallint unsigned not null,
name varchar(64) not null,
parent_category_id smallint unsigned null,
url varchar(128) not null,
primary key (help_category_id),
unique index (name)
) CHARACTER SET utf8 comment='help categories';

CREATE TABLE IF NOT EXISTS help_relation (
help_topic_id int unsigned not null references help_topic,
help_keyword_id  int unsigned not null references help_keyword,
primary key (help_keyword_id, help_topic_id)
) CHARACTER SET utf8 comment='keyword-topic relation';

CREATE TABLE IF NOT EXISTS help_keyword (
help_keyword_id int unsigned not null,
name varchar(64) not null,
primary key (help_keyword_id),
unique index (name)
) CHARACTER SET utf8 comment='help keywords';

#
# Create missing time zone related tables
#

CREATE TABLE IF NOT EXISTS time_zone_name (
Name char(64) NOT NULL,   
Time_zone_id int  unsigned NOT NULL,
PRIMARY KEY Name (Name) 
) CHARACTER SET utf8 comment='Time zone names';

CREATE TABLE IF NOT EXISTS time_zone (
Time_zone_id int unsigned NOT NULL auto_increment,
Use_leap_seconds  enum('Y','N') COLLATE utf8_general_ci DEFAULT 'N' NOT NULL,
PRIMARY KEY TzId (Time_zone_id) 
) CHARACTER SET utf8 comment='Time zones';
-- Make enum field case-insensitive
ALTER TABLE time_zone
  MODIFY Use_leap_seconds enum('Y','N') COLLATE utf8_general_ci DEFAULT 'N' NOT NULL;

CREATE TABLE IF NOT EXISTS time_zone_transition (
Time_zone_id int unsigned NOT NULL,
Transition_time bigint signed NOT NULL,   
Transition_type_id int unsigned NOT NULL,
PRIMARY KEY TzIdTranTime (Time_zone_id, Transition_time) 
) CHARACTER SET utf8 comment='Time zone transitions';

CREATE TABLE IF NOT EXISTS time_zone_transition_type (
Time_zone_id int unsigned NOT NULL,
Transition_type_id int unsigned NOT NULL,
Offset int signed DEFAULT 0 NOT NULL,
Is_DST tinyint unsigned DEFAULT 0 NOT NULL,
Abbreviation char(8) DEFAULT '' NOT NULL,
PRIMARY KEY TzIdTrTId (Time_zone_id, Transition_type_id) 
) CHARACTER SET utf8 comment='Time zone transition types';

CREATE TABLE IF NOT EXISTS time_zone_leap_second (
Transition_time bigint signed NOT NULL,
Correction int signed NOT NULL,   
PRIMARY KEY TranTime (Transition_time) 
) CHARACTER SET utf8 comment='Leap seconds information for time zones';


#
# Create proc table if it doesn't exists
#

CREATE TABLE IF NOT EXISTS proc (
  db                char(64) collate utf8_bin DEFAULT '' NOT NULL,
  name              char(64) DEFAULT '' NOT NULL,
  type              enum('FUNCTION','PROCEDURE') NOT NULL,
  specific_name     char(64) DEFAULT '' NOT NULL,
  language          enum('SQL') DEFAULT 'SQL' NOT NULL,
  sql_data_access   enum('CONTAINS_SQL',
                         'NO_SQL',
                         'READS_SQL_DATA',
                         'MODIFIES_SQL_DATA'
                    ) DEFAULT 'CONTAINS_SQL' NOT NULL,
  is_deterministic  enum('YES','NO') DEFAULT 'NO' NOT NULL,
  security_type     enum('INVOKER','DEFINER') DEFAULT 'DEFINER' NOT NULL,
  param_list        blob DEFAULT '' NOT NULL,
  returns           char(64) DEFAULT '' NOT NULL,
  body              longblob DEFAULT '' NOT NULL,
  definer           char(77) collate utf8_bin DEFAULT '' NOT NULL,
  created           timestamp,
  modified          timestamp,
  sql_mode          set(
                        'REAL_AS_FLOAT',
                        'PIPES_AS_CONCAT',
                        'ANSI_QUOTES',
                        'IGNORE_SPACE',
                        'NOT_USED',
                        'ONLY_FULL_GROUP_BY',
                        'NO_UNSIGNED_SUBTRACTION',
                        'NO_DIR_IN_CREATE',
                        'POSTGRESQL',
                        'ORACLE',
                        'MSSQL',
                        'DB2',
                        'MAXDB',
                        'NO_KEY_OPTIONS',
                        'NO_TABLE_OPTIONS',
                        'NO_FIELD_OPTIONS',
                        'MYSQL323',
                        'MYSQL40',
                        'ANSI',
                        'NO_AUTO_VALUE_ON_ZERO',
                        'NO_BACKSLASH_ESCAPES',
                        'STRICT_TRANS_TABLES',
                        'STRICT_ALL_TABLES',
                        'NO_ZERO_IN_DATE',
                        'NO_ZERO_DATE',
                        'INVALID_DATES',
                        'ERROR_FOR_DIVISION_BY_ZERO',
                        'TRADITIONAL',
                        'NO_AUTO_CREATE_USER',
                        'HIGH_NOT_PRECEDENCE'
                    ) DEFAULT '' NOT NULL,
  comment           char(64) collate utf8_bin DEFAULT '' NOT NULL,
  PRIMARY KEY (db,name,type)
) engine=MyISAM
  character set utf8
  comment='Stored Procedures';

# Correct the name fields to not binary, and expand sql_data_access
ALTER TABLE proc MODIFY name char(64) DEFAULT '' NOT NULL,
                 MODIFY specific_name char(64) DEFAULT '' NOT NULL,
                 MODIFY sql_data_access
                        enum('CONTAINS_SQL',
                             'NO_SQL',
                             'READS_SQL_DATA',
                             'MODIFIES_SQL_DATA'
                            ) DEFAULT 'CONTAINS_SQL' NOT NULL,
                 MODIFY body longblob DEFAULT '' NOT NULL,
                 MODIFY sql_mode
                        set('REAL_AS_FLOAT',
                            'PIPES_AS_CONCAT',
                            'ANSI_QUOTES',
                            'IGNORE_SPACE',
                            'NOT_USED',
                            'ONLY_FULL_GROUP_BY',
                            'NO_UNSIGNED_SUBTRACTION',
                            'NO_DIR_IN_CREATE',
                            'POSTGRESQL',
                            'ORACLE',
                            'MSSQL',
                            'DB2',
                            'MAXDB',
                            'NO_KEY_OPTIONS',
                            'NO_TABLE_OPTIONS',
                            'NO_FIELD_OPTIONS',
                            'MYSQL323',
                            'MYSQL40',
                            'ANSI',
                            'NO_AUTO_VALUE_ON_ZERO',
                            'NO_BACKSLASH_ESCAPES',
                            'STRICT_TRANS_TABLES',
                            'STRICT_ALL_TABLES',
                            'NO_ZERO_IN_DATE',
                            'NO_ZERO_DATE',
                            'INVALID_DATES',
                            'ERROR_FOR_DIVISION_BY_ZERO',
                            'TRADITIONAL',
                            'NO_AUTO_CREATE_USER',
                            'HIGH_NOT_PRECEDENCE'
                            ) DEFAULT '' NOT NULL,
                 DEFAULT CHARACTER SET utf8;

# Correct the character set and collation
ALTER TABLE proc CONVERT TO CHARACTER SET utf8;
# Reset some fields after the conversion
ALTER TABLE proc  MODIFY db
                         char(64) collate utf8_bin DEFAULT '' NOT NULL,
                  MODIFY definer
                         char(77) collate utf8_bin DEFAULT '' NOT NULL,
                  MODIFY comment
                         char(64) collate utf8_bin DEFAULT '' NOT NULL;

--
-- Create missing log tables (5.1)
--

delimiter //
CREATE PROCEDURE create_log_tables()
BEGIN
  DECLARE is_csv_enabled int DEFAULT 0;
  SELECT @@have_csv = 'YES' INTO is_csv_enabled;
  IF (is_csv_enabled) THEN
    CREATE TABLE IF NOT EXISTS general_log (
      event_time TIMESTAMP NOT NULL,
      user_host    MEDIUMTEXT,
      thread_id INTEGER,
      server_id INTEGER,
      command_type VARCHAR(64),
      argument     MEDIUMTEXT
    ) engine=CSV CHARACTER SET utf8 comment='General log';
    CREATE TABLE IF NOT EXISTS slow_log (
      start_time TIMESTAMP NOT NULL,
      user_host MEDIUMTEXT NOT NULL,
      query_time   TIME NOT NULL,
      lock_time    TIME NOT NULL,
      rows_sent    INTEGER NOT NULL,
      rows_examined INTEGER NOT NULL,
      db VARCHAR(512),
      last_insert_id INTEGER,
      insert_id INTEGER,
      server_id INTEGER,
      sql_text MEDIUMTEXT NOT NULL
    ) engine=CSV CHARACTER SET utf8 comment='Slow log';
  END IF;
END//
delimiter ;
CALL create_log_tables();
DROP PROCEDURE create_log_tables;
#
# EVENT table
#


CREATE TABLE event (
  db char(64) CHARACTER SET utf8 COLLATE utf8_bin NOT NULL default '',
  name char(64) CHARACTER SET utf8 NOT NULL default '',
  body longblob NOT NULL,
  definer char(77) CHARACTER SET utf8 COLLATE utf8_bin NOT NULL default '',
  execute_at DATETIME default NULL,
  interval_value int(11) default NULL,
  interval_field ENUM('YEAR','QUARTER','MONTH','DAY','HOUR','MINUTE','WEEK',
                       'SECOND','MICROSECOND', 'YEAR_MONTH','DAY_HOUR',
                       'DAY_MINUTE','DAY_SECOND',
                       'HOUR_MINUTE','HOUR_SECOND',
                       'MINUTE_SECOND','DAY_MICROSECOND',
                       'HOUR_MICROSECOND','MINUTE_MICROSECOND',
                       'SECOND_MICROSECOND') default NULL,
  created TIMESTAMP NOT NULL,
  modified TIMESTAMP NOT NULL,
  last_executed DATETIME default NULL,
  starts DATETIME default NULL,
  ends DATETIME default NULL,
  status ENUM('ENABLED','DISABLED') NOT NULL default 'ENABLED',
  on_completion ENUM('DROP','PRESERVE') NOT NULL default 'DROP',
  sql_mode          set(
                        'REAL_AS_FLOAT',
                        'PIPES_AS_CONCAT',
                        'ANSI_QUOTES',
                        'IGNORE_SPACE',
                        'NOT_USED',
                        'ONLY_FULL_GROUP_BY',
                        'NO_UNSIGNED_SUBTRACTION',
                        'NO_DIR_IN_CREATE',
                        'POSTGRESQL',
                        'ORACLE',
                        'MSSQL',
                        'DB2',
                        'MAXDB',
                        'NO_KEY_OPTIONS',
                        'NO_TABLE_OPTIONS',
                        'NO_FIELD_OPTIONS',
                        'MYSQL323',
                        'MYSQL40',
                        'ANSI',
                        'NO_AUTO_VALUE_ON_ZERO',
                        'NO_BACKSLASH_ESCAPES',
                        'STRICT_TRANS_TABLES',
                        'STRICT_ALL_TABLES',
                        'NO_ZERO_IN_DATE',
                        'NO_ZERO_DATE',
                        'INVALID_DATES',
                        'ERROR_FOR_DIVISION_BY_ZERO',
                        'TRADITIONAL',
                        'NO_AUTO_CREATE_USER',
                        'HIGH_NOT_PRECEDENCE'
                    ) DEFAULT '' NOT NULL,
  comment char(64) CHARACTER SET utf8 COLLATE utf8_bin NOT NULL default '',
  PRIMARY KEY  (db,name)
) ENGINE=MyISAM DEFAULT CHARSET=utf8 COMMENT 'Events';


#
# EVENT privilege
#

SET @hadEventPriv := 0;
SELECT @hadEventPriv :=1 FROM user WHERE Event_priv LIKE '%';

ALTER TABLE user add Event_priv enum('N','Y') character set utf8 DEFAULT 'N' NOT NULL AFTER Create_user_priv;
ALTER TABLE db add Event_priv enum('N','Y') character set utf8 DEFAULT 'N' NOT NULL;
ALTER TABLE event DROP PRIMARY KEY;
ALTER TABLE event ADD PRIMARY KEY(db, name);
ALTER TABLE event ADD sql_mode
                        set('REAL_AS_FLOAT',
                            'PIPES_AS_CONCAT',
                            'ANSI_QUOTES',
                            'IGNORE_SPACE',
                            'NOT_USED',
                            'ONLY_FULL_GROUP_BY',
                            'NO_UNSIGNED_SUBTRACTION',
                            'NO_DIR_IN_CREATE',
                            'POSTGRESQL',
                            'ORACLE',
                            'MSSQL',
                            'DB2',
                            'MAXDB',
                            'NO_KEY_OPTIONS',
                            'NO_TABLE_OPTIONS',
                            'NO_FIELD_OPTIONS',
                            'MYSQL323',
                            'MYSQL40',
                            'ANSI',
                            'NO_AUTO_VALUE_ON_ZERO',
                            'NO_BACKSLASH_ESCAPES',
                            'STRICT_TRANS_TABLES',
                            'STRICT_ALL_TABLES',
                            'NO_ZERO_IN_DATE',
                            'NO_ZERO_DATE',
                            'INVALID_DATES',
                            'ERROR_FOR_DIVISION_BY_ZERO',
                            'TRADITIONAL',
                            'NO_AUTO_CREATE_USER',
                            'HIGH_NOT_PRECEDENCE'
                            ) DEFAULT '' NOT NULL AFTER on_completion;

UPDATE user SET Event_priv=Super_priv WHERE @hadEventPriv = 0;
ALTER TABLE event MODIFY name char(64) CHARACTER SET utf8 NOT NULL default '';

--
-- TRIGGER privilege
--

SET @hadTriggerPriv := 0;
SELECT @hadTriggerPriv :=1 FROM user WHERE Trigger_priv LIKE '%';

ALTER TABLE user ADD Trigger_priv enum('N','Y') COLLATE utf8_general_ci DEFAULT 'N' NOT NULL AFTER Event_priv;
ALTER TABLE host ADD Trigger_priv enum('N','Y') COLLATE utf8_general_ci DEFAULT 'N' NOT NULL;
ALTER TABLE db   ADD Trigger_priv enum('N','Y') COLLATE utf8_general_ci DEFAULT 'N' NOT NULL;
ALTER TABLE tables_priv MODIFY Table_priv set('Select','Insert','Update','Delete','Create','Drop','Grant','References','Index','Alter','Create View','Show view','Trigger') COLLATE utf8_general_ci DEFAULT '' NOT NULL;

UPDATE user SET Trigger_priv=Super_priv WHERE @hadTriggerPriv = 0;

# Activate the new, possible modified privilege tables
# This should not be needed, but gives us some extra testing that the above
# changes was correct

flush privileges;<|MERGE_RESOLUTION|>--- conflicted
+++ resolved
@@ -184,11 +184,6 @@
   MODIFY Lock_tables_priv enum('N','Y') COLLATE utf8_general_ci DEFAULT 'N' NOT NULL,
   MODIFY Execute_priv enum('N','Y') COLLATE utf8_general_ci DEFAULT 'N' NOT NULL,
   MODIFY Repl_slave_priv enum('N','Y') COLLATE utf8_general_ci DEFAULT 'N' NOT NULL,
-  MODIFY Create_view_priv enum('N','Y') COLLATE utf8_general_ci DEFAULT 'N' NOT NULL,
-  MODIFY Show_view_priv enum('N','Y') COLLATE utf8_general_ci DEFAULT 'N' NOT NULL,
-  MODIFY Create_routine_priv enum('N','Y') COLLATE utf8_general_ci DEFAULT 'N' NOT NULL,
-  MODIFY Alter_routine_priv enum('N','Y') COLLATE utf8_general_ci DEFAULT 'N' NOT NULL,
-  MODIFY Create_user_priv enum('N','Y') COLLATE utf8_general_ci DEFAULT 'N' NOT NULL,
   MODIFY Repl_client_priv enum('N','Y') COLLATE utf8_general_ci DEFAULT 'N' NOT NULL,
   MODIFY ssl_type enum('','ANY','X509', 'SPECIFIED') COLLATE utf8_general_ci DEFAULT '' NOT NULL;
 
@@ -209,11 +204,6 @@
   MODIFY  Index_priv enum('N','Y') COLLATE utf8_general_ci DEFAULT 'N' NOT NULL,
   MODIFY  Alter_priv enum('N','Y') COLLATE utf8_general_ci DEFAULT 'N' NOT NULL,
   MODIFY  Create_tmp_table_priv enum('N','Y') COLLATE utf8_general_ci DEFAULT 'N' NOT NULL,
-  MODIFY  Create_view_priv enum('N','Y') COLLATE utf8_general_ci DEFAULT 'N' NOT NULL,
-  MODIFY  Show_view_priv enum('N','Y') COLLATE utf8_general_ci DEFAULT 'N' NOT NULL,
-  MODIFY  Create_routine_priv enum('N','Y') COLLATE utf8_general_ci DEFAULT 'N' NOT NULL,
-  MODIFY  Alter_routine_priv enum('N','Y') COLLATE utf8_general_ci DEFAULT 'N' NOT NULL,
-  MODIFY  Execute_priv enum('N','Y') COLLATE utf8_general_ci DEFAULT 'N' NOT NULL,
   MODIFY  Lock_tables_priv enum('N','Y') COLLATE utf8_general_ci DEFAULT 'N' NOT NULL;
 
 ALTER TABLE host
@@ -232,11 +222,6 @@
   MODIFY Index_priv enum('N','Y') COLLATE utf8_general_ci DEFAULT 'N' NOT NULL,
   MODIFY Alter_priv enum('N','Y') COLLATE utf8_general_ci DEFAULT 'N' NOT NULL,
   MODIFY Create_tmp_table_priv enum('N','Y') COLLATE utf8_general_ci DEFAULT 'N' NOT NULL,
-  MODIFY Create_view_priv enum('N','Y') COLLATE utf8_general_ci DEFAULT 'N' NOT NULL,
-  MODIFY Show_view_priv enum('N','Y') COLLATE utf8_general_ci DEFAULT 'N' NOT NULL,
-  MODIFY Create_routine_priv enum('N','Y') COLLATE utf8_general_ci DEFAULT 'N' NOT NULL,
-  MODIFY Alter_routine_priv enum('N','Y') COLLATE utf8_general_ci DEFAULT 'N' NOT NULL,
-  MODIFY Execute_priv enum('N','Y') COLLATE utf8_general_ci DEFAULT 'N' NOT NULL,
   MODIFY Lock_tables_priv enum('N','Y') COLLATE utf8_general_ci DEFAULT 'N' NOT NULL;
 
 ALTER TABLE func
@@ -273,10 +258,6 @@
 # Create VIEWs privileges (v5.0)
 #
 ALTER TABLE db ADD Create_view_priv enum('N','Y') COLLATE utf8_general_ci DEFAULT 'N' NOT NULL AFTER Lock_tables_priv;
-<<<<<<< HEAD
-ALTER TABLE host ADD Create_view_priv enum('N','Y') COLLATE utf8_general_ci DEFAULT 'N' NOT NULL AFTER Lock_tables_priv;
-ALTER TABLE user ADD Create_view_priv enum('N','Y') COLLATE utf8_general_ci DEFAULT 'N' NOT NULL AFTER Repl_client_priv;
-=======
 ALTER TABLE db MODIFY Create_view_priv enum('N','Y') COLLATE utf8_general_ci DEFAULT 'N' NOT NULL AFTER Lock_tables_priv;
 
 ALTER TABLE host ADD Create_view_priv enum('N','Y') COLLATE utf8_general_ci DEFAULT 'N' NOT NULL AFTER Lock_tables_priv;
@@ -284,16 +265,11 @@
 
 ALTER TABLE user ADD Create_view_priv enum('N','Y') COLLATE utf8_general_ci DEFAULT 'N' NOT NULL AFTER Repl_client_priv;
 ALTER TABLE user MODIFY Create_view_priv enum('N','Y') COLLATE utf8_general_ci DEFAULT 'N' NOT NULL AFTER Repl_client_priv;
->>>>>>> d564efa9
 
 #
 # Show VIEWs privileges (v5.0)
 #
 ALTER TABLE db ADD Show_view_priv enum('N','Y') COLLATE utf8_general_ci DEFAULT 'N' NOT NULL AFTER Create_view_priv;
-<<<<<<< HEAD
-ALTER TABLE host ADD Show_view_priv enum('N','Y') COLLATE utf8_general_ci DEFAULT 'N' NOT NULL AFTER Create_view_priv;
-ALTER TABLE user ADD Show_view_priv enum('N','Y') COLLATE utf8_general_ci DEFAULT 'N' NOT NULL AFTER Create_view_priv;
-=======
 ALTER TABLE db MODIFY Show_view_priv enum('N','Y') COLLATE utf8_general_ci DEFAULT 'N' NOT NULL AFTER Create_view_priv;
 
 ALTER TABLE host ADD Show_view_priv enum('N','Y') COLLATE utf8_general_ci DEFAULT 'N' NOT NULL AFTER Create_view_priv;
@@ -301,7 +277,6 @@
 
 ALTER TABLE user ADD Show_view_priv enum('N','Y') COLLATE utf8_general_ci DEFAULT 'N' NOT NULL AFTER Create_view_priv;
 ALTER TABLE user MODIFY Show_view_priv enum('N','Y') COLLATE utf8_general_ci DEFAULT 'N' NOT NULL AFTER Create_view_priv;
->>>>>>> d564efa9
 
 #
 # Show/Create views table privileges (v5.0)
@@ -323,10 +298,6 @@
 # Create PROCEDUREs privileges (v5.0)
 #
 ALTER TABLE db ADD Create_routine_priv enum('N','Y') COLLATE utf8_general_ci DEFAULT 'N' NOT NULL AFTER Show_view_priv;
-<<<<<<< HEAD
-ALTER TABLE host ADD Create_routine_priv enum('N','Y') COLLATE utf8_general_ci DEFAULT 'N' NOT NULL AFTER Show_view_priv;
-ALTER TABLE user ADD Create_routine_priv enum('N','Y') COLLATE utf8_general_ci DEFAULT 'N' NOT NULL AFTER Show_view_priv;
-=======
 ALTER TABLE db MODIFY Create_routine_priv enum('N','Y') COLLATE utf8_general_ci DEFAULT 'N' NOT NULL AFTER Show_view_priv;
 
 ALTER TABLE host ADD Create_routine_priv enum('N','Y') COLLATE utf8_general_ci DEFAULT 'N' NOT NULL AFTER Show_view_priv;
@@ -334,19 +305,11 @@
 
 ALTER TABLE user ADD Create_routine_priv enum('N','Y') COLLATE utf8_general_ci DEFAULT 'N' NOT NULL AFTER Show_view_priv;
 ALTER TABLE user MODIFY Create_routine_priv enum('N','Y') COLLATE utf8_general_ci DEFAULT 'N' NOT NULL AFTER Show_view_priv;
->>>>>>> d564efa9
 
 #
 # Alter PROCEDUREs privileges (v5.0)
 #
 ALTER TABLE db ADD Alter_routine_priv enum('N','Y') COLLATE utf8_general_ci DEFAULT 'N' NOT NULL AFTER Create_routine_priv;
-<<<<<<< HEAD
-ALTER TABLE host ADD Alter_routine_priv enum('N','Y') COLLATE utf8_general_ci DEFAULT 'N' NOT NULL AFTER Create_routine_priv;
-ALTER TABLE user ADD Alter_routine_priv enum('N','Y') COLLATE utf8_general_ci DEFAULT 'N' NOT NULL AFTER Create_routine_priv;
-
-ALTER TABLE db ADD Execute_priv enum('N','Y') COLLATE utf8_general_ci DEFAULT 'N' NOT NULL AFTER Alter_routine_priv;
-ALTER TABLE host ADD Execute_priv enum('N','Y') COLLATE utf8_general_ci DEFAULT 'N' NOT NULL AFTER Alter_routine_priv;
-=======
 ALTER TABLE db MODIFY Alter_routine_priv enum('N','Y') COLLATE utf8_general_ci DEFAULT 'N' NOT NULL AFTER Create_routine_priv;
 
 ALTER TABLE host ADD Alter_routine_priv enum('N','Y') COLLATE utf8_general_ci DEFAULT 'N' NOT NULL AFTER Create_routine_priv;
@@ -360,7 +323,6 @@
 
 ALTER TABLE host ADD Execute_priv enum('N','Y') COLLATE utf8_general_ci DEFAULT 'N' NOT NULL AFTER Alter_routine_priv;
 ALTER TABLE host MODIFY Execute_priv enum('N','Y') COLLATE utf8_general_ci DEFAULT 'N' NOT NULL AFTER Alter_routine_priv;
->>>>>>> d564efa9
 
 #
 # Assign create/alter routine privileges to people who have create privileges
@@ -382,10 +344,7 @@
 SELECT @hadCreateUserPriv:=1 FROM user WHERE Create_user_priv LIKE '%';
 
 ALTER TABLE user ADD Create_user_priv enum('N','Y') COLLATE utf8_general_ci DEFAULT 'N' NOT NULL AFTER Alter_routine_priv;
-<<<<<<< HEAD
-=======
 ALTER TABLE user MODIFY Create_user_priv enum('N','Y') COLLATE utf8_general_ci DEFAULT 'N' NOT NULL AFTER Alter_routine_priv;
->>>>>>> d564efa9
 UPDATE user LEFT JOIN db USING (Host,User) SET Create_user_priv='Y'
   WHERE @hadCreateUserPriv = 0 AND
         (user.Grant_priv = 'Y' OR db.Grant_priv = 'Y');
