--- conflicted
+++ resolved
@@ -1279,21 +1279,12 @@
   enum_field_types type() const { return FIELD_TYPE_GEOMETRY; }
   void sql_type(String &str) const;
   int  store(const char *to, uint length, CHARSET_INFO *charset);
-<<<<<<< HEAD
   int  store(double nr);
   int  store(longlong nr, bool unsigned_val);
   int  store_decimal(const my_decimal *);
   void get_key_image(char *buff,uint length,imagetype type);
   uint size_of() const { return sizeof(*this); }
-  int  reset(void) { return !maybe_null(); }
-=======
-  int  store(double nr) { return 1; }
-  int  store(longlong nr) { return 1; }
   int  reset(void) { return !maybe_null() || Field_blob::reset(); }
-
-  void get_key_image(char *buff,uint length, CHARSET_INFO *cs,imagetype type);
-  void set_key_image(char *buff,uint length, CHARSET_INFO *cs);
->>>>>>> e6d81ad3
 };
 #endif /*HAVE_SPATIAL*/
 
