--- conflicted
+++ resolved
@@ -4714,18 +4714,9 @@
    :Type_handler_hybrid_field_type(&type_handler_null),
     compression_method_ptr(0),
     comment(null_clex_str),
-<<<<<<< HEAD
     on_update(NULL), invisible(VISIBLE), char_length(0), decimals(0),
     flags(0), pack_length(0), key_length(0),
     option_list(NULL),
-=======
-    on_update(NULL), length(0), invisible(VISIBLE), char_length(0),
-    decimals(0),
-    flags(0), pack_length(0), key_length(0), unireg_check(Field::NONE),
-    interval(0), charset(&my_charset_bin),
-    srid(0), geom_type(Field::GEOM_GEOMETRY),
-    option_list(NULL), pack_flag(0),
->>>>>>> b6ec1e8b
     vcol_info(0), default_value(0), check_constraint(0),
     versioning(VERSIONING_NOT_SET), period(NULL)
   {
