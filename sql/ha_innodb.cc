--- conflicted
+++ resolved
@@ -4848,12 +4848,8 @@
 		fclose(file);
 	} else {
 		/* unable to create temporary file */
-<<<<<<< HEAD
-          	str = my_malloc(1, MYF(MY_ZEROFILL));
-=======
           	str = my_strdup(
 "/* Error: cannot display foreign key constraints */", MYF(0));
->>>>>>> 9c5072c0
 	}
 
   	return(str);
