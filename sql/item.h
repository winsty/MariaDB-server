--- conflicted
+++ resolved
@@ -3265,7 +3265,6 @@
   {
     return this == item;
   }
-<<<<<<< HEAD
   /**
      Check if saved item has a non-NULL value.
      Will cache value of saved item if not already done. 
@@ -3275,7 +3274,6 @@
   {
     return (value_cached || cache_value()) && !null_value;
   }
-=======
 
   /** 
     If this item caches a field value, return pointer to underlying field.
@@ -3284,7 +3282,6 @@
   */
   Field* field() { return cached_field; }
 
->>>>>>> 541e0fa8
   virtual void store(Item *item);
   virtual bool cache_value()= 0;
   bool basic_const_item() const
