--- conflicted
+++ resolved
@@ -3561,13 +3561,8 @@
   }
   bool check_table_name_processor(void *arg) override
   {
-<<<<<<< HEAD
     Check_table_name_prm &p= *static_cast<Check_table_name_prm*>(arg);
-    if (p.table_name.length && table_name.length)
-=======
-    Check_table_name_prm &p= *(Check_table_name_prm *) arg;
-    if (!field && p.table_name.length && table_name)
->>>>>>> b8d38c5e
+    if (!field && p.table_name.length && table_name.length)
     {
       DBUG_ASSERT(p.db.length);
       if ((db_name.length &&
@@ -5861,7 +5856,6 @@
     item->name= name;
     return item;
   }
-<<<<<<< HEAD
   Ref_Type ref_type() override { return VIEW_REF; }
   Item_equal *get_item_equal() override { return item_equal; }
   void set_item_equal(Item_equal *item_eq) override { item_equal= item_eq; }
@@ -5871,22 +5865,10 @@
   table_map used_tables() const override;
   void update_used_tables() override;
   table_map not_null_tables() const override;
-  bool const_item() const override { return used_tables() == 0; }
-=======
-  virtual Ref_Type ref_type() { return VIEW_REF; }
-  Item_equal *get_item_equal() { return item_equal; }
-  void set_item_equal(Item_equal *item_eq) { item_equal= item_eq; }
-  Item_equal *find_item_equal(COND_EQUAL *cond_equal);
-  Item* propagate_equal_fields(THD *, const Context &, COND_EQUAL *);
-  Item *replace_equal_field(THD *thd, uchar *arg);
-  table_map used_tables() const;
-  void update_used_tables();
-  table_map not_null_tables() const;
-  bool const_item() const
+  bool const_item() const override
   {
     return (*ref)->const_item() && (null_ref_table == NO_NULL_TABLE);
   }
->>>>>>> b8d38c5e
   TABLE *get_null_ref_table() const { return null_ref_table; }
   bool walk(Item_processor processor, bool walk_subquery, void *arg) override
   {
