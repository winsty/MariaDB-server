--- conflicted
+++ resolved
@@ -895,16 +895,6 @@
     null_value= MY_TEST(rc || item->null_value);
     return rc;
   }
-<<<<<<< HEAD
-=======
-  /*
-    This method is used if the item was not null but conversion to
-    TIME/DATE/DATETIME failed. We return a zero date if allowed,
-    otherwise - null.
-  */
-  bool make_zero_date(MYSQL_TIME *ltime, ulonglong fuzzydate);
-
->>>>>>> c32f71af
 public:
 
   /*
