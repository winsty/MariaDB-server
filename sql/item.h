#ifndef SQL_ITEM_INCLUDED
#define SQL_ITEM_INCLUDED

/* Copyright (c) 2000, 2017, Oracle and/or its affiliates.
   Copyright (c) 2009, 2020, MariaDB Corporation.

   This program is free software; you can redistribute it and/or modify
   it under the terms of the GNU General Public License as published by
   the Free Software Foundation; version 2 of the License.

   This program is distributed in the hope that it will be useful,
   but WITHOUT ANY WARRANTY; without even the implied warranty of
   MERCHANTABILITY or FITNESS FOR A PARTICULAR PURPOSE.  See the
   GNU General Public License for more details.

   You should have received a copy of the GNU General Public License
   along with this program; if not, write to the Free Software
   Foundation, Inc., 51 Franklin Street, Fifth Floor, Boston, MA  02110-1335  USA */


#ifdef USE_PRAGMA_INTERFACE
#pragma interface			/* gcc class implementation */
#endif

#include "sql_priv.h"                /* STRING_BUFFER_USUAL_SIZE */
#include "unireg.h"
#include "sql_const.h"                 /* RAND_TABLE_BIT, MAX_FIELD_NAME */
#include "field.h"                              /* Derivation */
#include "sql_type.h"
#include "sql_time.h"
#include "mem_root_array.h"

C_MODE_START
#include <ma_dyncol.h>

/*
  A prototype for a C-compatible structure to store a value of any data type.
  Currently it has to stay in /sql, as it depends on String and my_decimal.
  We'll do the following changes:
  1. add pure C "struct st_string" and "struct st_my_decimal"
  2. change type of m_string to struct st_string and move inside the union
  3. change type of m_decmal to struct st_my_decimal and move inside the union
  4. move the definition to some file in /include
*/
struct st_value
{
  enum enum_dynamic_column_type m_type;
  union
  {
    longlong m_longlong;
    double m_double;
    MYSQL_TIME m_time;
  } value;
  String m_string;
  my_decimal m_decimal;
};

C_MODE_END


class Value: public st_value
{
public:
  bool is_null() const { return m_type == DYN_COL_NULL; }
  bool is_longlong() const
  {
    return m_type == DYN_COL_UINT || m_type == DYN_COL_INT;
  }
  bool is_double() const { return m_type == DYN_COL_DOUBLE; }
  bool is_temporal() const { return m_type == DYN_COL_DATETIME; }
  bool is_string() const { return m_type == DYN_COL_STRING; }
  bool is_decimal() const { return m_type == DYN_COL_DECIMAL; }
};


template<size_t buffer_size>
class ValueBuffer: public Value
{
  char buffer[buffer_size];
  void reset_buffer()
  {
    m_string.set(buffer, buffer_size, &my_charset_bin);
  }
public:
  ValueBuffer()
  {
    reset_buffer();
  }
};


#ifdef DBUG_OFF
static inline const char *dbug_print_item(Item *item) { return NULL; }
#else
const char *dbug_print_item(Item *item);
#endif

class Virtual_tmp_table;
class sp_head;
class Protocol;
struct TABLE_LIST;
void item_init(void);			/* Init item functions */
class Item_field;
class Item_param;
class user_var_entry;
class JOIN;
struct KEY_FIELD;
struct SARGABLE_PARAM;
class RANGE_OPT_PARAM;
class SEL_TREE;

enum precedence {
  LOWEST_PRECEDENCE,
  ASSIGN_PRECEDENCE,    // :=
  OR_PRECEDENCE,        // OR, || (unless PIPES_AS_CONCAT)
  XOR_PRECEDENCE,       // XOR
  AND_PRECEDENCE,       // AND, &&
  NOT_PRECEDENCE,       // NOT (unless HIGH_NOT_PRECEDENCE)
  CMP_PRECEDENCE,       // =, <=>, >=, >, <=, <, <>, !=, IS
  BETWEEN_PRECEDENCE,   // BETWEEN
  IN_PRECEDENCE,        // IN, LIKE, REGEXP
  BITOR_PRECEDENCE,     // |
  BITAND_PRECEDENCE,    // &
  SHIFT_PRECEDENCE,     // <<, >>
  INTERVAL_PRECEDENCE,  // first argument in +INTERVAL
  ADD_PRECEDENCE,       // +, -
  MUL_PRECEDENCE,       // *, /, DIV, %, MOD
  BITXOR_PRECEDENCE,    // ^
  PIPES_PRECEDENCE,     // || (if PIPES_AS_CONCAT)
  NEG_PRECEDENCE,       // unary -, ~, !, NOT (if HIGH_NOT_PRECEDENCE)
  COLLATE_PRECEDENCE,   // BINARY, COLLATE
  DEFAULT_PRECEDENCE,
  HIGHEST_PRECEDENCE
};

bool mark_unsupported_function(const char *where, void *store, uint result);

/* convenience helper for mark_unsupported_function() above */
bool mark_unsupported_function(const char *w1, const char *w2,
                               void *store, uint result);

/* Bits for the split_sum_func() function */
#define SPLIT_SUM_SKIP_REGISTERED 1     /* Skip registered funcs */
#define SPLIT_SUM_SELECT 2		/* SELECT item; Split all parts */


#define NO_EXTRACTION_FL              (1 << 6)
#define FULL_EXTRACTION_FL            (1 << 7)
#define SUBSTITUTION_FL               (1 << 8)
#define EXTRACTION_MASK               (NO_EXTRACTION_FL | FULL_EXTRACTION_FL)

extern const char *item_empty_name;

void dummy_error_processor(THD *thd, void *data);

void view_error_processor(THD *thd, void *data);

/*
  Instances of Name_resolution_context store the information necessary for
  name resolution of Items and other context analysis of a query made in
  fix_fields().

  This structure is a part of SELECT_LEX, a pointer to this structure is
  assigned when an item is created (which happens mostly during  parsing
  (sql_yacc.yy)), but the structure itself will be initialized after parsing
  is complete

  TODO: move subquery of INSERT ... SELECT and CREATE ... SELECT to
  separate SELECT_LEX which allow to remove tricks of changing this
  structure before and after INSERT/CREATE and its SELECT to make correct
  field name resolution.
*/
struct Name_resolution_context: Sql_alloc
{
  /*
    The name resolution context to search in when an Item cannot be
    resolved in this context (the context of an outer select)
  */
  Name_resolution_context *outer_context;

  /*
    List of tables used to resolve the items of this context.  Usually these
    are tables from the FROM clause of SELECT statement.  The exceptions are
    INSERT ... SELECT and CREATE ... SELECT statements, where SELECT
    subquery is not moved to a separate SELECT_LEX.  For these types of
    statements we have to change this member dynamically to ensure correct
    name resolution of different parts of the statement.
  */
  TABLE_LIST *table_list;
  /*
    In most cases the two table references below replace 'table_list' above
    for the purpose of name resolution. The first and last name resolution
    table references allow us to search only in a sub-tree of the nested
    join tree in a FROM clause. This is needed for NATURAL JOIN, JOIN ... USING
    and JOIN ... ON. 
  */
  TABLE_LIST *first_name_resolution_table;
  /*
    Last table to search in the list of leaf table references that begins
    with first_name_resolution_table.
  */
  TABLE_LIST *last_name_resolution_table;

  /* Cache first_name_resolution_table in setup_natural_join_row_types */
  TABLE_LIST *natural_join_first_table;
  /*
    SELECT_LEX item belong to, in case of merged VIEW it can differ from
    SELECT_LEX where item was created, so we can't use table_list/field_list
    from there
  */
  st_select_lex *select_lex;

  /*
    Processor of errors caused during Item name resolving, now used only to
    hide underlying tables in errors about views (i.e. it substitute some
    errors for views)
  */
  void (*error_processor)(THD *, void *);
  void *error_processor_data;

  /*
    When TRUE items are resolved in this context both against the
    SELECT list and this->table_list. If FALSE, items are resolved
    only against this->table_list.
  */
  bool resolve_in_select_list;

  /*
    Security context of this name resolution context. It's used for views
    and is non-zero only if the view is defined with SQL SECURITY DEFINER.
  */
  Security_context *security_ctx;

  Name_resolution_context()
    :outer_context(0), table_list(0), select_lex(0),
    error_processor_data(0),
    security_ctx(0)
    {}

  void init()
  {
    resolve_in_select_list= FALSE;
    error_processor= &dummy_error_processor;
    first_name_resolution_table= NULL;
    last_name_resolution_table= NULL;
  }

  void resolve_in_table_list_only(TABLE_LIST *tables)
  {
    table_list= first_name_resolution_table= tables;
    resolve_in_select_list= FALSE;
  }

  void process_error(THD *thd)
  {
    (*error_processor)(thd, error_processor_data);
  }
  st_select_lex *outer_select()
  {
    return (outer_context ?
            outer_context->select_lex :
            NULL);
  }
};


/*
  Store and restore the current state of a name resolution context.
*/

class Name_resolution_context_state
{
private:
  TABLE_LIST *save_table_list;
  TABLE_LIST *save_first_name_resolution_table;
  TABLE_LIST *save_next_name_resolution_table;
  bool        save_resolve_in_select_list;
  TABLE_LIST *save_next_local;

public:
  Name_resolution_context_state() {}          /* Remove gcc warning */

public:
  /* Save the state of a name resolution context. */
  void save_state(Name_resolution_context *context, TABLE_LIST *table_list)
  {
    save_table_list=                  context->table_list;
    save_first_name_resolution_table= context->first_name_resolution_table;
    save_resolve_in_select_list=      context->resolve_in_select_list;
    save_next_local=                  table_list->next_local;
    save_next_name_resolution_table=  table_list->next_name_resolution_table;
  }

  /* Restore a name resolution context from saved state. */
  void restore_state(Name_resolution_context *context, TABLE_LIST *table_list)
  {
    table_list->next_local=                save_next_local;
    table_list->next_name_resolution_table= save_next_name_resolution_table;
    context->table_list=                   save_table_list;
    context->first_name_resolution_table=  save_first_name_resolution_table;
    context->resolve_in_select_list=       save_resolve_in_select_list;
  }

  TABLE_LIST *get_first_name_resolution_table()
  {
    return save_first_name_resolution_table;
  }
};

class Name_resolution_context_backup
{
  Name_resolution_context &ctx;
  TABLE_LIST &table_list;
  table_map save_map;
  Name_resolution_context_state ctx_state;

public:
  Name_resolution_context_backup(Name_resolution_context &_ctx, TABLE_LIST &_table_list)
    : ctx(_ctx), table_list(_table_list), save_map(_table_list.map)
  {
    ctx_state.save_state(&ctx, &table_list);
    ctx.table_list= &table_list;
    ctx.first_name_resolution_table= &table_list;
  }
  ~Name_resolution_context_backup()
  {
    ctx_state.restore_state(&ctx, &table_list);
    table_list.map= save_map;
  }
};


/*
  This enum is used to report information about monotonicity of function
  represented by Item* tree.
  Monotonicity is defined only for Item* trees that represent table
  partitioning expressions (i.e. have no subselects/user vars/PS parameters
  etc etc). An Item* tree is assumed to have the same monotonicity properties
  as its corresponding function F:

  [signed] longlong F(field1, field2, ...) {
    put values of field_i into table record buffer;
    return item->val_int(); 
  }

  NOTE
  At the moment function monotonicity is not well defined (and so may be
  incorrect) for Item trees with parameters/return types that are different
  from INT_RESULT, may be NULL, or are unsigned.
  It will be possible to address this issue once the related partitioning bugs
  (BUG#16002, BUG#15447, BUG#13436) are fixed.

  The NOT_NULL enums are used in TO_DAYS, since TO_DAYS('2001-00-00') returns
  NULL which puts those rows into the NULL partition, but
  '2000-12-31' < '2001-00-00' < '2001-01-01'. So special handling is needed
  for this (see Bug#20577).
*/

typedef enum monotonicity_info 
{
   NON_MONOTONIC,              /* none of the below holds */
   MONOTONIC_INCREASING,       /* F() is unary and (x < y) => (F(x) <= F(y)) */
   MONOTONIC_INCREASING_NOT_NULL,  /* But only for valid/real x and y */
   MONOTONIC_STRICT_INCREASING,/* F() is unary and (x < y) => (F(x) <  F(y)) */
   MONOTONIC_STRICT_INCREASING_NOT_NULL  /* But only for valid/real x and y */
} enum_monotonicity_info;

/*************************************************************************/

class sp_rcontext;

/**
  A helper class to collect different behavior of various kinds of SP variables:
  - local SP variables and SP parameters
  - PACKAGE BODY routine variables
  - (there will be more kinds in the future)
*/

class Sp_rcontext_handler
{
public:
  virtual ~Sp_rcontext_handler() {}
  /**
    A prefix used for SP variable names in queries:
    - EXPLAIN EXTENDED
    - SHOW PROCEDURE CODE
    Local variables and SP parameters have empty prefixes.
    Package body variables are marked with a special prefix.
    This improves readability of the output of these queries,
    especially when a local variable or a parameter has the same
    name with a package body variable.
  */
  virtual const LEX_CSTRING *get_name_prefix() const= 0;
  /**
    At execution time THD->spcont points to the run-time context (sp_rcontext)
    of the currently executed routine.
    Local variables store their data in the sp_rcontext pointed by thd->spcont.
    Package body variables store data in separate sp_rcontext that belongs
    to the package.
    This method provides access to the proper sp_rcontext structure,
    depending on the SP variable kind.
  */
  virtual sp_rcontext *get_rcontext(sp_rcontext *ctx) const= 0;
};


class Sp_rcontext_handler_local: public Sp_rcontext_handler
{
public:
  const LEX_CSTRING *get_name_prefix() const;
  sp_rcontext *get_rcontext(sp_rcontext *ctx) const;
};


class Sp_rcontext_handler_package_body: public Sp_rcontext_handler
{
public:
  const LEX_CSTRING *get_name_prefix() const;
  sp_rcontext *get_rcontext(sp_rcontext *ctx) const;
};


extern MYSQL_PLUGIN_IMPORT
  Sp_rcontext_handler_local sp_rcontext_handler_local;


extern MYSQL_PLUGIN_IMPORT
  Sp_rcontext_handler_package_body sp_rcontext_handler_package_body;



class Item_equal;

struct st_join_table* const NO_PARTICULAR_TAB= (struct st_join_table*)0x1;

typedef struct replace_equal_field_arg 
{
  Item_equal *item_equal;
  struct st_join_table *context_tab;
} REPLACE_EQUAL_FIELD_ARG;

class Settable_routine_parameter
{
public:
  /*
    Set required privileges for accessing the parameter.

    SYNOPSIS
      set_required_privilege()
        rw        if 'rw' is true then we are going to read and set the
                  parameter, so SELECT and UPDATE privileges might be
                  required, otherwise we only reading it and SELECT
                  privilege might be required.
  */
  Settable_routine_parameter() {}
  virtual ~Settable_routine_parameter() {}
  virtual void set_required_privilege(bool rw) {};

  /*
    Set parameter value.

    SYNOPSIS
      set_value()
        thd       thread handle
        ctx       context to which parameter belongs (if it is local
                  variable).
        it        item which represents new value

    RETURN
      FALSE if parameter value has been set,
      TRUE if error has occurred.
  */
  virtual bool set_value(THD *thd, sp_rcontext *ctx, Item **it)= 0;

  virtual void set_out_param_info(Send_field *info) {}

  virtual const Send_field *get_out_param_info() const
  { return NULL; }

  virtual Item_param *get_item_param() { return 0; }
};


/*
  A helper class to calculate offset and length of a query fragment
  - outside of SP
  - inside an SP
  - inside a compound block
*/
class Query_fragment
{
  uint m_pos;
  uint m_length;
  void set(size_t pos, size_t length)
  {
    DBUG_ASSERT(pos < UINT_MAX32);
    DBUG_ASSERT(length < UINT_MAX32);
    m_pos= (uint) pos;
    m_length= (uint) length;
  }
public:
  Query_fragment(THD *thd, sp_head *sphead, const char *start, const char *end);
  uint pos() const { return m_pos; }
  uint length() const { return m_length; }
};


/**
  This is used for items in the query that needs to be rewritten
  before binlogging

  At the moment this applies to Item_param and Item_splocal
*/
class Rewritable_query_parameter
{
  public:
  /*
    Offset inside the query text.
    Value of 0 means that this object doesn't have to be replaced
    (for example SP variables in control statements)
  */
  my_ptrdiff_t pos_in_query;

  /*
    Byte length of parameter name in the statement.  This is not
    Item::name.length because name.length contains byte length of UTF8-encoded
    name, but the query string is in the client charset.
  */
  uint len_in_query;

  bool limit_clause_param;

  Rewritable_query_parameter(uint pos_in_q= 0, uint len_in_q= 0)
    : pos_in_query(pos_in_q), len_in_query(len_in_q),
      limit_clause_param(false)
  { }

  virtual ~Rewritable_query_parameter() { }

  virtual bool append_for_log(THD *thd, String *str) = 0;
};

class Copy_query_with_rewrite
{
  THD *thd;
  const char *src;
  size_t src_len, from;
  String *dst;

  bool copy_up_to(size_t bytes)
  {
    DBUG_ASSERT(bytes >= from);
    return dst->append(src + from, uint32(bytes - from));
  }

public:

  Copy_query_with_rewrite(THD *t, const char *s, size_t l, String *d)
    :thd(t), src(s), src_len(l), from(0), dst(d) { }

  bool append(Rewritable_query_parameter *p)
  {
    if (copy_up_to(p->pos_in_query) || p->append_for_log(thd, dst))
      return true;
    from= p->pos_in_query + p->len_in_query;
    return false;
  }

  bool finalize()
  { return copy_up_to(src_len); }
};

struct st_dyncall_create_def
{
  Item  *key, *value;
  CHARSET_INFO *cs;
  uint len, frac;
  DYNAMIC_COLUMN_TYPE type;
};

typedef struct st_dyncall_create_def DYNCALL_CREATE_DEF;


typedef bool (Item::*Item_processor) (void *arg);
/*
  Analyzer function
    SYNOPSIS
      argp   in/out IN:  Analysis parameter
                    OUT: Parameter to be passed to the transformer

    RETURN 
      TRUE   Invoke the transformer
      FALSE  Don't do it

*/
typedef bool (Item::*Item_analyzer) (uchar **argp);
typedef Item* (Item::*Item_transformer) (THD *thd, uchar *arg);
typedef void (*Cond_traverser) (const Item *item, void *arg);

struct st_cond_statistic;

struct find_selective_predicates_list_processor_data
{
  TABLE *table;
  List<st_cond_statistic> list;
};

class MY_LOCALE;

class Item_equal;
class COND_EQUAL;

class st_select_lex_unit;

class Item_func_not;
class Item_splocal;

/**
  String_copier that sends Item specific warnings.
*/
class String_copier_for_item: public String_copier
{
  THD *m_thd;
public:
  bool copy_with_warn(CHARSET_INFO *dstcs, String *dst,
                      CHARSET_INFO *srccs, const char *src,
                      uint32 src_length, uint32 nchars);
  String_copier_for_item(THD *thd): m_thd(thd) { }
};

class Item: public Value_source,
            public Type_all_attributes
{
  /**
    The index in the JOIN::join_tab array of the JOIN_TAB this Item is attached
    to. Items are attached (or 'pushed') to JOIN_TABs during optimization by the
    make_cond_for_table procedure. During query execution, this item is
    evaluated when the join loop reaches the corresponding JOIN_TAB.

    If the value of join_tab_idx >= MAX_TABLES, this means that there is no
    corresponding JOIN_TAB.
  */
  uint join_tab_idx;

  static void *operator new(size_t size);

public:
  static void *operator new(size_t size, MEM_ROOT *mem_root) throw ()
  { return alloc_root(mem_root, size); }
  static void operator delete(void *ptr,size_t size) { TRASH_FREE(ptr, size); }
  static void operator delete(void *ptr, MEM_ROOT *mem_root) {}

  enum Type {FIELD_ITEM= 0, FUNC_ITEM, SUM_FUNC_ITEM,
             WINDOW_FUNC_ITEM, STRING_ITEM,
	     INT_ITEM, REAL_ITEM, NULL_ITEM, VARBIN_ITEM,
	     COPY_STR_ITEM, FIELD_AVG_ITEM, DEFAULT_VALUE_ITEM,
	     CONTEXTUALLY_TYPED_VALUE_ITEM,
	     PROC_ITEM,COND_ITEM, REF_ITEM, FIELD_STD_ITEM,
	     FIELD_VARIANCE_ITEM, INSERT_VALUE_ITEM,
             SUBSELECT_ITEM, ROW_ITEM, CACHE_ITEM, TYPE_HOLDER,
             PARAM_ITEM, TRIGGER_FIELD_ITEM, DECIMAL_ITEM,
             XPATH_NODESET, XPATH_NODESET_CMP,
             VIEW_FIXER_ITEM, EXPR_CACHE_ITEM,
             DATE_ITEM};

  enum cond_result { COND_UNDEF,COND_OK,COND_TRUE,COND_FALSE };

  enum traverse_order { POSTFIX, PREFIX };
  
  /* Cache of the result of is_expensive(). */
  int8 is_expensive_cache;
  
  /* Reuse size, only used by SP local variable assignment, otherwise 0 */
  uint rsize;

protected:
  /*
    str_values's main purpose is to be used to cache the value in
    save_in_field
  */
  String str_value;

  SEL_TREE *get_mm_tree_for_const(RANGE_OPT_PARAM *param);

  /**
    Create a field based on the exact data type handler.
  */
  Field *create_table_field_from_handler(TABLE *table)
  {
    const Type_handler *h= type_handler();
    return h->make_and_init_table_field(&name, Record_addr(maybe_null),
                                        *this, table);
  }
  /**
    Create a field based on field_type of argument.
    This is used to create a field for
    - IFNULL(x,something)
    - time functions
    - prepared statement placeholders
    - SP variables with data type references: DECLARE a TYPE OF t1.a;
    @retval  NULL  error
    @retval  !NULL on success
  */
  Field *tmp_table_field_from_field_type(TABLE *table)
  {
    const Type_handler *h= type_handler()->type_handler_for_tmp_table(this);
    return h->make_and_init_table_field(&name, Record_addr(maybe_null),
                                        *this, table);
  }
  Field *create_tmp_field_int(TABLE *table, uint convert_int_length);

  void raise_error_not_evaluable();
  void push_note_converted_to_negative_complement(THD *thd);
  void push_note_converted_to_positive_complement(THD *thd);

  /* Helper methods, to get an Item value from another Item */
  double val_real_from_item(Item *item)
  {
    DBUG_ASSERT(fixed == 1);
    double value= item->val_real();
    null_value= item->null_value;
    return value;
  }
  longlong val_int_from_item(Item *item)
  {
    DBUG_ASSERT(fixed == 1);
    longlong value= item->val_int();
    null_value= item->null_value;
    return value;
  }
  String *val_str_from_item(Item *item, String *str)
  {
    DBUG_ASSERT(fixed == 1);
    String *res= item->val_str(str);
    if (res)
      res->set_charset(collation.collation);
    if ((null_value= item->null_value))
      res= NULL;
    return res;
  }
  my_decimal *val_decimal_from_item(Item *item, my_decimal *decimal_value)
  {
    DBUG_ASSERT(fixed == 1);
    my_decimal *value= item->val_decimal(decimal_value);
    if ((null_value= item->null_value))
      value= NULL;
    return value;
  }
  bool get_date_from_item(Item *item, MYSQL_TIME *ltime, ulonglong fuzzydate)
  {
    bool rc= item->get_date(ltime, fuzzydate);
    null_value= MY_TEST(rc || item->null_value);
    return rc;
  }
  /*
    This method is used if the item was not null but conversion to
    TIME/DATE/DATETIME failed. We return a zero date if allowed,
    otherwise - null.
  */
  bool make_zero_date(MYSQL_TIME *ltime, ulonglong fuzzydate);

public:
  /*
    Cache val_str() into the own buffer, e.g. to evaluate constant
    expressions with subqueries in the ORDER/GROUP clauses.
  */
  String *val_str() { return val_str(&str_value); }

  const MY_LOCALE *locale_from_val_str();

  LEX_CSTRING name;			/* Name of item */
  /* Original item name (if it was renamed)*/
  const char *orig_name;
  /**
     Intrusive list pointer for free list. If not null, points to the next
     Item on some Query_arena's free list. For instance, stored procedures
     have their own Query_arena's.

     @see Query_arena::free_list
   */
  Item *next;
  int  marker;
  bool maybe_null;			/* If item may be null */
  bool in_rollup;                       /* If used in GROUP BY list
                                           of a query with ROLLUP */ 
  bool null_value;			/* if item is null */
  bool with_sum_func;                   /* True if item contains a sum func */
  bool with_param;                      /* True if contains an SP parameter */
  bool with_window_func;             /* True if item contains a window func */
  /**
    True if any item except Item_sum contains a field. Set during parsing.
  */
  bool with_field;
  bool fixed;                           /* If item fixed with fix_fields */
  bool is_autogenerated_name;           /* indicate was name of this Item
                                           autogenerated or set by user */
  // alloc & destruct is done as start of select on THD::mem_root
  Item(THD *thd);
  /*
     Constructor used by Item_field, Item_ref & aggregate (sum) functions.
     Used for duplicating lists in processing queries with temporary
     tables
     Also it used for Item_cond_and/Item_cond_or for creating
     top AND/OR structure of WHERE clause to protect it of
     optimisation changes in prepared statements
  */
  Item(THD *thd, Item *item);
  virtual ~Item()
  {
#ifdef EXTRA_DEBUG
    name.str= 0;
    name.length= 0;
#endif
  }		/*lint -e1509 */
  void set_name(THD *thd, const char *str, size_t length, CHARSET_INFO *cs);
  void set_name_no_truncate(THD *thd, const char *str, uint length,
                            CHARSET_INFO *cs);
  void init_make_send_field(Send_field *tmp_field,enum enum_field_types type);
  void share_name_with(const Item *item)
  {
    name= item->name;
    is_autogenerated_name= item->is_autogenerated_name;
  }
  virtual void cleanup();
  virtual void make_send_field(THD *thd, Send_field *field);

  bool fix_fields_if_needed(THD *thd, Item **ref)
  {
    return fixed ? false : fix_fields(thd, ref);
  }
  bool fix_fields_if_needed_for_scalar(THD *thd, Item **ref)
  {
    return fix_fields_if_needed(thd, ref) || check_cols(1);
  }
  bool fix_fields_if_needed_for_bool(THD *thd, Item **ref)
  {
    return fix_fields_if_needed_for_scalar(thd, ref);
  }
  bool fix_fields_if_needed_for_order_by(THD *thd, Item **ref)
  {
    return fix_fields_if_needed_for_scalar(thd, ref);
  }
  virtual bool fix_fields(THD *, Item **);
  /*
    Fix after some tables has been pulled out. Basically re-calculate all
    attributes that are dependent on the tables.
  */
  virtual void fix_after_pullout(st_select_lex *new_parent, Item **ref,
                                 bool merge)
    {};

  /*
    This method should be used in case where we are sure that we do not need
    complete fix_fields() procedure.
    Usually this method is used by the optimizer when it has to create a new
    item out of other already fixed items. For example, if the optimizer has
    to create a new Item_func for an inferred equality whose left and right
    parts are already fixed items. In some cases the optimizer cannot use
    directly fixed items as the arguments of the created functional item, 
    but rather uses intermediate type conversion items. Then the method is
    supposed to be applied recursively.  
  */
  virtual inline void quick_fix_field() { fixed= 1; }

  bool save_in_value(struct st_value *value)
  {
    return type_handler()->Item_save_in_value(this, value);
  }

  /* Function returns 1 on overflow and -1 on fatal errors */
  int save_in_field_no_warnings(Field *field, bool no_conversions);
  virtual int save_in_field(Field *field, bool no_conversions);
  virtual bool save_in_param(THD *thd, Item_param *param);
  virtual void save_org_in_field(Field *field,
                                 fast_field_copier data
                                 __attribute__ ((__unused__)))
  { (void) save_in_field(field, 1); }
  virtual fast_field_copier setup_fast_field_copier(Field *field)
  { return NULL; }
  virtual int save_safe_in_field(Field *field)
  { return save_in_field(field, 1); }
  virtual bool send(Protocol *protocol, st_value *buffer)
  {
    return type_handler()->Item_send(this, protocol, buffer);
  }
  virtual bool eq(const Item *, bool binary_cmp) const;
  enum_field_types field_type() const
  {
    return type_handler()->field_type();
  }
  virtual const Type_handler *type_handler() const= 0;
  const Type_handler *type_handler_for_comparison() const
  {
    return type_handler()->type_handler_for_comparison();
  }
  virtual const Type_handler *real_type_handler() const
  {
    return type_handler();
  }
  virtual const Type_handler *cast_to_int_type_handler() const
  {
    return type_handler();
  }
  virtual const Type_handler *type_handler_for_system_time() const
  {
    return real_type_handler();
  }
  /* result_type() of an item specifies how the value should be returned */
  Item_result result_type() const
  {
    return type_handler()->result_type();
  }
  /* ... while cmp_type() specifies how it should be compared */
  Item_result cmp_type() const
  {
    return type_handler()->cmp_type();
  }
  const Type_handler *string_type_handler() const
  {
    return Type_handler::string_type_handler(max_length);
  }
  /*
    Calculate the maximum length of an expression.
    This method is used in data type aggregation for UNION, e.g.:
      SELECT 'b' UNION SELECT COALESCE(double_10_3_field) FROM t1;

    The result is usually equal to max_length, except for some numeric types.
    In case of the INT, FLOAT, DOUBLE data types Item::max_length and
    Item::decimals are ignored, so the returned value depends only on the
    data type itself. E.g. for an expression of the DOUBLE(10,3) data type,
    the result is always 53 (length 10 and precision 3 do not matter).

    max_length is ignored for these numeric data types because the length limit
    means only "expected maximum length", it is not a hard limit, so it does
    not impose any data truncation. E.g. a column of the type INT(4) can
    normally store big values up to 2147483647 without truncation. When we're
    aggregating such column for UNION it's important to create a long enough
    result column, not to lose any data.

    For detailed behaviour of various data types see implementations of
    the corresponding Type_handler_xxx::max_display_length().

    Note, Item_field::max_display_length() overrides this to get
    max_display_length() from the underlying field.
  */
  virtual uint32 max_display_length() const
  {
    return type_handler()->max_display_length(this);
  }
  TYPELIB *get_typelib() const { return NULL; }
  void set_maybe_null(bool maybe_null_arg) { maybe_null= maybe_null_arg; }
  void set_typelib(TYPELIB *typelib)
  {
    // Non-field Items (e.g. hybrid functions) never have ENUM/SET types yet.
    DBUG_ASSERT(0);
  }
  Item_cache* get_cache(THD *thd) const
  {
    return type_handler()->Item_get_cache(thd, this);
  }
  virtual enum Type type() const =0;
  /*
    real_type() is the type of base item.  This is same as type() for
    most items, except Item_ref() and Item_cache_wrapper() where it
    shows the type for the underlying item.
  */
  virtual enum Type real_type() const { return type(); }
  
  /*
    Return information about function monotonicity. See comment for
    enum_monotonicity_info for details. This function can only be called
    after fix_fields() call.
  */
  virtual enum_monotonicity_info get_monotonicity_info() const
  { return NON_MONOTONIC; }

  /*
    Convert "func_arg $CMP$ const" half-interval into "FUNC(func_arg) $CMP2$ const2"

    SYNOPSIS
      val_int_endpoint()
        left_endp  FALSE  <=> The interval is "x < const" or "x <= const"
                   TRUE   <=> The interval is "x > const" or "x >= const"

        incl_endp  IN   FALSE <=> the comparison is '<' or '>'
                        TRUE  <=> the comparison is '<=' or '>='
                   OUT  The same but for the "F(x) $CMP$ F(const)" comparison

    DESCRIPTION
      This function is defined only for unary monotonic functions. The caller
      supplies the source half-interval

         x $CMP$ const

      The value of const is supplied implicitly as the value this item's
      argument, the form of $CMP$ comparison is specified through the
      function's arguments. The calle returns the result interval
         
         F(x) $CMP2$ F(const)
      
      passing back F(const) as the return value, and the form of $CMP2$ 
      through the out parameter. NULL values are assumed to be comparable and
      be less than any non-NULL values.

    RETURN
      The output range bound, which equal to the value of val_int()
        - If the value of the function is NULL then the bound is the 
          smallest possible value of LONGLONG_MIN 
  */
  virtual longlong val_int_endpoint(bool left_endp, bool *incl_endp)
  { DBUG_ASSERT(0); return 0; }


  /* valXXX methods must return NULL or 0 or 0.0 if null_value is set. */
  /*
    Return double precision floating point representation of item.

    SYNOPSIS
      val_real()

    RETURN
      In case of NULL value return 0.0 and set null_value flag to TRUE.
      If value is not null null_value flag will be reset to FALSE.
  */
  virtual double val_real()=0;
  /*
    Return integer representation of item.

    SYNOPSIS
      val_int()

    RETURN
      In case of NULL value return 0 and set null_value flag to TRUE.
      If value is not null null_value flag will be reset to FALSE.
  */
  virtual longlong val_int()=0;
  Longlong_hybrid to_longlong_hybrid()
  {
    return Longlong_hybrid(val_int(), unsigned_flag);
  }
  /**
    Get a value for CAST(x AS SIGNED).
    Too large positive unsigned integer values are converted
    to negative complements.
    Values of non-integer data types are adjusted to the SIGNED range.
  */
  virtual longlong val_int_signed_typecast()
  {
    return cast_to_int_type_handler()->Item_val_int_signed_typecast(this);
  }
  longlong val_int_signed_typecast_from_str();
  /**
    Get a value for CAST(x AS UNSIGNED).
    Negative signed integer values are converted
    to positive complements.
    Values of non-integer data types are adjusted to the UNSIGNED range.
  */
  virtual longlong val_int_unsigned_typecast()
  {
    return cast_to_int_type_handler()->Item_val_int_unsigned_typecast(this);
  }
  longlong val_int_unsigned_typecast_from_decimal();
  longlong val_int_unsigned_typecast_from_int();
  longlong val_int_unsigned_typecast_from_str();

  /**
    Get a value for CAST(x AS UNSIGNED).
    Huge positive unsigned values are converted to negative complements.
  */
  longlong val_int_signed_typecast_from_int();

  /*
    This is just a shortcut to avoid the cast. You should still use
    unsigned_flag to check the sign of the item.
  */
  inline ulonglong val_uint() { return (ulonglong) val_int(); }

  /*
    Return string representation of this item object.

    SYNOPSIS
      val_str()
      str   an allocated buffer this or any nested Item object can use to
            store return value of this method.

    NOTE
      The caller can modify the returned String, if it's not marked
      "const" (with the String::mark_as_const() method). That means that
      if the item returns its own internal buffer (e.g. tmp_value), it
      *must* be marked "const" [1]. So normally it's preferable to
      return the result value in the String, that was passed as an
      argument. But, for example, SUBSTR() returns a String that simply
      points into the buffer of SUBSTR()'s args[0]->val_str(). Such a
      String is always "const", so it's ok to use tmp_value for that and
      avoid reallocating/copying of the argument String.

      [1] consider SELECT CONCAT(f, ":", f) FROM (SELECT func() AS f);
      here the return value of f() is used twice in the top-level
      select, and if they share the same tmp_value buffer, modifying the
      first one will implicitly modify the second too.

    RETURN
      In case of NULL value return 0 (NULL pointer) and set null_value flag
      to TRUE.
      If value is not null null_value flag will be reset to FALSE.
  */
  virtual String *val_str(String *str)=0;

  /*
    Returns string representation of this item in ASCII format.

    SYNOPSIS
      val_str_ascii()
      str - similar to val_str();

    NOTE
      This method is introduced for performance optimization purposes.

      1. val_str() result of some Items in string context
      depends on @@character_set_results.
      @@character_set_results can be set to a "real multibyte" character
      set like UCS2, UTF16, UTF32. (We'll use only UTF32 in the examples
      below for convenience.)

      So the default string result of such functions
      in these circumstances is real multi-byte character set, like UTF32.

      For example, all numbers in string context
      return result in @@character_set_results:

      SELECT CONCAT(20010101); -> UTF32

      We do sprintf() first (to get ASCII representation)
      and then convert to UTF32;
      
      So these kind "data sources" can use ASCII representation
      internally, but return multi-byte data only because
      @@character_set_results wants so.
      Therefore, conversion from ASCII to UTF32 is applied internally.


      2. Some other functions need in fact ASCII input.

      For example,
        inet_aton(), GeometryFromText(), Convert_TZ(), GET_FORMAT().

      Similar, fields of certain type, like DATE, TIME,
      when you insert string data into them, expect in fact ASCII input.
      If they get non-ASCII input, for example UTF32, they
      convert input from UTF32 to ASCII, and then use ASCII
      representation to do further processing.


      3. Now imagine we pass result of a data source of the first type
         to a data destination of the second type.

      What happens:
        a. data source converts data from ASCII to UTF32, because
           @@character_set_results wants so and passes the result to
           data destination.
        b. data destination gets UTF32 string.
        c. data destination converts UTF32 string to ASCII,
           because it needs ASCII representation to be able to handle data
           correctly.

      As a result we get two steps of unnecessary conversion:
      From ASCII to UTF32, then from UTF32 to ASCII.

      A better way to handle these situations is to pass ASCII
      representation directly from the source to the destination.

      This is why val_str_ascii() introduced.

    RETURN
      Similar to val_str()
  */
  virtual String *val_str_ascii(String *str);

  /*
    Returns the result of val_str_ascii(), translating NULLs back
    to empty strings (if MODE_EMPTY_STRING_IS_NULL is set).
  */
  String *val_str_ascii_revert_empty_string_is_null(THD *thd, String *str);

  /*
    Returns the val_str() value converted to the given character set.
  */
  String *val_str(String *str, String *converter, CHARSET_INFO *to);

  virtual String *val_json(String *str) { return val_str(str); }
  /*
    Return decimal representation of item with fixed point.

    SYNOPSIS
      val_decimal()
      decimal_buffer  buffer which can be used by Item for returning value
                      (but can be not)

    NOTE
      Returned value should not be changed if it is not the same which was
      passed via argument.

    RETURN
      Return pointer on my_decimal (it can be other then passed via argument)
        if value is not NULL (null_value flag will be reset to FALSE).
      In case of NULL value it return 0 pointer and set null_value flag
        to TRUE.
  */
  virtual my_decimal *val_decimal(my_decimal *decimal_buffer)= 0;
  /*
    Return boolean value of item.

    RETURN
      FALSE value is false or NULL
      TRUE value is true (not equal to 0)
  */
  virtual bool val_bool()
  {
    return type_handler()->Item_val_bool(this);
  }
  virtual String *val_nodeset(String*) { return 0; }

  bool eval_const_cond()
  {
    DBUG_ASSERT(const_item());
    DBUG_ASSERT(!is_expensive());
    return val_bool();
  }

  /*
    save_val() is method of val_* family which stores value in the given
    field.
  */
  virtual void save_val(Field *to) { save_org_in_field(to, NULL); }
  /*
    save_result() is method of val*result() family which stores value in
    the given field.
  */
  virtual void save_result(Field *to) { save_val(to); }
  /* Helper functions, see item_sum.cc */
  String *val_string_from_real(String *str);
  String *val_string_from_int(String *str);
  String *val_string_from_decimal(String *str);
  String *val_string_from_date(String *str);
  my_decimal *val_decimal_from_real(my_decimal *decimal_value);
  my_decimal *val_decimal_from_int(my_decimal *decimal_value);
  my_decimal *val_decimal_from_string(my_decimal *decimal_value);
  my_decimal *val_decimal_from_date(my_decimal *decimal_value);
  my_decimal *val_decimal_from_time(my_decimal *decimal_value);
  longlong val_int_from_decimal();
  longlong val_int_from_date();
  longlong val_int_from_real()
  {
    DBUG_ASSERT(fixed == 1);
    return Converter_double_to_longlong_with_warn(val_real(), false).result();
  }
  longlong val_int_from_str(int *error);
  double val_real_from_decimal();
  double val_real_from_date();

  /*
    Returns true if this item can be calculated during
    value_depends_on_sql_mode()
  */
  bool value_depends_on_sql_mode_const_item()
  {
    /*
      Currently we use value_depends_on_sql_mode() only for virtual
      column expressions. They should not contain any expensive items.
      If we ever get a crash on the assert below, it means
      check_vcol_func_processor() is badly implemented for this item.
    */
    DBUG_ASSERT(!is_expensive());
    /*
      It should return const_item() actually.
      But for some reasons Item_field::const_item() returns true
      at value_depends_on_sql_mode() call time.
      This should be checked and fixed.
    */
    return basic_const_item();
  }
  virtual Sql_mode_dependency value_depends_on_sql_mode() const
  {
    return Sql_mode_dependency();
  }

  // Get TIME, DATE or DATETIME using proper sql_mode flags for the field type
  bool get_temporal_with_sql_mode(MYSQL_TIME *ltime);
  // Check NULL value for a TIME, DATE or DATETIME expression
  bool is_null_from_temporal();

  int save_time_in_field(Field *field, bool no_conversions);
  int save_date_in_field(Field *field, bool no_conversions);
  int save_str_in_field(Field *field, bool no_conversions);
  int save_real_in_field(Field *field, bool no_conversions);
  int save_int_in_field(Field *field, bool no_conversions);
  int save_decimal_in_field(Field *field, bool no_conversions);

  int save_str_value_in_field(Field *field, String *result);

  virtual Field *get_tmp_table_field() { return 0; }
  virtual Field *create_field_for_create_select(TABLE *table);
  virtual Field *create_field_for_schema(THD *thd, TABLE *table);
  virtual const char *full_name() const { return name.str ? name.str : "???"; }
  const char *field_name_or_null()
  { return real_item()->type() == Item::FIELD_ITEM ? name.str : NULL; }
  const TABLE_SHARE *field_table_or_null();

  /*
    *result* family of methods is analog of *val* family (see above) but
    return value of result_field of item if it is present. If Item have not
    result field, it return val(). This methods set null_value flag in same
    way as *val* methods do it.
  */
  virtual double  val_result() { return val_real(); }
  virtual longlong val_int_result() { return val_int(); }
  virtual String *str_result(String* tmp) { return val_str(tmp); }
  virtual my_decimal *val_decimal_result(my_decimal *val)
  { return val_decimal(val); }
  virtual bool val_bool_result() { return val_bool(); }
  virtual bool is_null_result() { return is_null(); }
  /*
    Returns 1 if result type and collation for val_str() can change between
    calls
  */
  virtual bool dynamic_result() { return 0; }
  /* 
    Bitmap of tables used by item
    (note: if you need to check dependencies on individual columns, check out
     class Field_enumerator)
  */
  virtual table_map used_tables() const { return (table_map) 0L; }
  virtual table_map all_used_tables() const { return used_tables(); }
  /*
    Return table map of tables that can't be NULL tables (tables that are
    used in a context where if they would contain a NULL row generated
    by a LEFT or RIGHT join, the item would not be true).
    This expression is used on WHERE item to determinate if a LEFT JOIN can be
    converted to a normal join.
    Generally this function should return used_tables() if the function
    would return null if any of the arguments are null
    As this is only used in the beginning of optimization, the value don't
    have to be updated in update_used_tables()
  */
  virtual table_map not_null_tables() const { return used_tables(); }
  /*
    Returns true if this is a simple constant item like an integer, not
    a constant expression. Used in the optimizer to propagate basic constants.
  */
  virtual bool basic_const_item() const { return 0; }
  /*
    Determines if the expression is allowed as
    a virtual column assignment source:
      INSERT INTO t1 (vcol) VALUES (10)    -> error
      INSERT INTO t1 (vcol) VALUES (NULL)  -> ok
  */
  virtual bool vcol_assignment_allowed_value() const { return false; }
  /*
    Determines if the Item is an evaluable expression, that is
    it can return a value, so we can call methods val_xxx(), get_date(), etc.
    Most items are evaluable expressions.
    Examples of non-evaluable expressions:
    - Item_contextually_typed_value_specification (handling DEFAULT and IGNORE)
    - Item_type_param bound to DEFAULT and IGNORE
    We cannot call the mentioned methods for these Items,
    their method implementations typically have DBUG_ASSERT(0).
  */
  virtual bool is_evaluable_expression() const { return true; }
  bool check_is_evaluable_expression_or_error()
  {
    if (is_evaluable_expression())
      return false; // Ok
    raise_error_not_evaluable();
    return true;    // Error
  }
  /* cloning of constant items (0 if it is not const) */
  virtual Item *clone_item(THD *thd) { return 0; }
  virtual Item* build_clone(THD *thd) { return get_copy(thd); }
  virtual cond_result eq_cmp_result() const { return COND_OK; }
  inline uint float_length(uint decimals_par) const
  { return decimals < FLOATING_POINT_DECIMALS ? (DBL_DIG+2+decimals_par) : DBL_DIG+8;}
  /* Returns total number of decimal digits */
  virtual uint decimal_precision() const
  {
    return type_handler()->Item_decimal_precision(this);
  }
  /* Returns the number of integer part digits only */
  inline int decimal_int_part() const
  { return my_decimal_int_part(decimal_precision(), decimals); }
  /*
    Returns the number of fractional digits only.
    NOT_FIXED_DEC is replaced to the maximum possible number
    of fractional digits, taking into account the data type.
  */
  uint decimal_scale() const
  {
    return type_handler()->Item_decimal_scale(this);
  }
  /*
    Returns how many digits a divisor adds into a division result.
    This is important when the integer part of the divisor can be 0.
    In this  example:
      SELECT 1 / 0.000001; -> 1000000.0000
    the divisor adds 5 digits into the result precision.

    Currently this method only replaces NOT_FIXED_DEC to
    TIME_SECOND_PART_DIGITS for temporal data types.
    This method can be made virtual, to create more efficient (smaller)
    data types for division results.
    For example, in
      SELECT 1/1.000001;
    the divisor could provide no additional precision into the result,
    so could any other items that are know to return a result
    with non-zero integer part.
  */
  uint divisor_precision_increment() const
  {
    return type_handler()->Item_divisor_precision_increment(this);
  }
  /**
    TIME or DATETIME precision of the item: 0..6
  */
  uint time_precision()
  {
    return const_item() ? type_handler()->Item_time_precision(this) :
                          MY_MIN(decimals, TIME_SECOND_PART_DIGITS);
  }
  uint datetime_precision()
  {
    return const_item() ? type_handler()->Item_datetime_precision(this) :
                          MY_MIN(decimals, TIME_SECOND_PART_DIGITS);
  }
  virtual longlong val_int_min() const
  {
    return LONGLONG_MIN;
  }
  /* 
    Returns true if this is constant (during query execution, i.e. its value
    will not change until next fix_fields) and its value is known.
  */
  virtual bool const_item() const { return used_tables() == 0; }
  /* 
    Returns true if this is constant but its value may be not known yet.
    (Can be used for parameters of prep. stmts or of stored procedures.)
  */
  virtual bool const_during_execution() const 
  { return (used_tables() & ~PARAM_TABLE_BIT) == 0; }

  /**
    This method is used for to:
      - to generate a view definition query (SELECT-statement);
      - to generate a SQL-query for EXPLAIN EXTENDED;
      - to generate a SQL-query to be shown in INFORMATION_SCHEMA;
      - debug.

    For more information about view definition query, INFORMATION_SCHEMA
    query and why they should be generated from the Item-tree, @see
    mysql_register_view().
  */
  virtual enum precedence precedence() const { return DEFAULT_PRECEDENCE; }
  enum precedence higher_precedence() const
  { return (enum precedence)(precedence() + 1); }
  void print_parenthesised(String *str, enum_query_type query_type,
                           enum precedence parent_prec);
  /**
    This helper is used to print expressions as a part of a table definition,
    in particular for
      - generated columns
      - check constraints
      - default value expressions
      - partitioning expressions
  */
  void print_for_table_def(String *str)
  {
    print_parenthesised(str,
                     (enum_query_type)(QT_ITEM_ORIGINAL_FUNC_NULLIF |
                                       QT_ITEM_IDENT_SKIP_DB_NAMES |
                                       QT_ITEM_IDENT_SKIP_TABLE_NAMES |
                                       QT_NO_DATA_EXPANSION |
                                       QT_TO_SYSTEM_CHARSET),
                     LOWEST_PRECEDENCE);
  }
  virtual void print(String *str, enum_query_type query_type);

  class Print: public String
  {
  public:
    Print(Item *item, enum_query_type type)
    {
      item->print(this, type);
    }
  };

  void print_item_w_name(String *str, enum_query_type query_type);
  void print_value(String *str);

  virtual void update_used_tables() {}
  virtual COND *build_equal_items(THD *thd, COND_EQUAL *inheited,
                                  bool link_item_fields,
                                  COND_EQUAL **cond_equal_ref)
  {
    update_used_tables();
    DBUG_ASSERT(!cond_equal_ref || !cond_equal_ref[0]);
    return this;
  }
  virtual COND *remove_eq_conds(THD *thd, Item::cond_result *cond_value,
                                bool top_level);
  virtual void add_key_fields(JOIN *join, KEY_FIELD **key_fields,
                              uint *and_level,
                              table_map usable_tables,
                              SARGABLE_PARAM **sargables)
  {
    return;
  }
   /*
     Make a select tree for all keys in a condition or a condition part
     @param param         Context
     @param cond_ptr[OUT] Store a replacement item here if the condition
                          can be simplified, e.g.:
                            WHERE part1 OR part2 OR part3
                          with one of the partN evaluating to SEL_TREE::ALWAYS.
   */
   virtual SEL_TREE *get_mm_tree(RANGE_OPT_PARAM *param, Item **cond_ptr);
  /*
    Checks whether the item is:
    - a simple equality (field=field_item or field=constant_item), or
    - a row equality
    and form multiple equality predicates.
  */
  virtual bool check_equality(THD *thd, COND_EQUAL *cond, List<Item> *eq_list)
  {
    return false;
  }
  virtual void split_sum_func(THD *thd, Ref_ptr_array ref_pointer_array,
                              List<Item> &fields, uint flags) {}
  /* Called for items that really have to be split */
  void split_sum_func2(THD *thd, Ref_ptr_array ref_pointer_array,
                       List<Item> &fields,
                       Item **ref, uint flags);
  virtual bool get_date(MYSQL_TIME *ltime, ulonglong fuzzydate)= 0;
  bool get_date_from_int(MYSQL_TIME *ltime, ulonglong fuzzydate);
  bool get_date_from_year(MYSQL_TIME *ltime, ulonglong fuzzydate);
  bool get_date_from_real(MYSQL_TIME *ltime, ulonglong fuzzydate);
  bool get_date_from_decimal(MYSQL_TIME *ltime, ulonglong fuzzydate);
  bool get_date_from_string(MYSQL_TIME *ltime, ulonglong fuzzydate);
  bool get_time(MYSQL_TIME *ltime)
  { return get_date(ltime, Time::flags_for_get_date()); }
  /*
    Get time with automatic DATE/DATETIME to TIME conversion,
    by subtracting CURRENT_DATE.

    Performce a reverse operation to CAST(time AS DATETIME)
    Suppose:
    - we have a set of items (typically with the native MYSQL_TYPE_TIME type)
      whose item->get_date() return TIME1 value, and
    - CAST(AS DATETIME) for the same Items return DATETIME1,
      after applying time-to-datetime conversion to TIME1.

    then all items (typically of the native MYSQL_TYPE_{DATE|DATETIME} types)
    whose get_date() return DATETIME1 must also return TIME1 from
    get_time_with_conversion()

    @param thd        - the thread, its variables.old_mode is checked
                        to decide if use simple YYYYMMDD truncation (old mode),
                        or perform full DATETIME-to-TIME conversion with
                        CURRENT_DATE subtraction.
    @param[out] ltime - store the result here
    @param fuzzydate  - flags to be used for the get_date() call.
                        Normally, should include TIME_TIME_ONLY, to let
                        the called low-level routines, e.g. str_to_date(),
                        know that we prefer TIME rather that DATE/DATETIME
                        and do less conversion outside of the low-level
                        routines.

    @returns true     - on error, e.g. get_date() returned NULL value,
                        or get_date() returned DATETIME/DATE with non-zero
                        YYYYMMDD part.
    @returns false    - on success
  */
  bool get_time_with_conversion(THD *thd, MYSQL_TIME *ltime,
                                ulonglong fuzzydate);
  // Get a DATE or DATETIME value in numeric packed format for comparison
  virtual longlong val_datetime_packed()
  {
    ulonglong fuzzydate= TIME_FUZZY_DATES | TIME_INVALID_DATES;
    Datetime dt(current_thd, this, fuzzydate);
    return dt.is_valid_datetime() ? pack_time(dt.get_mysql_time()) : 0;
  }
  // Get a TIME value in numeric packed format for comparison
  virtual longlong val_time_packed()
  {
    Time tm(this, Time::comparison_flags_for_get_date());
    return tm.is_valid_time() ? pack_time(tm.get_mysql_time()) : 0;
  }
  longlong val_datetime_packed_result();
  longlong val_time_packed_result()
  {
    MYSQL_TIME ltime;
    ulonglong fuzzydate= Time::comparison_flags_for_get_date();
    return get_date_result(&ltime, fuzzydate) ? 0 : pack_time(&ltime);
  }

  // Get a temporal value in packed DATE/DATETIME or TIME format
  longlong val_temporal_packed(enum_field_types f_type)
  {
    return f_type == MYSQL_TYPE_TIME ? val_time_packed() :
                                       val_datetime_packed();
  }
  bool get_seconds(ulonglong *sec, ulong *sec_part);
  virtual bool get_date_result(MYSQL_TIME *ltime, ulonglong fuzzydate)
  { return get_date(ltime,fuzzydate); }
  /*
    The method allows to determine nullness of a complex expression 
    without fully evaluating it, instead of calling val/result*() then 
    checking null_value. Used in Item_func_isnull/Item_func_isnotnull
    and Item_sum_count.
    Any new item which can be NULL must implement this method.
  */
  virtual bool is_null() { return 0; }

  /*
   Make sure the null_value member has a correct value.
  */
  virtual void update_null_value ()
  {
    switch (cmp_type()) {
    case INT_RESULT:
      (void) val_int();
      break;
    case REAL_RESULT:
      (void) val_real();
      break;
    case DECIMAL_RESULT:
      {
        my_decimal tmp;
        (void) val_decimal(&tmp);
      }
      break;
    case TIME_RESULT:
      {
        MYSQL_TIME ltime;
        (void) get_temporal_with_sql_mode(&ltime);
      }
      break;
    case STRING_RESULT:
      {
        StringBuffer<MAX_FIELD_WIDTH> tmp;
        (void) val_str(&tmp);
      }
      break;
    case ROW_RESULT:
      DBUG_ASSERT(0);
      null_value= true;
    }
  }

  /*
    Inform the item that there will be no distinction between its result
    being FALSE or NULL.

    NOTE
      This function will be called for eg. Items that are top-level AND-parts
      of the WHERE clause. Items implementing this function (currently
      Item_cond_and and subquery-related item) enable special optimizations
      when they are "top level".
  */
  virtual void top_level_item() {}
  /*
    set field of temporary table for Item which can be switched on temporary
    table during query processing (grouping and so on)
  */
  virtual void set_result_field(Field *field) {}
  virtual bool is_result_field() { return 0; }
  virtual bool is_bool_type() { return false; }
  virtual bool is_json_type() { return false; }
  /* This is to handle printing of default values */
  virtual bool need_parentheses_in_default() { return false; }
  virtual void save_in_result_field(bool no_conversions) {}
  /*
    set value of aggregate function in case of no rows for grouping were found
  */
  virtual void no_rows_in_result() {}
  virtual void restore_to_before_no_rows_in_result() {}
  virtual Item *copy_or_same(THD *thd) { return this; }
  virtual Item *copy_andor_structure(THD *thd) { return this; }
  virtual Item *real_item() { return this; }
  virtual Item *get_tmp_table_item(THD *thd) { return copy_or_same(thd); }
  virtual Item *make_odbc_literal(THD *thd, const LEX_CSTRING *typestr)
  {
    return this;
  }

  static CHARSET_INFO *default_charset();

  CHARSET_INFO *charset_for_protocol(void) const
  {
    return type_handler()->charset_for_protocol(this);
  };

  virtual bool walk(Item_processor processor, bool walk_subquery, void *arg)
  {
    return (this->*processor)(arg);
  }

  virtual Item* transform(THD *thd, Item_transformer transformer, uchar *arg);

  /*
    This function performs a generic "compilation" of the Item tree.
    The process of compilation is assumed to go as follows: 
    
    compile()
    { 
      if (this->*some_analyzer(...))
      {
        compile children if any;
        this->*some_transformer(...);
      }
    }

    i.e. analysis is performed top-down while transformation is done
    bottom-up.      
  */
  virtual Item* compile(THD *thd, Item_analyzer analyzer, uchar **arg_p,
                        Item_transformer transformer, uchar *arg_t)
  {
    if ((this->*analyzer) (arg_p))
      return ((this->*transformer) (thd, arg_t));
    return 0;
  }

   virtual void traverse_cond(Cond_traverser traverser,
                              void *arg, traverse_order order)
   {
     (*traverser)(this, arg);
   }

  /*========= Item processors, to be used with Item::walk() ========*/
  virtual bool remove_dependence_processor(void *arg) { return 0; }
  virtual bool cleanup_processor(void *arg);
  virtual bool cleanup_excluding_fields_processor(void *arg) { return cleanup_processor(arg); }
  virtual bool cleanup_excluding_const_fields_processor(void *arg) { return cleanup_processor(arg); }
  virtual bool collect_item_field_processor(void *arg) { return 0; }
  virtual bool collect_outer_ref_processor(void *arg) {return 0; }
  virtual bool check_inner_refs_processor(void *arg) { return 0; }
  virtual bool find_item_in_field_list_processor(void *arg) { return 0; }
  virtual bool find_item_processor(void *arg);
  virtual bool change_context_processor(void *arg) { return 0; }
  virtual bool reset_query_id_processor(void *arg) { return 0; }
  virtual bool is_expensive_processor(void *arg) { return 0; }

  // FIXME reduce the number of "add field to bitmap" processors
  virtual bool add_field_to_set_processor(void *arg) { return 0; }
  virtual bool register_field_in_read_map(void *arg) { return 0; }
  virtual bool register_field_in_write_map(void *arg) { return 0; }
  virtual bool register_field_in_bitmap(void *arg) { return 0; }
  virtual bool update_table_bitmaps_processor(void *arg) { return 0; }

  virtual bool enumerate_field_refs_processor(void *arg) { return 0; }
  virtual bool mark_as_eliminated_processor(void *arg) { return 0; }
  virtual bool eliminate_subselect_processor(void *arg) { return 0; }
  virtual bool set_fake_select_as_master_processor(void *arg) { return 0; }
  virtual bool view_used_tables_processor(void *arg) { return 0; }
  virtual bool eval_not_null_tables(void *arg) { return 0; }
  virtual bool is_subquery_processor(void *arg) { return 0; }
  virtual bool count_sargable_conds(void *arg) { return 0; }
  virtual bool limit_index_condition_pushdown_processor(void *arg) { return 0; }
  virtual bool exists2in_processor(void *arg) { return 0; }
  virtual bool find_selective_predicates_list_processor(void *arg) { return 0; }
  virtual bool enchant_default_with_arg_processor(void *arg) { return 0; }
  bool cleanup_is_expensive_cache_processor(void *arg)
  {
    is_expensive_cache= (int8)(-1);
    return 0;
  }

  /**
    Check db/table_name if they defined in item and match arg values

    @param arg Pointer to Check_table_name_prm structure

    @retval true Match failed
    @retval false Match succeeded
  */
  virtual bool check_table_name_processor(void *arg) { return false; }
  /* 
    TRUE if the expression depends only on the table indicated by tab_map
    or can be converted to such an exression using equalities.
    Not to be used for AND/OR formulas.
  */
  virtual bool excl_dep_on_table(table_map tab_map) { return false; }
  /* 
    TRUE if the expression depends only on grouping fields of sel
    or can be converted to such an exression using equalities.
    Not to be used for AND/OR formulas.
  */
  virtual bool excl_dep_on_grouping_fields(st_select_lex *sel) { return false; }

  virtual bool switch_to_nullable_fields_processor(void *arg) { return 0; }
  virtual bool find_function_processor (void *arg) { return 0; }
  /*
    Check if a partition function is allowed
    SYNOPSIS
      check_partition_func_processor()
      int_arg                        Ignored
    RETURN VALUE
      TRUE                           Partition function not accepted
      FALSE                          Partition function accepted

    DESCRIPTION
    check_partition_func_processor is used to check if a partition function
    uses an allowed function. An allowed function will always ensure that
    X=Y guarantees that also part_function(X)=part_function(Y) where X is
    a set of partition fields and so is Y. The problems comes mainly from
    character sets where two equal strings can be quite unequal. E.g. the
    german character for double s is equal to 2 s.

    The default is that an item is not allowed
    in a partition function. Allowed functions
    can never depend on server version, they cannot depend on anything
    related to the environment. They can also only depend on a set of
    fields in the table itself. They cannot depend on other tables and
    cannot contain any queries and cannot contain udf's or similar.
    If a new Item class is defined and it inherits from a class that is
    allowed in a partition function then it is very important to consider
    whether this should be inherited to the new class. If not the function
    below should be defined in the new Item class.

    The general behaviour is that most integer functions are allowed.
    If the partition function contains any multi-byte collations then
    the function check_part_func_fields will report an error on the
    partition function independent of what functions are used. So the
    only character sets allowed are single character collation and
    even for those only a limited set of functions are allowed. The
    problem with multi-byte collations is that almost every string
    function has the ability to change things such that two strings
    that are equal will not be equal after manipulated by a string
    function. E.g. two strings one contains a double s, there is a
    special german character that is equal to two s. Now assume a
    string function removes one character at this place, then in
    one the double s will be removed and in the other there will
    still be one s remaining and the strings are no longer equal
    and thus the partition function will not sort equal strings into
    the same partitions.

    So the check if a partition function is valid is two steps. First
    check that the field types are valid, next check that the partition
    function is valid. The current set of partition functions valid
    assumes that there are no multi-byte collations amongst the partition
    fields.
  */
  virtual bool check_partition_func_processor(void *arg) { return 1;}
  virtual bool post_fix_fields_part_expr_processor(void *arg) { return 0; }
  virtual bool rename_fields_processor(void *arg) { return 0; }
  /** Processor used to check acceptability of an item in the defining
      expression for a virtual column 

    @param arg     always ignored

    @retval 0    the item is accepted in the definition of a virtual column
    @retval 1    otherwise
  */
  struct vcol_func_processor_result
  {
    uint errors;                                /* Bits of possible errors */
    const char *name;                           /* Not supported function */
  };
  struct func_processor_rename
  {
    LEX_CSTRING db_name;
    LEX_CSTRING table_name;
    List<Create_field> fields;
  };
  virtual bool check_vcol_func_processor(void *arg)
  {
    return mark_unsupported_function(full_name(), arg, VCOL_IMPOSSIBLE);
  }
  virtual bool check_field_expression_processor(void *arg) { return 0; }
  virtual bool check_func_default_processor(void *arg) { return 0; }
  /*
    Check if an expression value has allowed arguments, like DATE/DATETIME
    for date functions. Also used by partitioning code to reject
    timezone-dependent expressions in a (sub)partitioning function.
  */
  virtual bool check_valid_arguments_processor(void *arg) { return 0; }
  virtual bool update_vcol_processor(void *arg) { return 0; }
  virtual bool set_fields_as_dependent_processor(void *arg) { return 0; }
  /*============== End of Item processor list ======================*/

  virtual Item *get_copy(THD *thd)=0;

  bool cache_const_expr_analyzer(uchar **arg);
  Item* cache_const_expr_transformer(THD *thd, uchar *arg);

  virtual Item* propagate_equal_fields(THD*, const Context &, COND_EQUAL *)
  {
    return this;
  };

  Item* propagate_equal_fields_and_change_item_tree(THD *thd,
                                                    const Context &ctx,
                                                    COND_EQUAL *cond,
                                                    Item **place);

  /* arg points to REPLACE_EQUAL_FIELD_ARG object */
  virtual Item *replace_equal_field(THD *thd, uchar *arg) { return this; }

  struct Collect_deps_prm
  {
    List<Item> *parameters;
    /* unit from which we count nest_level */
    st_select_lex_unit *nest_level_base;
    uint count;
    int nest_level;
    bool collect;
  };

  struct Check_table_name_prm
  {
    LEX_CSTRING db;
    LEX_CSTRING table_name;
    String field;
    Check_table_name_prm(LEX_CSTRING _db, LEX_CSTRING _table_name) :
      db(_db), table_name(_table_name) {}
  };

  /*
    For SP local variable returns pointer to Item representing its
    current value and pointer to current Item otherwise.
  */
  virtual Item *this_item() { return this; }
  virtual const Item *this_item() const { return this; }

  /*
    For SP local variable returns address of pointer to Item representing its
    current value and pointer passed via parameter otherwise.
  */
  virtual Item **this_item_addr(THD *thd, Item **addr_arg) { return addr_arg; }

  // Row emulation
  virtual uint cols() const { return 1; }
  virtual Item* element_index(uint i) { return this; }
  virtual Item** addr(uint i) { return 0; }
  virtual bool check_cols(uint c);
  bool check_type_traditional_scalar(const char *opname) const;
  bool check_type_scalar(const char *opname) const;
  bool check_type_or_binary(const char *opname, const Type_handler *handler) const;
  bool check_type_general_purpose_string(const char *opname) const;
  bool check_type_can_return_int(const char *opname) const;
  bool check_type_can_return_decimal(const char *opname) const;
  bool check_type_can_return_real(const char *opname) const;
  bool check_type_can_return_str(const char *opname) const;
  bool check_type_can_return_text(const char *opname) const;
  bool check_type_can_return_date(const char *opname) const;
  bool check_type_can_return_time(const char *opname) const;
  // It is not row => null inside is impossible
  virtual bool null_inside() { return 0; }
  // used in row subselects to get value of elements
  virtual void bring_value() {}

  const Type_handler *type_handler_long_or_longlong() const
  {
    return Type_handler::type_handler_long_or_longlong(max_char_length());
  }

  virtual Field *create_tmp_field(bool group, TABLE *table)
  {
    return tmp_table_field_from_field_type(table);
  }

  virtual Item_field *field_for_view_update() { return 0; }

  virtual Item *neg_transformer(THD *thd) { return NULL; }
  virtual Item *update_value_transformer(THD *thd, uchar *select_arg)
  { return this; }
  virtual Item *expr_cache_insert_transformer(THD *thd, uchar *unused)
  { return this; }
  virtual Item *derived_field_transformer_for_having(THD *thd, uchar *arg)
  { return this; }
  virtual Item *derived_field_transformer_for_where(THD *thd, uchar *arg)
  { return this; }
  virtual Item *derived_grouping_field_transformer_for_where(THD *thd,
                                                             uchar *arg)
  { return this; }
  virtual Item *in_predicate_to_in_subs_transformer(THD *thd, uchar *arg)
  { return this; }
  virtual bool expr_cache_is_needed(THD *) { return FALSE; }
  virtual Item *safe_charset_converter(THD *thd, CHARSET_INFO *tocs);
  bool needs_charset_converter(uint32 length, CHARSET_INFO *tocs) const
  {
    /*
      This will return "true" if conversion happens:
      - between two non-binary different character sets
      - from "binary" to "unsafe" character set
        (those that can have non-well-formed string)
      - from "binary" to UCS2-alike character set with mbminlen>1,
        when prefix left-padding is needed for an incomplete character:
        binary 0xFF -> ucs2 0x00FF)
    */
    if (!String::needs_conversion_on_storage(length,
                                             collation.collation, tocs))
      return false;
    /*
      No needs to add converter if an "arg" is NUMERIC or DATETIME
      value (which is pure ASCII) and at the same time target DTCollation
      is ASCII-compatible. For example, no needs to rewrite:
        SELECT * FROM t1 WHERE datetime_field = '2010-01-01';
      to
        SELECT * FROM t1 WHERE CONVERT(datetime_field USING cs) = '2010-01-01';

      TODO: avoid conversion of any values with
      repertoire ASCII and 7bit-ASCII-compatible,
      not only numeric/datetime origin.
    */
    if (collation.derivation == DERIVATION_NUMERIC &&
        collation.repertoire == MY_REPERTOIRE_ASCII &&
        !(collation.collation->state & MY_CS_NONASCII) &&
        !(tocs->state & MY_CS_NONASCII))
      return false;
    return true;
  }
  bool needs_charset_converter(CHARSET_INFO *tocs)
  {
    // Pass 1 as length to force conversion if tocs->mbminlen>1.
    return needs_charset_converter(1, tocs);
  }
  Item *const_charset_converter(THD *thd, CHARSET_INFO *tocs, bool lossless,
                                const char *func_name);
  Item *const_charset_converter(THD *thd, CHARSET_INFO *tocs, bool lossless)
  { return const_charset_converter(thd, tocs, lossless, NULL); }
  void delete_self()
  {
    cleanup();
    delete this;
  }

  virtual Item_splocal *get_item_splocal() { return 0; }
  virtual Rewritable_query_parameter *get_rewritable_query_parameter()
  { return 0; }

  /*
    Return Settable_routine_parameter interface of the Item.  Return 0
    if this Item is not Settable_routine_parameter.
  */
  virtual Settable_routine_parameter *get_settable_routine_parameter()
  {
    return 0;
  }

  virtual Load_data_outvar *get_load_data_outvar()
  {
    return 0;
  }
  Load_data_outvar *get_load_data_outvar_or_error()
  {
    Load_data_outvar *dst= get_load_data_outvar();
    if (dst)
      return dst;
    my_error(ER_NONUPDATEABLE_COLUMN, MYF(0), name.str);
    return NULL;
  }

  /**
    Test whether an expression is expensive to compute. Used during
    optimization to avoid computing expensive expressions during this
    phase. Also used to force temp tables when sorting on expensive
    functions.
    @todo
    Normally we should have a method:
      cost Item::execution_cost(),
    where 'cost' is either 'double' or some structure of various cost
    parameters.

    @note
      This function is now used to prevent evaluation of expensive subquery
      predicates during the optimization phase. It also prevents evaluation
      of predicates that are not computable at this moment.
  */
  virtual bool is_expensive()
  {
    if (is_expensive_cache < 0)
      is_expensive_cache= walk(&Item::is_expensive_processor, 0, NULL);
    return MY_TEST(is_expensive_cache);
  }
  virtual Field::geometry_type get_geometry_type() const
    { return Field::GEOM_GEOMETRY; };
  uint uint_geometry_type() const
  { return get_geometry_type(); }
  void set_geometry_type(uint type)
  {
    DBUG_ASSERT(0);
  }
  String *check_well_formed_result(String *str, bool send_error= 0);
  bool eq_by_collation(Item *item, bool binary_cmp, CHARSET_INFO *cs); 
  bool too_big_for_varchar() const
  { return max_char_length() > CONVERT_IF_BIGGER_TO_BLOB; }
  void fix_length_and_charset(uint32 max_char_length_arg, CHARSET_INFO *cs)
  {
    max_length= char_to_byte_length_safe(max_char_length_arg, cs->mbmaxlen);
    collation.collation= cs;
  }
  void fix_char_length(size_t max_char_length_arg)
  {
    max_length= char_to_byte_length_safe(max_char_length_arg,
                                         collation.collation->mbmaxlen);
  }
  /*
    Return TRUE if the item points to a column of an outer-joined table.
  */
  virtual bool is_outer_field() const { DBUG_ASSERT(fixed); return FALSE; }

  /**
    Checks if this item or any of its descendents contains a subquery.
    This is a replacement of the former Item::has_subquery() and
    Item::with_subselect.
  */
  virtual bool with_subquery() const { DBUG_ASSERT(fixed); return false; }

  Item* set_expr_cache(THD *thd);

  virtual Item_equal *get_item_equal() { return NULL; }
  virtual void set_item_equal(Item_equal *item_eq) {};
  virtual Item_equal *find_item_equal(COND_EQUAL *cond_equal) { return NULL; }
  /**
    Set the join tab index to the minimal (left-most) JOIN_TAB to which this
    Item is attached. The number is an index is depth_first_tab() traversal
    order.
  */
  virtual void set_join_tab_idx(uint join_tab_idx_arg)
  {
    if (join_tab_idx_arg < join_tab_idx)
      join_tab_idx= join_tab_idx_arg;
  }
  virtual uint get_join_tab_idx() { return join_tab_idx; }

  table_map view_used_tables(TABLE_LIST *view)
  {
    view->view_used_tables= 0;
    walk(&Item::view_used_tables_processor, 0, view);
    return view->view_used_tables;
  }

  /**
    Collect and add to the list cache parameters for this Item.

    @note Now implemented only for subqueries and in_optimizer,
    if we need it for general function then this method should
    be defined for Item_func.
  */
  virtual void get_cache_parameters(List<Item> &parameters) { };

  virtual void mark_as_condition_AND_part(TABLE_LIST *embedding) {};

  /* how much position should be reserved for Exists2In transformation */
  virtual uint exists2in_reserved_items() { return 0; };

  virtual Item *neg(THD *thd);

  /**
    Inform the item that it is located under a NOT, which is a top-level item.
  */
  virtual void under_not(Item_func_not * upper
                         __attribute__((unused))) {};
	

  void register_in(THD *thd);	 
  
  bool depends_only_on(table_map view_map) 
  { return marker & FULL_EXTRACTION_FL; }
  int get_extraction_flag()
  { return  marker & EXTRACTION_MASK; }
  void set_extraction_flag(int flags) 
  { 
    marker &= ~EXTRACTION_MASK;
    marker|= flags; 
  }
  void clear_extraction_flag()
  {
    marker &= ~EXTRACTION_MASK;
  }
};

MEM_ROOT *get_thd_memroot(THD *thd);

template <class T>
inline Item* get_item_copy (THD *thd, T* item)
{
  Item *copy= new (get_thd_memroot(thd)) T(*item);
  if (likely(copy))
    copy->register_in(thd);
  return copy;
}	


/*
  This class is a replacement for the former member Item::with_subselect.
  Determines if the descendant Item is a subselect or some of
  its arguments is or contains a subselect.
*/
class With_subquery_cache
{
protected:
  bool m_with_subquery;
public:
  With_subquery_cache(): m_with_subquery(false) { }
  void join(const Item *item) { m_with_subquery|= item->with_subquery(); }
};


class Type_geometry_attributes
{
  uint m_geometry_type;
  static const uint m_geometry_type_unknown= Field::GEOM_GEOMETRYCOLLECTION + 1;
  void copy(const Type_handler *handler, const Type_all_attributes *gattr)
  {
    // Ignore implicit NULLs
    m_geometry_type= handler == &type_handler_geometry ?
                     gattr->uint_geometry_type() :
                     m_geometry_type_unknown;
  }
public:
  Type_geometry_attributes()
   :m_geometry_type(m_geometry_type_unknown)
  { }
  Type_geometry_attributes(const Type_handler *handler,
                           const Type_all_attributes *gattr)
   :m_geometry_type(m_geometry_type_unknown)
  {
    copy(handler, gattr);
  }
  void join(const Item *item)
  {
    // Ignore implicit NULLs
    if (m_geometry_type == m_geometry_type_unknown)
      copy(item->type_handler(), item);
    else if (item->type_handler() == &type_handler_geometry)
    {
      m_geometry_type=
        Field_geom::geometry_type_merge((Field_geom::geometry_type)
                                         m_geometry_type,
                                        (Field_geom::geometry_type)
                                         item->uint_geometry_type());
    }
  }
  Field::geometry_type get_geometry_type() const
  {
    return m_geometry_type == m_geometry_type_unknown ?
           Field::GEOM_GEOMETRY :
           (Field::geometry_type) m_geometry_type;
  }
  void set_geometry_type(uint type)
  {
    DBUG_ASSERT(type <= m_geometry_type_unknown);
    m_geometry_type= type;
  }
};



/**
  Compare two Items for List<Item>::add_unique()
*/

bool cmp_items(Item *a, Item *b);


/**
  Array of items, e.g. function or aggerate function arguments.
*/
class Item_args
{
protected:
  Item **args, *tmp_arg[2];
  uint arg_count;
  void set_arguments(THD *thd, List<Item> &list);
  bool walk_args(Item_processor processor, bool walk_subquery, void *arg)
  {
    for (uint i= 0; i < arg_count; i++)
    {
      if (args[i]->walk(processor, walk_subquery, arg))
        return true;
    }
    return false;
  }
  bool transform_args(THD *thd, Item_transformer transformer, uchar *arg);
  void propagate_equal_fields(THD *, const Item::Context &, COND_EQUAL *);
  bool excl_dep_on_table(table_map tab_map)
  {
    for (uint i= 0; i < arg_count; i++)
    {
      if (args[i]->const_item())
        continue;
      if (!args[i]->excl_dep_on_table(tab_map))
        return false;
    }
    return true;
  }
  bool excl_dep_on_grouping_fields(st_select_lex *sel)
  {
    for (uint i= 0; i < arg_count; i++)
    {
      if (args[i]->const_item())
        continue;
      if (!args[i]->excl_dep_on_grouping_fields(sel))
        return false;
    }
    return true;
  }
  bool eq(const Item_args *other, bool binary_cmp) const
  {
    for (uint i= 0; i < arg_count ; i++)
    {
      if (!args[i]->eq(other->args[i], binary_cmp))
        return false;
    }
    return true;
  }
public:
  Item_args(void)
    :args(NULL), arg_count(0)
  { }
  Item_args(Item *a)
    :args(tmp_arg), arg_count(1)
  {
    args[0]= a;
  }
  Item_args(Item *a, Item *b)
    :args(tmp_arg), arg_count(2)
  {
    args[0]= a; args[1]= b;
  }
  Item_args(THD *thd, Item *a, Item *b, Item *c)
  {
    arg_count= 0;
    if (likely((args= (Item**) thd_alloc(thd, sizeof(Item*) * 3))))
    {
      arg_count= 3;
      args[0]= a; args[1]= b; args[2]= c;
    }
  }
  Item_args(THD *thd, Item *a, Item *b, Item *c, Item *d)
  {
    arg_count= 0;
    if (likely((args= (Item**) thd_alloc(thd, sizeof(Item*) * 4))))
    {
      arg_count= 4;
      args[0]= a; args[1]= b; args[2]= c; args[3]= d;
    }
  }
  Item_args(THD *thd, Item *a, Item *b, Item *c, Item *d, Item* e)
  {
    arg_count= 5;
    if (likely((args= (Item**) thd_alloc(thd, sizeof(Item*) * 5))))
    {
      arg_count= 5;
      args[0]= a; args[1]= b; args[2]= c; args[3]= d; args[4]= e;
    }
  }
  Item_args(THD *thd, List<Item> &list)
  {
    set_arguments(thd, list);
  }
  Item_args(THD *thd, const Item_args *other);
  bool alloc_arguments(THD *thd, uint count);
  void add_argument(Item *item)
  {
    args[arg_count++]= item;
  }
  inline Item **arguments() const { return args; }
  inline uint argument_count() const { return arg_count; }
  inline void remove_arguments() { arg_count=0; }
  Sql_mode_dependency value_depends_on_sql_mode_bit_or() const;
};


/*
  Class to be used to enumerate all field references in an item tree. This
  includes references to outside but not fields of the tables within a
  subquery.
  Suggested usage:

    class My_enumerator : public Field_enumerator 
    {
      virtual void visit_field() { ... your actions ...} 
    }

    My_enumerator enumerator;
    item->walk(Item::enumerate_field_refs_processor, ...,&enumerator);

  This is similar to Visitor pattern.
*/

class Field_enumerator
{
public:
  virtual void visit_field(Item_field *field)= 0;
  virtual ~Field_enumerator() {};             /* purecov: inspected */
  Field_enumerator() {}                       /* Remove gcc warning */
};

class Item_string;


/**
  A common class for Item_basic_constant and Item_param
*/
class Item_basic_value :public Item
{
  bool is_basic_value(const Item *item, Type type_arg) const
  {
    return item->basic_const_item() && item->type() == type_arg;
  }
  bool is_basic_value(Type type_arg) const
  {
    return basic_const_item() && type() == type_arg;
  }
  bool str_eq(const String *value,
              const String *other, CHARSET_INFO *cs, bool binary_cmp) const
  {
    return binary_cmp ?
      value->bin_eq(other) :
      collation.collation == cs && value->eq(other, collation.collation);
  }

protected:
  // Value metadata, e.g. to make string processing easier
  class Metadata: private MY_STRING_METADATA
  {
  public:
    Metadata(const String *str)
    {
      my_string_metadata_get(this, str->charset(), str->ptr(), str->length());
    }
    Metadata(const String *str, uint repertoire_arg)
    {
      MY_STRING_METADATA::repertoire= repertoire_arg;
      MY_STRING_METADATA::char_length= str->numchars();
    }
    uint repertoire() const { return MY_STRING_METADATA::repertoire; }
    size_t char_length() const { return MY_STRING_METADATA::char_length; }
  };
  void fix_charset_and_length(CHARSET_INFO *cs,
                              Derivation dv, Metadata metadata)
  {
    /*
      We have to have a different max_length than 'length' here to
      ensure that we get the right length if we do use the item
      to create a new table. In this case max_length must be the maximum
      number of chars for a string of this type because we in Create_field::
      divide the max_length with mbmaxlen).
    */
    collation.set(cs, dv, metadata.repertoire());
    fix_char_length(metadata.char_length());
    decimals= NOT_FIXED_DEC;
  }
  void fix_charset_and_length_from_str_value(const String &str, Derivation dv)
  {
    fix_charset_and_length(str.charset(), dv, Metadata(&str));
  }
  Item_basic_value(THD *thd): Item(thd) {}
  /*
    In the xxx_eq() methods below we need to cast off "const" to
    call val_xxx(). This is OK for Item_basic_constant and Item_param.
  */
  bool null_eq(const Item *item) const
  {
    DBUG_ASSERT(is_basic_value(NULL_ITEM));
    return item->type() == NULL_ITEM;
  }
  bool str_eq(const String *value, const Item *item, bool binary_cmp) const
  {
    DBUG_ASSERT(is_basic_value(STRING_ITEM));
    return is_basic_value(item, STRING_ITEM) &&
           str_eq(value, ((Item_basic_value*)item)->val_str(NULL),
                  item->collation.collation, binary_cmp);
  }
  bool real_eq(double value, const Item *item) const
  {
    DBUG_ASSERT(is_basic_value(REAL_ITEM));
    return is_basic_value(item, REAL_ITEM) &&
           value == ((Item_basic_value*)item)->val_real();
  }
  bool int_eq(longlong value, const Item *item) const
  {
    DBUG_ASSERT(is_basic_value(INT_ITEM));
    return is_basic_value(item, INT_ITEM) &&
           value == ((Item_basic_value*)item)->val_int() &&
           (value >= 0 || item->unsigned_flag == unsigned_flag);
  }
};


class Item_basic_constant :public Item_basic_value
{
  table_map used_table_map;
public:
  Item_basic_constant(THD *thd): Item_basic_value(thd), used_table_map(0) {};
  void set_used_tables(table_map map) { used_table_map= map; }
  table_map used_tables() const { return used_table_map; }
  bool check_vcol_func_processor(void *arg) { return FALSE;}
  virtual Item_basic_constant *make_string_literal_concat(THD *thd,
                                                          const LEX_CSTRING *)
  {
    DBUG_ASSERT(0);
    return this;
  }
  /* to prevent drop fixed flag (no need parent cleanup call) */
  void cleanup()
  {
    /*
      Restore the original field name as it might not have been allocated
      in the statement memory. If the name is auto generated, it must be
      done again between subsequent executions of a prepared statement.
    */
    if (orig_name)
    {
      name.str=    orig_name;
      name.length= strlen(orig_name);
    }
  }
};


/*****************************************************************************
  The class is a base class for representation of stored routine variables in
  the Item-hierarchy. There are the following kinds of SP-vars:
    - local variables (Item_splocal);
    - CASE expression (Item_case_expr);
*****************************************************************************/

class Item_sp_variable :public Item
{
protected:
  /*
    THD, which is stored in fix_fields() and is used in this_item() to avoid
    current_thd use.
  */
  THD *m_thd;

  bool fix_fields_from_item(THD *thd, Item **, const Item *);
public:
  LEX_CSTRING m_name;

public:
#ifdef DBUG_ASSERT_EXISTS
  /*
    Routine to which this Item_splocal belongs. Used for checking if correct
    runtime context is used for variable handling.
  */
  const sp_head *m_sp;
#endif

public:
  Item_sp_variable(THD *thd, const LEX_CSTRING *sp_var_name);

public:
  bool fix_fields(THD *thd, Item **)= 0;

  double val_real();
  longlong val_int();
  String *val_str(String *sp);
  my_decimal *val_decimal(my_decimal *decimal_value);
  bool get_date(MYSQL_TIME *ltime, ulonglong fuzzydate);
  bool is_null();

public:
  void make_send_field(THD *thd, Send_field *field);
  
  inline bool const_item() const;
  
  inline int save_in_field(Field *field, bool no_conversions);
  inline bool send(Protocol *protocol, st_value *buffer);
  bool check_vcol_func_processor(void *arg) 
  {
    return mark_unsupported_function(m_name.str, arg, VCOL_IMPOSSIBLE);
  }
}; 

/*****************************************************************************
  Item_sp_variable inline implementation.
*****************************************************************************/

inline bool Item_sp_variable::const_item() const
{
  return TRUE;
}

inline int Item_sp_variable::save_in_field(Field *field, bool no_conversions)
{
  return this_item()->save_in_field(field, no_conversions);
}

inline bool Item_sp_variable::send(Protocol *protocol, st_value *buffer)
{
  return this_item()->send(protocol, buffer);
}


/*****************************************************************************
  A reference to local SP variable (incl. reference to SP parameter), used in
  runtime.
*****************************************************************************/

class Item_splocal :public Item_sp_variable,
                    private Settable_routine_parameter,
                    public Rewritable_query_parameter,
                    public Type_handler_hybrid_field_type
{
protected:
  const Sp_rcontext_handler *m_rcontext_handler;

  uint m_var_idx;

  Type m_type;

  bool append_value_for_log(THD *thd, String *str);

  sp_rcontext *get_rcontext(sp_rcontext *local_ctx) const;
  Item_field *get_variable(sp_rcontext *ctx) const;

public:
  Item_splocal(THD *thd, const Sp_rcontext_handler *rh,
               const LEX_CSTRING *sp_var_name, uint sp_var_idx,
               const Type_handler *handler,
               uint pos_in_q= 0, uint len_in_q= 0);

  bool fix_fields(THD *, Item **);
  Item *this_item();
  const Item *this_item() const;
  Item **this_item_addr(THD *thd, Item **);

  virtual void print(String *str, enum_query_type query_type);

public:
  inline const LEX_CSTRING *my_name() const;

  inline uint get_var_idx() const;

  inline enum Type type() const;
  const Type_handler *type_handler() const
  { return Type_handler_hybrid_field_type::type_handler(); }
  uint cols() const { return this_item()->cols(); }
  Item* element_index(uint i) { return this_item()->element_index(i); }
  Item** addr(uint i) { return this_item()->addr(i); }
  bool check_cols(uint c);

private:
  bool set_value(THD *thd, sp_rcontext *ctx, Item **it);

public:
  Item_splocal *get_item_splocal() { return this; }

  Rewritable_query_parameter *get_rewritable_query_parameter()
  { return this; }

  Settable_routine_parameter *get_settable_routine_parameter()
  { return this; }

  bool append_for_log(THD *thd, String *str);
  
  Item *get_copy(THD *thd) { return 0; }

  /*
    Override the inherited create_field_for_create_select(),
    because we want to preserve the exact data type for:
      DECLARE a1 INT;
      DECLARE a2 TYPE OF t1.a2;
      CREATE TABLE t1 AS SELECT a1, a2;
    The inherited implementation would create a column
    based on result_type(), which is less exact.
  */
  Field *create_field_for_create_select(TABLE *table)
  { return create_table_field_from_handler(table); }
};


/**
  An Item_splocal variant whose data type becomes known only at
  sp_rcontext creation time, e.g. "DECLARE var1 t1.col1%TYPE".
*/
class Item_splocal_with_delayed_data_type: public Item_splocal
{
public:
  Item_splocal_with_delayed_data_type(THD *thd,
                                      const Sp_rcontext_handler *rh,
                                      const LEX_CSTRING *sp_var_name,
                                      uint sp_var_idx,
                                      uint pos_in_q, uint len_in_q)
   :Item_splocal(thd, rh, sp_var_name, sp_var_idx, &type_handler_null,
                 pos_in_q, len_in_q)
  { }
};


/**
  SP variables that are fields of a ROW.
  DELCARE r ROW(a INT,b INT);
  SELECT r.a; -- This is handled by Item_splocal_row_field
*/
class Item_splocal_row_field :public Item_splocal
{
protected:
  LEX_CSTRING m_field_name;
  uint m_field_idx;
  bool set_value(THD *thd, sp_rcontext *ctx, Item **it);
public:
  Item_splocal_row_field(THD *thd,
                         const Sp_rcontext_handler *rh,
                         const LEX_CSTRING *sp_var_name,
                         const LEX_CSTRING *sp_field_name,
                         uint sp_var_idx, uint sp_field_idx,
                         const Type_handler *handler,
                         uint pos_in_q= 0, uint len_in_q= 0)
   :Item_splocal(thd, rh, sp_var_name, sp_var_idx, handler, pos_in_q, len_in_q),
    m_field_name(*sp_field_name),
    m_field_idx(sp_field_idx)
  { }
  bool fix_fields(THD *thd, Item **);
  Item *this_item();
  const Item *this_item() const;
  Item **this_item_addr(THD *thd, Item **);
  bool append_for_log(THD *thd, String *str);
  void print(String *str, enum_query_type query_type);
};


class Item_splocal_row_field_by_name :public Item_splocal_row_field
{
  bool set_value(THD *thd, sp_rcontext *ctx, Item **it);
public:
  Item_splocal_row_field_by_name(THD *thd,
                                 const Sp_rcontext_handler *rh,
                                 const LEX_CSTRING *sp_var_name,
                                 const LEX_CSTRING *sp_field_name,
                                 uint sp_var_idx,
                                 const Type_handler *handler,
                                 uint pos_in_q= 0, uint len_in_q= 0)
   :Item_splocal_row_field(thd, rh, sp_var_name, sp_field_name,
                           sp_var_idx, 0 /* field index will be set later */,
                           handler, pos_in_q, len_in_q)
  { }
  bool fix_fields(THD *thd, Item **it);
  void print(String *str, enum_query_type query_type);
};


/*****************************************************************************
  Item_splocal inline implementation.
*****************************************************************************/

inline const LEX_CSTRING *Item_splocal::my_name() const
{
  return &m_name;
}

inline uint Item_splocal::get_var_idx() const
{
  return m_var_idx;
}

inline enum Item::Type Item_splocal::type() const
{
  return m_type;
}

/*****************************************************************************
  A reference to case expression in SP, used in runtime.
*****************************************************************************/

class Item_case_expr :public Item_sp_variable
{
public:
  Item_case_expr(THD *thd, uint case_expr_id);

public:
  bool fix_fields(THD *thd, Item **);
  Item *this_item();
  const Item *this_item() const;
  Item **this_item_addr(THD *thd, Item **);

  inline enum Type type() const;
  const Type_handler *type_handler() const { return this_item()->type_handler(); }

public:
  /*
    NOTE: print() is intended to be used from views and for debug.
    Item_case_expr can not occur in views, so here it is only for debug
    purposes.
  */
  virtual void print(String *str, enum_query_type query_type);
  Item *get_copy(THD *thd) { return 0; }

private:
  uint m_case_expr_id;
};

/*****************************************************************************
  Item_case_expr inline implementation.
*****************************************************************************/

inline enum Item::Type Item_case_expr::type() const
{
  return this_item()->type();
}

/*
  NAME_CONST(given_name, const_value). 
  This 'function' has all properties of the supplied const_value (which is 
  assumed to be a literal constant), and the name given_name. 

  This is used to replace references to SP variables when we write PROCEDURE
  statements into the binary log.

  TODO
    Together with Item_splocal and Item::this_item() we can actually extract
    common a base of this class and Item_splocal. Maybe it is possible to
    extract a common base with class Item_ref, too.
*/

class Item_name_const : public Item
{
  Item *value_item;
  Item *name_item;
  bool valid_args;
public:
  Item_name_const(THD *thd, Item *name_arg, Item *val);

  bool fix_fields(THD *, Item **);

  enum Type type() const;
  double val_real();
  longlong val_int();
  String *val_str(String *sp);
  my_decimal *val_decimal(my_decimal *);
  bool get_date(MYSQL_TIME *ltime, ulonglong fuzzydate);
  bool is_null();
  virtual void print(String *str, enum_query_type query_type);

  const Type_handler *type_handler() const
  {
    return value_item->type_handler();
  }

  bool const_item() const
  {
    return TRUE;
  }

  int save_in_field(Field *field, bool no_conversions)
  {
    return  value_item->save_in_field(field, no_conversions);
  }

  bool send(Protocol *protocol, st_value *buffer)
  {
    return value_item->send(protocol, buffer);
  }
  bool check_vcol_func_processor(void *arg) 
  {
    return mark_unsupported_function("name_const()", arg, VCOL_IMPOSSIBLE);
  }
  Item *get_copy(THD *thd)
  { return get_item_copy<Item_name_const>(thd, this); }
};

class Item_num: public Item_basic_constant
{
public:
  Item_num(THD *thd): Item_basic_constant(thd) { collation.set_numeric(); }
  Item *safe_charset_converter(THD *thd, CHARSET_INFO *tocs);
  bool check_partition_func_processor(void *int_arg) { return FALSE;}
  bool get_date(MYSQL_TIME *ltime, ulonglong fuzzydate)
  {
    return type_handler()->Item_get_date(this, ltime, fuzzydate);
  }
};

#define NO_CACHED_FIELD_INDEX ((uint)(-1))

class st_select_lex;


class Item_result_field :public Item	/* Item with result field */
{
public:
  Field *result_field;				/* Save result here */
  Item_result_field(THD *thd): Item(thd), result_field(0) {}
  // Constructor used for Item_sum/Item_cond_and/or (see Item comment)
  Item_result_field(THD *thd, Item_result_field *item):
    Item(thd, item), result_field(item->result_field)
  {}
  ~Item_result_field() {}			/* Required with gcc 2.95 */
  Field *get_tmp_table_field() { return result_field; }
  /*
    This implementation of used_tables() used by Item_avg_field and
    Item_variance_field which work when only temporary table left, so theu
    return table map of the temporary table.
  */
  table_map used_tables() const { return 1; }
  void set_result_field(Field *field) { result_field= field; }
  bool is_result_field() { return true; }
  void save_in_result_field(bool no_conversions)
  {
    save_in_field(result_field, no_conversions);
  }
  void cleanup();
  bool check_vcol_func_processor(void *arg) { return FALSE;}
};


class Item_ident :public Item_result_field
{
protected:
  /* 
    We have to store initial values of db_name, table_name and field_name
    to be able to restore them during cleanup() because they can be 
    updated during fix_fields() to values from Field object and life-time 
    of those is shorter than life-time of Item_field.
  */
  const char *orig_db_name;
  const char *orig_table_name;
  LEX_CSTRING orig_field_name;

public:
  Name_resolution_context *context;
  const char *db_name;
  const char *table_name;
  LEX_CSTRING field_name;
  bool alias_name_used; /* true if item was resolved against alias */
  /* 
    Cached value of index for this field in table->field array, used by prep. 
    stmts for speeding up their re-execution. Holds NO_CACHED_FIELD_INDEX 
    if index value is not known.
  */
  uint cached_field_index;
  /*
    Cached pointer to table which contains this field, used for the same reason
    by prep. stmt. too in case then we have not-fully qualified field.
    0 - means no cached value.
  */
  TABLE_LIST *cached_table;
  st_select_lex *depended_from;
  /*
    Some Items resolved in another select should not be marked as dependency
    of the subquery where they are. During normal name resolution, we check
    this. Stored procedures and prepared statements first try to resolve an
    ident item using a cached table reference and field position from the
    previous query execution (cached_table/cached_field_index). If the
    tables were not changed, the ident matches the table/field, and we have
    faster resolution of the ident without looking through all tables and
    fields in the query. But in this case, we can not check all conditions
    about this ident item dependency, so we should cache the condition in
    this variable.
  */
  bool can_be_depended;
  Item_ident(THD *thd, Name_resolution_context *context_arg,
             const char *db_name_arg, const char *table_name_arg,
             const LEX_CSTRING *field_name_arg);
  Item_ident(THD *thd, Item_ident *item);
  Item_ident(THD *thd, TABLE_LIST *view_arg, const LEX_CSTRING *field_name_arg);
  const char *full_name() const;
  void cleanup();
  st_select_lex *get_depended_from() const;
  bool remove_dependence_processor(void * arg);
  virtual void print(String *str, enum_query_type query_type);
  virtual bool change_context_processor(void *cntx)
    { context= (Name_resolution_context *)cntx; return FALSE; }
  /**
    Collect outer references
  */
  virtual bool collect_outer_ref_processor(void *arg);
  friend bool insert_fields(THD *thd, Name_resolution_context *context,
                            const char *db_name,
                            const char *table_name, List_iterator<Item> *it,
                            bool any_privileges);
};


class Item_ident_for_show :public Item
{
public:
  Field *field;
  const char *db_name;
  const char *table_name;

  Item_ident_for_show(THD *thd, Field *par_field, const char *db_arg,
                      const char *table_name_arg):
    Item(thd), field(par_field), db_name(db_arg), table_name(table_name_arg)
  {
    Type_std_attributes::set(par_field->type_std_attributes());
  }
  enum Type type() const { return FIELD_ITEM; }
  double val_real() { return field->val_real(); }
  longlong val_int() { return field->val_int(); }
  String *val_str(String *str) { return field->val_str(str); }
  my_decimal *val_decimal(my_decimal *dec) { return field->val_decimal(dec); }
  bool get_date(MYSQL_TIME *ltime, ulonglong fuzzydate)
  {
    return field->get_date(ltime, fuzzydate);
  }
  void make_send_field(THD *thd, Send_field *tmp_field);
  const Type_handler *type_handler() const
  {
    const Type_handler *handler= field->type_handler();
    return handler->type_handler_for_item_field();
  }
  Item* get_copy(THD *thd)
  { return get_item_copy<Item_ident_for_show>(thd, this); }
};


class Item_field :public Item_ident,
                  public Load_data_outvar
{
protected:
  void set_field(Field *field);
public:
  Field *field;
  Item_equal *item_equal;
  /*
    if any_privileges set to TRUE then here real effective privileges will
    be stored
  */
  uint have_privileges;
  /* field need any privileges (for VIEW creation) */
  bool any_privileges;
  Item_field(THD *thd, Name_resolution_context *context_arg,
             const char *db_arg,const char *table_name_arg,
	     const LEX_CSTRING *field_name_arg);
  /*
    Constructor needed to process subselect with temporary tables (see Item)
  */
  Item_field(THD *thd, Item_field *item);
  /*
    Constructor used inside setup_wild(), ensures that field, table,
    and database names will live as long as Item_field (this is important
    in prepared statements).
  */
  Item_field(THD *thd, Name_resolution_context *context_arg, Field *field);
  /*
    If this constructor is used, fix_fields() won't work, because
    db_name, table_name and column_name are unknown. It's necessary to call
    reset_field() before fix_fields() for all fields created this way.
  */
  Item_field(THD *thd, Field *field);
  enum Type type() const { return FIELD_ITEM; }
  bool eq(const Item *item, bool binary_cmp) const;
  double val_real();
  longlong val_int();
  my_decimal *val_decimal(my_decimal *);
  String *val_str(String*);
  void save_result(Field *to);
  double val_result();
  longlong val_int_result();
  String *str_result(String* tmp);
  my_decimal *val_decimal_result(my_decimal *);
  bool val_bool_result();
  bool is_null_result();
  bool send(Protocol *protocol, st_value *buffer);
  Load_data_outvar *get_load_data_outvar()
  {
    return this;
  }
  bool load_data_set_null(THD *thd, const Load_data_param *param)
  {
    return field->load_data_set_null(thd);
  }
  bool load_data_set_value(THD *thd, const char *pos, uint length,
                           const Load_data_param *param)
  {
    field->load_data_set_value(pos, length, param->charset());
    return false;
  }
  bool load_data_set_no_data(THD *thd, const Load_data_param *param);
  void load_data_print_for_log_event(THD *thd, String *to) const;
  bool load_data_add_outvar(THD *thd, Load_data_param *param) const
  {
    return param->add_outvar_field(thd, field);
  }
  uint load_data_fixed_length() const
  {
    return field->field_length;
  }
  void reset_field(Field *f);
  bool fix_fields(THD *, Item **);
  void fix_after_pullout(st_select_lex *new_parent, Item **ref, bool merge);
  void make_send_field(THD *thd, Send_field *tmp_field);
  int save_in_field(Field *field,bool no_conversions);
  void save_org_in_field(Field *field, fast_field_copier optimizer_data);
  fast_field_copier setup_fast_field_copier(Field *field);
  table_map used_tables() const;
  table_map all_used_tables() const; 
  const Type_handler *type_handler() const
  {
    const Type_handler *handler= field->type_handler();
    return handler->type_handler_for_item_field();
  }
  const Type_handler *cast_to_int_type_handler() const
  {
    return field->type_handler()->cast_to_int_type_handler();
  }
  const Type_handler *real_type_handler() const
  {
    if (field->is_created_from_null_item)
      return &type_handler_null;
    return field->type_handler();
  }
  TYPELIB *get_typelib() const { return field->get_typelib(); }
  enum_monotonicity_info get_monotonicity_info() const
  {
    return MONOTONIC_STRICT_INCREASING;
  }
  Sql_mode_dependency value_depends_on_sql_mode() const
  {
    return Sql_mode_dependency(0, field->value_depends_on_sql_mode());
  }
  longlong val_int_endpoint(bool left_endp, bool *incl_endp);
  bool get_date(MYSQL_TIME *ltime, ulonglong fuzzydate);
  bool get_date_result(MYSQL_TIME *ltime,ulonglong fuzzydate);
  bool is_null() { return field->is_null(); }
  void update_null_value();
  void update_table_bitmaps()
  {
    if (field && field->table)
    {
      TABLE *tab= field->table;
      tab->covering_keys.intersect(field->part_of_key);
      if (tab->read_set)
        bitmap_fast_test_and_set(tab->read_set, field->field_index);
      /* 
        Do not mark a self-referecing virtual column.
        Such virtual columns are reported as invalid.
      */
      if (field->vcol_info && tab->vcol_set)
        tab->mark_virtual_col(field);
    }
  }
  void update_used_tables()
  {
    update_table_bitmaps();
  }
  COND *build_equal_items(THD *thd, COND_EQUAL *inherited,
                          bool link_item_fields,
                          COND_EQUAL **cond_equal_ref)
  {
    /*
      normilize_cond() replaced all conditions of type
         WHERE/HAVING field
      to:
        WHERE/HAVING field<>0
      By the time of a build_equal_items() call, all such conditions should
      already be replaced. No Item_field are possible.
      Note, some Item_field derivants are still possible.
      Item_insert_value:
        SELECT * FROM t1 WHERE VALUES(a);
      Item_default_value:
        SELECT * FROM t1 WHERE DEFAULT(a);
    */
    DBUG_ASSERT(type() != FIELD_ITEM);
    return Item_ident::build_equal_items(thd, inherited, link_item_fields,
                                         cond_equal_ref);
  }
  bool is_result_field() { return false; }
  void save_in_result_field(bool no_conversions);
  Item *get_tmp_table_item(THD *thd);
  bool collect_item_field_processor(void * arg);
  bool add_field_to_set_processor(void * arg);
  bool find_item_in_field_list_processor(void *arg);
  bool register_field_in_read_map(void *arg);
  bool register_field_in_write_map(void *arg);
  bool register_field_in_bitmap(void *arg);
  bool check_partition_func_processor(void *int_arg) {return FALSE;}
  bool post_fix_fields_part_expr_processor(void *bool_arg);
  bool check_valid_arguments_processor(void *bool_arg);
  bool check_field_expression_processor(void *arg);
  bool enumerate_field_refs_processor(void *arg);
  bool update_table_bitmaps_processor(void *arg);
  bool switch_to_nullable_fields_processor(void *arg);
  bool update_vcol_processor(void *arg);
  bool rename_fields_processor(void *arg);
  bool check_vcol_func_processor(void *arg)
  {
    context= 0;
    if (field && (field->unireg_check == Field::NEXT_NUMBER))
    {
      // Auto increment fields are unsupported
      return mark_unsupported_function(field_name.str, arg, VCOL_FIELD_REF | VCOL_AUTO_INC);
    }
    return mark_unsupported_function(field_name.str, arg, VCOL_FIELD_REF);
  }
  bool set_fields_as_dependent_processor(void *arg)
  {
    if (!(used_tables() & OUTER_REF_TABLE_BIT))
    {
      depended_from= (st_select_lex *) arg;
      item_equal= NULL;
    }
    return 0;
  }
  bool check_table_name_processor(void *arg)
  {
    Check_table_name_prm &p= *(Check_table_name_prm *) arg;
    if (!field && p.table_name.length && table_name)
    {
      DBUG_ASSERT(p.db.length);
      if ((db_name &&
          my_strcasecmp(table_alias_charset, p.db.str, db_name)) ||
          my_strcasecmp(table_alias_charset, p.table_name.str, table_name))
      {
        print(&p.field, (enum_query_type) (QT_ITEM_ORIGINAL_FUNC_NULLIF |
                                          QT_NO_DATA_EXPANSION |
                                          QT_TO_SYSTEM_CHARSET));
        return true;
      }
    }
    return false;
  }
  void cleanup();
  Item_equal *get_item_equal() { return item_equal; }
  void set_item_equal(Item_equal *item_eq) { item_equal= item_eq; }
  Item_equal *find_item_equal(COND_EQUAL *cond_equal);
  Item* propagate_equal_fields(THD *, const Context &, COND_EQUAL *);
  Item *replace_equal_field(THD *thd, uchar *arg);
  uint32 max_display_length() const { return field->max_display_length(); }
  Item_field *field_for_view_update() { return this; }
  int fix_outer_field(THD *thd, Field **field, Item **reference);
  virtual Item *update_value_transformer(THD *thd, uchar *select_arg);
  Item *derived_field_transformer_for_having(THD *thd, uchar *arg);
  Item *derived_field_transformer_for_where(THD *thd, uchar *arg);
  Item *derived_grouping_field_transformer_for_where(THD *thd, uchar *arg);
  virtual void print(String *str, enum_query_type query_type);
  bool excl_dep_on_table(table_map tab_map);
  bool excl_dep_on_grouping_fields(st_select_lex *sel);
  bool cleanup_excluding_fields_processor(void *arg)
  { return field ? 0 : cleanup_processor(arg); }
  bool cleanup_excluding_const_fields_processor(void *arg)
  { return field && const_item() ? 0 : cleanup_processor(arg); }
  
  Item *get_copy(THD *thd)
  { return get_item_copy<Item_field>(thd, this); }
  bool is_outer_field() const
  {
    DBUG_ASSERT(fixed);
    return field->table->pos_in_table_list->outer_join;
  }
  Field::geometry_type get_geometry_type() const
  {
    DBUG_ASSERT(field_type() == MYSQL_TYPE_GEOMETRY);
    return field->get_geometry_type();
  }
  friend class Item_default_value;
  friend class Item_insert_value;
  friend class st_select_lex_unit;
};


/**
  Item_field for the ROW data type
*/
class Item_field_row: public Item_field,
                      public Item_args
{
public:
  Item_field_row(THD *thd, Field *field)
   :Item_field(thd, field),
    Item_args()
  { }
  Item *get_copy(THD *thd)
  { return get_item_copy<Item_field_row>(thd, this); }

  const Type_handler *type_handler() const { return &type_handler_row; }
  uint cols() const { return arg_count; }
  Item* element_index(uint i) { return arg_count ? args[i] : this; }
  Item** addr(uint i) { return arg_count ? args + i : NULL; }
  bool check_cols(uint c)
  {
    if (cols() != c)
    {
      my_error(ER_OPERAND_COLUMNS, MYF(0), c);
      return true;
    }
    return false;
  }
  bool row_create_items(THD *thd, List<Spvar_definition> *list);
};


/*
  @brief 
    Item_temptable_field is the same as Item_field, except that print() 
    continues to work even if the table has been dropped.

  @detail

    We need this item for "ANALYZE statement" feature. Query execution has 
    these steps:

      1. Run the query.
      2. Cleanup starts. Temporary tables are destroyed
      3. print "ANALYZE statement" output, if needed
      4. Call close_thread_table() for regular tables.

    Step #4 is done after step #3, so "ANALYZE stmt" has no problem printing
    Item_field objects that refer to regular tables.

    However, Step #3 is done after Step #2. Attempt to print Item_field objects
    that refer to temporary tables will cause access to freed memory. 
    
    To resolve this, we use Item_temptable_field to refer to items in temporary
    (work) tables.
*/

class Item_temptable_field :public Item_field
{
public:
  Item_temptable_field(THD *thd, Name_resolution_context *context_arg, Field *field)
   : Item_field(thd, context_arg, field) {}

  Item_temptable_field(THD *thd, Field *field)
   : Item_field(thd, field) {}

  Item_temptable_field(THD *thd, Item_field *item) : Item_field(thd, item) {};

  virtual void print(String *str, enum_query_type query_type);
};


class Item_null :public Item_basic_constant
{
public:
  Item_null(THD *thd, const char *name_par=0, CHARSET_INFO *cs= &my_charset_bin):
    Item_basic_constant(thd)
  {
    maybe_null= null_value= TRUE;
    max_length= 0;
    name.str= name_par ? name_par : "NULL";
    name.length= strlen(name.str);
    fixed= 1;
    collation.set(cs, DERIVATION_IGNORABLE, MY_REPERTOIRE_ASCII);
  }
  enum Type type() const { return NULL_ITEM; }
  bool vcol_assignment_allowed_value() const { return true; }
  bool eq(const Item *item, bool binary_cmp) const { return null_eq(item); }
  double val_real();
  longlong val_int();
  String *val_str(String *str);
  my_decimal *val_decimal(my_decimal *);
  bool get_date(MYSQL_TIME *ltime, ulonglong fuzzydate);
  longlong val_datetime_packed();
  longlong val_time_packed();
  int save_in_field(Field *field, bool no_conversions);
  int save_safe_in_field(Field *field);
  bool send(Protocol *protocol, st_value *buffer);
  const Type_handler *type_handler() const { return &type_handler_null; }
  bool basic_const_item() const { return 1; }
  Item *clone_item(THD *thd);
  bool is_null() { return 1; }

  virtual inline void print(String *str, enum_query_type query_type)
  {
    str->append(STRING_WITH_LEN("NULL"));
  }

  Item *safe_charset_converter(THD *thd, CHARSET_INFO *tocs);
  bool check_partition_func_processor(void *int_arg) {return FALSE;}
  Item_basic_constant *make_string_literal_concat(THD *thd,
                                                  const LEX_CSTRING *);
  Item *get_copy(THD *thd)
  { return get_item_copy<Item_null>(thd, this); }
};

class Item_null_result :public Item_null
{
public:
  Field *result_field;
  Item_null_result(THD *thd): Item_null(thd), result_field(0) {}
  bool is_result_field() { return result_field != 0; }
  enum_field_types field_type() const
  {
    return result_field->type();
  }
  void save_in_result_field(bool no_conversions)
  {
    save_in_field(result_field, no_conversions);
  }
  bool check_partition_func_processor(void *int_arg) {return TRUE;}
  bool check_vcol_func_processor(void *arg)
  {
    return mark_unsupported_function(full_name(), arg, VCOL_IMPOSSIBLE);
  }
};

/*
  Item represents one placeholder ('?') of prepared statement

  Notes:
  Item_param::field_type() is used when this item is in a temporary table.
  This is NOT placeholder metadata sent to client, as this value
  is assigned after sending metadata (in setup_one_conversion_function).
  For example in case of 'SELECT ?' you'll get MYSQL_TYPE_STRING both
  in result set and placeholders metadata, no matter what type you will
  supply for this placeholder in mysql_stmt_execute.

  Item_param has two Type_handler pointers,
  which can point to different handlers:

  1. In the Type_handler_hybrid_field_type member
     It's initialized in:
     - Item_param::setup_conversion(), for client-server PS protocol,
       according to the bind type.
     - Item_param::set_from_item(), for EXECUTE and EXECUTE IMMEDIATE,
       according to the actual parameter data type.

  2. In the "value" member.
     It's initialized in:
     - Item_param::set_param_func(), for client-server PS protocol.
     - Item_param::set_from_item(), for EXECUTE and EXECUTE IMMEDIATE.
*/

class Item_param :public Item_basic_value,
                  private Settable_routine_parameter,
                  public Rewritable_query_parameter,
                  private Type_handler_hybrid_field_type,
                  public Type_geometry_attributes
{
  /*
    NO_VALUE is a special value meaning that the parameter has not been
    assigned yet. Item_param::state is assigned to NO_VALUE in constructor
    and is used at prepare time.

    1. At prepare time
      Item_param::fix_fields() sets "fixed" to true,
      but as Item_param::state is still NO_VALUE,
      Item_param::basic_const_item() returns false. This prevents various
      optimizations to happen at prepare time fix_fields().
      For example, in this query:
        PREPARE stmt FROM 'SELECT FORMAT(10000,2,?)';
      Item_param::basic_const_item() is tested from
      Item_func_format::fix_length_and_dec().

    2. At execute time:
      When Item_param gets a value
      (or a pseudo-value like DEFAULT_VALUE or IGNORE_VALUE):
      - Item_param::state changes from NO_VALUE to something else
      - Item_param::fixed is changed to true
      All Item_param::set_xxx() make sure to do so.
      In the state with an assigned value:
      - Item_param::basic_const_item() returns true
      - Item::type() returns NULL_ITEM, INT_ITEM, REAL_ITEM, DECIMAL_ITEM,
        DATE_ITEM, STRING_ITEM, depending on the value assigned.
      So in this state Item_param behaves in many cases like a literal.

      When Item_param::cleanup() is called:
      - Item_param::state does not change
      - Item_param::fixed changes to false
      Note, this puts Item_param into an inconsistent state:
      - Item_param::basic_const_item() still returns "true"
      - Item_param::type() still pretends to be a basic constant Item
      Both are not expected in combination with fixed==false.
      However, these methods are not really called in this state,
      see asserts in Item_param::basic_const_item() and Item_param::type().

      When Item_param::reset() is called:
      - Item_param::state changes to NO_VALUE
      - Item_param::fixed changes to false
  */
  enum enum_item_param_state
  {
    NO_VALUE, NULL_VALUE, SHORT_DATA_VALUE, LONG_DATA_VALUE,
    DEFAULT_VALUE, IGNORE_VALUE
  } state;

  enum Type item_type;

  void fix_type(Type type)
  {
    item_type= type;
    fixed= true;
  }

  void fix_temporal(uint32 max_length_arg, uint decimals_arg);

  struct CONVERSION_INFO
  {
    /*
      Character sets conversion info for string values.
      Character sets of client and connection defined at bind time are used
      for all conversions, even if one of them is later changed (i.e.
      between subsequent calls to mysql_stmt_execute).
    */
    CHARSET_INFO *character_set_client;
    CHARSET_INFO *character_set_of_placeholder;
    /*
      This points at character set of connection if conversion
      to it is required (i. e. if placeholder typecode is not BLOB).
      Otherwise it's equal to character_set_client (to simplify
      check in convert_str_value()).
    */
    CHARSET_INFO *final_character_set_of_str_value;
  private:
    bool needs_conversion() const
    {
      return final_character_set_of_str_value !=
             character_set_of_placeholder;
    }
    bool convert(THD *thd, String *str);
  public:
    void set(THD *thd, CHARSET_INFO *cs);
    bool convert_if_needed(THD *thd, String *str)
    {
      /*
        Check is so simple because all charsets were set up properly
        in setup_one_conversion_function, where typecode of
        placeholder was also taken into account: the variables are different
        here only if conversion is really necessary.
      */
      if (needs_conversion())
        return convert(thd, str);
      str->set_charset(final_character_set_of_str_value);
      return false;
    }
  };

  bool m_empty_string_is_null;

  class PValue_simple
  {
  public:
    union
    {
      longlong integer;
      double   real;
      CONVERSION_INFO cs_info;
      MYSQL_TIME     time;
    };
    void swap(PValue_simple &other)
    {
      swap_variables(PValue_simple, *this, other);
    }
  };

  class PValue: public Type_handler_hybrid_field_type,
                public PValue_simple,
                public Value_source
  {
  public:
    PValue(): Type_handler_hybrid_field_type(&type_handler_null) {}
    my_decimal m_decimal;
    String m_string;
    /*
      A buffer for string and long data values. Historically all allocated
      values returned from val_str() were treated as eligible to
      modification. I. e. in some cases Item_func_concat can append it's
      second argument to return value of the first one. Because of that we
      can't return the original buffer holding string data from val_str(),
      and have to have one buffer for data and another just pointing to
      the data. This is the latter one and it's returned from val_str().
      Can not be declared inside the union as it's not a POD type.
    */
    String m_string_ptr;

    void swap(PValue &other)
    {
      Type_handler_hybrid_field_type::swap(other);
      PValue_simple::swap(other);
      m_decimal.swap(other.m_decimal);
      m_string.swap(other.m_string);
      m_string_ptr.swap(other.m_string_ptr);
    }
    double val_real() const;
    longlong val_int(const Type_std_attributes *attr) const;
    my_decimal *val_decimal(my_decimal *dec, const Type_std_attributes *attr);
    String *val_str(String *str, const Type_std_attributes *attr);
  };

  PValue value;

  const String *value_query_val_str(THD *thd, String* str) const;
  bool value_eq(const Item *item, bool binary_cmp) const;
  Item *value_clone_item(THD *thd);
  bool is_evaluable_expression() const;
  bool can_return_value() const;

public:
  /*
    Used for bulk protocol only.
  */
  enum enum_indicator_type indicator;

  const Type_handler *type_handler() const
  { return Type_handler_hybrid_field_type::type_handler(); }

  bool vcol_assignment_allowed_value() const
  {
    switch (state) {
    case NULL_VALUE:
    case DEFAULT_VALUE:
    case IGNORE_VALUE:
      return true;
    case NO_VALUE:
    case SHORT_DATA_VALUE:
    case LONG_DATA_VALUE:
      break;
    }
    return false;
  }

  Field::geometry_type get_geometry_type() const
  { return Type_geometry_attributes::get_geometry_type(); };

  void set_geometry_type(uint type)
  { Type_geometry_attributes::set_geometry_type(type); }

  Item_param(THD *thd, const LEX_CSTRING *name_arg,
             uint pos_in_query_arg, uint len_in_query_arg);

  enum Type type() const
  {
    return item_type;
  }

  double val_real()
  {
    return can_return_value() ? value.val_real() : 0e0;
  }
  longlong val_int()
  {
    return can_return_value() ? value.val_int(this) : 0;
  }
  my_decimal *val_decimal(my_decimal *dec)
  {
    return can_return_value() ? value.val_decimal(dec, this) : NULL;
  }
  String *val_str(String *str)
  {
    return can_return_value() ? value.val_str(str, this) : NULL;
  }
  bool get_date(MYSQL_TIME *tm, ulonglong fuzzydate);
  int  save_in_field(Field *field, bool no_conversions);

  void set_default();
  void set_ignore();
  void set_null();
  void set_int(longlong i, uint32 max_length_arg);
  void set_double(double i);
  void set_decimal(const char *str, ulong length);
  void set_decimal(const my_decimal *dv, bool unsigned_arg);
  bool set_str(const char *str, ulong length,
               CHARSET_INFO *fromcs, CHARSET_INFO *tocs);
  bool set_longdata(const char *str, ulong length);
  void set_time(MYSQL_TIME *tm, timestamp_type type, uint32 max_length_arg);
  void set_time(const MYSQL_TIME *tm, uint32 max_length_arg, uint decimals_arg);
  bool set_from_item(THD *thd, Item *item);
  void reset();

  void set_param_tiny(uchar **pos, ulong len);
  void set_param_short(uchar **pos, ulong len);
  void set_param_int32(uchar **pos, ulong len);
  void set_param_int64(uchar **pos, ulong len);
  void set_param_float(uchar **pos, ulong len);
  void set_param_double(uchar **pos, ulong len);
  void set_param_decimal(uchar **pos, ulong len);
  void set_param_time(uchar **pos, ulong len);
  void set_param_datetime(uchar **pos, ulong len);
  void set_param_date(uchar **pos, ulong len);
  void set_param_str(uchar **pos, ulong len);

  void setup_conversion(THD *thd, uchar param_type);
  void setup_conversion_blob(THD *thd);
  void setup_conversion_string(THD *thd, CHARSET_INFO *fromcs);

  /*
    Assign placeholder value from bind data.
    Note, that 'len' has different semantics in embedded library (as we
    don't need to check that packet is not broken there). See
    sql_prepare.cc for details.
  */
  void set_param_func(uchar **pos, ulong len)
  {
    /*
      To avoid Item_param::set_xxx() asserting on data type mismatch,
      we set the value type handler here:
      - It can not be initialized yet after Item_param::setup_conversion().
      - Also, for LIMIT clause parameters, the value type handler might have
        changed from the real type handler to type_handler_longlong.
        So here we'll restore it.
    */
    const Type_handler *h= Item_param::type_handler();
    value.set_handler(h);
    h->Item_param_set_param_func(this, pos, len);
  }

  bool set_value(THD *thd, const Type_all_attributes *attr,
                 const st_value *val, const Type_handler *h)
  {
    value.set_handler(h); // See comments in set_param_func()
    return h->Item_param_set_from_value(thd, this, attr, val);
  }

  bool set_limit_clause_param(longlong nr)
  {
    value.set_handler(&type_handler_longlong);
    set_int(nr, MY_INT64_NUM_DECIMAL_DIGITS);
    return !unsigned_flag && value.integer < 0;
  }
  const String *query_val_str(THD *thd, String *str) const;

  bool convert_str_value(THD *thd);

  /*
    If value for parameter was not set we treat it as non-const
    so no one will use parameters value in fix_fields still
    parameter is constant during execution.
  */
  virtual table_map used_tables() const
  { return state != NO_VALUE ? (table_map)0 : PARAM_TABLE_BIT; }
  virtual void print(String *str, enum_query_type query_type);
  bool is_null()
  { DBUG_ASSERT(state != NO_VALUE); return state == NULL_VALUE; }
  bool basic_const_item() const;
  bool has_no_value() const
  {
    return state == NO_VALUE;
  }
  bool has_long_data_value() const
  {
    return state == LONG_DATA_VALUE;
  }
  bool has_int_value() const
  {
    return state == SHORT_DATA_VALUE &&
           value.type_handler()->cmp_type() == INT_RESULT;
  }
  /*
    This method is used to make a copy of a basic constant item when
    propagating constants in the optimizer. The reason to create a new
    item and not use the existing one is not precisely known (2005/04/16).
    Probably we are trying to preserve tree structure of items, in other
    words, avoid pointing at one item from two different nodes of the tree.
    Return a new basic constant item if parameter value is a basic
    constant, assert otherwise. This method is called only if
    basic_const_item returned TRUE.
  */
  Item *safe_charset_converter(THD *thd, CHARSET_INFO *tocs);
  Item *clone_item(THD *thd);
  /*
    Implement by-value equality evaluation if parameter value
    is set and is a basic constant (integer, real or string).
    Otherwise return FALSE.
  */
  bool eq(const Item *item, bool binary_cmp) const;
  void set_param_type_and_swap_value(Item_param *from);

  Rewritable_query_parameter *get_rewritable_query_parameter()
  { return this; }
  Settable_routine_parameter *get_settable_routine_parameter()
  { return m_is_settable_routine_parameter ? this : NULL; }

  bool append_for_log(THD *thd, String *str);
  bool check_vcol_func_processor(void *int_arg) {return FALSE;}
  Item *get_copy(THD *thd) { return 0; }

  bool add_as_clone(THD *thd);
  void sync_clones();
  bool register_clone(Item_param *i) { return m_clones.push_back(i); }

private:
  void invalid_default_param() const;

  virtual bool set_value(THD *thd, sp_rcontext *ctx, Item **it);

  virtual void set_out_param_info(Send_field *info);

public:
  virtual const Send_field *get_out_param_info() const;

  Item_param *get_item_param() { return this; }

  virtual void make_send_field(THD *thd, Send_field *field);

private:
  Send_field *m_out_param_info;
  bool m_is_settable_routine_parameter;
  /*
    Array of all references of this parameter marker used in a CTE to its clones
    created for copies of this marker used the CTE's copies. It's used to
    synchronize the actual value of the parameter with the values of the clones.
  */
  Mem_root_array<Item_param *, true> m_clones;
};


class Item_int :public Item_num
{
public:
  longlong value;
  Item_int(THD *thd, int32 i,size_t length= MY_INT32_NUM_DECIMAL_DIGITS):
    Item_num(thd), value((longlong) i)
    { max_length=(uint32)length; fixed= 1; }
  Item_int(THD *thd, longlong i,size_t length= MY_INT64_NUM_DECIMAL_DIGITS):
    Item_num(thd), value(i)
    { max_length=(uint32)length; fixed= 1; }
  Item_int(THD *thd, ulonglong i, size_t length= MY_INT64_NUM_DECIMAL_DIGITS):
    Item_num(thd), value((longlong)i)
    { max_length=(uint32)length; fixed= 1; unsigned_flag= 1; }
  Item_int(THD *thd, const char *str_arg,longlong i,size_t length):
    Item_num(thd), value(i)
    {
      max_length=(uint32)length;
      name.str= str_arg; name.length= safe_strlen(name.str);
      fixed= 1;
    }
  Item_int(THD *thd, const char *str_arg,longlong i,size_t length, bool flag):
    Item_num(thd), value(i)
    {
      max_length=(uint32)length;
      name.str= str_arg; name.length= safe_strlen(name.str);
      fixed= 1;
      unsigned_flag= flag;
    }
  Item_int(THD *thd, const char *str_arg, size_t length=64);
  enum Type type() const { return INT_ITEM; }
  const Type_handler *type_handler() const
  { return type_handler_long_or_longlong(); }
  Field *create_tmp_field(bool group, TABLE *table)
  { return tmp_table_field_from_field_type(table); }
  Field *create_field_for_create_select(TABLE *table)
  { return tmp_table_field_from_field_type(table); }
  longlong val_int() { DBUG_ASSERT(fixed == 1); return value; }
  longlong val_int_min() const { DBUG_ASSERT(fixed == 1); return value; }
  double val_real() { DBUG_ASSERT(fixed == 1); return (double) value; }
  my_decimal *val_decimal(my_decimal *);
  String *val_str(String*);
  int save_in_field(Field *field, bool no_conversions);
  bool basic_const_item() const { return 1; }
  Item *clone_item(THD *thd);
  virtual void print(String *str, enum_query_type query_type);
  Item *neg(THD *thd);
  uint decimal_precision() const
  { return (uint) (max_length - MY_TEST(value < 0)); }
  bool eq(const Item *item, bool binary_cmp) const
  { return int_eq(value, item); }
  Item *get_copy(THD *thd)
  { return get_item_copy<Item_int>(thd, this); }
};


/*
  We sometimes need to distinguish a number from a boolean:
  a[1] and a[true] are different things in XPath.
  Also in JSON boolean values should be treated differently.
*/
class Item_bool :public Item_int
{
public:
  Item_bool(THD *thd, const char *str_arg, longlong i):
    Item_int(thd, str_arg, i, 1) {}
  bool is_bool_type() { return true; }
  Item *neg_transformer(THD *thd);
};


class Item_uint :public Item_int
{
public:
  Item_uint(THD *thd, const char *str_arg, size_t length);
  Item_uint(THD *thd, ulonglong i): Item_int(thd, i, 10) {}
  Item_uint(THD *thd, const char *str_arg, longlong i, uint length);
  double val_real()
    { DBUG_ASSERT(fixed == 1); return ulonglong2double((ulonglong)value); }
  String *val_str(String*);
  Item *clone_item(THD *thd);
  virtual void print(String *str, enum_query_type query_type);
  Item *neg(THD *thd);
  uint decimal_precision() const { return max_length; }
  Item *get_copy(THD *thd)
  { return get_item_copy<Item_uint>(thd, this); }
};


class Item_datetime :public Item_int
{
protected:
  MYSQL_TIME ltime;
public:
  Item_datetime(THD *thd): Item_int(thd, 0) { unsigned_flag=0; }
  int save_in_field(Field *field, bool no_conversions);
  longlong val_int();
  double val_real() { return (double)val_int(); }
  void set(longlong packed, enum_mysql_timestamp_type ts_type);
  bool get_date(MYSQL_TIME *to, ulonglong fuzzydate)
  {
    *to= ltime;
    return false;
  }
};


/* decimal (fixed point) constant */
class Item_decimal :public Item_num
{
protected:
  my_decimal decimal_value;
public:
  Item_decimal(THD *thd, const char *str_arg, size_t length,
               CHARSET_INFO *charset);
  Item_decimal(THD *thd, const char *str, const my_decimal *val_arg,
               uint decimal_par, uint length);
  Item_decimal(THD *thd, my_decimal *value_par);
  Item_decimal(THD *thd, longlong val, bool unsig);
  Item_decimal(THD *thd, double val, int precision, int scale);
  Item_decimal(THD *thd, const uchar *bin, int precision, int scale);

  enum Type type() const { return DECIMAL_ITEM; }
  const Type_handler *type_handler() const { return &type_handler_newdecimal; }
  longlong val_int();
  double val_real();
  String *val_str(String*);
  my_decimal *val_decimal(my_decimal *val) { return &decimal_value; }
  int save_in_field(Field *field, bool no_conversions);
  bool basic_const_item() const { return 1; }
  Item *clone_item(THD *thd);
  virtual void print(String *str, enum_query_type query_type);
  Item *neg(THD *thd);
  uint decimal_precision() const { return decimal_value.precision(); }
  bool eq(const Item *, bool binary_cmp) const;
  void set_decimal_value(my_decimal *value_par);
  Item *get_copy(THD *thd)
  { return get_item_copy<Item_decimal>(thd, this); }
};


class Item_float :public Item_num
{
  const char *presentation;
public:
  double value;
  Item_float(THD *thd, const char *str_arg, size_t length);
  Item_float(THD *thd, const char *str, double val_arg, uint decimal_par,
             uint length): Item_num(thd), value(val_arg)
  {
    presentation= name.str= str;
    name.length= safe_strlen(str);
    decimals=(uint8) decimal_par;
    max_length= length;
    fixed= 1;
  }
  Item_float(THD *thd, double value_par, uint decimal_par):
    Item_num(thd), presentation(0), value(value_par)
  {
    decimals= (uint8) decimal_par;
    fixed= 1;
  }
  int save_in_field(Field *field, bool no_conversions);
  enum Type type() const { return REAL_ITEM; }
  const Type_handler *type_handler() const { return &type_handler_double; }
  double val_real() { DBUG_ASSERT(fixed == 1); return value; }
  longlong val_int()
  {
    DBUG_ASSERT(fixed == 1);
    if (value <= (double) LONGLONG_MIN)
    {
       return LONGLONG_MIN;
    }
    else if (value >= (double) (ulonglong) LONGLONG_MAX)
    {
      return LONGLONG_MAX;
    }
    return (longlong) rint(value);
  }
  String *val_str(String*);
  my_decimal *val_decimal(my_decimal *);
  bool basic_const_item() const { return 1; }
  Item *clone_item(THD *thd);
  Item *neg(THD *thd);
  virtual void print(String *str, enum_query_type query_type);
  bool eq(const Item *item, bool binary_cmp) const
  { return real_eq(value, item); }
  Item *get_copy(THD *thd)
  { return get_item_copy<Item_float>(thd, this); }
};


class Item_static_float_func :public Item_float
{
  const char *func_name;
public:
  Item_static_float_func(THD *thd, const char *str, double val_arg,
                         uint decimal_par, uint length):
    Item_float(thd, NullS, val_arg, decimal_par, length), func_name(str)
  {}

  virtual inline void print(String *str, enum_query_type query_type)
  {
    str->append(func_name);
  }

  Item *safe_charset_converter(THD *thd, CHARSET_INFO *tocs)
  {
    return const_charset_converter(thd, tocs, true, func_name);
  }
};


class Item_string :public Item_basic_constant
{
protected:
  void fix_from_value(Derivation dv, const Metadata metadata)
  {
    fix_charset_and_length(str_value.charset(), dv, metadata);
    // it is constant => can be used without fix_fields (and frequently used)
    fixed= 1;
  }
  void fix_and_set_name_from_value(THD *thd, Derivation dv,
                                   const Metadata metadata)
  {
    fix_from_value(dv, metadata);
    set_name(thd, str_value.ptr(), str_value.length(), str_value.charset());
  }
protected:
  /* Just create an item and do not fill string representation */
  Item_string(THD *thd, CHARSET_INFO *cs, Derivation dv= DERIVATION_COERCIBLE):
    Item_basic_constant(thd)
  {
    collation.set(cs, dv);
    max_length= 0;
    set_name(thd, NULL, 0, system_charset_info);
    decimals= NOT_FIXED_DEC;
    fixed= 1;
  }
public:
  Item_string(THD *thd, CHARSET_INFO *csi, const char *str_arg, uint length_arg):
    Item_basic_constant(thd)
  {
    collation.set(csi, DERIVATION_COERCIBLE);
    set_name(thd, NULL, 0, system_charset_info);
    decimals= NOT_FIXED_DEC;
    fixed= 1;
    str_value.copy(str_arg, length_arg, csi);
    max_length= str_value.numchars() * csi->mbmaxlen;
  }
  // Constructors with the item name set from its value
  Item_string(THD *thd, const char *str, uint length, CHARSET_INFO *cs,
              Derivation dv, uint repertoire): Item_basic_constant(thd)
  {
    str_value.set_or_copy_aligned(str, length, cs);
    fix_and_set_name_from_value(thd, dv, Metadata(&str_value, repertoire));
  }
  Item_string(THD *thd, const char *str, size_t length,
              CHARSET_INFO *cs, Derivation dv= DERIVATION_COERCIBLE):
    Item_basic_constant(thd)
  {
    str_value.set_or_copy_aligned(str, length, cs);
    fix_and_set_name_from_value(thd, dv, Metadata(&str_value));
  }
  Item_string(THD *thd, const String *str, CHARSET_INFO *tocs, uint *conv_errors,
              Derivation dv, uint repertoire): Item_basic_constant(thd)
  {
    if (str_value.copy(str, tocs, conv_errors))
      str_value.set("", 0, tocs); // EOM ?
    str_value.mark_as_const();
    fix_and_set_name_from_value(thd, dv, Metadata(&str_value, repertoire));
  }
  // Constructors with an externally provided item name
  Item_string(THD *thd, const char *name_par, const char *str, size_t length,
              CHARSET_INFO *cs, Derivation dv= DERIVATION_COERCIBLE):
    Item_basic_constant(thd)
  {
    str_value.set_or_copy_aligned(str, length, cs);
    fix_from_value(dv, Metadata(&str_value));
    set_name(thd, name_par,safe_strlen(name_par), system_charset_info);
  }
  Item_string(THD *thd, const char *name_par, const char *str, size_t length,
              CHARSET_INFO *cs, Derivation dv, uint repertoire):
    Item_basic_constant(thd)
  {
    str_value.set_or_copy_aligned(str, length, cs);
    fix_from_value(dv, Metadata(&str_value, repertoire));
    set_name(thd, name_par, safe_strlen(name_par), system_charset_info);
  }
  void print_value(String *to) const
  {
    str_value.print(to);
  }
  enum Type type() const { return STRING_ITEM; }
  double val_real();
  longlong val_int();
  String *val_str(String*)
  {
    DBUG_ASSERT(fixed == 1);
    return (String*) &str_value;
  }
  my_decimal *val_decimal(my_decimal *);
  bool get_date(MYSQL_TIME *ltime, ulonglong fuzzydate)
  {
    return get_date_from_string(ltime, fuzzydate);
  }
  int save_in_field(Field *field, bool no_conversions);
  const Type_handler *type_handler() const { return &type_handler_varchar; }
  bool basic_const_item() const { return 1; }
  bool eq(const Item *item, bool binary_cmp) const
  {
    return str_eq(&str_value, item, binary_cmp);
  }
  Item *clone_item(THD *thd);
  Item *safe_charset_converter(THD *thd, CHARSET_INFO *tocs)
  {
    return const_charset_converter(thd, tocs, true);
  }
  inline void append(const char *str, uint length)
  {
    str_value.append(str, length);
    max_length= str_value.numchars() * collation.collation->mbmaxlen;
  }
  virtual void print(String *str, enum_query_type query_type);
  bool check_partition_func_processor(void *int_arg) {return FALSE;}

  /**
    Return TRUE if character-set-introducer was explicitly specified in the
    original query for this item (text literal).

    This operation is to be called from Item_string::print(). The idea is
    that when a query is generated (re-constructed) from the Item-tree,
    character-set-introducers should appear only for those literals, where
    they were explicitly specified by the user. Otherwise, that may lead to
    loss collation information (character set introducers implies default
    collation for the literal).

    Basically, that makes sense only for views and hopefully will be gone
    one day when we start using original query as a view definition.

    @return This operation returns the value of m_cs_specified attribute.
      @retval TRUE if character set introducer was explicitly specified in
      the original query.
      @retval FALSE otherwise.
  */
  virtual bool is_cs_specified() const
  {
    return false;
  }

  String *check_well_formed_result(bool send_error)
  { return Item::check_well_formed_result(&str_value, send_error); }

  enum_field_types odbc_temporal_literal_type(const LEX_CSTRING *type_str) const
  {
    /*
      If string is a reasonably short pure ASCII string literal,
      try to parse known ODBC style date, time or timestamp literals,
      e.g:
      SELECT {d'2001-01-01'};
      SELECT {t'10:20:30'};
      SELECT {ts'2001-01-01 10:20:30'};
    */
    if (collation.repertoire == MY_REPERTOIRE_ASCII &&
        str_value.length() < MAX_DATE_STRING_REP_LENGTH * 4)
    {
      if (type_str->length == 1)
      {
        if (type_str->str[0] == 'd')  /* {d'2001-01-01'} */
          return MYSQL_TYPE_DATE;
        else if (type_str->str[0] == 't') /* {t'10:20:30'} */
          return MYSQL_TYPE_TIME;
      }
      else if (type_str->length == 2) /* {ts'2001-01-01 10:20:30'} */
      {
        if (type_str->str[0] == 't' && type_str->str[1] == 's')
          return MYSQL_TYPE_DATETIME;
      }
    }
    return MYSQL_TYPE_STRING; // Not a temporal literal
  }
  Item_basic_constant *make_string_literal_concat(THD *thd,
                                                  const LEX_CSTRING *);
  Item *make_odbc_literal(THD *thd, const LEX_CSTRING *typestr);

  Item *get_copy(THD *thd)
  { return get_item_copy<Item_string>(thd, this); }

};


class Item_string_with_introducer :public Item_string
{
public:
  Item_string_with_introducer(THD *thd, const char *str, uint length,
                              CHARSET_INFO *cs):
    Item_string(thd, str, length, cs)
  { }
  Item_string_with_introducer(THD *thd, const char *name_arg,
                              const char *str, uint length, CHARSET_INFO *tocs):
    Item_string(thd, name_arg, str, length, tocs)
  { }
  virtual bool is_cs_specified() const
  {
    return true;
  }
};


class Item_string_sys :public Item_string
{
public:
  Item_string_sys(THD *thd, const char *str, uint length):
    Item_string(thd, str, length, system_charset_info)
  { }
  Item_string_sys(THD *thd, const char *str):
    Item_string(thd, str, (uint) strlen(str), system_charset_info)
  { }
};


class Item_string_ascii :public Item_string
{
public:
  Item_string_ascii(THD *thd, const char *str, uint length):
    Item_string(thd, str, length, &my_charset_latin1,
                DERIVATION_COERCIBLE, MY_REPERTOIRE_ASCII)
  { }
  Item_string_ascii(THD *thd, const char *str):
    Item_string(thd, str, (uint) strlen(str), &my_charset_latin1,
                DERIVATION_COERCIBLE, MY_REPERTOIRE_ASCII)
  { }
};


class Item_static_string_func :public Item_string
{
  const char *func_name;
public:
  Item_static_string_func(THD *thd, const char *name_par, const char *str,
                          uint length, CHARSET_INFO *cs,
                          Derivation dv= DERIVATION_COERCIBLE):
    Item_string(thd, NullS, str, length, cs, dv), func_name(name_par)
  {}
  Item_static_string_func(THD *thd, const char *name_par,
                          const String *str,
                          CHARSET_INFO *tocs, uint *conv_errors,
                          Derivation dv, uint repertoire):
    Item_string(thd, str, tocs, conv_errors, dv, repertoire),
    func_name(name_par)
  {}
  Item *safe_charset_converter(THD *thd, CHARSET_INFO *tocs)
  {
    return const_charset_converter(thd, tocs, true, func_name);
  }

  virtual inline void print(String *str, enum_query_type query_type)
  {
    str->append(func_name);
  }

  bool check_partition_func_processor(void *int_arg) {return TRUE;}

  bool check_vcol_func_processor(void *arg)
  { // VCOL_TIME_FUNC because the value is not constant, but does not
    // require fix_fields() to be re-run for every statement.
    return mark_unsupported_function(func_name, arg, VCOL_TIME_FUNC);
  }
};


/* for show tables */
class Item_partition_func_safe_string: public Item_string
{
public:
  Item_partition_func_safe_string(THD *thd, const char *name_arg, uint length,
                                  CHARSET_INFO *cs= NULL):
    Item_string(thd, name_arg, length, cs)
  {}
  bool check_vcol_func_processor(void *arg) 
  {
    return mark_unsupported_function("safe_string", arg, VCOL_IMPOSSIBLE);
  }
};


class Item_return_date_time :public Item_partition_func_safe_string
{
  enum_field_types date_time_field_type;
public:
  Item_return_date_time(THD *thd, const char *name_arg, uint length_arg,
                        enum_field_types field_type_arg, uint dec_arg= 0):
    Item_partition_func_safe_string(thd, name_arg, length_arg, &my_charset_bin),
    date_time_field_type(field_type_arg)
  { decimals= dec_arg; }
  const Type_handler *type_handler() const
  {
    return Type_handler::get_handler_by_field_type(date_time_field_type);
  }
};


class Item_blob :public Item_partition_func_safe_string
{
public:
  Item_blob(THD *thd, const char *name_arg, uint length):
    Item_partition_func_safe_string(thd, name_arg, (uint) safe_strlen(name_arg),
                                    &my_charset_bin)
  { max_length= length; }
  enum Type type() const { return TYPE_HOLDER; }
  const Type_handler *type_handler() const
  {
    return Type_handler::blob_type_handler(max_length);
  }
  const Type_handler *real_type_handler() const
  {
    // Should not be called, Item_blob is used for SHOW purposes only.
    DBUG_ASSERT(0);
    return &type_handler_varchar;
  }
  Field *create_field_for_schema(THD *thd, TABLE *table)
  { return tmp_table_field_from_field_type(table); }
};


/**
  Item_empty_string -- is a utility class to put an item into List<Item>
  which is then used in protocol.send_result_set_metadata() when sending SHOW output to
  the client.
*/

class Item_empty_string :public Item_partition_func_safe_string
{
public:
  Item_empty_string(THD *thd, const char *header,uint length,
                    CHARSET_INFO *cs= NULL):
    Item_partition_func_safe_string(thd, "", 0,
                                    cs ? cs : &my_charset_utf8_general_ci)
    {
      name.str=    header;
      name.length= strlen(name.str);
      max_length= length * collation.collation->mbmaxlen;
    }
  void make_send_field(THD *thd, Send_field *field);
};


class Item_return_int :public Item_int
{
  enum_field_types int_field_type;
public:
  Item_return_int(THD *thd, const char *name_arg, uint length,
		  enum_field_types field_type_arg, longlong value_arg= 0):
    Item_int(thd, name_arg, value_arg, length), int_field_type(field_type_arg)
  {
    unsigned_flag=1;
  }
  const Type_handler *type_handler() const
  {
    return Type_handler::get_handler_by_field_type(int_field_type);
  }
};


/**
  Item_hex_constant -- a common class for hex literals: X'HHHH' and 0xHHHH
*/
class Item_hex_constant: public Item_basic_constant
{
private:
  void hex_string_init(THD *thd, const char *str, size_t str_length);
public:
  Item_hex_constant(THD *thd): Item_basic_constant(thd)
  {
    hex_string_init(thd, "", 0);
  }
  Item_hex_constant(THD *thd, const char *str, size_t str_length):
    Item_basic_constant(thd)
  {
    hex_string_init(thd, str, str_length);
  }
  enum Type type() const { return VARBIN_ITEM; }
  const Type_handler *type_handler() const { return &type_handler_varchar; }
  virtual Item *safe_charset_converter(THD *thd, CHARSET_INFO *tocs)
  {
    return const_charset_converter(thd, tocs, true);
  }
  bool check_partition_func_processor(void *int_arg) {return FALSE;}
  bool basic_const_item() const { return 1; }
  bool eq(const Item *item, bool binary_cmp) const
  {
    return item->basic_const_item() && item->type() == type() &&
           item->cast_to_int_type_handler() == cast_to_int_type_handler() &&
           str_value.bin_eq(&((Item_hex_constant*)item)->str_value);
  }
  String *val_str(String*) { DBUG_ASSERT(fixed == 1); return &str_value; }
  bool get_date(MYSQL_TIME *ltime, ulonglong fuzzydate)
  {
    return type_handler()->Item_get_date(this, ltime, fuzzydate);
  }
};


/**
  Item_hex_hybrid -- is a class implementing 0xHHHH literals, e.g.:
    SELECT 0x3132;
  They can behave as numbers and as strings depending on context.
*/
class Item_hex_hybrid: public Item_hex_constant
{
public:
  Item_hex_hybrid(THD *thd): Item_hex_constant(thd) {}
  Item_hex_hybrid(THD *thd, const char *str, size_t str_length):
    Item_hex_constant(thd, str, str_length) {}
  uint decimal_precision() const;
  double val_real()
  { 
    DBUG_ASSERT(fixed == 1); 
    return (double) (ulonglong) Item_hex_hybrid::val_int();
  }
  longlong val_int()
  {
    // following assert is redundant, because fixed=1 assigned in constructor
    DBUG_ASSERT(fixed == 1);
    return longlong_from_hex_hybrid(str_value.ptr(), str_value.length());
  }
  my_decimal *val_decimal(my_decimal *decimal_value)
  {
    // following assert is redundant, because fixed=1 assigned in constructor
    DBUG_ASSERT(fixed == 1);
    longlong value= Item_hex_hybrid::val_int();
    int2my_decimal(E_DEC_FATAL_ERROR, value, TRUE, decimal_value);
    return decimal_value;
  }
  int save_in_field(Field *field, bool no_conversions)
  {
    field->set_notnull();
    return field->store_hex_hybrid(str_value.ptr(), str_value.length());
  }
  const Type_handler *cast_to_int_type_handler() const
  {
    return &type_handler_longlong;
  }
  const Type_handler *type_handler_for_system_time() const
  {
    return &type_handler_longlong;
  }
  void print(String *str, enum_query_type query_type);
  Item *get_copy(THD *thd)
  { return get_item_copy<Item_hex_hybrid>(thd, this); }
};


/**
  Item_hex_string -- is a class implementing X'HHHH' literals, e.g.:
    SELECT X'3132';
  Unlike Item_hex_hybrid, X'HHHH' literals behave as strings in all contexts.
  X'HHHH' are also used in replication of string constants in case of
  "dangerous" charsets (sjis, cp932, big5, gbk) who can have backslash (0x5C)
  as the second byte of a multi-byte character, so using '\' escaping for
  these charsets is not desirable.
*/
class Item_hex_string: public Item_hex_constant
{
public:
  Item_hex_string(THD *thd): Item_hex_constant(thd) {}
  Item_hex_string(THD *thd, const char *str, size_t str_length):
    Item_hex_constant(thd, str, str_length) {}
  longlong val_int()
  {
    DBUG_ASSERT(fixed == 1);
    return longlong_from_string_with_check(&str_value);
  }
  double val_real()
  { 
    DBUG_ASSERT(fixed == 1);
    return double_from_string_with_check(&str_value);
  }
  my_decimal *val_decimal(my_decimal *decimal_value)
  {
    return val_decimal_from_string(decimal_value);
  }
  int save_in_field(Field *field, bool no_conversions)
  {
    field->set_notnull();
    return field->store(str_value.ptr(), str_value.length(), 
                        collation.collation);
  }
  void print(String *str, enum_query_type query_type);
  Item *get_copy(THD *thd)
  { return get_item_copy<Item_hex_string>(thd, this); }
};


class Item_bin_string: public Item_hex_hybrid
{
public:
  Item_bin_string(THD *thd, const char *str, size_t str_length);
};


class Item_temporal_literal :public Item_basic_constant
{
protected:
  MYSQL_TIME cached_time;
public:
  /**
    Constructor for Item_date_literal.
    @param ltime  DATE value.
  */
  Item_temporal_literal(THD *thd, const MYSQL_TIME *ltime)
   :Item_basic_constant(thd)
  {
    collation.set(&my_charset_numeric, DERIVATION_NUMERIC, MY_REPERTOIRE_ASCII);
    decimals= 0;
    cached_time= *ltime;
  }
  Item_temporal_literal(THD *thd, const MYSQL_TIME *ltime, uint dec_arg):
    Item_basic_constant(thd)
  {
    collation.set(&my_charset_numeric, DERIVATION_NUMERIC, MY_REPERTOIRE_ASCII);
    decimals= dec_arg;
    cached_time= *ltime;
  }
  bool basic_const_item() const { return true; }
  bool const_item() const { return true; }
  enum Type type() const { return DATE_ITEM; }
  bool eq(const Item *item, bool binary_cmp) const;

  bool check_partition_func_processor(void *int_arg) {return FALSE;}

  bool is_null()
  { return is_null_from_temporal(); }
  bool get_date_with_sql_mode(MYSQL_TIME *to);
  String *val_str(String *str)
  { return val_string_from_date(str); }
  longlong val_int()
  { return val_int_from_date(); }
  double val_real()
  { return val_real_from_date(); }
  my_decimal *val_decimal(my_decimal *decimal_value)
  { return  val_decimal_from_date(decimal_value); }
  int save_in_field(Field *field, bool no_conversions)
  { return save_date_in_field(field, no_conversions); }
};


/**
  DATE'2010-01-01'
*/
class Item_date_literal: public Item_temporal_literal
{
public:
  Item_date_literal(THD *thd, const MYSQL_TIME *ltime)
    :Item_temporal_literal(thd, ltime)
  {
    max_length= MAX_DATE_WIDTH;
    fixed= 1;
    /*
      If date has zero month or day, it can return NULL in case of
      NO_ZERO_DATE or NO_ZERO_IN_DATE.
      We can't just check the current sql_mode here in constructor,
      because sql_mode can change in case of prepared statements
      between PREPARE and EXECUTE.
    */
    maybe_null= !ltime->month || !ltime->day;
  }
  const Type_handler *type_handler() const { return &type_handler_newdate; }
  void print(String *str, enum_query_type query_type);
  Item *clone_item(THD *thd);
  bool get_date(MYSQL_TIME *res, ulonglong fuzzy_date);
  Item *get_copy(THD *thd)
  { return get_item_copy<Item_date_literal>(thd, this); }
};


/**
  TIME'10:10:10'
*/
class Item_time_literal: public Item_temporal_literal
{
public:
  Item_time_literal(THD *thd, const MYSQL_TIME *ltime, uint dec_arg):
    Item_temporal_literal(thd, ltime, dec_arg)
  {
    max_length= MIN_TIME_WIDTH + (decimals ? decimals + 1 : 0);
    fixed= 1;
  }
  const Type_handler *type_handler() const { return &type_handler_time2; }
  void print(String *str, enum_query_type query_type);
  Item *clone_item(THD *thd);
  bool get_date(MYSQL_TIME *res, ulonglong fuzzy_date);
  Item *get_copy(THD *thd)
  { return get_item_copy<Item_time_literal>(thd, this); }
};


/**
  TIMESTAMP'2001-01-01 10:20:30'
*/
class Item_datetime_literal: public Item_temporal_literal
{
public:
  Item_datetime_literal(THD *thd, const MYSQL_TIME *ltime, uint dec_arg):
    Item_temporal_literal(thd, ltime, dec_arg)
  {
    max_length= MAX_DATETIME_WIDTH + (decimals ? decimals + 1 : 0);
    fixed= 1;
    // See the comment on maybe_null in Item_date_literal
    maybe_null= !ltime->month || !ltime->day;
  }
  const Type_handler *type_handler() const { return &type_handler_datetime2; }
  void print(String *str, enum_query_type query_type);
  Item *clone_item(THD *thd);
  bool get_date(MYSQL_TIME *res, ulonglong fuzzy_date);
  Item *get_copy(THD *thd)
  { return get_item_copy<Item_datetime_literal>(thd, this); }
};


/**
  An error-safe counterpart for Item_date_literal
*/
class Item_date_literal_for_invalid_dates: public Item_date_literal
{
  /**
    During equal field propagation we can replace non-temporal constants
    found in equalities to their native temporal equivalents:
      WHERE date_column='2001-01-01'      ... ->
      WHERE date_column=DATE'2001-01-01'  ...

    This is done to make the eqial field propagation code handle mixtures of
    different temporal types in the same expressions easier (MDEV-8706), e.g.
      WHERE LENGTH(date_column)=10 AND date_column=TIME'00:00:00'

    Item_date_literal_for_invalid_dates::get_date()
    (unlike the regular Item_date_literal::get_date())
    does not check the result for NO_ZERO_IN_DATE and NO_ZERO_DATE,
    always returns success (false), and does not produce error/warning messages.

    We need these _for_invalid_dates classes to be able to rewrite:
      SELECT * FROM t1 WHERE date_column='0000-00-00' ...
    to:
      SELECT * FROM t1 WHERE date_column=DATE'0000-00-00' ...

    to avoid returning NULL value instead of '0000-00-00' even
    in sql_mode=TRADITIONAL.
  */
public:
  Item_date_literal_for_invalid_dates(THD *thd, const MYSQL_TIME *ltime)
   :Item_date_literal(thd, ltime) { }
  bool get_date(MYSQL_TIME *ltime, ulonglong fuzzy_date)
  {
    *ltime= cached_time;
    return (null_value= false);
  }
};


/**
  An error-safe counterpart for Item_datetime_literal
  (see Item_date_literal_for_invalid_dates for comments)
*/
class Item_datetime_literal_for_invalid_dates: public Item_datetime_literal
{
public:
  Item_datetime_literal_for_invalid_dates(THD *thd,
                                          const MYSQL_TIME *ltime, uint dec_arg)
   :Item_datetime_literal(thd, ltime, dec_arg) { }
  bool get_date(MYSQL_TIME *ltime, ulonglong fuzzy_date)
  {
    *ltime= cached_time;
    return (null_value= false);
  }
};


class Used_tables_and_const_cache
{
public:
  /*
    In some cases used_tables_cache is not what used_tables() return
    so the method should be used where one need used tables bit map
    (even internally in Item_func_* code).
  */
  table_map used_tables_cache;
  bool const_item_cache;

  Used_tables_and_const_cache()
   :used_tables_cache(0),
    const_item_cache(true)
  { }
  Used_tables_and_const_cache(const Used_tables_and_const_cache *other)
   :used_tables_cache(other->used_tables_cache),
    const_item_cache(other->const_item_cache)
  { }
  void used_tables_and_const_cache_init()
  {
    used_tables_cache= 0;
    const_item_cache= true;
  }
  void used_tables_and_const_cache_join(const Item *item)
  {
    used_tables_cache|= item->used_tables();
    const_item_cache&= item->const_item();
  }
  void used_tables_and_const_cache_update_and_join(Item *item)
  {
    item->update_used_tables();
    used_tables_and_const_cache_join(item);
  }
  /*
    Call update_used_tables() for all "argc" items in the array "argv"
    and join with the current cache.
    "this" must be initialized with a constructor or
    re-initialized with used_tables_and_const_cache_init().
  */
  void used_tables_and_const_cache_update_and_join(uint argc, Item **argv)
  {
    for (uint i=0 ; i < argc ; i++)
      used_tables_and_const_cache_update_and_join(argv[i]);
  }
  /*
    Call update_used_tables() for all items in the list
    and join with the current cache.
    "this" must be initialized with a constructor or
    re-initialized with used_tables_and_const_cache_init().
  */
  void used_tables_and_const_cache_update_and_join(List<Item> &list)
  {
    List_iterator_fast<Item> li(list);
    Item *item;
    while ((item=li++))
      used_tables_and_const_cache_update_and_join(item);
  }
};


/**
  An abstract class representing common features of
  regular functions and aggregate functions.
*/
class Item_func_or_sum: public Item_result_field,
                        public Item_args,
                        public Used_tables_and_const_cache,
                        public With_subquery_cache
{
protected:
  bool agg_arg_charsets(DTCollation &c, Item **items, uint nitems,
                        uint flags, int item_sep)
  {
    return Type_std_attributes::agg_arg_charsets(c, func_name(),
                                                 items, nitems,
                                                 flags, item_sep);
  }
  bool agg_arg_charsets_for_string_result(DTCollation &c,
                                          Item **items, uint nitems,
                                          int item_sep= 1)
  {
    return Type_std_attributes::
      agg_arg_charsets_for_string_result(c, func_name(),
                                         items, nitems, item_sep);
  }
  bool agg_arg_charsets_for_string_result_with_comparison(DTCollation &c,
                                                          Item **items,
                                                          uint nitems,
                                                          int item_sep= 1)
  {
    return Type_std_attributes::
      agg_arg_charsets_for_string_result_with_comparison(c, func_name(),
                                                         items, nitems,
                                                         item_sep);
  }

  /*
    Aggregate arguments for comparison, e.g: a=b, a LIKE b, a RLIKE b
    - don't convert to @@character_set_connection if all arguments are numbers
    - don't allow DERIVATION_NONE
  */
  bool agg_arg_charsets_for_comparison(DTCollation &c,
                                       Item **items, uint nitems,
                                       int item_sep= 1)
  {
    return Type_std_attributes::
      agg_arg_charsets_for_comparison(c, func_name(), items, nitems, item_sep);
  }

public:
  // This method is used by Arg_comparator
  bool agg_arg_charsets_for_comparison(CHARSET_INFO **cs, Item **a, Item **b)
  {
    DTCollation tmp;
    if (tmp.set((*a)->collation, (*b)->collation, MY_COLL_CMP_CONV) ||
        tmp.derivation == DERIVATION_NONE)
    {
      my_error(ER_CANT_AGGREGATE_2COLLATIONS,MYF(0),
               (*a)->collation.collation->name,
               (*a)->collation.derivation_name(),
               (*b)->collation.collation->name,
               (*b)->collation.derivation_name(),
               func_name());
      return true;
    }
    if (agg_item_set_converter(tmp, func_name(),
                               a, 1, MY_COLL_CMP_CONV, 1) ||
        agg_item_set_converter(tmp, func_name(),
                               b, 1, MY_COLL_CMP_CONV, 1))
      return true;
    *cs= tmp.collation;
    return false;
  }

public:
  Item_func_or_sum(THD *thd): Item_result_field(thd), Item_args() {}
  Item_func_or_sum(THD *thd, Item *a): Item_result_field(thd), Item_args(a) { }
  Item_func_or_sum(THD *thd, Item *a, Item *b):
    Item_result_field(thd), Item_args(a, b) { }
  Item_func_or_sum(THD *thd, Item *a, Item *b, Item *c):
    Item_result_field(thd), Item_args(thd, a, b, c) { }
  Item_func_or_sum(THD *thd, Item *a, Item *b, Item *c, Item *d):
    Item_result_field(thd), Item_args(thd, a, b, c, d) { }
  Item_func_or_sum(THD *thd, Item *a, Item *b, Item *c, Item *d, Item *e):
    Item_result_field(thd), Item_args(thd, a, b, c, d, e) { }
  Item_func_or_sum(THD *thd, Item_func_or_sum *item):
    Item_result_field(thd, item), Item_args(thd, item),
    Used_tables_and_const_cache(item) { }
  Item_func_or_sum(THD *thd, List<Item> &list):
    Item_result_field(thd), Item_args(thd, list) { }
  bool with_subquery() const { DBUG_ASSERT(fixed); return m_with_subquery; }
  bool walk(Item_processor processor, bool walk_subquery, void *arg)
  {
    if (walk_args(processor, walk_subquery, arg))
      return true;
    return (this->*processor)(arg);
  }
  /*
    This method is used for debug purposes to print the name of an
    item to the debug log. The second use of this method is as
    a helper function of print() and error messages, where it is
    applicable. To suit both goals it should return a meaningful,
    distinguishable and sintactically correct string. This method
    should not be used for runtime type identification, use enum
    {Sum}Functype and Item_func::functype()/Item_sum::sum_func()
    instead.
    Added here, to the parent class of both Item_func and Item_sum.

    NOTE: for Items inherited from Item_sum, func_name() return part of
    function name till first argument (including '(') to make difference in
    names for functions with 'distinct' clause and without 'distinct' and
    also to make printing of items inherited from Item_sum uniform.
  */
  virtual const char *func_name() const= 0;
  virtual bool fix_length_and_dec()= 0;
  bool const_item() const { return const_item_cache; }
  table_map used_tables() const { return used_tables_cache; }
  Item* build_clone(THD *thd);
  Sql_mode_dependency value_depends_on_sql_mode() const
  {
    return Item_args::value_depends_on_sql_mode_bit_or().soft_to_hard();
  }
};

class sp_head;
class sp_name;
struct st_sp_security_context;

class Item_sp
{
public:
  Name_resolution_context *context;
  sp_name *m_name;
  sp_head *m_sp;
  TABLE *dummy_table;
  uchar result_buf[64];
  sp_rcontext *func_ctx;
  MEM_ROOT sp_mem_root;
  Query_arena *sp_query_arena;

  /*
     The result field of the stored function.
  */
  Field *sp_result_field;
  Item_sp(THD *thd, Name_resolution_context *context_arg, sp_name *name_arg);
  Item_sp(THD *thd, Item_sp *item);
  const char *func_name(THD *thd) const;
  void cleanup();
  bool sp_check_access(THD *thd);
  bool execute(THD *thd, bool *null_value, Item **args, uint arg_count);
  bool execute_impl(THD *thd, Item **args, uint arg_count);
  bool init_result_field(THD *thd, uint max_length, uint maybe_null,
                         bool *null_value, LEX_CSTRING *name);
};

class Item_ref :public Item_ident
{
protected:
  void set_properties();
  bool set_properties_only; // the item doesn't need full fix_fields
public:
  enum Ref_Type { REF, DIRECT_REF, VIEW_REF, OUTER_REF, AGGREGATE_REF };
  Item **ref;
  bool reference_trough_name;
  Item_ref(THD *thd, Name_resolution_context *context_arg,
           const char *db_arg, const char *table_name_arg,
           const LEX_CSTRING *field_name_arg):
    Item_ident(thd, context_arg, db_arg, table_name_arg, field_name_arg),
    set_properties_only(0), ref(0), reference_trough_name(1) {}
  /*
    This constructor is used in two scenarios:
    A) *item = NULL
      No initialization is performed, fix_fields() call will be necessary.
      
    B) *item points to an Item this Item_ref will refer to. This is 
      used for GROUP BY. fix_fields() will not be called in this case,
      so we call set_properties to make this item "fixed". set_properties
      performs a subset of action Item_ref::fix_fields does, and this subset
      is enough for Item_ref's used in GROUP BY.
    
    TODO we probably fix a superset of problems like in BUG#6658. Check this 
         with Bar, and if we have a more broader set of problems like this.
  */
  Item_ref(THD *thd, Name_resolution_context *context_arg, Item **item,
           const char *table_name_arg, const LEX_CSTRING *field_name_arg,
           bool alias_name_used_arg= FALSE);
  Item_ref(THD *thd, TABLE_LIST *view_arg, Item **item,
           const LEX_CSTRING *field_name_arg, bool alias_name_used_arg= FALSE);

  /* Constructor need to process subselect with temporary tables (see Item) */
  Item_ref(THD *thd, Item_ref *item)
    :Item_ident(thd, item), set_properties_only(0), ref(item->ref) {}
  enum Type type() const		{ return REF_ITEM; }
  enum Type real_type() const           { return ref ? (*ref)->type() :
                                          REF_ITEM; }
  bool eq(const Item *item, bool binary_cmp) const
  { 
    Item *it= ((Item *) item)->real_item();
    return ref && (*ref)->eq(it, binary_cmp);
  }
  void save_val(Field *to);
  void save_result(Field *to);
  double val_real();
  longlong val_int();
  my_decimal *val_decimal(my_decimal *);
  bool val_bool();
  String *val_str(String* tmp);
  bool is_null();
  bool get_date(MYSQL_TIME *ltime, ulonglong fuzzydate);
  longlong val_datetime_packed();
  longlong val_time_packed();
  double val_result();
  longlong val_int_result();
  String *str_result(String* tmp);
  my_decimal *val_decimal_result(my_decimal *);
  bool val_bool_result();
  bool is_null_result();
  bool send(Protocol *prot, st_value *buffer);
  void make_send_field(THD *thd, Send_field *field);
  bool fix_fields(THD *, Item **);
  void fix_after_pullout(st_select_lex *new_parent, Item **ref, bool merge);
  int save_in_field(Field *field, bool no_conversions);
  void save_org_in_field(Field *field, fast_field_copier optimizer_data);
  fast_field_copier setup_fast_field_copier(Field *field)
  { return (*ref)->setup_fast_field_copier(field); }
  const Type_handler *type_handler() const { return (*ref)->type_handler(); }
  const Type_handler *real_type_handler() const
  { return (*ref)->real_type_handler(); }
  Field *get_tmp_table_field()
  { return result_field ? result_field : (*ref)->get_tmp_table_field(); }
  Item *get_tmp_table_item(THD *thd);
  table_map used_tables() const;		
  void update_used_tables(); 
  COND *build_equal_items(THD *thd, COND_EQUAL *inherited,
                          bool link_item_fields,
                          COND_EQUAL **cond_equal_ref)
  {
    /*
      normilize_cond() replaced all conditions of type
         WHERE/HAVING field
      to:
        WHERE/HAVING field<>0
      By the time of a build_equal_items() call, all such conditions should
      already be replaced. No Item_ref referencing to Item_field are possible.
    */
    DBUG_ASSERT(real_type() != FIELD_ITEM);
    return Item_ident::build_equal_items(thd, inherited, link_item_fields,
                                         cond_equal_ref);
  }
  bool const_item() const 
  {
    return (*ref)->const_item();
  }
  table_map not_null_tables() const 
  { 
    return depended_from ? 0 : (*ref)->not_null_tables();
  }
  void save_in_result_field(bool no_conversions)
  {
    (*ref)->save_in_field(result_field, no_conversions);
  }
  Item *real_item()
  {
    return ref ? (*ref)->real_item() : this;
  }
  TYPELIB *get_typelib() const
  {
    return ref ? (*ref)->get_typelib() : NULL;
  }

  bool walk(Item_processor processor, bool walk_subquery, void *arg)
  { 
    if (ref && *ref)
      return (*ref)->walk(processor, walk_subquery, arg) ||
             (this->*processor)(arg); 
    else
      return FALSE;
  }
  Item* transform(THD *thd, Item_transformer, uchar *arg);
  Item* compile(THD *thd, Item_analyzer analyzer, uchar **arg_p,
                Item_transformer transformer, uchar *arg_t);
  bool enumerate_field_refs_processor(void *arg)
  { return (*ref)->enumerate_field_refs_processor(arg); }
  void no_rows_in_result()
  {
    (*ref)->no_rows_in_result();
  }
  void restore_to_before_no_rows_in_result()
  {
    (*ref)->restore_to_before_no_rows_in_result();
  }
  void print(String *str, enum_query_type query_type);
  enum precedence precedence() const
  {
    return ref ? (*ref)->precedence() : DEFAULT_PRECEDENCE;
  }
  void cleanup();
  Item_field *field_for_view_update()
    { return (*ref)->field_for_view_update(); }
  Load_data_outvar *get_load_data_outvar()
  {
    return (*ref)->get_load_data_outvar();
  }
  virtual Ref_Type ref_type() { return REF; }

  // Row emulation: forwarding of ROW-related calls to ref
  uint cols() const
  {
    return ref && result_type() == ROW_RESULT ? (*ref)->cols() : 1;
  }
  Item* element_index(uint i)
  {
    return ref && result_type() == ROW_RESULT ? (*ref)->element_index(i) : this;
  }
  Item** addr(uint i)
  {
    return ref && result_type() == ROW_RESULT ? (*ref)->addr(i) : 0;
  }
  bool check_cols(uint c)
  {
    return ref && result_type() == ROW_RESULT ? (*ref)->check_cols(c) 
                                              : Item::check_cols(c);
  }
  bool null_inside()
  {
    return ref && result_type() == ROW_RESULT ? (*ref)->null_inside() : 0;
  }
  void bring_value()
  { 
    if (ref && result_type() == ROW_RESULT)
      (*ref)->bring_value();
  }
  bool check_vcol_func_processor(void *arg) 
  {
    return mark_unsupported_function("ref", arg, VCOL_IMPOSSIBLE);
  }
  bool basic_const_item() const { return ref && (*ref)->basic_const_item(); }
  bool is_outer_field() const
  {
    DBUG_ASSERT(fixed);
    DBUG_ASSERT(ref);
    return (*ref)->is_outer_field();
  }
  
  Item* build_clone(THD *thd);

  /**
    Checks if the item tree that ref points to contains a subquery.
  */
  virtual bool with_subquery() const
  {
    return (*ref)->with_subquery();
  }
  Item *get_copy(THD *thd)
  { return get_item_copy<Item_ref>(thd, this); }
  bool excl_dep_on_table(table_map tab_map)
  { 
    table_map used= used_tables();
    if (used & OUTER_REF_TABLE_BIT)
      return false;
    return (used == tab_map) || (*ref)->excl_dep_on_table(tab_map);
  }
  bool excl_dep_on_grouping_fields(st_select_lex *sel)
  { return (*ref)->excl_dep_on_grouping_fields(sel); }
  bool cleanup_excluding_fields_processor(void *arg)
  {
    Item *item= real_item();
    if (item && item->type() == FIELD_ITEM &&
        ((Item_field *)item)->field)
      return 0;
    return cleanup_processor(arg);
  }
  bool cleanup_excluding_const_fields_processor(void *arg)
  { 
    Item *item= real_item();
    if (item && item->type() == FIELD_ITEM &&
        ((Item_field *) item)->field && item->const_item())
      return 0;
    return cleanup_processor(arg);
  }
};


/*
  The same as Item_ref, but get value from val_* family of method to get
  value of item on which it referred instead of result* family.
*/
class Item_direct_ref :public Item_ref
{
public:
  Item_direct_ref(THD *thd, Name_resolution_context *context_arg, Item **item,
                  const char *table_name_arg,
                  const LEX_CSTRING *field_name_arg,
                  bool alias_name_used_arg= FALSE):
    Item_ref(thd, context_arg, item, table_name_arg,
             field_name_arg, alias_name_used_arg)
  {}
  /* Constructor need to process subselect with temporary tables (see Item) */
  Item_direct_ref(THD *thd, Item_direct_ref *item) : Item_ref(thd, item) {}
  Item_direct_ref(THD *thd, TABLE_LIST *view_arg, Item **item,
                  const LEX_CSTRING *field_name_arg,
                  bool alias_name_used_arg= FALSE):
    Item_ref(thd, view_arg, item, field_name_arg,
             alias_name_used_arg)
  {}

  bool fix_fields(THD *thd, Item **it)
  {
    if ((*ref)->fix_fields_if_needed_for_scalar(thd, ref))
      return TRUE;
    return Item_ref::fix_fields(thd, it);
  }
  void save_val(Field *to);
  /* Below we should have all val() methods as in Item_ref */
  double val_real();
  longlong val_int();
  my_decimal *val_decimal(my_decimal *);
  bool val_bool();
  String *val_str(String* tmp);
  bool is_null();
  bool get_date(MYSQL_TIME *ltime, ulonglong fuzzydate);
  longlong val_datetime_packed();
  longlong val_time_packed();
  virtual Ref_Type ref_type() { return DIRECT_REF; }
  Item *get_copy(THD *thd)
  { return get_item_copy<Item_direct_ref>(thd, this); }
};


/**
  This class is the same as Item_direct_ref but created to wrap Item_ident
  before fix_fields() call
*/

class Item_direct_ref_to_ident :public Item_direct_ref
{
  Item_ident *ident;
public:
  Item_direct_ref_to_ident(THD *thd, Item_ident *item):
    Item_direct_ref(thd, item->context, (Item**)&item, item->table_name,
                    &item->field_name, FALSE)
  {
    ident= item;
    ref= (Item**)&ident;
  }

  bool fix_fields(THD *thd, Item **it)
  {
    DBUG_ASSERT(ident->type() == FIELD_ITEM || ident->type() == REF_ITEM);
    if (ident->fix_fields_if_needed_for_scalar(thd, ref))
      return TRUE;
    set_properties();
    return FALSE;
  }

  virtual void print(String *str, enum_query_type query_type)
  { ident->print(str, query_type); }

};


class Item_cache;
class Expression_cache;
class Expression_cache_tracker;

/**
  The objects of this class can store its values in an expression cache.
*/

class Item_cache_wrapper :public Item_result_field,
                          public With_subquery_cache
{
private:
  /* Pointer on the cached expression */
  Item *orig_item;
  Expression_cache *expr_cache;
  /*
    In order to put the expression into the expression cache and return
    value of val_*() method, we will need to get the expression value twice
    (probably in different types).  In order to avoid making two
    (potentially costly) orig_item->val_*() calls, we store expression value
    in this Item_cache object.
  */
  Item_cache *expr_value;

  List<Item> parameters;

  Item *check_cache();
  void cache();
  void init_on_demand();

public:
  Item_cache_wrapper(THD *thd, Item *item_arg);
  ~Item_cache_wrapper();

  enum Type type() const { return EXPR_CACHE_ITEM; }
  enum Type real_type() const { return orig_item->type(); }
  bool with_subquery() const { DBUG_ASSERT(fixed); return m_with_subquery; }

  bool set_cache(THD *thd);
  Expression_cache_tracker* init_tracker(MEM_ROOT *mem_root);

  bool fix_fields(THD *thd, Item **it);
  void cleanup();

  Item *get_orig_item() const { return orig_item; }

  /* Methods of getting value which should be cached in the cache */
  void save_val(Field *to);
  double val_real();
  longlong val_int();
  String *val_str(String* tmp);
  my_decimal *val_decimal(my_decimal *);
  bool val_bool();
  bool is_null();
  bool get_date(MYSQL_TIME *ltime, ulonglong fuzzydate);
  bool send(Protocol *protocol, st_value *buffer);
  void save_org_in_field(Field *field,
                         fast_field_copier data __attribute__ ((__unused__)))
  {
    save_val(field);
  }
  void save_in_result_field(bool no_conversions)
  {
    save_val(result_field);
  }
  Item* get_tmp_table_item(THD *thd_arg);

  /* Following methods make this item transparent as much as possible */

  virtual void print(String *str, enum_query_type query_type);
  virtual const char *full_name() const { return orig_item->full_name(); }
  virtual void make_send_field(THD *thd, Send_field *field)
  { orig_item->make_send_field(thd, field); }
  bool eq(const Item *item, bool binary_cmp) const
  {
    Item *it= ((Item *) item)->real_item();
    return orig_item->eq(it, binary_cmp);
  }
  void fix_after_pullout(st_select_lex *new_parent, Item **refptr, bool merge)
  {
    orig_item->fix_after_pullout(new_parent, &orig_item, merge);
  }
  int save_in_field(Field *to, bool no_conversions);
  const Type_handler *type_handler() const { return orig_item->type_handler(); }
  table_map used_tables() const { return orig_item->used_tables(); }
  void update_used_tables()
  {
    orig_item->update_used_tables();
  }
  bool const_item() const { return orig_item->const_item(); }
  table_map not_null_tables() const { return orig_item->not_null_tables(); }
  bool walk(Item_processor processor, bool walk_subquery, void *arg)
  {
    return orig_item->walk(processor, walk_subquery, arg) ||
      (this->*processor)(arg);
  }
  bool enumerate_field_refs_processor(void *arg)
  { return orig_item->enumerate_field_refs_processor(arg); }
  Item_field *field_for_view_update()
  { return orig_item->field_for_view_update(); }

  /* Row emulation: forwarding of ROW-related calls to orig_item */
  uint cols() const
  { return result_type() == ROW_RESULT ? orig_item->cols() : 1; }
  Item* element_index(uint i)
  { return result_type() == ROW_RESULT ? orig_item->element_index(i) : this; }
  Item** addr(uint i)
  { return result_type() == ROW_RESULT ? orig_item->addr(i) : 0; }
  bool check_cols(uint c)
  {
    return (result_type() == ROW_RESULT ?
            orig_item->check_cols(c) :
            Item::check_cols(c));
  }
  bool null_inside()
  { return result_type() == ROW_RESULT ? orig_item->null_inside() : 0; }
  void bring_value()
  {
    if (result_type() == ROW_RESULT)
      orig_item->bring_value();
  }
  bool is_expensive() { return orig_item->is_expensive(); }
  bool is_expensive_processor(void *arg)
  { return orig_item->is_expensive_processor(arg); }
  bool check_vcol_func_processor(void *arg)
  {
    return mark_unsupported_function("cache", arg, VCOL_IMPOSSIBLE);
  }
  Item *get_copy(THD *thd)
  { return get_item_copy<Item_cache_wrapper>(thd, this); }
  Item *build_clone(THD *thd) { return 0; }
};


/*
  Class for view fields, the same as Item_direct_ref, but call fix_fields
  of reference if it is not called yet
*/
class Item_direct_view_ref :public Item_direct_ref
{
  Item_equal *item_equal;
  TABLE_LIST *view;
  TABLE *null_ref_table;

#define NO_NULL_TABLE (reinterpret_cast<TABLE *>(0x1))

  void set_null_ref_table()
  {
    if (!view->is_inner_table_of_outer_join() ||
        !(null_ref_table= view->get_real_join_table()))
      null_ref_table= NO_NULL_TABLE;
  }

  bool check_null_ref()
  {
    DBUG_ASSERT(null_ref_table);
    if (null_ref_table != NO_NULL_TABLE && null_ref_table->null_row)
    {
      null_value= 1;
      return TRUE;
    }
    return FALSE;
  }

public:
  Item_direct_view_ref(THD *thd, Name_resolution_context *context_arg,
                       Item **item,
                       const char *table_name_arg,
                       LEX_CSTRING *field_name_arg,
                       TABLE_LIST *view_arg):
    Item_direct_ref(thd, context_arg, item, table_name_arg, field_name_arg),
    item_equal(0), view(view_arg),
    null_ref_table(NULL)
  {
    if (fixed)
      set_null_ref_table();
  }

  bool fix_fields(THD *, Item **);
  bool eq(const Item *item, bool binary_cmp) const;
  Item *get_tmp_table_item(THD *thd)
  {
    if (const_item())
      return copy_or_same(thd);
    Item *item= Item_ref::get_tmp_table_item(thd);
    item->name= name;
    return item;
  }
  virtual Ref_Type ref_type() { return VIEW_REF; }
  Item_equal *get_item_equal() { return item_equal; }
  void set_item_equal(Item_equal *item_eq) { item_equal= item_eq; }
  Item_equal *find_item_equal(COND_EQUAL *cond_equal);
  Item* propagate_equal_fields(THD *, const Context &, COND_EQUAL *);
  Item *replace_equal_field(THD *thd, uchar *arg);
  table_map used_tables() const;
  void update_used_tables();
  table_map not_null_tables() const;
  bool const_item() const
  {
    return (*ref)->const_item() && (null_ref_table == NO_NULL_TABLE);
  }
  TABLE *get_null_ref_table() const { return null_ref_table; }
  bool walk(Item_processor processor, bool walk_subquery, void *arg)
  { 
    return (*ref)->walk(processor, walk_subquery, arg) ||
           (this->*processor)(arg);
  }
  bool view_used_tables_processor(void *arg) 
  {
    TABLE_LIST *view_arg= (TABLE_LIST *) arg;
    if (view_arg == view)
      view_arg->view_used_tables|= (*ref)->used_tables();
    return 0;
  }
  bool excl_dep_on_table(table_map tab_map);
  bool excl_dep_on_grouping_fields(st_select_lex *sel);
  Item *derived_field_transformer_for_having(THD *thd, uchar *arg);
  Item *derived_field_transformer_for_where(THD *thd, uchar *arg);
  Item *derived_grouping_field_transformer_for_where(THD *thd,
                                                     uchar *arg);

  void save_val(Field *to)
  {
    if (check_null_ref())
      to->set_null();
    else
      Item_direct_ref::save_val(to);
  }
  double val_real()
  {
    if (check_null_ref())
      return 0;
    else
      return Item_direct_ref::val_real();
  }
  longlong val_int()
  {
    if (check_null_ref())
      return 0;
    else
      return Item_direct_ref::val_int();
  }
  String *val_str(String* tmp)
  {
    if (check_null_ref())
      return NULL;
    else
      return Item_direct_ref::val_str(tmp);
  }
  my_decimal *val_decimal(my_decimal *tmp)
  {
    if (check_null_ref())
      return NULL;
    else
      return Item_direct_ref::val_decimal(tmp);
  }
  bool val_bool()
  {
    if (check_null_ref())
      return 0;
    else
      return Item_direct_ref::val_bool();
  }
  bool is_null()
  {
    if (check_null_ref())
      return 1;
    else
      return Item_direct_ref::is_null();
  }
  bool get_date(MYSQL_TIME *ltime, ulonglong fuzzydate)
  {
    if (check_null_ref())
    {
      bzero((char*) ltime,sizeof(*ltime));
      return 1;
    }
    return Item_direct_ref::get_date(ltime, fuzzydate);
  }
  longlong val_time_packed()
  {
    if (check_null_ref())
      return 0;
    else
      return Item_direct_ref::val_time_packed();
  }
  longlong val_datetime_packed()
  {
    if (check_null_ref())
      return 0;
    else
      return Item_direct_ref::val_datetime_packed();
  }
  bool send(Protocol *protocol, st_value *buffer);
  void save_org_in_field(Field *field,
                         fast_field_copier data __attribute__ ((__unused__)))
  {
    if (check_null_ref())
      field->set_null();
    else
      Item_direct_ref::save_val(field);
  }
  void save_in_result_field(bool no_conversions)
  {
    if (check_null_ref())
      result_field->set_null();
    else
      Item_direct_ref::save_in_result_field(no_conversions);
  }

  void cleanup()
  {
    null_ref_table= NULL;
    item_equal= NULL;
    Item_direct_ref::cleanup();
  }
  /*
    TODO move these val_*_result function to Item_dierct_ref (maybe)
  */
  double val_result();
  longlong val_int_result();
  String *str_result(String* tmp);
  my_decimal *val_decimal_result(my_decimal *val);
  bool val_bool_result();

  Item *get_copy(THD *thd)
  { return get_item_copy<Item_direct_view_ref>(thd, this); }
};


/*
  Class for outer fields.
  An object of this class is created when the select where the outer field was
  resolved is a grouping one. After it has been fixed the ref field will point
  to either an Item_ref or an Item_direct_ref object which will be used to
  access the field.
  See also comments for the fix_inner_refs() and the
  Item_field::fix_outer_field() functions.
*/

class Item_sum;
class Item_outer_ref :public Item_direct_ref
{
public:
  Item *outer_ref;
  /* The aggregate function under which this outer ref is used, if any. */
  Item_sum *in_sum_func;
  /*
    TRUE <=> that the outer_ref is already present in the select list
    of the outer select.
  */
  bool found_in_select_list;
  bool found_in_group_by;
  Item_outer_ref(THD *thd, Name_resolution_context *context_arg,
                 Item_field *outer_field_arg):
    Item_direct_ref(thd, context_arg, 0, outer_field_arg->table_name,
                    &outer_field_arg->field_name),
    outer_ref(outer_field_arg), in_sum_func(0),
    found_in_select_list(0), found_in_group_by(0)
  {
    ref= &outer_ref;
    set_properties();
    fixed= 0;                     /* reset flag set in set_properties() */
  }
  Item_outer_ref(THD *thd, Name_resolution_context *context_arg, Item **item,
                 const char *table_name_arg, LEX_CSTRING *field_name_arg,
                 bool alias_name_used_arg):
    Item_direct_ref(thd, context_arg, item, table_name_arg, field_name_arg,
                    alias_name_used_arg),
    outer_ref(0), in_sum_func(0), found_in_select_list(1), found_in_group_by(0)
  {}
  void save_in_result_field(bool no_conversions)
  {
    outer_ref->save_org_in_field(result_field, NULL);
  }
  bool fix_fields(THD *, Item **);
  void fix_after_pullout(st_select_lex *new_parent, Item **ref, bool merge);
  table_map used_tables() const
  {
    return (*ref)->const_item() ? 0 : OUTER_REF_TABLE_BIT;
  }
  table_map not_null_tables() const { return 0; }
  virtual Ref_Type ref_type() { return OUTER_REF; }
  bool check_inner_refs_processor(void * arg); 
};


class Item_in_subselect;


/*
  An object of this class:
   - Converts val_XXX() calls to ref->val_XXX_result() calls, like Item_ref.
   - Sets owner->was_null=TRUE if it has returned a NULL value from any
     val_XXX() function. This allows to inject an Item_ref_null_helper
     object into subquery and then check if the subquery has produced a row
     with NULL value.
*/

class Item_ref_null_helper: public Item_ref
{
protected:
  Item_in_subselect* owner;
public:
  Item_ref_null_helper(THD *thd, Name_resolution_context *context_arg,
                       Item_in_subselect* master, Item **item,
		       const char *table_name_arg,
                       const LEX_CSTRING *field_name_arg):
    Item_ref(thd, context_arg, item, table_name_arg, field_name_arg),
    owner(master) {}
  void save_val(Field *to);
  double val_real();
  longlong val_int();
  String* val_str(String* s);
  my_decimal *val_decimal(my_decimal *);
  bool val_bool();
  bool get_date(MYSQL_TIME *ltime, ulonglong fuzzydate);
  virtual void print(String *str, enum_query_type query_type);
  table_map used_tables() const;
  Item *get_copy(THD *thd)
  { return get_item_copy<Item_ref_null_helper>(thd, this); }
};

/*
  The following class is used to optimize comparing of date and bigint columns
  We need to save the original item ('ref') to be able to call
  ref->save_in_field(). This is used to create index search keys.
  
  An instance of Item_int_with_ref may have signed or unsigned integer value.
  
*/

class Item_int_with_ref :public Item_int
{
  Item *ref;
public:
  Item_int_with_ref(THD *thd, longlong i, Item *ref_arg, bool unsigned_arg):
    Item_int(thd, i), ref(ref_arg)
  {
    unsigned_flag= unsigned_arg;
  }
  int save_in_field(Field *field, bool no_conversions)
  {
    return ref->save_in_field(field, no_conversions);
  }
  Item *clone_item(THD *thd);
  virtual Item *real_item() { return ref; }
};

#ifdef MYSQL_SERVER
#include "gstream.h"
#include "spatial.h"
#include "item_sum.h"
#include "item_func.h"
#include "item_row.h"
#include "item_cmpfunc.h"
#include "item_strfunc.h"
#include "item_geofunc.h"
#include "item_timefunc.h"
#include "item_subselect.h"
#include "item_xmlfunc.h"
#include "item_jsonfunc.h"
#include "item_create.h"
#include "item_vers.h"
#endif

/**
  Base class to implement typed value caching Item classes

  Item_copy_ classes are very similar to the corresponding Item_
  classes (e.g. Item_copy_string is similar to Item_string) but they add
  the following additional functionality to Item_ :
    1. Nullability
    2. Possibility to store the value not only on instantiation time,
       but also later.
  Item_copy_ classes are a functionality subset of Item_cache_ 
  classes, as e.g. they don't support comparisons with the original Item
  as Item_cache_ classes do.
  Item_copy_ classes are used in GROUP BY calculation.
  TODO: Item_copy should be made an abstract interface and Item_copy_
  classes should inherit both the respective Item_ class and the interface.
  Ideally we should drop Item_copy_ classes altogether and merge 
  their functionality to Item_cache_ (and these should be made to inherit
  from Item_).
*/

class Item_copy :public Item,
                 public Type_handler_hybrid_field_type
{
protected:  

  /**
    Type_handler_hybrid_field_type is used to
    store the type of the resulting field that would be used to store the data
    in the cache. This is to avoid calls to the original item.
  */

  /** The original item that is copied */
  Item *item;

  /**
    Constructor of the Item_copy class

    stores metadata information about the original class as well as a 
    pointer to it.
  */
  Item_copy(THD *thd, Item *i): Item(thd)
  {
    item= i;
    null_value=maybe_null=item->maybe_null;
    Type_std_attributes::set(item);
    name= item->name;
    set_handler(item->type_handler());
    fixed= item->fixed;
  }

public:

  /** 
    Update the cache with the value of the original item
   
    This is the method that updates the cached value.
    It must be explicitly called by the user of this class to store the value 
    of the original item in the cache.
  */  
  virtual void copy() = 0;

  Item *get_item() { return item; }
  /** All of the subclasses should have the same type tag */
  enum Type type() const { return COPY_STR_ITEM; }

  const Type_handler *type_handler() const
  { return Type_handler_hybrid_field_type::type_handler(); }

  void make_send_field(THD *thd, Send_field *field)
  { item->make_send_field(thd, field); }
  table_map used_tables() const { return (table_map) 1L; }
  bool const_item() const { return 0; }
  bool is_null() { return null_value; }
  bool check_vcol_func_processor(void *arg) 
  {
    return mark_unsupported_function("copy", arg, VCOL_IMPOSSIBLE);
  }

  /*  
    Override the methods below as pure virtual to make sure all the 
    sub-classes implement them.
  */  

  virtual String *val_str(String*) = 0;
  virtual my_decimal *val_decimal(my_decimal *) = 0;
  virtual double val_real() = 0;
  virtual longlong val_int() = 0;
  virtual int save_in_field(Field *field, bool no_conversions) = 0;
  bool walk(Item_processor processor, bool walk_subquery, void *args)
  {
    return (item->walk(processor, walk_subquery, args)) ||
      (this->*processor)(args);
  }
};

/**
 Implementation of a string cache.
 
 Uses Item::str_value for storage
*/ 
class Item_copy_string : public Item_copy
{
public:
  Item_copy_string(THD *thd, Item *item_arg): Item_copy(thd, item_arg) {}

  String *val_str(String*);
  my_decimal *val_decimal(my_decimal *);
  double val_real();
  longlong val_int();
  bool get_date(MYSQL_TIME *ltime, ulonglong fuzzydate)
  { return get_date_from_string(ltime, fuzzydate); }
  void copy();
  int save_in_field(Field *field, bool no_conversions);
  Item *get_copy(THD *thd)
  { return get_item_copy<Item_copy_string>(thd, this); }
};


/*
  Cached_item_XXX objects are not exactly caches. They do the following:

  Each Cached_item_XXX object has
   - its source item
   - saved value of the source item
   - cmp() method that compares the saved value with the current value of the
     source item, and if they were not equal saves item's value into the saved
     value.

  TODO: add here:
   - a way to save the new value w/o comparison
   - a way to do less/equal/greater comparison
*/

class Cached_item :public Sql_alloc
{
public:
  bool null_value;
  Cached_item() :null_value(0) {}
  /*
    Compare the cached value with the source value. If not equal, copy
    the source value to the cache.
    @return
      true  - Not equal
      false - Equal
  */
  virtual bool cmp(void)=0;

  /* Compare the cached value with the source value, without copying */
  virtual int  cmp_read_only()=0;

  virtual ~Cached_item(); /*line -e1509 */
};

class Cached_item_item : public Cached_item
{
protected:
  Item *item;

  Cached_item_item(Item *arg) : item(arg) {}
public:
  void fetch_value_from(Item *new_item)
  {
    Item *save= item;
    item= new_item;
    cmp();
    item= save;
  }
};

class Cached_item_str :public Cached_item_item
{
  uint32 value_max_length;
  String value,tmp_value;
public:
  Cached_item_str(THD *thd, Item *arg);
  bool cmp(void);
  int  cmp_read_only();
  ~Cached_item_str();                           // Deallocate String:s
};


class Cached_item_real :public Cached_item_item
{
  double value;
public:
  Cached_item_real(Item *item_par) :Cached_item_item(item_par),value(0.0) {}
  bool cmp(void);
  int  cmp_read_only();
};

class Cached_item_int :public Cached_item_item
{
  longlong value;
public:
  Cached_item_int(Item *item_par) :Cached_item_item(item_par),value(0) {}
  bool cmp(void);
  int  cmp_read_only();
};


class Cached_item_decimal :public Cached_item_item
{
  my_decimal value;
public:
  Cached_item_decimal(Item *item_par);
  bool cmp(void);
  int  cmp_read_only();
};

class Cached_item_field :public Cached_item
{
  uchar *buff;
  Field *field;
  uint length;

public:
  Cached_item_field(THD *thd, Field *arg_field): field(arg_field)
  {
    field= arg_field;
    /* TODO: take the memory allocation below out of the constructor. */
    buff= (uchar*) thd_calloc(thd, length= field->pack_length());
  }
  bool cmp(void);
  int  cmp_read_only();
};

class Item_default_value : public Item_field
{
  void calculate();
protected:
  Item_default_value(THD *thd, Name_resolution_context *context_arg, Item *a)
          :Item_field(thd, context_arg, (const char *)NULL, (const char *)NULL,
                      (const char *)NULL),
           arg(a), cached_field(NULL) {}
public:
  Item *arg;
  Field *cached_field;
<<<<<<< HEAD
  Item_default_value(THD *thd, Name_resolution_context *context_arg, Item *a)
    :Item_field(thd, context_arg, (const char *)NULL, (const char *)NULL,
                &null_clex_str),
     arg(a), cached_field(NULL) {}
  enum Type type() const { return DEFAULT_VALUE_ITEM; }
=======
  Item_default_value(THD *thd, Name_resolution_context *context_arg)
    :Item_field(thd, context_arg, (const char *)NULL, (const char *)NULL,
               (const char *)NULL),
    arg(NULL), cached_field(NULL) {}
  Item_default_value(THD *thd, Name_resolution_context *context_arg, Field *a)
    :Item_field(thd, context_arg, (const char *)NULL, (const char *)NULL,
                (const char *)NULL),
    arg(NULL),cached_field(NULL) {}
  enum Type type() const { return DEFAULT_VALUE_ITEM; }
  bool vcol_assignment_allowed_value() const { return true; }
>>>>>>> 4c387945
  bool eq(const Item *item, bool binary_cmp) const;
  bool fix_fields(THD *, Item **);
  void cleanup();
  void print(String *str, enum_query_type query_type);
  String *val_str(String *str);
  double val_real();
  longlong val_int();
  my_decimal *val_decimal(my_decimal *decimal_value);
  bool get_date(MYSQL_TIME *ltime,ulonglong fuzzydate);

  /* Result variants */
  double val_result();
  longlong val_int_result();
  String *str_result(String* tmp);
  my_decimal *val_decimal_result(my_decimal *val);
  bool val_bool_result();
  bool is_null_result();
  bool get_date_result(MYSQL_TIME *ltime,ulonglong fuzzydate);

  bool send(Protocol *protocol, st_value *buffer);
  int save_in_field(Field *field_arg, bool no_conversions);
  bool save_in_param(THD *thd, Item_param *param)
  {
    // It should not be possible to have "EXECUTE .. USING DEFAULT(a)"
    DBUG_ASSERT(0);
    param->set_default();
    return false;
  }
  table_map used_tables() const;
  virtual void update_used_tables()
  {
    if (field && field->default_value)
      field->default_value->expr->update_used_tables();
  }
  Field *get_tmp_table_field() { return 0; }
  Item *get_tmp_table_item(THD *thd) { return this; }
  Item_field *field_for_view_update() { return 0; }
  bool update_vcol_processor(void *arg) { return 0; }
  bool check_func_default_processor(void *arg) { return true; }
  bool enchant_default_with_arg_processor(void *arg);

  bool walk(Item_processor processor, bool walk_subquery, void *args)
  {
    return (arg && arg->walk(processor, walk_subquery, args)) ||
      (this->*processor)(args);
  }

  Item *transform(THD *thd, Item_transformer transformer, uchar *args);
};

<<<<<<< HEAD

class Item_contextually_typed_value_specification: public Item
{
public:
  Item_contextually_typed_value_specification(THD *thd) :Item(thd)
  { }
  enum Type type() const { return CONTEXTUALLY_TYPED_VALUE_ITEM; }
  bool vcol_assignment_allowed_value() const { return true; }
  bool eq(const Item *item, bool binary_cmp) const
  {
    return false;
  }
  bool is_evaluable_expression() const { return false; }
  bool fix_fields(THD *thd, Item **items)
  {
    fixed= true;
    return false;
  }
  String *val_str(String *str)
  {
    DBUG_ASSERT(0); // never should be called
    null_value= true;
    return 0;
  }
  double val_real()
  {
    DBUG_ASSERT(0); // never should be called
    null_value= true;
    return 0.0;
  }
  longlong val_int()
  {
    DBUG_ASSERT(0); // never should be called
    null_value= true;
    return 0;
  }
  my_decimal *val_decimal(my_decimal *decimal_value)
  {
    DBUG_ASSERT(0); // never should be called
    null_value= true;
    return 0;
  }
  bool get_date(MYSQL_TIME *ltime,ulonglong fuzzydate)
  {
    DBUG_ASSERT(0); // never should be called
    return null_value= true;
  }
  bool send(Protocol *protocol, st_value *buffer)
  {
    DBUG_ASSERT(0);
    return true;
  }
  const Type_handler *type_handler() const
  {
    DBUG_ASSERT(0);
    return &type_handler_null;
  }
};


/*
  <default specification> ::= DEFAULT
*/
class Item_default_specification:
        public Item_contextually_typed_value_specification
{
public:
  Item_default_specification(THD *thd)
   :Item_contextually_typed_value_specification(thd)
  { }
  void print(String *str, enum_query_type query_type)
  {
    str->append(STRING_WITH_LEN("default"));
  }
  int save_in_field(Field *field_arg, bool no_conversions)
  {
    return field_arg->save_in_field_default_value(false);
  }
  bool save_in_param(THD *thd, Item_param *param)
  {
    param->set_default();
    return false;
  }
  Item *get_copy(THD *thd)
  { return get_item_copy<Item_default_specification>(thd, this); }
};


=======
class Item_default_value_arg: public Item_default_value
{
public:
  Item_default_value_arg(THD *thd, Name_resolution_context *context, Item *a)
    :Item_default_value(thd, context, a) {}

  bool vcol_assignment_allowed_value() const { return arg == NULL; }
};

>>>>>>> 4c387945
/**
  This class is used as bulk parameter INGNORE representation.

  It just do nothing when assigned to a field

  This is a non-standard MariaDB extension.
*/

class Item_ignore_specification:
        public Item_contextually_typed_value_specification
{
public:
  Item_ignore_specification(THD *thd)
   :Item_contextually_typed_value_specification(thd)
  { }
  void print(String *str, enum_query_type query_type)
  {
    str->append(STRING_WITH_LEN("ignore"));
  }
  int save_in_field(Field *field_arg, bool no_conversions)
  {
    return field_arg->save_in_field_ignore_value(false);
  }
  bool save_in_param(THD *thd, Item_param *param)
  {
    param->set_ignore();
    return false;
  }
  Item *get_copy(THD *thd)
  { return get_item_copy<Item_ignore_specification>(thd, this); }
};


/*
  Item_insert_value -- an implementation of VALUES() function.
  You can use the VALUES(col_name) function in the UPDATE clause
  to refer to column values from the INSERT portion of the INSERT
  ... UPDATE statement. In other words, VALUES(col_name) in the
  UPDATE clause refers to the value of col_name that would be
  inserted, had no duplicate-key conflict occurred.
  In all other places this function returns NULL.
*/

class Item_insert_value : public Item_field
{
public:
  Item *arg;
  Item_insert_value(THD *thd, Name_resolution_context *context_arg, Item *a)
    :Item_field(thd, context_arg, (const char *)NULL, (const char *)NULL,
                &null_clex_str),
     arg(a) {}
  bool eq(const Item *item, bool binary_cmp) const;
  bool fix_fields(THD *, Item **);
  virtual void print(String *str, enum_query_type query_type);
  int save_in_field(Field *field_arg, bool no_conversions)
  {
    return Item_field::save_in_field(field_arg, no_conversions);
  }
  enum Type type() const { return INSERT_VALUE_ITEM; }
  /*
   We use RAND_TABLE_BIT to prevent Item_insert_value from
   being treated as a constant and precalculated before execution
  */
  table_map used_tables() const { return RAND_TABLE_BIT; }

  Item_field *field_for_view_update() { return 0; }

  bool walk(Item_processor processor, bool walk_subquery, void *args)
  {
    return arg->walk(processor, walk_subquery, args) ||
	    (this->*processor)(args);
  }
  bool check_partition_func_processor(void *int_arg) {return TRUE;}
  bool update_vcol_processor(void *arg) { return 0; }
  bool check_vcol_func_processor(void *arg)
  {
    return mark_unsupported_function("value()", arg, VCOL_IMPOSSIBLE);
  }
};


class Table_triggers_list;

/*
  Represents NEW/OLD version of field of row which is
  changed/read in trigger.

  Note: For this item main part of actual binding to Field object happens
        not during fix_fields() call (like for Item_field) but right after
        parsing of trigger definition, when table is opened, with special
        setup_field() call. On fix_fields() stage we simply choose one of
        two Field instances representing either OLD or NEW version of this
        field.
*/
class Item_trigger_field : public Item_field,
                           private Settable_routine_parameter
{
public:
  /* Is this item represents row from NEW or OLD row ? */
  enum row_version_type {OLD_ROW, NEW_ROW};
  row_version_type row_version;
  /* Next in list of all Item_trigger_field's in trigger */
  Item_trigger_field *next_trg_field;
  /* Index of the field in the TABLE::field array */
  uint field_idx;
  /* Pointer to Table_trigger_list object for table of this trigger */
  Table_triggers_list *triggers;

  Item_trigger_field(THD *thd, Name_resolution_context *context_arg,
                     row_version_type row_ver_arg,
                     const LEX_CSTRING *field_name_arg,
                     ulong priv, const bool ro)
    :Item_field(thd, context_arg,
               (const char *)NULL, (const char *)NULL, field_name_arg),
     row_version(row_ver_arg), field_idx((uint)-1), original_privilege(priv),
     want_privilege(priv), table_grants(NULL), read_only (ro)
  {}
  void setup_field(THD *thd, TABLE *table, GRANT_INFO *table_grant_info);
  enum Type type() const { return TRIGGER_FIELD_ITEM; }
  bool eq(const Item *item, bool binary_cmp) const;
  bool fix_fields(THD *, Item **);
  virtual void print(String *str, enum_query_type query_type);
  table_map used_tables() const { return (table_map)0L; }
  Field *get_tmp_table_field() { return 0; }
  Item *copy_or_same(THD *thd) { return this; }
  Item *get_tmp_table_item(THD *thd) { return copy_or_same(thd); }
  void cleanup();

private:
  void set_required_privilege(bool rw);
  bool set_value(THD *thd, sp_rcontext *ctx, Item **it);

public:
  Settable_routine_parameter *get_settable_routine_parameter()
  {
    return (read_only ? 0 : this);
  }

  bool set_value(THD *thd, Item **it)
  {
    return set_value(thd, NULL, it);
  }

private:
  /*
    'want_privilege' holds privileges required to perform operation on
    this trigger field (SELECT_ACL if we are going to read it and
    UPDATE_ACL if we are going to update it).  It is initialized at
    parse time but can be updated later if this trigger field is used
    as OUT or INOUT parameter of stored routine (in this case
    set_required_privilege() is called to appropriately update
    want_privilege and cleanup() is responsible for restoring of
    original want_privilege once parameter's value is updated).
  */
  ulong original_privilege;
  ulong want_privilege;
  GRANT_INFO *table_grants;
  /*
    Trigger field is read-only unless it belongs to the NEW row in a
    BEFORE INSERT of BEFORE UPDATE trigger.
  */
  bool read_only;
public:
  bool check_vcol_func_processor(void *arg);
};


/**
  @todo
  Implement the is_null() method for this class. Currently calling is_null()
  on any Item_cache object resolves to Item::is_null(), which returns FALSE
  for any value.
*/

class Item_cache: public Item_basic_constant,
                  public Type_handler_hybrid_field_type
{
protected:
  Item *example;
  /**
    Field that this object will get value from. This is used by 
    index-based subquery engines to detect and remove the equality injected 
    by IN->EXISTS transformation.
  */  
  Field *cached_field;
  /*
    TRUE <=> cache holds value of the last stored item (i.e actual value).
    store() stores item to be cached and sets this flag to FALSE.
    On the first call of val_xxx function if this flag is set to FALSE the 
    cache_value() will be called to actually cache value of saved item.
    cache_value() will set this flag to TRUE.
  */
  bool value_cached;
public:
  /*
    This is set if at least one of the values of a sub query is NULL
    Item_cache_row returns this with null_inside().
    For not row items, it's set to the value of null_value
    It is set after cache_value() is called.
  */
  bool null_value_inside;

  Item_cache(THD *thd):
    Item_basic_constant(thd),
    Type_handler_hybrid_field_type(&type_handler_string),
    example(0), cached_field(0),
    value_cached(0)
  {
    fixed= 1;
    maybe_null= 1;
    null_value= 1;
    null_value_inside= true;
  }
protected:
  Item_cache(THD *thd, const Type_handler *handler):
    Item_basic_constant(thd),
    Type_handler_hybrid_field_type(handler),
    example(0), cached_field(0),
    value_cached(0)
  {
    fixed= 1;
    maybe_null= 1;
    null_value= 1;
    null_value_inside= true;
  }

public:
  virtual bool allocate(THD *thd, uint i) { return 0; }
  virtual bool setup(THD *thd, Item *item)
  {
    example= item;
    Type_std_attributes::set(item);
    if (item->type() == FIELD_ITEM)
      cached_field= ((Item_field *)item)->field;
    return 0;
  };
  enum Type type() const { return CACHE_ITEM; }

  const Type_handler *type_handler() const
  { return Type_handler_hybrid_field_type::type_handler(); }

  virtual void keep_array() {}
  virtual void print(String *str, enum_query_type query_type);
  bool eq_def(const Field *field) 
  { 
    return cached_field ? cached_field->eq_def (field) : FALSE;
  }
  bool eq(const Item *item, bool binary_cmp) const
  {
    return this == item;
  }
  bool check_vcol_func_processor(void *arg) 
  {
    if (example)
    {
      Item::vcol_func_processor_result *res= (Item::vcol_func_processor_result*)arg;
      example->check_vcol_func_processor(arg);
      /*
        Item_cache of a non-deterministic function requires re-fixing
        even if the function itself doesn't (e.g. CURRENT_TIMESTAMP)
      */
      if (res->errors & VCOL_NOT_STRICTLY_DETERMINISTIC)
        res->errors|= VCOL_SESSION_FUNC;
      return false;
    }
    return mark_unsupported_function("cache", arg, VCOL_IMPOSSIBLE);
  }
  void cleanup()
  {
    clear();
    Item_basic_constant::cleanup();
  }
  /**
     Check if saved item has a non-NULL value.
     Will cache value of saved item if not already done. 
     @return TRUE if cached value is non-NULL.
   */
  bool has_value()
  {
    return (value_cached || cache_value()) && !null_value;
  }

  virtual void store(Item *item);
  virtual Item *get_item() { return example; }
  virtual bool cache_value()= 0;
  bool basic_const_item() const
  { return example && example->basic_const_item(); }
  virtual void clear() { null_value= TRUE; value_cached= FALSE; }
  bool is_null() { return !has_value(); }
  virtual bool is_expensive()
  {
    if (value_cached)
      return false;
    return example->is_expensive();
  }
  bool is_expensive_processor(void *arg)
  {
    DBUG_ASSERT(example);
    if (value_cached)
      return false;
    return example->is_expensive_processor(arg);
  }
  virtual void set_null();
  bool walk(Item_processor processor, bool walk_subquery, void *arg)
  {
    if (example && example->walk(processor, walk_subquery, arg))
      return TRUE;
    return (this->*processor)(arg);
  }
  virtual Item *safe_charset_converter(THD *thd, CHARSET_INFO *tocs);
  void split_sum_func2_example(THD *thd,  Ref_ptr_array ref_pointer_array,
                               List<Item> &fields, uint flags)
  {
    example->split_sum_func2(thd, ref_pointer_array, fields, &example, flags);
  }
  Item *get_example() const { return example; }

  virtual Item *convert_to_basic_const_item(THD *thd) { return 0; };
  Item *derived_field_transformer_for_having(THD *thd, uchar *arg)
  { return convert_to_basic_const_item(thd); }
  Item *derived_field_transformer_for_where(THD *thd, uchar *arg)
  { return convert_to_basic_const_item(thd); }
  Item *derived_grouping_field_transformer_for_where(THD *thd, uchar *arg)
  { return convert_to_basic_const_item(thd); }
};


class Item_cache_int: public Item_cache
{
protected:
  longlong value;
public:
  Item_cache_int(THD *thd): Item_cache(thd, &type_handler_longlong),
    value(0) {}
  Item_cache_int(THD *thd, const Type_handler *handler):
    Item_cache(thd, handler), value(0) {}

  double val_real();
  longlong val_int();
  String* val_str(String *str);
  my_decimal *val_decimal(my_decimal *);
  bool get_date(MYSQL_TIME *ltime, ulonglong fuzzydate)
  { return get_date_from_int(ltime, fuzzydate); }
  bool cache_value();
  int save_in_field(Field *field, bool no_conversions);
  Item *convert_to_basic_const_item(THD *thd);
  Item *get_copy(THD *thd)
  { return get_item_copy<Item_cache_int>(thd, this); }
};


class Item_cache_year: public Item_cache_int
{
public:
  Item_cache_year(THD *thd): Item_cache_int(thd, &type_handler_year) { }
  bool get_date(MYSQL_TIME *ltime, ulonglong fuzzydate)
  { return get_date_from_year(ltime, fuzzydate); }
};


class Item_cache_temporal: public Item_cache_int
{
protected:
  Item_cache_temporal(THD *thd, const Type_handler *handler);
public:
  String* val_str(String *str);
  my_decimal *val_decimal(my_decimal *);
  longlong val_int();
  longlong val_datetime_packed();
  longlong val_time_packed();
  double val_real();
  bool cache_value();
  bool get_date(MYSQL_TIME *ltime, ulonglong fuzzydate);
  int save_in_field(Field *field, bool no_conversions);
  bool setup(THD *thd, Item *item)
  {
    if (Item_cache_int::setup(thd, item))
      return true;
    set_if_smaller(decimals, TIME_SECOND_PART_DIGITS);
    return false;
  }
  void store_packed(longlong val_arg, Item *example);
  /*
    Having a clone_item method tells optimizer that this object
    is a constant and need not be optimized further.
    Important when storing packed datetime values.
  */
  Item *clone_item(THD *thd);
  Item *convert_to_basic_const_item(THD *thd);
  virtual Item *make_literal(THD *) =0;
};


class Item_cache_time: public Item_cache_temporal
{
public:
  Item_cache_time(THD *thd)
   :Item_cache_temporal(thd, &type_handler_time2) { }
  bool cache_value();
  Item *get_copy(THD *thd)
  { return get_item_copy<Item_cache_time>(thd, this); }
  Item *make_literal(THD *);
};


class Item_cache_datetime: public Item_cache_temporal
{
public:
  Item_cache_datetime(THD *thd)
   :Item_cache_temporal(thd, &type_handler_datetime2) { }
  Item *get_copy(THD *thd)
  { return get_item_copy<Item_cache_datetime>(thd, this); }
  Item *make_literal(THD *);
};


class Item_cache_date: public Item_cache_temporal
{
public:
  Item_cache_date(THD *thd)
   :Item_cache_temporal(thd, &type_handler_newdate) { }
  Item *get_copy(THD *thd)
  { return get_item_copy<Item_cache_date>(thd, this); }
  Item *make_literal(THD *);
};


class Item_cache_real: public Item_cache
{
protected:
  double value;
public:
  Item_cache_real(THD *thd, const Type_handler *h)
   :Item_cache(thd, h),
    value(0)
  {}
  double val_real();
  longlong val_int();
  my_decimal *val_decimal(my_decimal *);
  bool get_date(MYSQL_TIME *ltime, ulonglong fuzzydate)
  { return get_date_from_real(ltime, fuzzydate); }
  bool cache_value();
  Item *convert_to_basic_const_item(THD *thd);
};


class Item_cache_double: public Item_cache_real
{
public:
  Item_cache_double(THD *thd)
   :Item_cache_real(thd, &type_handler_double)
  { }
  String* val_str(String *str);
  Item *get_copy(THD *thd)
  { return get_item_copy<Item_cache_double>(thd, this); }
};


class Item_cache_float: public Item_cache_real
{
public:
  Item_cache_float(THD *thd)
   :Item_cache_real(thd, &type_handler_float)
  { }
  String* val_str(String *str);
  Item *get_copy(THD *thd)
  { return get_item_copy<Item_cache_float>(thd, this); }
};


class Item_cache_decimal: public Item_cache
{
protected:
  my_decimal decimal_value;
public:
  Item_cache_decimal(THD *thd): Item_cache(thd, &type_handler_newdecimal) {}

  double val_real();
  longlong val_int();
  String* val_str(String *str);
  my_decimal *val_decimal(my_decimal *);
  bool get_date(MYSQL_TIME *ltime, ulonglong fuzzydate)
  { return get_date_from_decimal(ltime, fuzzydate); }
  bool cache_value();
  Item *convert_to_basic_const_item(THD *thd);
  Item *get_copy(THD *thd)
  { return get_item_copy<Item_cache_decimal>(thd, this); }
};


class Item_cache_str: public Item_cache
{
  char buffer[STRING_BUFFER_USUAL_SIZE];
  String *value, value_buff;
  bool is_varbinary;
  
public:
  Item_cache_str(THD *thd, const Item *item):
    Item_cache(thd, item->type_handler()), value(0),
    is_varbinary(item->type() == FIELD_ITEM &&
                 Item_cache_str::field_type() == MYSQL_TYPE_VARCHAR &&
                 !((const Item_field *) item)->field->has_charset())
  {
    collation.set(const_cast<DTCollation&>(item->collation));
  }
  double val_real();
  longlong val_int();
  String* val_str(String *);
  my_decimal *val_decimal(my_decimal *);
  bool get_date(MYSQL_TIME *ltime, ulonglong fuzzydate)
  { return get_date_from_string(ltime, fuzzydate); }
  CHARSET_INFO *charset() const { return value->charset(); };
  int save_in_field(Field *field, bool no_conversions);
  bool cache_value();
  Item *convert_to_basic_const_item(THD *thd);
  Item *get_copy(THD *thd)
  { return get_item_copy<Item_cache_str>(thd, this); }
};


class Item_cache_str_for_nullif: public Item_cache_str
{
public:
  Item_cache_str_for_nullif(THD *thd, const Item *item)
   :Item_cache_str(thd, item)
  { }
  Item *safe_charset_converter(THD *thd, CHARSET_INFO *tocs)
  {
    /**
      Item_cache_str::safe_charset_converter() returns a new Item_cache
      with Item_func_conv_charset installed on "example". The original
      Item_cache is not referenced (neither directly nor recursively)
      from the result of Item_cache_str::safe_charset_converter().

      For NULLIF() purposes we need a different behavior:
      we need a new instance of Item_func_conv_charset,
      with the original Item_cache referenced in args[0]. See MDEV-9181.
    */
    return Item::safe_charset_converter(thd, tocs);
  }
  Item *get_copy(THD *thd)
  { return get_item_copy<Item_cache_str_for_nullif>(thd, this); }
};


class Item_cache_row: public Item_cache
{
  Item_cache  **values;
  uint item_count;
  bool save_array;
public:
  Item_cache_row(THD *thd):
    Item_cache(thd), values(0), item_count(2),
    save_array(0) {}
  
  /*
    'allocate' used only in row transformer, to preallocate space for row 
    cache.
  */
  bool allocate(THD *thd, uint num);
  /*
    'setup' is needed only by row => it not called by simple row subselect
    (only by IN subselect (in subselect optimizer))
  */
  bool setup(THD *thd, Item *item);
  void store(Item *item);
  void illegal_method_call(const char *);
  void make_send_field(THD *thd, Send_field *)
  {
    illegal_method_call((const char*)"make_send_field");
  };
  double val_real()
  {
    illegal_method_call((const char*)"val");
    return 0;
  };
  longlong val_int()
  {
    illegal_method_call((const char*)"val_int");
    return 0;
  };
  String *val_str(String *)
  {
    illegal_method_call((const char*)"val_str");
    return 0;
  };
  my_decimal *val_decimal(my_decimal *val)
  {
    illegal_method_call((const char*)"val_decimal");
    return 0;
  };
  bool get_date(MYSQL_TIME *ltime, ulonglong fuzzydate)
  {
    illegal_method_call((const char*)"val_decimal");
    return true;
  }

  uint cols() const { return item_count; }
  Item *element_index(uint i) { return values[i]; }
  Item **addr(uint i) { return (Item **) (values + i); }
  bool check_cols(uint c);
  bool null_inside();
  void bring_value();
  void keep_array() { save_array= 1; }
  void cleanup()
  {
    DBUG_ENTER("Item_cache_row::cleanup");
    Item_cache::cleanup();
    if (save_array)
      bzero(values, item_count*sizeof(Item**));
    else
      values= 0;
    DBUG_VOID_RETURN;
  }
  bool cache_value();
  virtual void set_null();
  Item *get_copy(THD *thd)
  { return get_item_copy<Item_cache_row>(thd, this); }
};


/*
  Item_type_holder used to store type. name, length of Item for UNIONS &
  derived tables.

  Item_type_holder do not need cleanup() because its time of live limited by
  single SP/PS execution.
*/
class Item_type_holder: public Item,
                        public Type_handler_hybrid_field_type,
                        public Type_geometry_attributes
{
protected:
  TYPELIB *enum_set_typelib;
public:
  Item_type_holder(THD *thd, Item *item)
   :Item(thd, item),
    Type_handler_hybrid_field_type(item->real_type_handler()),
    enum_set_typelib(0)
  {
    DBUG_ASSERT(item->fixed);
    maybe_null= item->maybe_null;
  }
  Item_type_holder(THD *thd,
                   Item *item,
                   const Type_handler *handler,
                   const Type_all_attributes *attr,
                   bool maybe_null_arg)
   :Item(thd),
    Type_handler_hybrid_field_type(handler),
    Type_geometry_attributes(handler, attr),
    enum_set_typelib(attr->get_typelib())
  {
    name= item->name;
    Type_std_attributes::set(*attr);
    maybe_null= maybe_null_arg;
  }

  const Type_handler *type_handler() const
  {
    return Type_handler_hybrid_field_type::type_handler()->
             type_handler_for_item_field();
  }
  const Type_handler *real_type_handler() const
  {
    return Type_handler_hybrid_field_type::type_handler();
  }

  enum Type type() const { return TYPE_HOLDER; }
  TYPELIB *get_typelib() const { return enum_set_typelib; }
  /*
    When handling a query like this:
      VALUES ('') UNION VALUES( _utf16 0x0020 COLLATE utf16_bin);
    Item_type_holder can be passed to
      Type_handler_xxx::Item_hybrid_func_fix_attributes()
    We don't want the latter to perform character set conversion of a
    Item_type_holder by calling its val_str(), which calls DBUG_ASSERT(0).
    Let's override const_item() and is_expensive() to avoid this.
    Note, Item_hybrid_func_fix_attributes() could probably
    have a new argument to distinguish what we need:
    - (a) aggregate data type attributes only
    - (b) install converters after attribute aggregation
    So st_select_lex_unit::join_union_type_attributes() could
    ask it to do (a) only, without (b).
  */
  bool const_item() const { return false; }
  bool is_expensive() { return true; }
  double val_real();
  longlong val_int();
  my_decimal *val_decimal(my_decimal *);
  String *val_str(String*);
  bool get_date(MYSQL_TIME *ltime, ulonglong fuzzydate);
  Field *create_tmp_field(bool group, TABLE *table)
  {
    return Item_type_holder::real_type_handler()->
           make_and_init_table_field(&name, Record_addr(maybe_null),
                                     *this, table);
  }
  Field::geometry_type get_geometry_type() const
  {
    return Type_geometry_attributes::get_geometry_type();
  }
  void set_geometry_type(uint type)
  {
    Type_geometry_attributes::set_geometry_type(type);
  }
  Item* get_copy(THD *thd) { return 0; }

};


class st_select_lex;
void mark_select_range_as_dependent(THD *thd,
                                    st_select_lex *last_select,
                                    st_select_lex *current_sel,
                                    Field *found_field, Item *found_item,
                                    Item_ident *resolved_item,
                                    bool suppress_warning_output);

extern Cached_item *new_Cached_item(THD *thd, Item *item,
                                    bool pass_through_ref);
extern Item_result item_cmp_type(Item_result a,Item_result b);
extern void resolve_const_item(THD *thd, Item **ref, Item *cmp_item);
extern int stored_field_cmp_to_item(THD *thd, Field *field, Item *item);

extern const String my_null_string;

/**
  Interface for Item iterator
*/

class Item_iterator
{
public:
  /**
    Shall set this iterator to the position before the first item

    @note
    This method also may perform some other initialization actions like
    allocation of certain resources.
  */
  virtual void open()= 0;
  /**
    Shall return the next Item (or NULL if there is no next item) and
    move pointer to position after it.
  */
  virtual Item *next()= 0;
  /**
    Shall force iterator to free resources (if it holds them)

    @note
    One should not use the iterator without open() call after close()
  */
  virtual void close()= 0;

  virtual ~Item_iterator() {}
};


/**
  Item iterator over List_iterator_fast for Item references
*/

class Item_iterator_ref_list: public Item_iterator
{
  List_iterator<Item*> list;
public:
  Item_iterator_ref_list(List_iterator<Item*> &arg_list):
    list(arg_list) {}
  void open() { list.rewind(); }
  Item *next() { return *(list++); }
  void close() {}
};


/**
  Item iterator over List_iterator_fast for Items
*/

class Item_iterator_list: public Item_iterator
{
  List_iterator<Item> list;
public:
  Item_iterator_list(List_iterator<Item> &arg_list):
    list(arg_list) {}
  void open() { list.rewind(); }
  Item *next() { return (list++); }
  void close() {}
};


/**
  Item iterator over Item interface for rows
*/

class Item_iterator_row: public Item_iterator
{
  Item *base_item;
  uint current;
public:
  Item_iterator_row(Item *base) : base_item(base), current(0) {}
  void open() { current= 0; }
  Item *next()
  {
    if (current >= base_item->cols())
      return NULL;
    return base_item->element_index(current++);
  }
  void close() {}
};


/*
  It's used in ::fix_fields() methods of LIKE and JSON_SEARCH
  functions to handle the ESCAPE parameter.
  This parameter is quite non-standard so the specific function.
*/
bool fix_escape_item(THD *thd, Item *escape_item, String *tmp_str,
                     bool escape_used_in_parsing, CHARSET_INFO *cmp_cs,
                     int *escape);

inline bool Virtual_column_info::is_equal(const Virtual_column_info* vcol) const
{
  return field_type == vcol->get_real_type()
      && stored_in_db == vcol->is_stored()
      && expr->eq(vcol->expr, true);
}

inline void Virtual_column_info::print(String* str)
{
  expr->print_for_table_def(str);
}

#endif /* SQL_ITEM_INCLUDED */<|MERGE_RESOLUTION|>--- conflicted
+++ resolved
@@ -1766,7 +1766,6 @@
   virtual bool limit_index_condition_pushdown_processor(void *arg) { return 0; }
   virtual bool exists2in_processor(void *arg) { return 0; }
   virtual bool find_selective_predicates_list_processor(void *arg) { return 0; }
-  virtual bool enchant_default_with_arg_processor(void *arg) { return 0; }
   bool cleanup_is_expensive_cache_processor(void *arg)
   {
     is_expensive_cache= (int8)(-1);
@@ -5881,33 +5880,17 @@
 
 class Item_default_value : public Item_field
 {
+  bool vcol_assignment_ok;
   void calculate();
-protected:
-  Item_default_value(THD *thd, Name_resolution_context *context_arg, Item *a)
-          :Item_field(thd, context_arg, (const char *)NULL, (const char *)NULL,
-                      (const char *)NULL),
-           arg(a), cached_field(NULL) {}
 public:
   Item *arg;
   Field *cached_field;
-<<<<<<< HEAD
-  Item_default_value(THD *thd, Name_resolution_context *context_arg, Item *a)
+  Item_default_value(THD *thd, Name_resolution_context *context_arg, Item *a,
+                     bool vcol_assignment_arg)
     :Item_field(thd, context_arg, (const char *)NULL, (const char *)NULL,
-                &null_clex_str),
+                &null_clex_str), vcol_assignment_ok(vcol_assignment_arg),
      arg(a), cached_field(NULL) {}
   enum Type type() const { return DEFAULT_VALUE_ITEM; }
-=======
-  Item_default_value(THD *thd, Name_resolution_context *context_arg)
-    :Item_field(thd, context_arg, (const char *)NULL, (const char *)NULL,
-               (const char *)NULL),
-    arg(NULL), cached_field(NULL) {}
-  Item_default_value(THD *thd, Name_resolution_context *context_arg, Field *a)
-    :Item_field(thd, context_arg, (const char *)NULL, (const char *)NULL,
-                (const char *)NULL),
-    arg(NULL),cached_field(NULL) {}
-  enum Type type() const { return DEFAULT_VALUE_ITEM; }
-  bool vcol_assignment_allowed_value() const { return true; }
->>>>>>> 4c387945
   bool eq(const Item *item, bool binary_cmp) const;
   bool fix_fields(THD *, Item **);
   void cleanup();
@@ -5942,12 +5925,12 @@
     if (field && field->default_value)
       field->default_value->expr->update_used_tables();
   }
+  bool vcol_assignment_allowed_value() const { return vcol_assignment_ok; }
   Field *get_tmp_table_field() { return 0; }
   Item *get_tmp_table_item(THD *thd) { return this; }
   Item_field *field_for_view_update() { return 0; }
   bool update_vcol_processor(void *arg) { return 0; }
   bool check_func_default_processor(void *arg) { return true; }
-  bool enchant_default_with_arg_processor(void *arg);
 
   bool walk(Item_processor processor, bool walk_subquery, void *args)
   {
@@ -5958,7 +5941,6 @@
   Item *transform(THD *thd, Item_transformer transformer, uchar *args);
 };
 
-<<<<<<< HEAD
 
 class Item_contextually_typed_value_specification: public Item
 {
@@ -6047,17 +6029,6 @@
 };
 
 
-=======
-class Item_default_value_arg: public Item_default_value
-{
-public:
-  Item_default_value_arg(THD *thd, Name_resolution_context *context, Item *a)
-    :Item_default_value(thd, context, a) {}
-
-  bool vcol_assignment_allowed_value() const { return arg == NULL; }
-};
-
->>>>>>> 4c387945
 /**
   This class is used as bulk parameter INGNORE representation.
 
