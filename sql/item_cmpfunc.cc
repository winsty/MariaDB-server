--- conflicted
+++ resolved
@@ -967,10 +967,6 @@
     } else if ((*a)->field_type() == MYSQL_TYPE_YEAR)
       get_value_a_func= &get_year_value;
 
-<<<<<<< HEAD
-  a= cache_converted_constant(thd, a, &a_cache, type);
-  b= cache_converted_constant(thd, b, &b_cache, type);
-=======
     if ((*b)->is_datetime())
     {
       year_as_datetime= TRUE;
@@ -981,12 +977,13 @@
     func= &Arg_comparator::compare_year;
     return 0;
   }
->>>>>>> bc43bff7
+
+  a= cache_converted_constant(thd, a, &a_cache, type);
+  b= cache_converted_constant(thd, b, &b_cache, type);
   return set_compare_func(owner_arg, type);
 }
 
 
-<<<<<<< HEAD
 /**
   Convert and cache a constant.
 
@@ -1021,11 +1018,8 @@
 }
 
 
-void Arg_comparator::set_datetime_cmp_func(Item **a1, Item **b1)
-=======
 void Arg_comparator::set_datetime_cmp_func(Item_result_field *owner_arg,
                                            Item **a1, Item **b1)
->>>>>>> bc43bff7
 {
   thd= current_thd;
   owner= owner_arg;
