/* Copyright (c) 2000, 2015, Oracle and/or its affiliates.
   Copyright (c) 2009, 2020, MariaDB

   This program is free software; you can redistribute it and/or modify
   it under the terms of the GNU General Public License as published by
   the Free Software Foundation; version 2 of the License.

   This program is distributed in the hope that it will be useful,
   but WITHOUT ANY WARRANTY; without even the implied warranty of
   MERCHANTABILITY or FITNESS FOR A PARTICULAR PURPOSE.  See the
   GNU General Public License for more details.

   You should have received a copy of the GNU General Public License
   along with this program; if not, write to the Free Software
   Foundation, Inc., 51 Franklin St, Fifth Floor, Boston, MA 02110-1335  USA */

/**
  @file

  @brief
  This file defines all numerical functions
*/

#ifdef USE_PRAGMA_IMPLEMENTATION
#pragma implementation				// gcc: Class implementation
#endif

#include "sql_plugin.h"
#include "sql_priv.h"
/*
  It is necessary to include set_var.h instead of item.h because there
  are dependencies on include order for set_var.h and item.h. This
  will be resolved later.
*/
#include "sql_class.h"                          // set_var.h: THD
#include "set_var.h"
#include "slave.h"				// for wait_for_master_pos
#include "sql_show.h"                           // append_identifier
#include "strfunc.h"                            // find_type
#include "sql_parse.h"                          // is_update_query
#include "sql_acl.h"                            // EXECUTE_ACL
#include "mysqld.h"                             // LOCK_short_uuid_generator
#include "rpl_mi.h"
#include "sql_time.h"
#include <m_ctype.h>
#include <hash.h>
#include <time.h>
#include <ft_global.h>
#include <my_bit.h>

#include "sp_head.h"
#include "sp_rcontext.h"
#include "sp.h"
#include "set_var.h"
#include "debug_sync.h"
#include "sql_base.h"
#include "sql_cte.h"

#ifdef NO_EMBEDDED_ACCESS_CHECKS
#define sp_restore_security_context(A,B) while (0) {}
#endif

bool check_reserved_words(const LEX_CSTRING *name)
{
  if (lex_string_eq(name, STRING_WITH_LEN("GLOBAL")) ||
      lex_string_eq(name, STRING_WITH_LEN("LOCAL")) ||
      lex_string_eq(name, STRING_WITH_LEN("SESSION")))
    return TRUE;
  return FALSE;
}


/**
   Test if the sum of arguments overflows the ulonglong range.
*/
static inline bool test_if_sum_overflows_ull(ulonglong arg1, ulonglong arg2)
{
  return ULONGLONG_MAX - arg1 < arg2;
}


/**
  Allocate memory for arguments using tmp_args or thd->alloc().
  @retval false  - success
  @retval true   - error (arg_count is set to 0 for conveniece)
*/
bool Item_args::alloc_arguments(THD *thd, uint count)
{
  if (count <= 2)
  {
    args= tmp_arg;
    return false;
  }
  if ((args= (Item**) thd->alloc(sizeof(Item*) * count)) == NULL)
  {
    arg_count= 0;
    return true;
  }
  return false;
}


void Item_args::set_arguments(THD *thd, List<Item> &list)
{
  if (alloc_arguments(thd, list.elements))
    return;
  List_iterator_fast<Item> li(list);
  Item *item;
  for (arg_count= 0; (item= li++); )
    args[arg_count++]= item;
}


Item_args::Item_args(THD *thd, const Item_args *other)
  :arg_count(other->arg_count)
{
  if (arg_count <= 2)
  {
    args= tmp_arg;
  }
  else if (!(args= (Item**) thd->alloc(sizeof(Item*) * arg_count)))
  {
    arg_count= 0;
    return;
  }
  if (arg_count)
    memcpy(args, other->args, sizeof(Item*) * arg_count);
}


void Item_func::sync_with_sum_func_and_with_field(List<Item> &list)
{
  List_iterator_fast<Item> li(list);
  Item *item;
  while ((item= li++))
  {
    join_with_sum_func(item);
    with_window_func|= item->with_window_func;
    with_field|= item->with_field;
    with_param|= item->with_param;
  }
}


bool Item_func::check_argument_types_like_args0() const
{
  if (arg_count < 2)
    return false;
  uint cols= args[0]->cols();
  bool is_scalar= args[0]->type_handler()->is_scalar_type();
  for (uint i= 1; i < arg_count; i++)
  {
    if (is_scalar != args[i]->type_handler()->is_scalar_type())
    {
      my_error(ER_ILLEGAL_PARAMETER_DATA_TYPES2_FOR_OPERATION, MYF(0),
               args[0]->type_handler()->name().ptr(),
               args[i]->type_handler()->name().ptr(), func_name());
      return true;
    }
    if (args[i]->check_cols(cols))
      return true;
  }
  return false;
}


bool Item_func::check_argument_types_or_binary(const Type_handler *handler,
                                               uint start, uint end) const
{
  for (uint i= start; i < end ; i++)
  {
    DBUG_ASSERT(i < arg_count);
    if (args[i]->check_type_or_binary(func_name(), handler))
      return true;
  }
  return false;
}


bool Item_func::check_argument_types_traditional_scalar(uint start,
                                                        uint end) const
{
  for (uint i= start; i < end ; i++)
  {
    DBUG_ASSERT(i < arg_count);
    if (args[i]->check_type_traditional_scalar(func_name()))
      return true;
  }
  return false;
}


bool Item_func::check_argument_types_can_return_int(uint start,
                                                    uint end) const
{
  for (uint i= start; i < end ; i++)
  {
    DBUG_ASSERT(i < arg_count);
    if (args[i]->check_type_can_return_int(func_name()))
      return true;
  }
  return false;
}


bool Item_func::check_argument_types_can_return_real(uint start,
                                                     uint end) const
{
  for (uint i= start; i < end ; i++)
  {
    DBUG_ASSERT(i < arg_count);
    if (args[i]->check_type_can_return_real(func_name()))
      return true;
  }
  return false;
}


bool Item_func::check_argument_types_can_return_text(uint start,
                                                     uint end) const
{
  for (uint i= start; i < end ; i++)
  {
    DBUG_ASSERT(i < arg_count);
    if (args[i]->check_type_can_return_text(func_name()))
      return true;
  }
  return false;
}


bool Item_func::check_argument_types_can_return_str(uint start,
                                                    uint end) const
{
  for (uint i= start; i < end ; i++)
  {
    DBUG_ASSERT(i < arg_count);
    if (args[i]->check_type_can_return_str(func_name()))
      return true;
  }
  return false;
}


bool Item_func::check_argument_types_can_return_date(uint start,
                                                     uint end) const
{
  for (uint i= start; i < end ; i++)
  {
    DBUG_ASSERT(i < arg_count);
    if (args[i]->check_type_can_return_date(func_name()))
      return true;
  }
  return false;
}


bool Item_func::check_argument_types_can_return_time(uint start,
                                                     uint end) const
{
  for (uint i= start; i < end ; i++)
  {
    DBUG_ASSERT(i < arg_count);
    if (args[i]->check_type_can_return_time(func_name()))
      return true;
  }
  return false;
}


bool Item_func::check_argument_types_scalar(uint start, uint end) const
{
  for (uint i= start; i < end; i++)
  {
    DBUG_ASSERT(i < arg_count);
    if (args[i]->check_type_scalar(func_name()))
      return true;
  }
  return false;
}


/*
  Resolve references to table column for a function and its argument

  SYNOPSIS:
  fix_fields()
  thd		Thread object
  ref		Pointer to where this object is used.  This reference
		is used if we want to replace this object with another
		one (for example in the summary functions).

  DESCRIPTION
    Call fix_fields() for all arguments to the function.  The main intention
    is to allow all Item_field() objects to setup pointers to the table fields.

    Sets as a side effect the following class variables:
      maybe_null        Set if any argument may return NULL
      with_sum_func     Set if any of the arguments contains a sum function
      with_window_func  Set if any of the arguments contain a window function
      with_field        Set if any of the arguments contains or is a field
      used_tables_cache Set to union of the tables used by arguments

      str_value.charset If this is a string function, set this to the
			character set for the first argument.
			If any argument is binary, this is set to binary

   If for any item any of the defaults are wrong, then this can
   be fixed in the fix_length_and_dec() function that is called
   after this one or by writing a specialized fix_fields() for the
   item.

  RETURN VALUES
  FALSE	ok
  TRUE	Got error.  Stored with my_error().
*/

bool
Item_func::fix_fields(THD *thd, Item **ref)
{
  DBUG_ASSERT(fixed == 0);
  Item **arg,**arg_end;
  uchar buff[STACK_BUFF_ALLOC];			// Max argument in function

  /*
    The Used_tables_and_const_cache of "this" was initialized by
    the constructor, or by Item_func::cleanup().
  */
  DBUG_ASSERT(used_tables_cache == 0);
  DBUG_ASSERT(const_item_cache == true);

  not_null_tables_cache= 0;

  /*
    Use stack limit of STACK_MIN_SIZE * 2 since
    on some platforms a recursive call to fix_fields
    requires more than STACK_MIN_SIZE bytes (e.g. for
    MIPS, it takes about 22kB to make one recursive
    call to Item_func::fix_fields())
  */
  if (check_stack_overrun(thd, STACK_MIN_SIZE * 2, buff))
    return TRUE;				// Fatal error if flag is set!
  if (arg_count)
  {						// Print purify happy
    for (arg=args, arg_end=args+arg_count; arg != arg_end ; arg++)
    {
      Item *item;
      /*
	We can't yet set item to *arg as fix_fields may change *arg
	We shouldn't call fix_fields() twice, so check 'fixed' field first
      */
      if ((*arg)->fix_fields_if_needed(thd, arg))
	return TRUE;				/* purecov: inspected */
      item= *arg;

      if (item->maybe_null)
	maybe_null=1;

      join_with_sum_func(item);
      with_param= with_param || item->with_param;
      with_window_func= with_window_func || item->with_window_func;
      with_field= with_field || item->with_field;
      used_tables_and_const_cache_join(item);
      not_null_tables_cache|= item->not_null_tables();
      m_with_subquery|= item->with_subquery();
    }
  }
  if (check_arguments())
    return true;
  if (fix_length_and_dec())
    return TRUE;
  fixed= 1;
  return FALSE;
}

void
Item_func::quick_fix_field()
{
  Item **arg,**arg_end;
  if (arg_count)
  {
    for (arg=args, arg_end=args+arg_count; arg != arg_end ; arg++)
    {
      if (!(*arg)->is_fixed())
        (*arg)->quick_fix_field();
    }
  }
  fixed= 1;
}


bool
Item_func::eval_not_null_tables(void *opt_arg)
{
  Item **arg,**arg_end;
  not_null_tables_cache= 0;
  if (arg_count)
  {		
    for (arg=args, arg_end=args+arg_count; arg != arg_end ; arg++)
    {
      not_null_tables_cache|= (*arg)->not_null_tables();
    }
  }
  return FALSE;
}


void Item_func::fix_after_pullout(st_select_lex *new_parent, Item **ref,
                                  bool merge)
{
  Item **arg,**arg_end;

  used_tables_and_const_cache_init();
  not_null_tables_cache= 0;

  if (arg_count)
  {
    for (arg=args, arg_end=args+arg_count; arg != arg_end ; arg++)
    {
      (*arg)->fix_after_pullout(new_parent, arg, merge);
      Item *item= *arg;

      used_tables_and_const_cache_join(item);
      not_null_tables_cache|= item->not_null_tables();
    }
  }
}


void Item_func::traverse_cond(Cond_traverser traverser,
                              void *argument, traverse_order order)
{
  if (arg_count)
  {
    Item **arg,**arg_end;

    switch (order) {
    case(PREFIX):
      (*traverser)(this, argument);
      for (arg= args, arg_end= args+arg_count; arg != arg_end; arg++)
      {
	(*arg)->traverse_cond(traverser, argument, order);
      }
      break;
    case (POSTFIX):
      for (arg= args, arg_end= args+arg_count; arg != arg_end; arg++)
      {
	(*arg)->traverse_cond(traverser, argument, order);
      }
      (*traverser)(this, argument);
    }
  }
  else
    (*traverser)(this, argument);
}


bool Item_args::transform_args(THD *thd, Item_transformer transformer, uchar *arg)
{
  for (uint i= 0; i < arg_count; i++)
  {
    Item *new_item= args[i]->transform(thd, transformer, arg);
    if (!new_item)
      return true;
    /*
      THD::change_item_tree() should be called only if the tree was
      really transformed, i.e. when a new item has been created.
      Otherwise we'll be allocating a lot of unnecessary memory for
      change records at each execution.
    */
    if (args[i] != new_item)
      thd->change_item_tree(&args[i], new_item);
  }
  return false;
}


/**
  Transform an Item_func object with a transformer callback function.

    The function recursively applies the transform method to each
    argument of the Item_func node.
    If the call of the method for an argument item returns a new item
    the old item is substituted for a new one.
    After this the transformer is applied to the root node
    of the Item_func object. 
  @param transformer   the transformer callback function to be applied to
                       the nodes of the tree of the object
  @param argument      parameter to be passed to the transformer

  @return
    Item returned as the result of transformation of the root node
*/

Item *Item_func::transform(THD *thd, Item_transformer transformer, uchar *argument)
{
  DBUG_ASSERT(!thd->stmt_arena->is_stmt_prepare());
  if (transform_args(thd, transformer, argument))
    return 0;
  return (this->*transformer)(thd, argument);
}


/**
  Compile Item_func object with a processor and a transformer
  callback functions.

    First the function applies the analyzer to the root node of
    the Item_func object. Then if the analyzer succeeds (returns TRUE)
    the function recursively applies the compile method to each argument
    of the Item_func node.
    If the call of the method for an argument item returns a new item
    the old item is substituted for a new one.
    After this the transformer is applied to the root node
    of the Item_func object. 
    The compile function is not called if the analyzer returns NULL
    in the parameter arg_p. 

  @param analyzer      the analyzer callback function to be applied to the
                       nodes of the tree of the object
  @param[in,out] arg_p parameter to be passed to the processor
  @param transformer   the transformer callback function to be applied to the
                       nodes of the tree of the object
  @param arg_t         parameter to be passed to the transformer

  @return
    Item returned as the result of transformation of the root node
*/

Item *Item_func::compile(THD *thd, Item_analyzer analyzer, uchar **arg_p,
                         Item_transformer transformer, uchar *arg_t)
{
  if (!(this->*analyzer)(arg_p))
    return 0;
  if (*arg_p && arg_count)
  {
    Item **arg,**arg_end;
    for (arg= args, arg_end= args+arg_count; arg != arg_end; arg++)
    {
      /* 
        The same parameter value of arg_p must be passed
        to analyze any argument of the condition formula.
      */
      uchar *arg_v= *arg_p;
      Item *new_item= (*arg)->compile(thd, analyzer, &arg_v, transformer,
                                      arg_t);
      if (new_item && *arg != new_item)
        thd->change_item_tree(arg, new_item);
    }
  }
  return (this->*transformer)(thd, arg_t);
}


void Item_args::propagate_equal_fields(THD *thd,
                                       const Item::Context &ctx,
                                       COND_EQUAL *cond)
{
  uint i;
  for (i= 0; i < arg_count; i++)
    args[i]->propagate_equal_fields_and_change_item_tree(thd, ctx, cond,
                                                         &args[i]);
}


Sql_mode_dependency Item_args::value_depends_on_sql_mode_bit_or() const
{
  Sql_mode_dependency res;
  for (uint i= 0; i < arg_count; i++)
    res|= args[i]->value_depends_on_sql_mode();
  return res;
}


/**
  See comments in Item_cond::split_sum_func()
*/

void Item_func::split_sum_func(THD *thd,  Ref_ptr_array ref_pointer_array,
                               List<Item> &fields, uint flags)
{
  Item **arg, **arg_end;
  for (arg= args, arg_end= args+arg_count; arg != arg_end ; arg++)
    (*arg)->split_sum_func2(thd, ref_pointer_array, fields, arg,
                            flags | SPLIT_SUM_SKIP_REGISTERED);
}


table_map Item_func::not_null_tables() const
{
  return not_null_tables_cache;
}


void Item_func::print(String *str, enum_query_type query_type)
{
  str->append(func_name());
  str->append('(');
  print_args(str, 0, query_type);
  str->append(')');
}


void Item_func::print_args(String *str, uint from, enum_query_type query_type)
{
  for (uint i=from ; i < arg_count ; i++)
  {
    if (i != from)
      str->append(',');
    args[i]->print(str, query_type);
  }
}


void Item_func::print_op(String *str, enum_query_type query_type)
{
  for (uint i=0 ; i < arg_count-1 ; i++)
  {
    args[i]->print_parenthesised(str, query_type, precedence());
    str->append(' ');
    str->append(func_name());
    str->append(' ');
  }
  args[arg_count-1]->print_parenthesised(str, query_type, higher_precedence());
}


bool Item_func::eq(const Item *item, bool binary_cmp) const
{
  /* Assume we don't have rtti */
  if (this == item)
    return 1;
  /*
    Ensure that we are comparing two functions and that the function
    is deterministic.
  */
  if (item->type() != FUNC_ITEM || (used_tables() & RAND_TABLE_BIT))
    return 0;
  Item_func *item_func=(Item_func*) item;
  Item_func::Functype func_type;
  if ((func_type= functype()) != item_func->functype() ||
      arg_count != item_func->arg_count ||
      (func_type != Item_func::FUNC_SP &&
       func_name() != item_func->func_name()) ||
      (func_type == Item_func::FUNC_SP &&
       my_strcasecmp(system_charset_info, func_name(), item_func->func_name())))
    return 0;
  return Item_args::eq(item_func, binary_cmp);
}


/*
bool Item_func::is_expensive_processor(uchar *arg)
{
  return is_expensive();
}
*/

my_decimal *Item_func::val_decimal(my_decimal *decimal_value)
{
  DBUG_ASSERT(fixed);
  longlong nr= val_int();
  if (null_value)
    return 0; /* purecov: inspected */
  int2my_decimal(E_DEC_FATAL_ERROR, nr, unsigned_flag, decimal_value);
  return decimal_value;
}


bool Item_hybrid_func::fix_attributes(Item **items, uint nitems)
{
  bool rc= Item_hybrid_func::type_handler()->
             Item_hybrid_func_fix_attributes(current_thd,
                                             func_name(), this, this,
                                             items, nitems);
  DBUG_ASSERT(!rc || current_thd->is_error());
  return rc;
}


String *Item_real_func::val_str(String *str)
{
  DBUG_ASSERT(fixed == 1);
  double nr= val_real();
  if (null_value)
    return 0; /* purecov: inspected */
  str->set_real(nr, decimals, collation.collation);
  return str;
}


my_decimal *Item_real_func::val_decimal(my_decimal *decimal_value)
{
  DBUG_ASSERT(fixed);
  double nr= val_real();
  if (null_value)
    return 0; /* purecov: inspected */
  double2my_decimal(E_DEC_FATAL_ERROR, nr, decimal_value);
  return decimal_value;
}


#ifdef HAVE_DLOPEN
void Item_udf_func::fix_num_length_and_dec()
{
  uint fl_length= 0;
  decimals=0;
  for (uint i=0 ; i < arg_count ; i++)
  {
    set_if_bigger(decimals,args[i]->decimals);
    set_if_bigger(fl_length, args[i]->max_length);
  }
  max_length=float_length(decimals);
  if (fl_length > max_length)
  {
    decimals= NOT_FIXED_DEC;
    max_length= float_length(NOT_FIXED_DEC);
  }
}
#endif


void Item_func::signal_divide_by_null()
{
  THD *thd= current_thd;
  if (thd->variables.sql_mode & MODE_ERROR_FOR_DIVISION_BY_ZERO)
    push_warning(thd, Sql_condition::WARN_LEVEL_WARN, ER_DIVISION_BY_ZERO,
                 ER_THD(thd, ER_DIVISION_BY_ZERO));
  null_value= 1;
}


Item *Item_func::get_tmp_table_item(THD *thd)
{
  if (!Item_func::with_sum_func() && !const_item())
    return new (thd->mem_root) Item_temptable_field(thd, result_field);
  return copy_or_same(thd);
}

double Item_int_func::val_real()
{
  DBUG_ASSERT(fixed == 1);

  return unsigned_flag ? (double) ((ulonglong) val_int()) : (double) val_int();
}


String *Item_int_func::val_str(String *str)
{
  DBUG_ASSERT(fixed == 1);
  longlong nr=val_int();
  if (null_value)
    return 0;
  str->set_int(nr, unsigned_flag, collation.collation);
  return str;
}


bool Item_func_connection_id::fix_length_and_dec()
{
  if (Item_long_func::fix_length_and_dec())
    return TRUE;
  max_length= 10;
  return FALSE;
}


bool Item_func_connection_id::fix_fields(THD *thd, Item **ref)
{
  if (Item_int_func::fix_fields(thd, ref))
    return TRUE;
  thd->thread_specific_used= TRUE;
  value= thd->variables.pseudo_thread_id;
  return FALSE;
}


bool Item_num_op::fix_type_handler(const Type_aggregator *aggregator)
{
  DBUG_ASSERT(arg_count == 2);
  const Type_handler *h0= args[0]->cast_to_int_type_handler();
  const Type_handler *h1= args[1]->cast_to_int_type_handler();
  if (!aggregate_for_num_op(aggregator, h0, h1))
    return false;
  my_error(ER_ILLEGAL_PARAMETER_DATA_TYPES2_FOR_OPERATION, MYF(0),
           h0->name().ptr(), h1->name().ptr(), func_name());
  return true;
}


bool Item_func_plus::fix_length_and_dec(void)
{
  DBUG_ENTER("Item_func_plus::fix_length_and_dec");
  DBUG_PRINT("info", ("name %s", func_name()));
  const Type_aggregator *aggregator= &type_handler_data->m_type_aggregator_for_plus;
  DBUG_EXECUTE_IF("num_op", aggregator= &type_handler_data->m_type_aggregator_for_result;);
  DBUG_ASSERT(aggregator->is_commutative());
  if (fix_type_handler(aggregator))
    DBUG_RETURN(TRUE);
  if (Item_func_plus::type_handler()->Item_func_plus_fix_length_and_dec(this))
    DBUG_RETURN(TRUE);
  DBUG_PRINT("info", ("Type: %s", type_handler()->name().ptr()));
  DBUG_RETURN(FALSE);
}


String *Item_func_hybrid_field_type::val_str_from_int_op(String *str)
{
  longlong nr= int_op();
  if (null_value)
    return 0; /* purecov: inspected */
  str->set_int(nr, unsigned_flag, collation.collation);
  return str;
}

double Item_func_hybrid_field_type::val_real_from_int_op()
{
  longlong result= int_op();
  return unsigned_flag ? (double) ((ulonglong) result) : (double) result;
}

my_decimal *
Item_func_hybrid_field_type::val_decimal_from_int_op(my_decimal *dec)
{
  longlong result= int_op();
  if (null_value)
    return NULL;
  int2my_decimal(E_DEC_FATAL_ERROR, result, unsigned_flag, dec);
  return dec;
}


String *Item_func_hybrid_field_type::val_str_from_real_op(String *str)
{
  double nr= real_op();
  if (null_value)
    return 0; /* purecov: inspected */
  str->set_real(nr, decimals, collation.collation);
  return str;
}

longlong Item_func_hybrid_field_type::val_int_from_real_op()
{
  return Converter_double_to_longlong(real_op(), unsigned_flag).result();
}

my_decimal *
Item_func_hybrid_field_type::val_decimal_from_real_op(my_decimal *dec)
{
  double result= (double) real_op();
  if (null_value)
    return NULL;
  double2my_decimal(E_DEC_FATAL_ERROR, result, dec);
  return dec;
}


String *Item_func_hybrid_field_type::val_str_from_date_op(String *str)
{
  MYSQL_TIME ltime;
  if (date_op_with_null_check(current_thd, &ltime) ||
      (null_value= str->alloc(MAX_DATE_STRING_REP_LENGTH)))
    return (String *) 0;
  str->length(my_TIME_to_str(&ltime, const_cast<char*>(str->ptr()), decimals));
  str->set_charset(&my_charset_bin);
  DBUG_ASSERT(!null_value);
  return str;
}

double Item_func_hybrid_field_type::val_real_from_date_op()
{
  MYSQL_TIME ltime;
  if (date_op_with_null_check(current_thd, &ltime))
    return 0;
  return TIME_to_double(&ltime);
}

longlong Item_func_hybrid_field_type::val_int_from_date_op()
{
  MYSQL_TIME ltime;
  if (date_op_with_null_check(current_thd, &ltime))
    return 0;
  return TIME_to_ulonglong(&ltime);
}

my_decimal *
Item_func_hybrid_field_type::val_decimal_from_date_op(my_decimal *dec)
{
  MYSQL_TIME ltime;
  if (date_op_with_null_check(current_thd, &ltime))
  {
    my_decimal_set_zero(dec);
    return 0;
  }
  return date2my_decimal(&ltime, dec);
}


String *Item_func_hybrid_field_type::val_str_from_time_op(String *str)
{
  MYSQL_TIME ltime;
  if (time_op_with_null_check(current_thd, &ltime) ||
      (null_value= my_TIME_to_str(&ltime, str, decimals)))
    return NULL;
  return str;
}

double Item_func_hybrid_field_type::val_real_from_time_op()
{
  MYSQL_TIME ltime;
  return time_op_with_null_check(current_thd, &ltime) ? 0 :
         TIME_to_double(&ltime);
}

longlong Item_func_hybrid_field_type::val_int_from_time_op()
{
  MYSQL_TIME ltime;
  return time_op_with_null_check(current_thd, &ltime) ? 0 :
         TIME_to_ulonglong(&ltime);
}

my_decimal *
Item_func_hybrid_field_type::val_decimal_from_time_op(my_decimal *dec)
{
  MYSQL_TIME ltime;
  if (time_op_with_null_check(current_thd, &ltime))
  {
    my_decimal_set_zero(dec);
    return 0;
  }
  return date2my_decimal(&ltime, dec);
}


double Item_func_hybrid_field_type::val_real_from_str_op()
{
  String *res= str_op_with_null_check(&str_value);
  return res ? double_from_string_with_check(res) : 0.0;
}

longlong Item_func_hybrid_field_type::val_int_from_str_op()
{
  String *res= str_op_with_null_check(&str_value);
  return res ? longlong_from_string_with_check(res) : 0;
}

my_decimal *
Item_func_hybrid_field_type::val_decimal_from_str_op(my_decimal *decimal_value)
{
  String *res= str_op_with_null_check(&str_value);
  return res ? decimal_from_string_with_check(decimal_value, res) : 0;
}


void Item_func_signed::print(String *str, enum_query_type query_type)
{
  str->append(STRING_WITH_LEN("cast("));
  args[0]->print(str, query_type);
  str->append(STRING_WITH_LEN(" as signed)"));

}


void Item_func_unsigned::print(String *str, enum_query_type query_type)
{
  str->append(STRING_WITH_LEN("cast("));
  args[0]->print(str, query_type);
  str->append(STRING_WITH_LEN(" as unsigned)"));

}


my_decimal *Item_decimal_typecast::val_decimal(my_decimal *dec)
{
  VDec tmp(args[0]);
  bool sign;
  uint precision;

  if ((null_value= tmp.is_null()))
    return NULL;
  tmp.round_to(dec, decimals, HALF_UP);
  sign= dec->sign();
  if (unsigned_flag)
  {
    if (sign)
    {
      my_decimal_set_zero(dec);
      goto err;
    }
  }
  precision= my_decimal_length_to_precision(max_length,
                                            decimals, unsigned_flag);
  if (precision - decimals < (uint) my_decimal_intg(dec))
  {
    max_my_decimal(dec, precision, decimals);
    dec->sign(sign);
    goto err;
  }
  return dec;

err:
  THD *thd= current_thd;
  push_warning_printf(thd, Sql_condition::WARN_LEVEL_WARN,
                      ER_WARN_DATA_OUT_OF_RANGE,
                      ER_THD(thd, ER_WARN_DATA_OUT_OF_RANGE),
                      name.str, 1L);
  return dec;
}


void Item_decimal_typecast::print(String *str, enum_query_type query_type)
{
  char len_buf[20*3 + 1];
  char *end;

  uint precision= my_decimal_length_to_precision(max_length, decimals,
                                                 unsigned_flag);
  str->append(STRING_WITH_LEN("cast("));
  args[0]->print(str, query_type);
  str->append(STRING_WITH_LEN(" as decimal("));

  end=int10_to_str(precision, len_buf,10);
  str->append(len_buf, (uint32) (end - len_buf));

  str->append(',');

  end=int10_to_str(decimals, len_buf,10);
  str->append(len_buf, (uint32) (end - len_buf));

  str->append(')');
  str->append(')');
}


double Item_real_typecast::val_real_with_truncate(double max_value)
{
  int error;
  double tmp= args[0]->val_real();
  if ((null_value= args[0]->null_value))
    return 0.0;

  if (unlikely((error= truncate_double(&tmp, max_length, decimals,
                                       false/*unsigned_flag*/, max_value))))
  {
    /*
      We don't want automatic escalation from a warning to an error
      in this scenario:
        INSERT INTO t1 (float_field) VALUES (CAST(1e100 AS FLOAT));
      The above statement should work even in the strict mode.
      So let's use a note rather than a warning.
    */
    THD *thd= current_thd;
    push_warning_printf(thd,
                        Sql_condition::WARN_LEVEL_NOTE,
                        ER_WARN_DATA_OUT_OF_RANGE,
                        ER_THD(thd, ER_WARN_DATA_OUT_OF_RANGE),
                        name.str, (ulong) 1);
    if (error < 0)
    {
      null_value= 1;                            // Illegal value
      tmp= 0.0;
    }
  }
  return tmp;
}


void Item_real_typecast::print(String *str, enum_query_type query_type)
{
  char len_buf[20*3 + 1];
  char *end;

  str->append(STRING_WITH_LEN("cast("));
  args[0]->print(str, query_type);
  str->append(STRING_WITH_LEN(" as "));
  str->append(type_handler()->name().ptr());
  if (decimals != NOT_FIXED_DEC)
  {
    str->append('(');
    end= int10_to_str(max_length, len_buf,10);
    str->append(len_buf, (uint32) (end - len_buf));
    str->append(',');
    end= int10_to_str(decimals, len_buf,10);
    str->append(len_buf, (uint32) (end - len_buf));
    str->append(')');
  }
  str->append(')');
}

double Item_func_plus::real_op()
{
  double value= args[0]->val_real() + args[1]->val_real();
  if ((null_value=args[0]->null_value || args[1]->null_value))
    return 0.0;
  return check_float_overflow(value);
}


longlong Item_func_plus::int_op()
{
  longlong val0= args[0]->val_int();
  longlong val1= args[1]->val_int();
  longlong res= val0 + val1;
  bool     res_unsigned= FALSE;

  if ((null_value= args[0]->null_value || args[1]->null_value))
    return 0;

  /*
    First check whether the result can be represented as a
    (bool unsigned_flag, longlong value) pair, then check if it is compatible
    with this Item's unsigned_flag by calling check_integer_overflow().
  */
  if (args[0]->unsigned_flag)
  {
    if (args[1]->unsigned_flag || val1 >= 0)
    {
      if (test_if_sum_overflows_ull((ulonglong) val0, (ulonglong) val1))
        goto err;
      res_unsigned= TRUE;
    }
    else
    {
      /* val1 is negative */
      if ((ulonglong) val0 > (ulonglong) LONGLONG_MAX)
        res_unsigned= TRUE;
    }
  }
  else
  {
    if (args[1]->unsigned_flag)
    {
      if (val0 >= 0)
      {
        if (test_if_sum_overflows_ull((ulonglong) val0, (ulonglong) val1))
          goto err;
        res_unsigned= TRUE;
      }
      else
      {
        if ((ulonglong) val1 > (ulonglong) LONGLONG_MAX)
          res_unsigned= TRUE;
      }
    }
    else
    {
      if (val0 >=0 && val1 >= 0)
        res_unsigned= TRUE;
      else if (val0 < 0 && val1 < 0 && res >= 0)
        goto err;
    }
  }
  return check_integer_overflow(res, res_unsigned);

err:
  return raise_integer_overflow();
}


/**
  Calculate plus of two decimals.

  @param decimal_value	Buffer that can be used to store result

  @retval
    0  Value was NULL;  In this case null_value is set
  @retval
    \# Value of operation as a decimal
*/

my_decimal *Item_func_plus::decimal_op(my_decimal *decimal_value)
{
  VDec2_lazy val(args[0], args[1]);
  if (!(null_value= (val.has_null() ||
                     check_decimal_overflow(my_decimal_add(E_DEC_FATAL_ERROR &
                                                           ~E_DEC_OVERFLOW,
                                                           decimal_value,
                                                           val.m_a.ptr(),
                                                           val.m_b.ptr())) > 3)))
    return decimal_value;
  return 0;
}

/**
  Set precision of results for additive operations (+ and -)
*/
void Item_func_additive_op::result_precision()
{
  decimals= MY_MAX(args[0]->decimal_scale(), args[1]->decimal_scale());
  int arg1_int= args[0]->decimal_precision() - args[0]->decimal_scale();
  int arg2_int= args[1]->decimal_precision() - args[1]->decimal_scale();
  int precision= MY_MAX(arg1_int, arg2_int) + 1 + decimals;

  DBUG_ASSERT(arg1_int >= 0);
  DBUG_ASSERT(arg2_int >= 0);

  max_length= my_decimal_precision_to_length_no_truncation(precision, decimals,
                                                           unsigned_flag);
}


/**
  The following function is here to allow the user to force
  subtraction of UNSIGNED BIGINT to return negative values.
*/
void Item_func_minus::fix_unsigned_flag()
{
  if (unsigned_flag &&
      (current_thd->variables.sql_mode & MODE_NO_UNSIGNED_SUBTRACTION))
    unsigned_flag=0;
}


bool Item_func_minus::fix_length_and_dec()
{
  DBUG_ENTER("Item_func_minus::fix_length_and_dec");
  DBUG_PRINT("info", ("name %s", func_name()));
  const Type_aggregator *aggregator= &type_handler_data->m_type_aggregator_for_minus;
  DBUG_EXECUTE_IF("num_op", aggregator= &type_handler_data->m_type_aggregator_non_commutative_test;);
  DBUG_ASSERT(!aggregator->is_commutative());
  if (fix_type_handler(aggregator))
    DBUG_RETURN(TRUE);
  if (Item_func_minus::type_handler()->Item_func_minus_fix_length_and_dec(this))
    DBUG_RETURN(TRUE);
  DBUG_PRINT("info", ("Type: %s", type_handler()->name().ptr()));
  if ((m_depends_on_sql_mode_no_unsigned_subtraction= unsigned_flag) &&
      (current_thd->variables.sql_mode & MODE_NO_UNSIGNED_SUBTRACTION))
    unsigned_flag= false;
  DBUG_RETURN(FALSE);
}


Sql_mode_dependency Item_func_minus::value_depends_on_sql_mode() const
{
  Sql_mode_dependency dep= Item_func_additive_op::value_depends_on_sql_mode();
  if (m_depends_on_sql_mode_no_unsigned_subtraction)
    dep|= Sql_mode_dependency(0, MODE_NO_UNSIGNED_SUBTRACTION);
  return dep;
}


double Item_func_minus::real_op()
{
  double value= args[0]->val_real() - args[1]->val_real();
  if ((null_value=args[0]->null_value || args[1]->null_value))
    return 0.0;
  return check_float_overflow(value);
}


longlong Item_func_minus::int_op()
{
  longlong val0= args[0]->val_int();
  longlong val1= args[1]->val_int();
  longlong res= val0 - val1;
  bool     res_unsigned= FALSE;

  if ((null_value= args[0]->null_value || args[1]->null_value))
    return 0;

  /*
    First check whether the result can be represented as a
    (bool unsigned_flag, longlong value) pair, then check if it is compatible
    with this Item's unsigned_flag by calling check_integer_overflow().
  */
  if (args[0]->unsigned_flag)
  {
    if (args[1]->unsigned_flag)
    {
      if ((ulonglong) val0 < (ulonglong) val1)
      {
        if (res >= 0)
          goto err;
      }
      else
        res_unsigned= TRUE;
    }
    else
    {
      if (val1 >= 0)
      {
        if ((ulonglong) val0 > (ulonglong) val1)
          res_unsigned= TRUE;
      }
      else
      {
        if (test_if_sum_overflows_ull((ulonglong) val0, (ulonglong) -val1))
          goto err;
        res_unsigned= TRUE;
      }
    }
  }
  else
  {
    if (args[1]->unsigned_flag)
    {
      if ((ulonglong) (val0 - LONGLONG_MIN) < (ulonglong) val1)
        goto err;
    }
    else
    {
      if (val0 > 0 && val1 < 0)
        res_unsigned= TRUE;
      else if (val0 < 0 && val1 > 0 && res >= 0)
        goto err;
    }
  }
  return check_integer_overflow(res, res_unsigned);

err:
  return raise_integer_overflow();
}


/**
  See Item_func_plus::decimal_op for comments.
*/

my_decimal *Item_func_minus::decimal_op(my_decimal *decimal_value)
{
  VDec2_lazy val(args[0], args[1]);
  if (!(null_value= (val.has_null() ||
                     check_decimal_overflow(my_decimal_sub(E_DEC_FATAL_ERROR &
                                                           ~E_DEC_OVERFLOW,
                                                           decimal_value,
                                                           val.m_a.ptr(),
                                                           val.m_b.ptr())) > 3)))
    return decimal_value;
  return 0;
}


double Item_func_mul::real_op()
{
  DBUG_ASSERT(fixed == 1);
  double value= args[0]->val_real() * args[1]->val_real();
  if ((null_value=args[0]->null_value || args[1]->null_value))
    return 0.0;
  return check_float_overflow(value);
}


longlong Item_func_mul::int_op()
{
  DBUG_ASSERT(fixed == 1);
  longlong a= args[0]->val_int();
  longlong b= args[1]->val_int();
  longlong res;
  ulonglong res0, res1;
  ulong a0, a1, b0, b1;
  bool     res_unsigned= FALSE;
  bool     a_negative= FALSE, b_negative= FALSE;

  if ((null_value= args[0]->null_value || args[1]->null_value))
    return 0;

  /*
    First check whether the result can be represented as a
    (bool unsigned_flag, longlong value) pair, then check if it is compatible
    with this Item's unsigned_flag by calling check_integer_overflow().

    Let a = a1 * 2^32 + a0 and b = b1 * 2^32 + b0. Then
    a * b = (a1 * 2^32 + a0) * (b1 * 2^32 + b0) = a1 * b1 * 2^64 +
            + (a1 * b0 + a0 * b1) * 2^32 + a0 * b0;
    We can determine if the above sum overflows the ulonglong range by
    sequentially checking the following conditions:
    1. If both a1 and b1 are non-zero.
    2. Otherwise, if (a1 * b0 + a0 * b1) is greater than ULONG_MAX.
    3. Otherwise, if (a1 * b0 + a0 * b1) * 2^32 + a0 * b0 is greater than
    ULONGLONG_MAX.

    Since we also have to take the unsigned_flag for a and b into account,
    it is easier to first work with absolute values and set the
    correct sign later.
  */
  if (!args[0]->unsigned_flag && a < 0)
  {
    a_negative= TRUE;
    a= -a;
  }
  if (!args[1]->unsigned_flag && b < 0)
  {
    b_negative= TRUE;
    b= -b;
  }

  a0= 0xFFFFFFFFUL & a;
  a1= ((ulonglong) a) >> 32;
  b0= 0xFFFFFFFFUL & b;
  b1= ((ulonglong) b) >> 32;

  if (a1 && b1)
    goto err;

  res1= (ulonglong) a1 * b0 + (ulonglong) a0 * b1;
  if (res1 > 0xFFFFFFFFUL)
    goto err;

  res1= res1 << 32;
  res0= (ulonglong) a0 * b0;

  if (test_if_sum_overflows_ull(res1, res0))
    goto err;
  res= res1 + res0;

  if (a_negative != b_negative)
  {
    if ((ulonglong) res > (ulonglong) LONGLONG_MIN + 1)
      goto err;
    res= -res;
  }
  else
    res_unsigned= TRUE;

  return check_integer_overflow(res, res_unsigned);

err:
  return raise_integer_overflow();
}


/** See Item_func_plus::decimal_op for comments. */

my_decimal *Item_func_mul::decimal_op(my_decimal *decimal_value)
{
  VDec2_lazy val(args[0], args[1]);
  if (!(null_value= (val.has_null() ||
                     check_decimal_overflow(my_decimal_mul(E_DEC_FATAL_ERROR &
                                                           ~E_DEC_OVERFLOW,
                                                           decimal_value,
                                                           val.m_a.ptr(),
                                                           val.m_b.ptr())) > 3)))
    return decimal_value;
  return 0;
}


void Item_func_mul::result_precision()
{
  decimals= MY_MIN(args[0]->decimal_scale() + args[1]->decimal_scale(),
                   DECIMAL_MAX_SCALE);
  uint est_prec = args[0]->decimal_precision() + args[1]->decimal_precision();
  uint precision= MY_MIN(est_prec, DECIMAL_MAX_PRECISION);
  max_length= my_decimal_precision_to_length_no_truncation(precision, decimals,
                                                           unsigned_flag);
}


bool Item_func_mul::fix_length_and_dec(void)
{
  DBUG_ENTER("Item_func_mul::fix_length_and_dec");
  DBUG_PRINT("info", ("name %s", func_name()));
  const Type_aggregator *aggregator= &type_handler_data->m_type_aggregator_for_mul;
  DBUG_EXECUTE_IF("num_op", aggregator= &type_handler_data->m_type_aggregator_for_result;);
  DBUG_ASSERT(aggregator->is_commutative());
  if (fix_type_handler(aggregator))
    DBUG_RETURN(TRUE);
  if (Item_func_mul::type_handler()->Item_func_mul_fix_length_and_dec(this))
    DBUG_RETURN(TRUE);
  DBUG_PRINT("info", ("Type: %s", type_handler()->name().ptr()));
  DBUG_RETURN(FALSE);
}


double Item_func_div::real_op()
{
  DBUG_ASSERT(fixed == 1);
  double value= args[0]->val_real();
  double val2= args[1]->val_real();
  if ((null_value= args[0]->null_value || args[1]->null_value))
    return 0.0;
  if (val2 == 0.0)
  {
    signal_divide_by_null();
    return 0.0;
  }
  return check_float_overflow(value/val2);
}


my_decimal *Item_func_div::decimal_op(my_decimal *decimal_value)
{
  int err;
  my_decimal tmp;
  VDec2_lazy val(args[0], args[1]);
  if ((null_value= val.has_null()))
    return 0;
  if ((err= check_decimal_overflow(my_decimal_div(E_DEC_FATAL_ERROR &
                                                  ~E_DEC_OVERFLOW &
                                                  ~E_DEC_DIV_ZERO,
                                                  &tmp,
                                                  val.m_a.ptr(), val.m_b.ptr(),
                                                  prec_increment))) > 3)
  {
    if (err == E_DEC_DIV_ZERO)
      signal_divide_by_null();
    null_value= 1;
    return 0;
  }
<<<<<<< HEAD
  tmp.round_to(decimal_value, decimals, HALF_UP);
=======
>>>>>>> 794f6651
  return decimal_value;
}


void Item_func_div::result_precision()
{
  /*
    We need to add args[1]->divisor_precision_increment(),
    to properly handle the cases like this:
      SELECT 5.05 / 0.014; -> 360.714286
    i.e. when the divisor has a zero integer part
    and non-zero digits appear only after the decimal point.
    Precision in this example is calculated as
      args[0]->decimal_precision()           +  // 3
      args[1]->divisor_precision_increment() +  // 3
      prec_increment                            // 4
    which gives 10 decimals digits.
  */
  uint precision=MY_MIN(args[0]->decimal_precision() + 
                     args[1]->divisor_precision_increment() + prec_increment,
                     DECIMAL_MAX_PRECISION);
  decimals= MY_MIN(args[0]->decimal_scale() + prec_increment, DECIMAL_MAX_SCALE);
  max_length= my_decimal_precision_to_length_no_truncation(precision, decimals,
                                                           unsigned_flag);
}


void Item_func_div::fix_length_and_dec_double(void)
{
  Item_num_op::fix_length_and_dec_double();
  decimals= MY_MAX(args[0]->decimals, args[1]->decimals) + prec_increment;
  set_if_smaller(decimals, NOT_FIXED_DEC);
  uint tmp= float_length(decimals);
  if (decimals == NOT_FIXED_DEC)
    max_length= tmp;
  else
  {
    max_length=args[0]->max_length - args[0]->decimals + decimals;
    set_if_smaller(max_length, tmp);
  }
}


void Item_func_div::fix_length_and_dec_int(void)
{
  set_handler(&type_handler_newdecimal);
  DBUG_PRINT("info", ("Type changed: %s", type_handler()->name().ptr()));
  Item_num_op::fix_length_and_dec_decimal();
}


bool Item_func_div::fix_length_and_dec()
{
  DBUG_ENTER("Item_func_div::fix_length_and_dec");
  DBUG_PRINT("info", ("name %s", func_name()));
  prec_increment= current_thd->variables.div_precincrement;
  maybe_null= 1; // division by zero

  const Type_aggregator *aggregator= &type_handler_data->m_type_aggregator_for_div;
  DBUG_EXECUTE_IF("num_op", aggregator= &type_handler_data->m_type_aggregator_non_commutative_test;);
  DBUG_ASSERT(!aggregator->is_commutative());
  if (fix_type_handler(aggregator))
    DBUG_RETURN(TRUE);
  if (Item_func_div::type_handler()->Item_func_div_fix_length_and_dec(this))
    DBUG_RETURN(TRUE);
  DBUG_PRINT("info", ("Type: %s", type_handler()->name().ptr()));
  DBUG_RETURN(FALSE);
}


/* Integer division */
longlong Item_func_int_div::val_int()
{
  DBUG_ASSERT(fixed == 1);

  /*
    Perform division using DECIMAL math if either of the operands has a
    non-integer type
  */
  if (args[0]->result_type() != INT_RESULT ||
      args[1]->result_type() != INT_RESULT)
  {
    VDec2_lazy val(args[0], args[1]);
    if ((null_value= val.has_null()))
      return 0;

    int err;
    my_decimal tmp;
    if ((err= my_decimal_div(E_DEC_FATAL_ERROR & ~E_DEC_DIV_ZERO, &tmp,
                             val.m_a.ptr(), val.m_b.ptr(), 0)) > 3)
    {
      if (err == E_DEC_DIV_ZERO)
        signal_divide_by_null();
      return 0;
    }

    my_decimal truncated;
    if (tmp.round_to(&truncated, 0, TRUNCATE))
      DBUG_ASSERT(false);

    longlong res;
    if (my_decimal2int(E_DEC_FATAL_ERROR, &truncated, unsigned_flag, &res) &
        E_DEC_OVERFLOW)
      raise_integer_overflow();
    return res;
  }

  Longlong_hybrid val0= args[0]->to_longlong_hybrid();
  Longlong_hybrid val1= args[1]->to_longlong_hybrid();
  if ((null_value= (args[0]->null_value || args[1]->null_value)))
    return 0;
  if (val1 == 0)
  {
    signal_divide_by_null();
    return 0;
  }

  bool res_negative= val0.neg() != val1.neg();
  ulonglong res= val0.abs() / val1.abs();
  if (res_negative)
  {
    if (res > (ulonglong) LONGLONG_MAX)
      return raise_integer_overflow();
    res= (ulonglong) (-(longlong) res);
  }
  return check_integer_overflow(res, !res_negative);
}


bool Item_func_int_div::fix_length_and_dec()
{
  uint32 prec= args[0]->decimal_int_part();
  set_if_smaller(prec, MY_INT64_NUM_DECIMAL_DIGITS);
  fix_char_length(prec);
  maybe_null=1;
  unsigned_flag=args[0]->unsigned_flag | args[1]->unsigned_flag;
  return false;
}


longlong Item_func_mod::int_op()
{
  DBUG_ASSERT(fixed == 1);
  Longlong_hybrid val0= args[0]->to_longlong_hybrid();
  Longlong_hybrid val1= args[1]->to_longlong_hybrid();

  if ((null_value= args[0]->null_value || args[1]->null_value))
    return 0; /* purecov: inspected */
  if (val1 == 0)
  {
    signal_divide_by_null();
    return 0;
  }

  /*
    '%' is calculated by integer division internally. Since dividing
    LONGLONG_MIN by -1 generates SIGFPE, we calculate using unsigned values and
    then adjust the sign appropriately.
  */
  ulonglong res= val0.abs() % val1.abs();
  return check_integer_overflow(val0.neg() ? -(longlong) res : res,
                                !val0.neg());
}

double Item_func_mod::real_op()
{
  DBUG_ASSERT(fixed == 1);
  double value= args[0]->val_real();
  double val2=  args[1]->val_real();
  if ((null_value= args[0]->null_value || args[1]->null_value))
    return 0.0; /* purecov: inspected */
  if (val2 == 0.0)
  {
    signal_divide_by_null();
    return 0.0;
  }
  return fmod(value,val2);
}


my_decimal *Item_func_mod::decimal_op(my_decimal *decimal_value)
{
  VDec2_lazy val(args[0], args[1]);
  if ((null_value= val.has_null()))
    return 0;
  switch (my_decimal_mod(E_DEC_FATAL_ERROR & ~E_DEC_DIV_ZERO, decimal_value,
                         val.m_a.ptr(), val.m_b.ptr())) {
  case E_DEC_TRUNCATED:
  case E_DEC_OK:
    return decimal_value;
  case E_DEC_DIV_ZERO:
    signal_divide_by_null();
    /* fall through */
  default:
    null_value= 1;
    return 0;
  }
}


void Item_func_mod::result_precision()
{
  unsigned_flag= args[0]->unsigned_flag;
  decimals= MY_MAX(args[0]->decimal_scale(), args[1]->decimal_scale());
  uint prec= MY_MAX(args[0]->decimal_precision(), args[1]->decimal_precision());
  fix_char_length(my_decimal_precision_to_length_no_truncation(prec, decimals,
                                                               unsigned_flag));
}


bool Item_func_mod::fix_length_and_dec()
{
  DBUG_ENTER("Item_func_mod::fix_length_and_dec");
  DBUG_PRINT("info", ("name %s", func_name()));
  maybe_null= true; // division by zero
  const Type_aggregator *aggregator= &type_handler_data->m_type_aggregator_for_mod;
  DBUG_EXECUTE_IF("num_op", aggregator= &type_handler_data->m_type_aggregator_non_commutative_test;);
  DBUG_ASSERT(!aggregator->is_commutative());
  if (fix_type_handler(aggregator))
    DBUG_RETURN(TRUE);
  if (Item_func_mod::type_handler()->Item_func_mod_fix_length_and_dec(this))
    DBUG_RETURN(TRUE);
  DBUG_PRINT("info", ("Type: %s", type_handler()->name().ptr()));
  DBUG_RETURN(FALSE);
}

static void calc_hash_for_unique(ulong &nr1, ulong &nr2, String *str)
{
  CHARSET_INFO *cs;
  uchar l[4];
  int4store(l, str->length());
  cs= str->charset();
  cs->coll->hash_sort(cs, l, sizeof(l), &nr1, &nr2);
  cs= str->charset();
  cs->coll->hash_sort(cs, (uchar *)str->ptr(), str->length(), &nr1, &nr2);
}

longlong  Item_func_hash::val_int()
{
  DBUG_EXECUTE_IF("same_long_unique_hash", return 9;);
  unsigned_flag= true;
  ulong nr1= 1,nr2= 4;
  String * str;
  for(uint i= 0;i<arg_count;i++)
  {
    str = args[i]->val_str();
    if(args[i]->null_value)
    {
      null_value= 1;
      return 0;
    }
   calc_hash_for_unique(nr1, nr2, str);
  }
  null_value= 0;
  return   (longlong)nr1;
}


bool Item_func_hash::fix_length_and_dec()
{
  decimals= 0;
  max_length= 8;
  return false;
}



double Item_func_neg::real_op()
{
  double value= args[0]->val_real();
  null_value= args[0]->null_value;
  return -value;
}


longlong Item_func_neg::int_op()
{
  longlong value= args[0]->val_int();
  if ((null_value= args[0]->null_value))
    return 0;
  if (args[0]->unsigned_flag &&
      (ulonglong) value > (ulonglong) LONGLONG_MAX + 1)
    return raise_integer_overflow();

  if (value == LONGLONG_MIN)
  {
    if (args[0]->unsigned_flag != unsigned_flag)
      /* negation of LONGLONG_MIN is LONGLONG_MIN. */
      return LONGLONG_MIN; 
    else
      return raise_integer_overflow();
  }

  return check_integer_overflow(-value, !args[0]->unsigned_flag && value < 0);
}


my_decimal *Item_func_neg::decimal_op(my_decimal *decimal_value)
{
  VDec value(args[0]);
  if (!(null_value= value.is_null()))
  {
    my_decimal2decimal(value.ptr(), decimal_value);
    my_decimal_neg(decimal_value);
    return decimal_value;
  }
  return 0;
}


void Item_func_neg::fix_length_and_dec_int()
{
  max_length= args[0]->max_length + 1;
  set_handler(type_handler_long_or_longlong());

  /*
    If this is in integer context keep the context as integer if possible
    (This is how multiplication and other integer functions works)
    Use val() to get value as arg_type doesn't mean that item is
    Item_int or Item_float due to existence of Item_param.
  */
  if (args[0]->const_item())
  {
    longlong val= args[0]->val_int();
    if ((ulonglong) val >= (ulonglong) LONGLONG_MIN &&
        ((ulonglong) val != (ulonglong) LONGLONG_MIN ||
         !args[0]->is_of_type(CONST_ITEM, INT_RESULT)))
    {
      /*
        Ensure that result is converted to DECIMAL, as longlong can't hold
        the negated number
      */
      set_handler_by_result_type(DECIMAL_RESULT);
      DBUG_PRINT("info", ("Type changed: DECIMAL_RESULT"));
    }
  }
  unsigned_flag= false;
}


void Item_func_neg::fix_length_and_dec_double()
{
  set_handler(&type_handler_double);
  decimals= args[0]->decimals; // Preserve NOT_FIXED_DEC
  max_length= args[0]->max_length + 1;
  // Limit length with something reasonable
  uint32 mlen= type_handler()->max_display_length(this);
  set_if_smaller(max_length, mlen);
  unsigned_flag= false;
}


void Item_func_neg::fix_length_and_dec_decimal()
{
  set_handler(&type_handler_newdecimal);
  decimals= args[0]->decimal_scale(); // Do not preserve NOT_FIXED_DEC
  max_length= args[0]->max_length + 1;
  unsigned_flag= false;
}


bool Item_func_neg::fix_length_and_dec()
{
  DBUG_ENTER("Item_func_neg::fix_length_and_dec");
  DBUG_PRINT("info", ("name %s", func_name()));
  if (args[0]->cast_to_int_type_handler()->
      Item_func_neg_fix_length_and_dec(this))
    DBUG_RETURN(TRUE);
  DBUG_PRINT("info", ("Type: %s", type_handler()->name().ptr()));
  DBUG_RETURN(FALSE);
}


double Item_func_abs::real_op()
{
  double value= args[0]->val_real();
  null_value= args[0]->null_value;
  return fabs(value);
}


longlong Item_func_abs::int_op()
{
  longlong value= args[0]->val_int();
  if ((null_value= args[0]->null_value))
    return 0;
  if (unsigned_flag)
    return value;
  /* -LONGLONG_MIN = LONGLONG_MAX + 1 => outside of signed longlong range */
  if (value == LONGLONG_MIN)
    return raise_integer_overflow();
  return (value >= 0) ? value : -value;
}


my_decimal *Item_func_abs::decimal_op(my_decimal *decimal_value)
{
  VDec value(args[0]);
  if (!(null_value= value.is_null()))
  {
    my_decimal2decimal(value.ptr(), decimal_value);
    if (decimal_value->sign())
      my_decimal_neg(decimal_value);
    return decimal_value;
  }
  return 0;
}

void Item_func_abs::fix_length_and_dec_int()
{
  max_length= args[0]->max_length;
  unsigned_flag= args[0]->unsigned_flag;
  set_handler(type_handler_long_or_longlong());
}


void Item_func_abs::fix_length_and_dec_double()
{
  set_handler(&type_handler_double);
  decimals= args[0]->decimals; // Preserve NOT_FIXED_DEC
  max_length= float_length(decimals);
  unsigned_flag= args[0]->unsigned_flag;
}


void Item_func_abs::fix_length_and_dec_decimal()
{
  set_handler(&type_handler_newdecimal);
  decimals= args[0]->decimal_scale(); // Do not preserve NOT_FIXED_DEC
  max_length= args[0]->max_length;
  unsigned_flag= args[0]->unsigned_flag;
}


bool Item_func_abs::fix_length_and_dec()
{
  DBUG_ENTER("Item_func_abs::fix_length_and_dec");
  DBUG_PRINT("info", ("name %s", func_name()));
  if (args[0]->cast_to_int_type_handler()->
      Item_func_abs_fix_length_and_dec(this))
    DBUG_RETURN(TRUE);
  DBUG_PRINT("info", ("Type: %s", type_handler()->name().ptr()));
  DBUG_RETURN(FALSE);
}


/** Gateway to natural LOG function. */
double Item_func_ln::val_real()
{
  DBUG_ASSERT(fixed == 1);
  double value= args[0]->val_real();
  if ((null_value= args[0]->null_value))
    return 0.0;
  if (value <= 0.0)
  {
    signal_divide_by_null();
    return 0.0;
  }
  return log(value);
}

/** 
  Extended but so slower LOG function.

  We have to check if all values are > zero and first one is not one
  as these are the cases then result is not a number.
*/ 
double Item_func_log::val_real()
{
  DBUG_ASSERT(fixed == 1);
  double value= args[0]->val_real();
  if ((null_value= args[0]->null_value))
    return 0.0;
  if (value <= 0.0)
  {
    signal_divide_by_null();
    return 0.0;
  }
  if (arg_count == 2)
  {
    double value2= args[1]->val_real();
    if ((null_value= args[1]->null_value))
      return 0.0;
    if (value2 <= 0.0 || value == 1.0)
    {
      signal_divide_by_null();
      return 0.0;
    }
    return log(value2) / log(value);
  }
  return log(value);
}

double Item_func_log2::val_real()
{
  DBUG_ASSERT(fixed == 1);
  double value= args[0]->val_real();

  if ((null_value=args[0]->null_value))
    return 0.0;
  if (value <= 0.0)
  {
    signal_divide_by_null();
    return 0.0;
  }
  return log(value) / M_LN2;
}

double Item_func_log10::val_real()
{
  DBUG_ASSERT(fixed == 1);
  double value= args[0]->val_real();
  if ((null_value= args[0]->null_value))
    return 0.0;
  if (value <= 0.0)
  {
    signal_divide_by_null();
    return 0.0;
  }
  return log10(value);
}

double Item_func_exp::val_real()
{
  DBUG_ASSERT(fixed == 1);
  double value= args[0]->val_real();
  if ((null_value=args[0]->null_value))
    return 0.0; /* purecov: inspected */
  return check_float_overflow(exp(value));
}

double Item_func_sqrt::val_real()
{
  DBUG_ASSERT(fixed == 1);
  double value= args[0]->val_real();
  if ((null_value=(args[0]->null_value || value < 0)))
    return 0.0; /* purecov: inspected */
  return sqrt(value);
}

double Item_func_pow::val_real()
{
  DBUG_ASSERT(fixed == 1);
  double value= args[0]->val_real();
  double val2= args[1]->val_real();
  if ((null_value=(args[0]->null_value || args[1]->null_value)))
    return 0.0; /* purecov: inspected */
  return check_float_overflow(pow(value,val2));
}

// Trigonometric functions

double Item_func_acos::val_real()
{
  DBUG_ASSERT(fixed == 1);
  /* One can use this to defer SELECT processing. */
  DEBUG_SYNC(current_thd, "before_acos_function");
  // the volatile's for BUG #2338 to calm optimizer down (because of gcc's bug)
  volatile double value= args[0]->val_real();
  if ((null_value=(args[0]->null_value || (value < -1.0 || value > 1.0))))
    return 0.0;
  return acos(value);
}

double Item_func_asin::val_real()
{
  DBUG_ASSERT(fixed == 1);
  // the volatile's for BUG #2338 to calm optimizer down (because of gcc's bug)
  volatile double value= args[0]->val_real();
  if ((null_value=(args[0]->null_value || (value < -1.0 || value > 1.0))))
    return 0.0;
  return asin(value);
}

double Item_func_atan::val_real()
{
  DBUG_ASSERT(fixed == 1);
  double value= args[0]->val_real();
  if ((null_value=args[0]->null_value))
    return 0.0;
  if (arg_count == 2)
  {
    double val2= args[1]->val_real();
    if ((null_value=args[1]->null_value))
      return 0.0;
    return check_float_overflow(atan2(value,val2));
  }
  return atan(value);
}

double Item_func_cos::val_real()
{
  DBUG_ASSERT(fixed == 1);
  double value= args[0]->val_real();
  if ((null_value=args[0]->null_value))
    return 0.0;
  return cos(value);
}

double Item_func_sin::val_real()
{
  DBUG_ASSERT(fixed == 1);
  double value= args[0]->val_real();
  if ((null_value=args[0]->null_value))
    return 0.0;
  return sin(value);
}

double Item_func_tan::val_real()
{
  DBUG_ASSERT(fixed == 1);
  double value= args[0]->val_real();
  if ((null_value=args[0]->null_value))
    return 0.0;
  return check_float_overflow(tan(value));
}


double Item_func_cot::val_real()
{
  DBUG_ASSERT(fixed == 1);
  double value= args[0]->val_real();
  if ((null_value=args[0]->null_value))
    return 0.0;
  return check_float_overflow(1.0 / tan(value));
}


// Shift-functions, same as << and >> in C/C++


longlong Item_func_shift_left::val_int()
{
  DBUG_ASSERT(fixed == 1);
  uint shift;
  ulonglong res= ((ulonglong) args[0]->val_int() <<
		  (shift=(uint) args[1]->val_int()));
  if (args[0]->null_value || args[1]->null_value)
  {
    null_value=1;
    return 0;
  }
  null_value=0;
  return (shift < sizeof(longlong)*8 ? (longlong) res : 0);
}

longlong Item_func_shift_right::val_int()
{
  DBUG_ASSERT(fixed == 1);
  uint shift;
  ulonglong res= (ulonglong) args[0]->val_int() >>
    (shift=(uint) args[1]->val_int());
  if (args[0]->null_value || args[1]->null_value)
  {
    null_value=1;
    return 0;
  }
  null_value=0;
  return (shift < sizeof(longlong)*8 ? (longlong) res : 0);
}


longlong Item_func_bit_neg::val_int()
{
  DBUG_ASSERT(fixed == 1);
  ulonglong res= (ulonglong) args[0]->val_int();
  if ((null_value=args[0]->null_value))
    return 0;
  return ~res;
}


// Conversion functions

void Item_func_int_val::fix_length_and_dec_int_or_decimal()
{
  DBUG_ASSERT(args[0]->cmp_type() == DECIMAL_RESULT);
  DBUG_ASSERT(args[0]->max_length <= DECIMAL_MAX_STR_LENGTH);
  /*
    FLOOR() for negative numbers can increase length:   floor(-9.9) -> -10
    CEILING() for positive numbers can increase length:  ceil(9.9)  -> 10
  */
  decimal_round_mode mode= round_mode();
  uint length_increase= args[0]->decimals > 0 &&
                        (mode == CEILING ||
                         (mode == FLOOR && !args[0]->unsigned_flag)) ? 1 : 0;
  uint precision= args[0]->decimal_int_part() + length_increase;
  set_if_bigger(precision, 1);

  /*
    The BIGINT data type can store:
    UNSIGNED BIGINT: 0..18446744073709551615                     - up to 19 digits
      SIGNED BIGINT:   -9223372036854775808..9223372036854775807 - up to 18 digits

    The INT data type can store:
        UNSIGNED INT:  0..4294967295          - up to 9 digits
          SIGNED INT: -2147483648..2147483647 - up to 9 digits
  */
  if (precision > 18)
  {
    unsigned_flag= args[0]->unsigned_flag;
    fix_char_length(
      my_decimal_precision_to_length_no_truncation(precision, 0,
                                                   unsigned_flag));
    set_handler(&type_handler_newdecimal);
  }
  else
  {
    uint sign_length= (unsigned_flag= args[0]->unsigned_flag) ? 0 : 1;
    fix_char_length(precision + sign_length);
    if (precision > 9)
    {
#if MYSQL_VERSION_ID > 100500
#error Remove the '#else' branch and the conditional compilation
      if (unsigned_flag)
        set_handler(&type_handler_ulonglong);
      else
        set_handler(&type_handler_slonglong);
#else
      set_handler(&type_handler_longlong);
#endif
    }
    else
    {
#if MYSQL_VERSION_ID > 100500
#error Remove the '#else' branch and the conditional compilation
      if (unsigned_flag)
        set_handler(&type_handler_ulong);
      else
        set_handler(&type_handler_slong);
#else
      set_handler(&type_handler_long);
#endif
    }
  }
}


void Item_func_int_val::fix_length_and_dec_double()
{
  set_handler(&type_handler_double);
  max_length= float_length(0);
  decimals= 0;
}


bool Item_func_int_val::fix_length_and_dec()
{
  DBUG_ENTER("Item_func_int_val::fix_length_and_dec");
  DBUG_PRINT("info", ("name %s", func_name()));
  /*
    We don't want to translate ENUM/SET to CHAR here.
    So let's call real_type_handler(), not type_handler().
  */
  if (args[0]->real_type_handler()->Item_func_int_val_fix_length_and_dec(this))
    DBUG_RETURN(TRUE);
  DBUG_PRINT("info", ("Type: %s", real_type_handler()->name().ptr()));
  DBUG_RETURN(FALSE);
}


longlong Item_func_ceiling::int_op()
{
  switch (args[0]->result_type()) {
  case STRING_RESULT: // hex hybrid
  case INT_RESULT:
    return val_int_from_item(args[0]);
  case DECIMAL_RESULT:
    return VDec_op(this).to_longlong(unsigned_flag);
  default:
    break;
  }
  return (longlong) Item_func_ceiling::real_op();
}


double Item_func_ceiling::real_op()
{
  /*
    the volatile's for BUG #3051 to calm optimizer down (because of gcc's
    bug)
  */
  volatile double value= args[0]->val_real();
  null_value= args[0]->null_value;
  return ceil(value);
}


my_decimal *Item_func_ceiling::decimal_op(my_decimal *decimal_value)
{
  VDec value(args[0]);
  if (!(null_value= (value.is_null() ||
                     value.round_to(decimal_value, 0, CEILING) > 1)))
    return decimal_value;
  return 0;
}


bool Item_func_ceiling::date_op(THD *thd, MYSQL_TIME *to, date_mode_t fuzzydate)
{
  Datetime::Options opt(thd, TIME_FRAC_TRUNCATE);
  Datetime *tm= new (to) Datetime(thd, args[0], opt);
  tm->ceiling(thd);
  null_value= !tm->is_valid_datetime();
  DBUG_ASSERT(maybe_null || !null_value);
  return null_value;
}


bool Item_func_ceiling::time_op(THD *thd, MYSQL_TIME *to)
{
  static const Time::Options_for_round opt;
  Time *tm= new (to) Time(thd, args[0], opt);
  tm->ceiling();
  null_value= !tm->is_valid_time();
  DBUG_ASSERT(maybe_null || !null_value);
  return null_value;
}


longlong Item_func_floor::int_op()
{
  switch (args[0]->result_type()) {
  case STRING_RESULT: // hex hybrid
  case INT_RESULT:
    return val_int_from_item(args[0]);
  case DECIMAL_RESULT:
  {
    my_decimal dec_buf, *dec;
    return (!(dec= Item_func_floor::decimal_op(&dec_buf))) ? 0 :
           dec->to_longlong(unsigned_flag);
  }
  default:
    break;
  }
  return (longlong) Item_func_floor::real_op();
}


double Item_func_floor::real_op()
{
  /*
    the volatile's for BUG #3051 to calm optimizer down (because of gcc's
    bug)
  */
  volatile double value= args[0]->val_real();
  null_value= args[0]->null_value;
  return floor(value);
}


my_decimal *Item_func_floor::decimal_op(my_decimal *decimal_value)
{
  VDec value(args[0]);
  if (!(null_value= (value.is_null() ||
                     value.round_to(decimal_value, 0, FLOOR) > 1)))
    return decimal_value;
  return 0;
}


bool Item_func_floor::date_op(THD *thd, MYSQL_TIME *to, date_mode_t fuzzydate)
{
  // DATETIME is not negative, so FLOOR means just truncation
  Datetime::Options opt(thd, TIME_FRAC_TRUNCATE);
  Datetime *tm= new (to) Datetime(thd, args[0], opt, 0);
  null_value= !tm->is_valid_datetime();
  DBUG_ASSERT(maybe_null || !null_value);
  return null_value;
}


bool Item_func_floor::time_op(THD *thd, MYSQL_TIME *to)
{
  static const Time::Options_for_round opt;
  Time *tm= new (to) Time(thd, args[0], opt);
  tm->floor();
  null_value= !tm->is_valid_time();
  DBUG_ASSERT(maybe_null || !null_value);
  return null_value;
}


void Item_func_round::fix_length_and_dec_decimal(uint decimals_to_set)
{
  int decimals_delta= args[0]->decimals - decimals_to_set;
  int length_increase= (decimals_delta <= 0 || truncate) ? 0 : 1;
  int precision= args[0]->decimal_precision() + length_increase -
                                                decimals_delta;
  DBUG_ASSERT(decimals_to_set <= DECIMAL_MAX_SCALE);
  set_handler(&type_handler_newdecimal);
  unsigned_flag= args[0]->unsigned_flag;
  decimals= decimals_to_set;
  if (!precision)
    precision= 1; // DECIMAL(0,0) -> DECIMAL(1,0)
  max_length= my_decimal_precision_to_length_no_truncation(precision,
                                                           decimals,
                                                           unsigned_flag);
}

void Item_func_round::fix_length_and_dec_double(uint decimals_to_set)
{
  set_handler(&type_handler_double);
  unsigned_flag= args[0]->unsigned_flag;
  decimals= decimals_to_set;
  max_length= float_length(decimals_to_set);
}


void Item_func_round::fix_arg_decimal()
{
  if (args[1]->const_item())
  {
    Longlong_hybrid dec= args[1]->to_longlong_hybrid();
    if (args[1]->null_value)
      fix_length_and_dec_double(NOT_FIXED_DEC);
    else
      fix_length_and_dec_decimal(dec.to_uint(DECIMAL_MAX_SCALE));
  }
  else
  {
    set_handler(&type_handler_newdecimal);
    unsigned_flag= args[0]->unsigned_flag;
    decimals= args[0]->decimals;
    max_length= float_length(args[0]->decimals) + 1;
  }
}


void Item_func_round::fix_arg_double()
{
  if (args[1]->const_item())
  {
    Longlong_hybrid dec= args[1]->to_longlong_hybrid();
    fix_length_and_dec_double(args[1]->null_value ? NOT_FIXED_DEC :
                              dec.to_uint(NOT_FIXED_DEC));
  }
  else
    fix_length_and_dec_double(args[0]->decimals);
}


void Item_func_round::fix_arg_temporal(const Type_handler *h,
                                       uint int_part_length)
{
  set_handler(h);
  if (args[1]->const_item() && !args[1]->is_expensive())
  {
    Longlong_hybrid_null dec= args[1]->to_longlong_hybrid_null();
    fix_attributes_temporal(int_part_length,
                            dec.is_null() ? args[0]->decimals :
                            dec.to_uint(TIME_SECOND_PART_DIGITS));
  }
  else
    fix_attributes_temporal(int_part_length, args[0]->decimals);
}


void Item_func_round::fix_arg_time()
{
  fix_arg_temporal(&type_handler_time2, MIN_TIME_WIDTH);
}


void Item_func_round::fix_arg_datetime()
{
  /*
    Day increment operations are not supported for '0000-00-00',
    see get_date_from_daynr() for details. Therefore, expressions like
      ROUND('0000-00-00 23:59:59.999999')
    return NULL.
  */
  if (!truncate)
    maybe_null= true;
  fix_arg_temporal(&type_handler_datetime2, MAX_DATETIME_WIDTH);
}


bool Item_func_round::test_if_length_can_increase()
{
  if (truncate)
    return false;
  if (args[1]->const_item() && !args[1]->is_expensive())
  {
    // Length can increase in some cases: e.g. ROUND(9,-1) -> 10.
    Longlong_hybrid val1= args[1]->to_longlong_hybrid();
    return !args[1]->null_value && val1.neg();
  }
  return true; // ROUND(x,n), where n is not a constant.
}


/**
  Calculate data type and attributes for INT-alike input.

  @param [IN] preferred - The preferred data type handler for simple cases
                          such as ROUND(x) and TRUNCATE(x,0), when the input
                          is short enough to fit into an integer type
                          (without extending to DECIMAL).
                          - If `preferred` is not NULL, then the code tries
                            to preserve the given data type handler and
                            the data type attributes `preferred_attrs`.
                          - If `preferred` is NULL, then the code fully
                            calculates attributes using
                            args[0]->decimal_precision() and chooses between
                            INT and BIGINT, depending on attributes.
  @param [IN] preferred_attrs - The preferred data type attributes for
                                simple cases.
*/
void Item_func_round::fix_arg_int(const Type_handler *preferred,
                                  const Type_std_attributes *preferred_attrs,
                                  bool use_decimal_on_length_increase)
{
  DBUG_ASSERT(args[0]->decimals == 0);

  Type_std_attributes::set(preferred_attrs);
  if (!test_if_length_can_increase())
  {
    // Preserve the exact data type and attributes
    set_handler(preferred);
  }
  else
  {
    max_length++;
    if (use_decimal_on_length_increase)
      set_handler(&type_handler_newdecimal);
    else
      set_handler(type_handler_long_or_longlong());
  }
}


void Item_func_round::fix_arg_hex_hybrid()
{
  DBUG_ASSERT(args[0]->decimals == 0);
  DBUG_ASSERT(args[0]->decimal_precision() < DECIMAL_LONGLONG_DIGITS);
  DBUG_ASSERT(args[0]->unsigned_flag); // no needs to add sign length
  bool length_can_increase= test_if_length_can_increase();
  max_length= args[0]->decimal_precision() + MY_TEST(length_can_increase);
  unsigned_flag= true;
  decimals= 0;
  if (length_can_increase && args[0]->max_length >= 8)
    set_handler(&type_handler_newdecimal);
  else
    set_handler(type_handler_long_or_longlong());
}


double my_double_round(double value, longlong dec, bool dec_unsigned,
                       bool truncate)
{
  double tmp;
  bool dec_negative= (dec < 0) && !dec_unsigned;
  ulonglong abs_dec= dec_negative ? -dec : dec;
  /*
    tmp2 is here to avoid return the value with 80 bit precision
    This will fix that the test round(0.1,1) = round(0.1,1) is true
    Tagging with volatile is no guarantee, it may still be optimized away...
  */
  volatile double tmp2;

  tmp=(abs_dec < array_elements(log_10) ?
       log_10[abs_dec] : pow(10.0,(double) abs_dec));

  // Pre-compute these, to avoid optimizing away e.g. 'floor(v/tmp) * tmp'.
  volatile double value_div_tmp= value / tmp;
  volatile double value_mul_tmp= value * tmp;

  if (!dec_negative && std::isinf(tmp)) // "dec" is too large positive number
    return value;

  if (dec_negative && std::isinf(tmp))
    tmp2= 0.0;
  else if (!dec_negative && std::isinf(value_mul_tmp))
    tmp2= value;
  else if (truncate)
  {
    if (value >= 0.0)
      tmp2= dec < 0 ? floor(value_div_tmp) * tmp : floor(value_mul_tmp) / tmp;
    else
      tmp2= dec < 0 ? ceil(value_div_tmp) * tmp : ceil(value_mul_tmp) / tmp;
  }
  else
    tmp2=dec < 0 ? rint(value_div_tmp) * tmp : rint(value_mul_tmp) / tmp;

  return tmp2;
}


double Item_func_round::real_op()
{
  double value= args[0]->val_real();

  if (!(null_value= args[0]->null_value))
  {
    longlong dec= args[1]->val_int();
    if (!(null_value= args[1]->null_value))
      return my_double_round(value, dec, args[1]->unsigned_flag, truncate);
  }
  return 0.0;
}

/*
  Rounds a given value to a power of 10 specified as the 'to' argument,
  avoiding overflows when the value is close to the ulonglong range boundary.
*/

static inline ulonglong my_unsigned_round(ulonglong value, ulonglong to)
{
  ulonglong tmp= value / to * to;
  return (value - tmp < (to >> 1)) ? tmp : tmp + to;
}


longlong Item_func_round::int_op()
{
  longlong value= args[0]->val_int();
  longlong dec= args[1]->val_int();
  decimals= 0;
  ulonglong abs_dec;
  if ((null_value= args[0]->null_value || args[1]->null_value))
    return 0;
  if ((dec >= 0) || args[1]->unsigned_flag)
    return value; // integer have not digits after point

  abs_dec= -dec;
  longlong tmp;
  
  if(abs_dec >= array_elements(log_10_int))
    return 0;
  
  tmp= log_10_int[abs_dec];
  
  if (truncate)
    value= (unsigned_flag) ?
      ((ulonglong) value / tmp) * tmp : (value / tmp) * tmp;
  else
    value= (unsigned_flag || value >= 0) ?
      my_unsigned_round((ulonglong) value, tmp) :
      -(longlong) my_unsigned_round((ulonglong) -value, tmp);
  return value;
}


my_decimal *Item_func_round::decimal_op(my_decimal *decimal_value)
{
  VDec value(args[0]);
  longlong dec= args[1]->val_int();
  if (dec >= 0 || args[1]->unsigned_flag)
    dec= MY_MIN((ulonglong) dec, decimals);
  else if (dec < INT_MIN)
    dec= INT_MIN;
    
  if (!(null_value= (value.is_null() || args[1]->null_value ||
                     value.round_to(decimal_value, (uint) dec,
                                    truncate ? TRUNCATE : HALF_UP) > 1)))
    return decimal_value;
  return 0;
}


bool Item_func_round::time_op(THD *thd, MYSQL_TIME *to)
{
  DBUG_ASSERT(args[0]->type_handler()->mysql_timestamp_type() ==
              MYSQL_TIMESTAMP_TIME);
  Time::Options_for_round opt(truncate ? TIME_FRAC_TRUNCATE : TIME_FRAC_ROUND);
  Longlong_hybrid_null dec= args[1]->to_longlong_hybrid_null();
  Time *tm= new (to) Time(thd, args[0], opt,
                          dec.to_uint(TIME_SECOND_PART_DIGITS));
  null_value= !tm->is_valid_time() || dec.is_null();
  DBUG_ASSERT(maybe_null || !null_value);
  return null_value;
}


bool Item_func_round::date_op(THD *thd, MYSQL_TIME *to, date_mode_t fuzzydate)
{
  DBUG_ASSERT(args[0]->type_handler()->mysql_timestamp_type() ==
              MYSQL_TIMESTAMP_DATETIME);
  Datetime::Options opt(thd, truncate ? TIME_FRAC_TRUNCATE : TIME_FRAC_ROUND);
  Longlong_hybrid_null dec= args[1]->to_longlong_hybrid_null();
  Datetime *tm= new (to) Datetime(thd, args[0], opt,
                                  dec.to_uint(TIME_SECOND_PART_DIGITS));
  null_value= !tm->is_valid_datetime() || dec.is_null();
  DBUG_ASSERT(maybe_null || !null_value);
  return null_value;
}


void Item_func_rand::seed_random(Item *arg)
{
  /*
    TODO: do not do reinit 'rand' for every execute of PS/SP if
    args[0] is a constant.
  */
  uint32 tmp= (uint32) arg->val_int();
#ifdef WITH_WSREP
  if (WSREP_ON)
  {
    THD *thd= current_thd;
    if (WSREP(thd))
    {
      if (wsrep_thd_is_applying(thd))
        tmp= thd->wsrep_rand;
      else
        thd->wsrep_rand= tmp;
    }
  }
#endif /* WITH_WSREP */

  my_rnd_init(rand, (uint32) (tmp*0x10001L+55555555L),
             (uint32) (tmp*0x10000001L));
}


bool Item_func_rand::fix_fields(THD *thd,Item **ref)
{
  if (Item_real_func::fix_fields(thd, ref))
    return TRUE;
  used_tables_cache|= RAND_TABLE_BIT;
  if (arg_count)
  {					// Only use argument once in query
    /*
      Allocate rand structure once: we must use thd->stmt_arena
      to create rand in proper mem_root if it's a prepared statement or
      stored procedure.

      No need to send a Rand log event if seed was given eg: RAND(seed),
      as it will be replicated in the query as such.
    */
    if (!rand && !(rand= (struct my_rnd_struct*)
                   thd->stmt_arena->alloc(sizeof(*rand))))
      return TRUE;
  }
  else
  {
    /*
      Save the seed only the first time RAND() is used in the query
      Once events are forwarded rather than recreated,
      the following can be skipped if inside the slave thread
    */
    if (!thd->rand_used)
    {
      thd->rand_used= 1;
      thd->rand_saved_seed1= thd->rand.seed1;
      thd->rand_saved_seed2= thd->rand.seed2;
    }
    rand= &thd->rand;
  }
  return FALSE;
}

void Item_func_rand::update_used_tables()
{
  Item_real_func::update_used_tables();
  used_tables_cache|= RAND_TABLE_BIT;
}


double Item_func_rand::val_real()
{
  DBUG_ASSERT(fixed == 1);
  if (arg_count)
  {
    if (!args[0]->const_item())
      seed_random(args[0]);
    else if (first_eval)
    {
      /*
        Constantness of args[0] may be set during JOIN::optimize(), if arg[0]
        is a field item of "constant" table. Thus, we have to evaluate
        seed_random() for constant arg there but not at the fix_fields method.
      */
      first_eval= FALSE;
      seed_random(args[0]);
    }
  }
  return my_rnd(rand);
}

longlong Item_func_sign::val_int()
{
  DBUG_ASSERT(fixed == 1);
  double value= args[0]->val_real();
  null_value=args[0]->null_value;
  return value < 0.0 ? -1 : (value > 0 ? 1 : 0);
}


double Item_func_units::val_real()
{
  DBUG_ASSERT(fixed == 1);
  double value= args[0]->val_real();
  if ((null_value=args[0]->null_value))
    return 0;
  return check_float_overflow(value * mul + add);
}


bool Item_func_min_max::fix_attributes(Item **items, uint nitems)
{
  bool rc= Item_func_min_max::type_handler()->
             Item_func_min_max_fix_attributes(current_thd, this, items, nitems);
  DBUG_ASSERT(!rc || current_thd->is_error());
  return rc;
}


/*
  Compare item arguments using DATETIME/DATE/TIME representation.

  DESCRIPTION
    Compare item arguments as DATETIME values and return the index of the
    least/greatest argument in the arguments array.
    The correct DATE/DATETIME value of the found argument is
    stored to the value pointer, if latter is provided.

  RETURN
   1	If one of arguments is NULL or there was a execution error
   0    Otherwise
*/

bool Item_func_min_max::get_date_native(THD *thd, MYSQL_TIME *ltime,
                                        date_mode_t fuzzydate)
{
  longlong UNINIT_VAR(min_max);
  DBUG_ASSERT(fixed == 1);

  for (uint i=0; i < arg_count ; i++)
  {
    longlong res= args[i]->val_datetime_packed(thd);

    /* Check if we need to stop (because of error or KILL) and stop the loop */
    if (unlikely(args[i]->null_value))
      return (null_value= 1);

    if (i == 0 || (res < min_max ? cmp_sign : -cmp_sign) > 0)
      min_max= res;
  }
  unpack_time(min_max, ltime, mysql_timestamp_type());

  if (!(fuzzydate & TIME_TIME_ONLY) &&
      unlikely((null_value= check_date_with_warn(thd, ltime, fuzzydate,
                                         MYSQL_TIMESTAMP_ERROR))))
    return true;

  return (null_value= 0);
}


bool Item_func_min_max::get_time_native(THD *thd, MYSQL_TIME *ltime)
{
  DBUG_ASSERT(fixed == 1);

  Time value(thd, args[0], Time::Options(thd), decimals);
  if (!value.is_valid_time())
    return (null_value= true);

  for (uint i= 1; i < arg_count ; i++)
  {
    Time tmp(thd, args[i], Time::Options(thd), decimals);
    if (!tmp.is_valid_time())
      return (null_value= true);

    int cmp= value.cmp(&tmp);
    if ((cmp_sign < 0 ? cmp : -cmp) < 0)
      value= tmp;
  }
  value.copy_to_mysql_time(ltime);
  return (null_value= 0);
}


String *Item_func_min_max::val_str_native(String *str)
{
  String *UNINIT_VAR(res);
  for (uint i=0; i < arg_count ; i++)
  {
    if (i == 0)
      res=args[i]->val_str(str);
    else
    {
      String *res2;
      res2= args[i]->val_str(res == str ? &tmp_value : str);
      if (res2)
      {
        int cmp= sortcmp(res,res2,collation.collation);
        if ((cmp_sign < 0 ? cmp : -cmp) < 0)
          res=res2;
      }
    }
    if ((null_value= args[i]->null_value))
      return 0;
  }
  res->set_charset(collation.collation);
  return res;
}


double Item_func_min_max::val_real_native()
{
  double value=0.0;
  for (uint i=0; i < arg_count ; i++)
  {
    if (i == 0)
      value= args[i]->val_real();
    else
    {
      double tmp= args[i]->val_real();
      if (!args[i]->null_value && (tmp < value ? cmp_sign : -cmp_sign) > 0)
	value=tmp;
    }
    if ((null_value= args[i]->null_value))
      break;
  }
  return value;
}


longlong Item_func_min_max::val_int_native()
{
  DBUG_ASSERT(fixed == 1);
  longlong value=0;
  for (uint i=0; i < arg_count ; i++)
  {
    if (i == 0)
      value=args[i]->val_int();
    else
    {
      longlong tmp=args[i]->val_int();
      if (!args[i]->null_value && (tmp < value ? cmp_sign : -cmp_sign) > 0)
	value=tmp;
    }
    if ((null_value= args[i]->null_value))
      break;
  }
  return value;
}


my_decimal *Item_func_min_max::val_decimal_native(my_decimal *dec)
{
  DBUG_ASSERT(fixed == 1);
  my_decimal tmp_buf, *tmp, *UNINIT_VAR(res);

  for (uint i=0; i < arg_count ; i++)
  {
    if (i == 0)
      res= args[i]->val_decimal(dec);
    else
    {
      tmp= args[i]->val_decimal(&tmp_buf);      // Zero if NULL
      if (tmp && (my_decimal_cmp(tmp, res) * cmp_sign) < 0)
      {
        if (tmp == &tmp_buf)
        {
          /* Move value out of tmp_buf as this will be reused on next loop */
          my_decimal2decimal(tmp, dec);
          res= dec;
        }
        else
          res= tmp;
      }
    }
    if ((null_value= args[i]->null_value))
    {
      res= 0;
      break;
    }
  }
  return res;
}


bool Item_func_min_max::val_native(THD *thd, Native *native)
{
  DBUG_ASSERT(fixed == 1);
  const Type_handler *handler= Item_hybrid_func::type_handler();
  NativeBuffer<STRING_BUFFER_USUAL_SIZE> cur;
  for (uint i= 0; i < arg_count; i++)
  {
    if (val_native_with_conversion_from_item(thd, args[i],
                                             i == 0 ? native : &cur,
                                             handler))
      return true;
    if (i > 0)
    {
      int cmp= handler->cmp_native(*native, cur);
      if ((cmp_sign < 0 ? cmp : -cmp) < 0 && native->copy(cur))
        return null_value= true;
    }
  }
  return null_value= false;
}


longlong Item_func_bit_length::val_int()
{
  DBUG_ASSERT(fixed == 1);
  String *res= args[0]->val_str(&value);
  return (null_value= !res) ? 0 : (longlong) res->length() * 8;
}


longlong Item_func_octet_length::val_int()
{
  DBUG_ASSERT(fixed == 1);
  String *res=args[0]->val_str(&value);
  if (!res)
  {
    null_value=1;
    return 0; /* purecov: inspected */
  }
  null_value=0;
  return (longlong) res->length();
}


longlong Item_func_char_length::val_int()
{
  DBUG_ASSERT(fixed == 1);
  String *res=args[0]->val_str(&value);
  if (!res)
  {
    null_value=1;
    return 0; /* purecov: inspected */
  }
  null_value=0;
  return (longlong) res->numchars();
}


longlong Item_func_coercibility::val_int()
{
  DBUG_ASSERT(fixed == 1);
  null_value= 0;
  return (longlong) args[0]->collation.derivation;
}


longlong Item_func_locate::val_int()
{
  DBUG_ASSERT(fixed == 1);
  String *a=args[0]->val_str(&value1);
  String *b=args[1]->val_str(&value2);
  if (!a || !b)
  {
    null_value=1;
    return 0; /* purecov: inspected */
  }
  null_value=0;
  /* must be longlong to avoid truncation */
  longlong start=  0; 
  longlong start0= 0;
  my_match_t match;

  if (arg_count == 3)
  {
    start0= start= args[2]->val_int() - 1;

    if ((start < 0) || (start > a->length()))
      return 0;

    /* start is now sufficiently valid to pass to charpos function */
    start= a->charpos((int) start);

    if (start + b->length() > a->length())
      return 0;
  }

  if (!b->length())				// Found empty string at start
    return start + 1;
  
  if (!cmp_collation.collation->coll->instr(cmp_collation.collation,
                                            a->ptr()+start,
                                            (uint) (a->length()-start),
                                            b->ptr(), b->length(),
                                            &match, 1))
    return 0;
  return (longlong) match.mb_len + start0 + 1;
}


void Item_func_locate::print(String *str, enum_query_type query_type)
{
  str->append(STRING_WITH_LEN("locate("));
  args[1]->print(str, query_type);
  str->append(',');
  args[0]->print(str, query_type);
  if (arg_count == 3)
  {
    str->append(',');
    args[2]->print(str, query_type);
  }
  str->append(')');
}


longlong Item_func_field::val_int()
{
  DBUG_ASSERT(fixed == 1);

  if (cmp_type == STRING_RESULT)
  {
    String *field;
    if (!(field= args[0]->val_str(&value)))
      return 0;
    for (uint i=1 ; i < arg_count ; i++)
    {
      String *tmp_value=args[i]->val_str(&tmp);
      if (tmp_value && !sortcmp(field,tmp_value,cmp_collation.collation))
        return (longlong) (i);
    }
  }
  else if (cmp_type == INT_RESULT)
  {
    longlong val= args[0]->val_int();
    if (args[0]->null_value)
      return 0;
    for (uint i=1; i < arg_count ; i++)
    {
      if (val == args[i]->val_int() && !args[i]->null_value)
        return (longlong) (i);
    }
  }
  else if (cmp_type == DECIMAL_RESULT)
  {
    VDec dec(args[0]);
    if (dec.is_null())
      return 0;
    my_decimal dec_arg_buf;
    for (uint i=1; i < arg_count; i++)
    {
      my_decimal *dec_arg= args[i]->val_decimal(&dec_arg_buf);
      if (!args[i]->null_value && !dec.cmp(dec_arg))
        return (longlong) (i);
    }
  }
  else
  {
    double val= args[0]->val_real();
    if (args[0]->null_value)
      return 0;
    for (uint i=1; i < arg_count ; i++)
    {
      if (val == args[i]->val_real() && !args[i]->null_value)
        return (longlong) (i);
    }
  }
  return 0;
}


bool Item_func_field::fix_length_and_dec()
{
  maybe_null=0; max_length=3;
  cmp_type= args[0]->result_type();
  for (uint i=1; i < arg_count ; i++)
    cmp_type= item_cmp_type(cmp_type, args[i]->result_type());
  if (cmp_type == STRING_RESULT)
    return agg_arg_charsets_for_comparison(cmp_collation, args, arg_count);
  return FALSE;
}


longlong Item_func_ascii::val_int()
{
  DBUG_ASSERT(fixed == 1);
  String *res=args[0]->val_str(&value);
  if (!res)
  {
    null_value=1;
    return 0;
  }
  null_value=0;
  return (longlong) (res->length() ? (uchar) (*res)[0] : (uchar) 0);
}

longlong Item_func_ord::val_int()
{
  DBUG_ASSERT(fixed == 1);
  String *res=args[0]->val_str(&value);
  if (!res)
  {
    null_value=1;
    return 0;
  }
  null_value=0;
  if (!res->length()) return 0;
#ifdef USE_MB
  if (use_mb(res->charset()))
  {
    const char *str=res->ptr();
    uint32 n=0, l=my_ismbchar(res->charset(),str,str+res->length());
    if (!l)
      return (longlong)((uchar) *str);
    while (l--)
      n=(n<<8)|(uint32)((uchar) *str++);
    return (longlong) n;
  }
#endif
  return (longlong) ((uchar) (*res)[0]);
}

	/* Search after a string in a string of strings separated by ',' */
	/* Returns number of found type >= 1 or 0 if not found */
	/* This optimizes searching in enums to bit testing! */

bool Item_func_find_in_set::fix_length_and_dec()
{
  decimals=0;
  max_length=3;					// 1-999
  if (args[0]->const_item() && args[1]->type() == FIELD_ITEM)
  {
    Field *field= ((Item_field*) args[1])->field;
    if (field->real_type() == MYSQL_TYPE_SET)
    {
      String *find=args[0]->val_str(&value);
      if (find)
      {
        // find is not NULL pointer so args[0] is not a null-value
        DBUG_ASSERT(!args[0]->null_value);
	enum_value= find_type(((Field_enum*) field)->typelib,find->ptr(),
			      find->length(), 0);
	enum_bit=0;
	if (enum_value)
	  enum_bit=1LL << (enum_value-1);
      }
    }
  }
  return agg_arg_charsets_for_comparison(cmp_collation, args, 2);
}

static const char separator=',';

longlong Item_func_find_in_set::val_int()
{
  DBUG_ASSERT(fixed == 1);
  if (enum_value)
  {
    // enum_value is set iff args[0]->const_item() in fix_length_and_dec().
    DBUG_ASSERT(args[0]->const_item());

    ulonglong tmp= (ulonglong) args[1]->val_int();
    null_value= args[1]->null_value;
    /* 
      No need to check args[0]->null_value since enum_value is set iff
      args[0] is a non-null const item. Note: no DBUG_ASSERT on
      args[0]->null_value here because args[0] may have been replaced
      by an Item_cache on which val_int() has not been called. See
      BUG#11766317
    */
    if (!null_value)
    {
      if (tmp & enum_bit)
        return enum_value;
    }
    return 0L;
  }

  String *find=args[0]->val_str(&value);
  String *buffer=args[1]->val_str(&value2);
  if (!find || !buffer)
  {
    null_value=1;
    return 0; /* purecov: inspected */
  }
  null_value=0;

  if ((int) (buffer->length() - find->length()) >= 0)
  {
    my_wc_t wc= 0;
    CHARSET_INFO *cs= cmp_collation.collation;
    const char *str_begin= buffer->ptr();
    const char *str_end= buffer->ptr();
    const char *real_end= str_end+buffer->length();
    const uchar *find_str= (const uchar *) find->ptr();
    uint find_str_len= find->length();
    int position= 0;
    while (1)
    {
      int symbol_len;
      if ((symbol_len= cs->cset->mb_wc(cs, &wc, (uchar*) str_end, 
                                       (uchar*) real_end)) > 0)
      {
        const char *substr_end= str_end + symbol_len;
        bool is_last_item= (substr_end == real_end);
        bool is_separator= (wc == (my_wc_t) separator);
        if (is_separator || is_last_item)
        {
          position++;
          if (is_last_item && !is_separator)
            str_end= substr_end;
          if (!my_strnncoll(cs, (const uchar *) str_begin,
                            (uint) (str_end - str_begin),
                            find_str, find_str_len))
            return (longlong) position;
          else
            str_begin= substr_end;
        }
        str_end= substr_end;
      }
      else if (str_end - str_begin == 0 &&
               find_str_len == 0 &&
               wc == (my_wc_t) separator)
        return (longlong) ++position;
      else
        return 0;
    }
  }
  return 0;
}

longlong Item_func_bit_count::val_int()
{
  DBUG_ASSERT(fixed == 1);
  ulonglong value= (ulonglong) args[0]->val_int();
  if ((null_value= args[0]->null_value))
    return 0; /* purecov: inspected */
  return (longlong) my_count_bits(value);
}


/****************************************************************************
** Functions to handle dynamic loadable functions
** Original source by: Alexis Mikhailov <root@medinf.chuvashia.su>
** Rewritten by monty.
****************************************************************************/

#ifdef HAVE_DLOPEN

void udf_handler::cleanup()
{
  if (!not_original)
  {
    if (initialized)
    {
      if (u_d->func_deinit != NULL)
      {
        Udf_func_deinit deinit= u_d->func_deinit;
        (*deinit)(&initid);
      }
      free_udf(u_d);
      initialized= FALSE;
    }
    if (buffers)				// Because of bug in ecc
      delete [] buffers;
    buffers= 0;
  }
}


bool
udf_handler::fix_fields(THD *thd, Item_func_or_sum *func,
			uint arg_count, Item **arguments)
{
  uchar buff[STACK_BUFF_ALLOC];			// Max argument in function
  DBUG_ENTER("Item_udf_func::fix_fields");

  if (check_stack_overrun(thd, STACK_MIN_SIZE, buff))
    DBUG_RETURN(TRUE);				// Fatal error flag is set!

  udf_func *tmp_udf=find_udf(u_d->name.str,u_d->name.length,1);

  if (!tmp_udf)
  {
    my_error(ER_CANT_FIND_UDF, MYF(0), u_d->name.str);
    DBUG_RETURN(TRUE);
  }
  u_d=tmp_udf;
  args=arguments;

  /* Fix all arguments */
  func->maybe_null=0;
  func->used_tables_and_const_cache_init();

  if ((f_args.arg_count=arg_count))
  {
    if (!(f_args.arg_type= (Item_result*)
	  thd->alloc(f_args.arg_count*sizeof(Item_result))))

    {
      free_udf(u_d);
      DBUG_RETURN(TRUE);
    }
    uint i;
    Item **arg,**arg_end;
    With_sum_func_cache *with_sum_func_cache= func->get_with_sum_func_cache();
    for (i=0, arg=arguments, arg_end=arguments+arg_count;
	 arg != arg_end ;
	 arg++,i++)
    {
      if ((*arg)->fix_fields_if_needed_for_scalar(thd, arg))
	DBUG_RETURN(true);
      // we can't assign 'item' before, because fix_fields() can change arg
      Item *item= *arg;
      /*
	TODO: We should think about this. It is not always
	right way just to set an UDF result to return my_charset_bin
	if one argument has binary sorting order.
	The result collation should be calculated according to arguments
	derivations in some cases and should not in other cases.
	Moreover, some arguments can represent a numeric input
	which doesn't effect the result character set and collation.
	There is no a general rule for UDF. Everything depends on
        the particular user defined function.
      */
      if (item->collation.collation->state & MY_CS_BINSORT)
	func->collation.set(&my_charset_bin);
      if (item->maybe_null)
	func->maybe_null=1;
      if (with_sum_func_cache)
        with_sum_func_cache->join_with_sum_func(item);
      func->with_window_func= func->with_window_func ||
                              item->with_window_func;
      func->with_field= func->with_field || item->with_field;
      func->with_param= func->with_param || item->with_param;
      func->With_subquery_cache::join(item);
      func->used_tables_and_const_cache_join(item);
      f_args.arg_type[i]=item->result_type();
    }
    if (!(buffers=new (thd->mem_root) String[arg_count]) ||
        !multi_alloc_root(thd->mem_root,
                          &f_args.args,              arg_count * sizeof(char *),
                          &f_args.lengths,           arg_count * sizeof(long),
                          &f_args.maybe_null,        arg_count * sizeof(char),
                          &num_buffer,               arg_count * sizeof(double),
                          &f_args.attributes,        arg_count * sizeof(char *),
                          &f_args.attribute_lengths, arg_count * sizeof(long),
                          NullS))
    {
      free_udf(u_d);
      DBUG_RETURN(TRUE);
    }
  }
  if (func->fix_length_and_dec())
    DBUG_RETURN(TRUE);
  initid.max_length=func->max_length;
  initid.maybe_null=func->maybe_null;
  initid.const_item=func->const_item_cache;
  initid.decimals=func->decimals;
  initid.ptr=0;
  for (uint i1= 0 ; i1 < arg_count ; i1++)
    buffers[i1].set_thread_specific();

  if (u_d->func_init)
  {
    char init_msg_buff[MYSQL_ERRMSG_SIZE];
    char *to=num_buffer;
    for (uint i=0; i < arg_count; i++)
    {
      /*
       For a constant argument i, args->args[i] points to the argument value. 
       For non-constant, args->args[i] is NULL.
      */
      f_args.args[i]= NULL;         /* Non-const unless updated below. */

      f_args.lengths[i]= arguments[i]->max_length;
      f_args.maybe_null[i]= (char) arguments[i]->maybe_null;
      f_args.attributes[i]= arguments[i]->name.str;
      f_args.attribute_lengths[i]= (ulong)arguments[i]->name.length;

      if (arguments[i]->const_item())
      {
        switch (arguments[i]->result_type()) {
        case STRING_RESULT:
        case DECIMAL_RESULT:
        {
          String *res= arguments[i]->val_str(&buffers[i]);
          if (arguments[i]->null_value)
            continue;
          f_args.args[i]= (char*) res->c_ptr_safe();
          f_args.lengths[i]= res->length();
          break;
        }
        case INT_RESULT:
          *((longlong*) to)= arguments[i]->val_int();
          if (arguments[i]->null_value)
            continue;
          f_args.args[i]= to;
          to+= ALIGN_SIZE(sizeof(longlong));
          break;
        case REAL_RESULT:
          *((double*) to)= arguments[i]->val_real();
          if (arguments[i]->null_value)
            continue;
          f_args.args[i]= to;
          to+= ALIGN_SIZE(sizeof(double));
          break;
        case ROW_RESULT:
        case TIME_RESULT:
          DBUG_ASSERT(0);          // This case should never be chosen
          break;
        }
      }
    }
    Udf_func_init init= u_d->func_init;
    if (unlikely((error=(uchar) init(&initid, &f_args, init_msg_buff))))
    {
      my_error(ER_CANT_INITIALIZE_UDF, MYF(0),
               u_d->name.str, init_msg_buff);
      free_udf(u_d);
      DBUG_RETURN(TRUE);
    }
    func->max_length=MY_MIN(initid.max_length,MAX_BLOB_WIDTH);
    func->maybe_null=initid.maybe_null;
    /*
      The above call for init() can reset initid.const_item to "false",
      e.g. when the UDF function wants to be non-deterministic.
      See sequence_init() in udf_example.cc.
    */
    func->const_item_cache= initid.const_item;
    func->decimals=MY_MIN(initid.decimals,NOT_FIXED_DEC);
  }
  initialized=1;
  if (unlikely(error))
  {
    my_error(ER_CANT_INITIALIZE_UDF, MYF(0),
             u_d->name.str, ER_THD(thd, ER_UNKNOWN_ERROR));
    DBUG_RETURN(TRUE);
  }
  DBUG_RETURN(FALSE);
}


bool udf_handler::get_arguments()
{
  if (unlikely(error))
    return 1;					// Got an error earlier
  char *to= num_buffer;
  uint str_count=0;
  for (uint i=0; i < f_args.arg_count; i++)
  {
    f_args.args[i]=0;
    switch (f_args.arg_type[i]) {
    case STRING_RESULT:
    case DECIMAL_RESULT:
      {
	String *res=args[i]->val_str(&buffers[str_count++]);
	if (!(args[i]->null_value))
	{
	  f_args.args[i]=    (char*) res->ptr();
	  f_args.lengths[i]= res->length();
	}
	else
	{
	  f_args.lengths[i]= 0;
	}
	break;
      }
    case INT_RESULT:
      *((longlong*) to) = args[i]->val_int();
      if (!args[i]->null_value)
      {
	f_args.args[i]=to;
	to+= ALIGN_SIZE(sizeof(longlong));
      }
      break;
    case REAL_RESULT:
      *((double*) to)= args[i]->val_real();
      if (!args[i]->null_value)
      {
	f_args.args[i]=to;
	to+= ALIGN_SIZE(sizeof(double));
      }
      break;
    case ROW_RESULT:
    case TIME_RESULT:
      DBUG_ASSERT(0);              // This case should never be chosen
      break;
    }
  }
  return 0;
}

/**
  @return
    (String*)NULL in case of NULL values
*/
String *udf_handler::val_str(String *str,String *save_str)
{
  uchar is_null_tmp=0;
  ulong res_length;
  DBUG_ENTER("udf_handler::val_str");

  if (get_arguments())
    DBUG_RETURN(0);
  char * (*func)(UDF_INIT *, UDF_ARGS *, char *, ulong *, uchar *, uchar *)=
    (char* (*)(UDF_INIT *, UDF_ARGS *, char *, ulong *, uchar *, uchar *))
    u_d->func;

  if ((res_length=str->alloced_length()) < MAX_FIELD_WIDTH)
  {						// This happens VERY seldom
    if (str->alloc(MAX_FIELD_WIDTH))
    {
      error=1;
      DBUG_RETURN(0);
    }
  }
  char *res=func(&initid, &f_args, (char*) str->ptr(), &res_length,
		 &is_null_tmp, &error);
  DBUG_PRINT("info", ("udf func returned, res_length: %lu", res_length));
  if (is_null_tmp || !res || unlikely(error))	// The !res is for safety
  {
    DBUG_PRINT("info", ("Null or error"));
    DBUG_RETURN(0);
  }
  if (res == str->ptr())
  {
    str->length(res_length);
    DBUG_PRINT("exit", ("str: %*.s", (int) str->length(), str->ptr()));
    DBUG_RETURN(str);
  }
  save_str->set(res, res_length, str->charset());
  DBUG_PRINT("exit", ("save_str: %s", save_str->ptr()));
  DBUG_RETURN(save_str);
}


/*
  For the moment, UDF functions are returning DECIMAL values as strings
*/

my_decimal *udf_handler::val_decimal(my_bool *null_value, my_decimal *dec_buf)
{
  char buf[DECIMAL_MAX_STR_LENGTH+1], *end;
  ulong res_length= DECIMAL_MAX_STR_LENGTH;

  if (get_arguments())
  {
    *null_value=1;
    return 0;
  }
  char *(*func)(UDF_INIT *, UDF_ARGS *, char *, ulong *, uchar *, uchar *)=
    (char* (*)(UDF_INIT *, UDF_ARGS *, char *, ulong *, uchar *, uchar *))
    u_d->func;

  char *res= func(&initid, &f_args, buf, &res_length, &is_null, &error);
  if (is_null || unlikely(error))
  {
    *null_value= 1;
    return 0;
  }
  end= res+ res_length;
  str2my_decimal(E_DEC_FATAL_ERROR, res, dec_buf, &end);
  return dec_buf;
}


void Item_udf_func::cleanup()
{
  udf.cleanup();
  Item_func::cleanup();
}


void Item_udf_func::print(String *str, enum_query_type query_type)
{
  str->append(func_name());
  str->append('(');
  for (uint i=0 ; i < arg_count ; i++)
  {
    if (i != 0)
      str->append(',');
    args[i]->print_item_w_name(str, query_type);
  }
  str->append(')');
}


double Item_func_udf_float::val_real()
{
  double res;
  my_bool tmp_null_value;
  DBUG_ASSERT(fixed == 1);
  DBUG_ENTER("Item_func_udf_float::val");
  DBUG_PRINT("info",("result_type: %d  arg_count: %d",
		     args[0]->result_type(), arg_count));
  res= udf.val(&tmp_null_value);
  null_value= tmp_null_value;
  DBUG_RETURN(res);
}


String *Item_func_udf_float::val_str(String *str)
{
  DBUG_ASSERT(fixed == 1);
  double nr= val_real();
  if (null_value)
    return 0;					/* purecov: inspected */
  str->set_real(nr,decimals,&my_charset_bin);
  return str;
}


longlong Item_func_udf_int::val_int()
{
  longlong res;
  my_bool tmp_null_value;
  DBUG_ASSERT(fixed == 1);
  DBUG_ENTER("Item_func_udf_int::val_int");
  res= udf.val_int(&tmp_null_value);
  null_value= tmp_null_value;
  DBUG_RETURN(res);
}


String *Item_func_udf_int::val_str(String *str)
{
  DBUG_ASSERT(fixed == 1);
  longlong nr=val_int();
  if (null_value)
    return 0;
  str->set_int(nr, unsigned_flag, &my_charset_bin);
  return str;
}


my_decimal *Item_func_udf_decimal::val_decimal(my_decimal *dec_buf)
{
  my_decimal *res;
  my_bool tmp_null_value;
  DBUG_ASSERT(fixed == 1);
  DBUG_ENTER("Item_func_udf_decimal::val_decimal");
  DBUG_PRINT("info",("result_type: %d  arg_count: %d",
                     args[0]->result_type(), arg_count));

  res= udf.val_decimal(&tmp_null_value, dec_buf);
  null_value= tmp_null_value;
  DBUG_RETURN(res);
}


/* Default max_length is max argument length */

bool Item_func_udf_str::fix_length_and_dec()
{
  DBUG_ENTER("Item_func_udf_str::fix_length_and_dec");
  max_length=0;
  for (uint i = 0; i < arg_count; i++)
    set_if_bigger(max_length,args[i]->max_length);
  DBUG_RETURN(FALSE);
}

String *Item_func_udf_str::val_str(String *str)
{
  DBUG_ASSERT(fixed == 1);
  String *res=udf.val_str(str,&str_value);
  null_value = !res;
  return res;
}


/**
  @note
  This has to come last in the udf_handler methods, or C for AIX
  version 6.0.0.0 fails to compile with debugging enabled. (Yes, really.)
*/

udf_handler::~udf_handler()
{
  /* Everything should be properly cleaned up by this moment. */
  DBUG_ASSERT(not_original || !(initialized || buffers));
}

#else
bool udf_handler::get_arguments() { return 0; }
#endif /* HAVE_DLOPEN */


longlong Item_master_pos_wait::val_int()
{
  DBUG_ASSERT(fixed == 1);
  THD* thd = current_thd;
  String *log_name = args[0]->val_str(&value);
  int event_count= 0;

  null_value=0;
  if (thd->slave_thread || !log_name || !log_name->length())
  {
    null_value = 1;
    return 0;
  }
#ifdef HAVE_REPLICATION
  longlong pos = (ulong)args[1]->val_int();
  longlong timeout = (arg_count>=3) ? args[2]->val_int() : 0 ;
  String connection_name_buff;
  LEX_CSTRING connection_name;
  Master_info *mi= NULL;
  if (arg_count >= 4)
  {
    String *con;
    if (!(con= args[3]->val_str(&connection_name_buff)))
      goto err;

    connection_name.str= con->ptr();
    connection_name.length= con->length();
    if (check_master_connection_name(&connection_name))
    {
      my_error(ER_WRONG_ARGUMENTS, MYF(ME_WARNING),
               "MASTER_CONNECTION_NAME");
      goto err;
    }
  }
  else
    connection_name= thd->variables.default_master_connection;

  if (!(mi= get_master_info(&connection_name, Sql_condition::WARN_LEVEL_WARN)))
    goto err;

  if ((event_count = mi->rli.wait_for_pos(thd, log_name, pos, timeout)) == -2)
  {
    null_value = 1;
    event_count=0;
  }
  mi->release();
#endif
  return event_count;

#ifdef HAVE_REPLICATION
err:
  {
    null_value = 1;
    return 0;
  }
#endif
}


longlong Item_master_gtid_wait::val_int()
{
  DBUG_ASSERT(fixed == 1);
  longlong result= 0;
  String *gtid_pos __attribute__((unused)) = args[0]->val_str(&value);

  if (args[0]->null_value)
  {
    null_value= 1;
    return 0;
  }

  null_value=0;
#ifdef HAVE_REPLICATION
  THD* thd= current_thd;
  longlong timeout_us;

  if (arg_count==2 && !args[1]->null_value)
    timeout_us= (longlong)(1e6*args[1]->val_real());
  else
    timeout_us= (longlong)-1;

  result= rpl_global_gtid_waiting.wait_for_pos(thd, gtid_pos, timeout_us);
#else
  null_value= 0;
#endif /* REPLICATION */
  return result;
}


/**
  Enables a session to wait on a condition until a timeout or a network
  disconnect occurs.

  @remark The connection is polled every m_interrupt_interval nanoseconds.
*/

class Interruptible_wait
{
  THD *m_thd;
  struct timespec m_abs_timeout;
  static const ulonglong m_interrupt_interval;

  public:
    Interruptible_wait(THD *thd)
    : m_thd(thd) {}

    ~Interruptible_wait() {}

  public:
    /**
      Set the absolute timeout.

      @param timeout The amount of time in nanoseconds to wait
    */
    void set_timeout(ulonglong timeout)
    {
      /*
        Calculate the absolute system time at the start so it can
        be controlled in slices. It relies on the fact that once
        the absolute time passes, the timed wait call will fail
        automatically with a timeout error.
      */
      set_timespec_nsec(m_abs_timeout, timeout);
    }

    /** The timed wait. */
    int wait(mysql_cond_t *, mysql_mutex_t *);
};


/** Time to wait before polling the connection status. */
const ulonglong Interruptible_wait::m_interrupt_interval= 5 * 1000000000ULL;


/**
  Wait for a given condition to be signaled.

  @param cond   The condition variable to wait on.
  @param mutex  The associated mutex.

  @remark The absolute timeout is preserved across calls.

  @retval return value from mysql_cond_timedwait
*/

int Interruptible_wait::wait(mysql_cond_t *cond, mysql_mutex_t *mutex)
{
  int error;
  struct timespec timeout;

  while (1)
  {
    /* Wait for a fixed interval. */
    set_timespec_nsec(timeout, m_interrupt_interval);

    /* But only if not past the absolute timeout. */
    if (cmp_timespec(timeout, m_abs_timeout) > 0)
      timeout= m_abs_timeout;

    error= mysql_cond_timedwait(cond, mutex, &timeout);
    if (m_thd->check_killed())
      break;
    if (error == ETIMEDOUT || error == ETIME)
    {
      /* Return error if timed out or connection is broken. */
      if (!cmp_timespec(timeout, m_abs_timeout) || !m_thd->is_connected())
        break;
    }
    /* Otherwise, propagate status to the caller. */
    else
      break;
  }

  return error;
}


/**
  For locks with EXPLICIT duration, MDL returns a new ticket
  every time a lock is granted. This allows to implement recursive
  locks without extra allocation or additional data structures, such
  as below. However, if there are too many tickets in the same
  MDL_context, MDL_context::find_ticket() is getting too slow,
  since it's using a linear search.
  This is why a separate structure is allocated for a user
  level lock, and before requesting a new lock from MDL,
  GET_LOCK() checks thd->ull_hash if such lock is already granted,
  and if so, simply increments a reference counter.
*/

class User_level_lock
{
public:
  MDL_ticket *lock;
  int refs;
};


/** Extract a hash key from User_level_lock. */

uchar *ull_get_key(const uchar *ptr, size_t *length,
                   my_bool not_used __attribute__((unused)))
{
  User_level_lock *ull = (User_level_lock*) ptr;
  MDL_key *key = ull->lock->get_key();
  *length= key->length();
  return (uchar*) key->ptr();
}


/**
  Release all user level locks for this THD.
*/

void mysql_ull_cleanup(THD *thd)
{
  User_level_lock *ull;
  DBUG_ENTER("mysql_ull_cleanup");

  for (uint i= 0; i < thd->ull_hash.records; i++)
  {
    ull = (User_level_lock*) my_hash_element(&thd->ull_hash, i);
    thd->mdl_context.release_lock(ull->lock);
    my_free(ull);
  }

  my_hash_free(&thd->ull_hash);

  DBUG_VOID_RETURN;
}


/**
  Set explicit duration for metadata locks corresponding to
  user level locks to protect them from being released at the end
  of transaction.
*/

void mysql_ull_set_explicit_lock_duration(THD *thd)
{
  User_level_lock *ull;
  DBUG_ENTER("mysql_ull_set_explicit_lock_duration");

  for (uint i= 0; i < thd->ull_hash.records; i++)
  {
    ull= (User_level_lock*) my_hash_element(&thd->ull_hash, i);
    thd->mdl_context.set_lock_duration(ull->lock, MDL_EXPLICIT);
  }
  DBUG_VOID_RETURN;
}


/**
  When MDL detects a lock wait timeout, it pushes
  an error into the statement diagnostics area.
  For GET_LOCK(), lock wait timeout is not an error,
  but a special return value (0).
  Similarly, killing get_lock wait is not an error either,
  but a return value NULL.
  Capture and suppress lock wait timeouts and kills.
*/

class Lock_wait_timeout_handler: public Internal_error_handler
{
public:
  Lock_wait_timeout_handler() :m_lock_wait_timeout(false) {}

  bool m_lock_wait_timeout;

  bool handle_condition(THD * /* thd */, uint sql_errno,
                        const char * /* sqlstate */,
                        Sql_condition::enum_warning_level* /* level */,
                        const char *message,
                        Sql_condition ** /* cond_hdl */);
};

bool
Lock_wait_timeout_handler::
handle_condition(THD *thd, uint sql_errno,
                 const char * /* sqlstate */,
                 Sql_condition::enum_warning_level* /* level */,
                 const char *message,
                 Sql_condition ** /* cond_hdl */)
{
  if (sql_errno == ER_LOCK_WAIT_TIMEOUT)
  {
    m_lock_wait_timeout= true;
    return true;                                /* condition handled */
  }
  if (thd->is_killed())
    return true;

  return false;
}


static int ull_name_ok(String *name)
{
  if (!name || !name->length())
    return 0;

  if (name->length() > NAME_LEN)
  {
    my_error(ER_TOO_LONG_IDENT, MYF(0), name->c_ptr_safe());
    return 0;
  }
  return 1;
}


/**
  Get a user level lock.

  @retval
    1    : Got lock
  @retval
    0    : Timeout
  @retval
    NULL : Error
*/

longlong Item_func_get_lock::val_int()
{
  DBUG_ASSERT(fixed == 1);
  String *res= args[0]->val_str(&value);
  double timeout= args[1]->val_real();
  THD *thd= current_thd;
  User_level_lock *ull;
  DBUG_ENTER("Item_func_get_lock::val_int");

  null_value= 1;
  /*
    In slave thread no need to get locks, everything is serialized. Anyway
    there is no way to make GET_LOCK() work on slave like it did on master
    (i.e. make it return exactly the same value) because we don't have the
    same other concurrent threads environment. No matter what we return here,
    it's not guaranteed to be same as on master.
  */
  if (thd->slave_thread)
  {
    null_value= 0;
    DBUG_RETURN(1);
  }

  if (args[1]->null_value ||
      (!args[1]->unsigned_flag && ((longlong) timeout < 0)))
  {
    char buf[22];
    if (args[1]->null_value)
      strmov(buf, "NULL");
    else
      llstr(((longlong) timeout), buf);
    push_warning_printf(thd, Sql_condition::WARN_LEVEL_WARN,
                        ER_WRONG_VALUE_FOR_TYPE, ER(ER_WRONG_VALUE_FOR_TYPE),
                        "timeout", buf, "get_lock");
    null_value= 1;
    DBUG_RETURN(0);
  }

  if (!ull_name_ok(res))
    DBUG_RETURN(0);
  DBUG_PRINT("enter", ("lock: %.*s", res->length(), res->ptr()));
  /* HASH entries are of type User_level_lock. */
  if (! my_hash_inited(&thd->ull_hash) &&
        my_hash_init(&thd->ull_hash, &my_charset_bin,
                     16 /* small hash */, 0, 0, ull_get_key, NULL, 0))
  {
    DBUG_RETURN(0);
  }

  MDL_request ull_request;
  ull_request.init(MDL_key::USER_LOCK, res->c_ptr_safe(), "",
                   MDL_SHARED_NO_WRITE, MDL_EXPLICIT);
  MDL_key *ull_key = &ull_request.key;


  if ((ull= (User_level_lock*)
       my_hash_search(&thd->ull_hash, ull_key->ptr(), ull_key->length())))
  {
    /* Recursive lock */
    ull->refs++;
    null_value = 0;
    DBUG_PRINT("info", ("recursive lock, ref-count: %d", (int) ull->refs));
    DBUG_RETURN(1);
  }

  Lock_wait_timeout_handler lock_wait_timeout_handler;
  thd->push_internal_handler(&lock_wait_timeout_handler);
  bool error= thd->mdl_context.acquire_lock(&ull_request, timeout);
  (void) thd->pop_internal_handler();
  if (unlikely(error))
  {
    if (lock_wait_timeout_handler.m_lock_wait_timeout)
      null_value= 0;
    DBUG_RETURN(0);
  }

  ull= (User_level_lock*) my_malloc(sizeof(User_level_lock),
                                    MYF(MY_WME|MY_THREAD_SPECIFIC));
  if (ull == NULL)
  {
    thd->mdl_context.release_lock(ull_request.ticket);
    DBUG_RETURN(0);
  }

  ull->lock= ull_request.ticket;
  ull->refs= 1;

  if (my_hash_insert(&thd->ull_hash, (uchar*) ull))
  {
    thd->mdl_context.release_lock(ull->lock);
    my_free(ull);
    DBUG_RETURN(0);
  }
  null_value= 0;

  DBUG_RETURN(1);
}


/**
  Release a user level lock.
  @return
    - 1 if lock released
    - 0 if lock wasn't held
    - (SQL) NULL if no such lock
*/

longlong Item_func_release_lock::val_int()
{
  DBUG_ASSERT(fixed == 1);
  String *res= args[0]->val_str(&value);
  THD *thd= current_thd;
  DBUG_ENTER("Item_func_release_lock::val_int");
  null_value= 1;

  if (!ull_name_ok(res))
    DBUG_RETURN(0);

  DBUG_PRINT("enter", ("lock: %.*s", res->length(), res->ptr()));

  MDL_key ull_key;
  ull_key.mdl_key_init(MDL_key::USER_LOCK, res->c_ptr_safe(), "");

  User_level_lock *ull;

  if (!my_hash_inited(&thd->ull_hash) ||
      !(ull=
        (User_level_lock*) my_hash_search(&thd->ull_hash,
                                          ull_key.ptr(), ull_key.length())))
  {
    null_value= thd->mdl_context.get_lock_owner(&ull_key) == 0;
    DBUG_RETURN(0);
  }
  DBUG_PRINT("info", ("ref count: %d", (int) ull->refs));
  null_value= 0;
  if (--ull->refs == 0)
  {
    my_hash_delete(&thd->ull_hash, (uchar*) ull);
    thd->mdl_context.release_lock(ull->lock);
    my_free(ull);
  }
  DBUG_RETURN(1);
}


/**
  Check a user level lock.

  Sets null_value=TRUE on error.

  @retval
    1		Available
  @retval
    0		Already taken, or error
*/

longlong Item_func_is_free_lock::val_int()
{
  DBUG_ASSERT(fixed == 1);
  String *res= args[0]->val_str(&value);
  THD *thd= current_thd;
  null_value= 1;

  if (!ull_name_ok(res))
    return 0;

  MDL_key ull_key;
  ull_key.mdl_key_init(MDL_key::USER_LOCK, res->c_ptr_safe(), "");

  null_value= 0;
  return thd->mdl_context.get_lock_owner(&ull_key) == 0;
}


longlong Item_func_is_used_lock::val_int()
{
  DBUG_ASSERT(fixed == 1);
  String *res= args[0]->val_str(&value);
  THD *thd= current_thd;
  null_value= 1;

  if (!ull_name_ok(res))
    return 0;

  MDL_key ull_key;
  ull_key.mdl_key_init(MDL_key::USER_LOCK, res->c_ptr_safe(), "");
  ulong thread_id = thd->mdl_context.get_lock_owner(&ull_key);
  if (thread_id == 0)
    return 0;

  null_value= 0;
  return thread_id;
}


longlong Item_func_last_insert_id::val_int()
{
  THD *thd= current_thd;
  DBUG_ASSERT(fixed == 1);
  if (arg_count)
  {
    longlong value= args[0]->val_int();
    null_value= args[0]->null_value;
    /*
      LAST_INSERT_ID(X) must affect the client's mysql_insert_id() as
      documented in the manual. We don't want to touch
      first_successful_insert_id_in_cur_stmt because it would make
      LAST_INSERT_ID(X) take precedence over an generated auto_increment
      value for this row.
    */
    thd->arg_of_last_insert_id_function= TRUE;
    thd->first_successful_insert_id_in_prev_stmt= value;
    return value;
  }
  return
    static_cast<longlong>(thd->read_first_successful_insert_id_in_prev_stmt());
}


bool Item_func_last_insert_id::fix_fields(THD *thd, Item **ref)
{
  thd->lex->uncacheable(UNCACHEABLE_SIDEEFFECT);
  return Item_int_func::fix_fields(thd, ref);
}


/* This function is just used to test speed of different functions */

longlong Item_func_benchmark::val_int()
{
  DBUG_ASSERT(fixed == 1);
  char buff[MAX_FIELD_WIDTH];
  String tmp(buff,sizeof(buff), &my_charset_bin);
  my_decimal tmp_decimal;
  THD *thd= current_thd;
  ulonglong loop_count;

  loop_count= (ulonglong) args[0]->val_int();

  if (args[0]->null_value ||
      (!args[0]->unsigned_flag && (((longlong) loop_count) < 0)))
  {
    if (!args[0]->null_value)
    {
      char buff[22];
      llstr(((longlong) loop_count), buff);
      push_warning_printf(thd, Sql_condition::WARN_LEVEL_WARN,
                          ER_WRONG_VALUE_FOR_TYPE,
                          ER_THD(thd, ER_WRONG_VALUE_FOR_TYPE),
                          "count", buff, "benchmark");
    }

    null_value= 1;
    return 0;
  }

  null_value=0;
  for (ulonglong loop=0 ; loop < loop_count && !thd->killed; loop++)
  {
    switch (args[1]->result_type()) {
    case REAL_RESULT:
      (void) args[1]->val_real();
      break;
    case INT_RESULT:
      (void) args[1]->val_int();
      break;
    case STRING_RESULT:
      (void) args[1]->val_str(&tmp);
      break;
    case DECIMAL_RESULT:
      (void) args[1]->val_decimal(&tmp_decimal);
      break;
    case ROW_RESULT:
    case TIME_RESULT:
      DBUG_ASSERT(0);              // This case should never be chosen
      return 0;
    }
  }
  return 0;
}


void Item_func_benchmark::print(String *str, enum_query_type query_type)
{
  str->append(STRING_WITH_LEN("benchmark("));
  args[0]->print(str, query_type);
  str->append(',');
  args[1]->print(str, query_type);
  str->append(')');
}


mysql_mutex_t LOCK_item_func_sleep;

#ifdef HAVE_PSI_INTERFACE
static PSI_mutex_key key_LOCK_item_func_sleep;

static PSI_mutex_info item_func_sleep_mutexes[]=
{
  { &key_LOCK_item_func_sleep, "LOCK_user_locks", PSI_FLAG_GLOBAL}
};


static void init_item_func_sleep_psi_keys(void)
{
  const char* category= "sql";
  int count;

  if (PSI_server == NULL)
    return;

  count= array_elements(item_func_sleep_mutexes);
  PSI_server->register_mutex(category, item_func_sleep_mutexes, count);
}
#endif

static bool item_func_sleep_inited= 0;


void item_func_sleep_init(void)
{
#ifdef HAVE_PSI_INTERFACE
  init_item_func_sleep_psi_keys();
#endif

  mysql_mutex_init(key_LOCK_item_func_sleep, &LOCK_item_func_sleep, MY_MUTEX_INIT_SLOW);
  item_func_sleep_inited= 1;
}


void item_func_sleep_free(void)
{
  if (item_func_sleep_inited)
  {
    item_func_sleep_inited= 0;
    mysql_mutex_destroy(&LOCK_item_func_sleep);
  }
}


/** This function is just used to create tests with time gaps. */

longlong Item_func_sleep::val_int()
{
  THD *thd= current_thd;
  Interruptible_wait timed_cond(thd);
  mysql_cond_t cond;
  double timeout;
  int error;

  DBUG_ASSERT(fixed == 1);

  timeout= args[0]->val_real();
  /*
    On 64-bit OSX mysql_cond_timedwait() waits forever
    if passed abstime time has already been exceeded by 
    the system time.
    When given a very short timeout (< 10 mcs) just return 
    immediately.
    We assume that the lines between this test and the call 
    to mysql_cond_timedwait() will be executed in less than 0.00001 sec.
  */
  if (timeout < 0.00001)
    return 0;

  timed_cond.set_timeout((ulonglong) (timeout * 1000000000.0));

  mysql_cond_init(key_item_func_sleep_cond, &cond, NULL);
  mysql_mutex_lock(&LOCK_item_func_sleep);

  THD_STAGE_INFO(thd, stage_user_sleep);
  thd->mysys_var->current_mutex= &LOCK_item_func_sleep;
  thd->mysys_var->current_cond=  &cond;

  error= 0;
  thd_wait_begin(thd, THD_WAIT_SLEEP);
  while (!thd->killed)
  {
    error= timed_cond.wait(&cond, &LOCK_item_func_sleep);
    if (error == ETIMEDOUT || error == ETIME)
      break;
    error= 0;
  }
  thd_wait_end(thd);
  mysql_mutex_unlock(&LOCK_item_func_sleep);
  mysql_mutex_lock(&thd->mysys_var->mutex);
  thd->mysys_var->current_mutex= 0;
  thd->mysys_var->current_cond=  0;
  mysql_mutex_unlock(&thd->mysys_var->mutex);

  mysql_cond_destroy(&cond);

  DBUG_EXECUTE_IF("sleep_inject_query_done_debug_sync", {
      debug_sync_set_action
        (thd, STRING_WITH_LEN("dispatch_command_end SIGNAL query_done"));
    };);

  return MY_TEST(!error);                  // Return 1 killed
}


bool Item_func_user_var::check_vcol_func_processor(void *arg)
{
  return mark_unsupported_function("@", name.str, arg, VCOL_NON_DETERMINISTIC);
}

#define extra_size sizeof(double)

user_var_entry *get_variable(HASH *hash, LEX_CSTRING *name,
                             bool create_if_not_exists)
{
  user_var_entry *entry;

  if (!(entry = (user_var_entry*) my_hash_search(hash, (uchar*) name->str,
                                                 name->length)) &&
      create_if_not_exists)
  {
    size_t size=ALIGN_SIZE(sizeof(user_var_entry))+name->length+1+extra_size;
    if (!my_hash_inited(hash))
      return 0;
    if (!(entry = (user_var_entry*) my_malloc(size,
                                              MYF(MY_WME | ME_FATAL |
                                                  MY_THREAD_SPECIFIC))))
      return 0;
    entry->name.str=(char*) entry+ ALIGN_SIZE(sizeof(user_var_entry))+
      extra_size;
    entry->name.length=name->length;
    entry->value=0;
    entry->length=0;
    entry->update_query_id=0;
    entry->set_charset(NULL);
    entry->unsigned_flag= 0;
    /*
      If we are here, we were called from a SET or a query which sets a
      variable. Imagine it is this:
      INSERT INTO t SELECT @a:=10, @a:=@a+1.
      Then when we have a Item_func_get_user_var (because of the @a+1) so we
      think we have to write the value of @a to the binlog. But before that,
      we have a Item_func_set_user_var to create @a (@a:=10), in this we mark
      the variable as "already logged" (line below) so that it won't be logged
      by Item_func_get_user_var (because that's not necessary).
    */
    entry->used_query_id=current_thd->query_id;
    entry->type=STRING_RESULT;
    memcpy((char*) entry->name.str, name->str, name->length+1);
    if (my_hash_insert(hash,(uchar*) entry))
    {
      my_free(entry);
      return 0;
    }
  }
  return entry;
}


void Item_func_set_user_var::cleanup()
{
  Item_func::cleanup();
  m_var_entry= NULL;
}


bool Item_func_set_user_var::set_entry(THD *thd, bool create_if_not_exists)
{
  if (m_var_entry && thd->thread_id == entry_thread_id)
    goto end; // update entry->update_query_id for PS
  if (!(m_var_entry= get_variable(&thd->user_vars, &name, create_if_not_exists)))
  {
    entry_thread_id= 0;
    return TRUE;
  }
  entry_thread_id= thd->thread_id;
  /* 
     Remember the last query which updated it, this way a query can later know
     if this variable is a constant item in the query (it is if update_query_id
     is different from query_id).
  */
end:
  m_var_entry->update_query_id= thd->query_id;
  return FALSE;
}


/*
  When a user variable is updated (in a SET command or a query like
  SELECT @a:= ).
*/

bool Item_func_set_user_var::fix_fields(THD *thd, Item **ref)
{
  DBUG_ASSERT(fixed == 0);
  /* fix_fields will call Item_func_set_user_var::fix_length_and_dec */
  if (Item_func::fix_fields(thd, ref) || set_entry(thd, TRUE))
    return TRUE;
  /*
    As it is wrong and confusing to associate any 
    character set with NULL, @a should be latin2
    after this query sequence:

      SET @a=_latin2'string';
      SET @a=NULL;

    I.e. the second query should not change the charset
    to the current default value, but should keep the 
    original value assigned during the first query.
    In order to do it, we don't copy charset
    from the argument if the argument is NULL
    and the variable has previously been initialized.
  */
  null_item= (args[0]->type() == NULL_ITEM);
  if (!m_var_entry->charset() || !null_item)
    m_var_entry->set_charset(args[0]->collation.derivation == DERIVATION_NUMERIC ?
                             default_charset() : args[0]->collation.collation);
  collation.set(m_var_entry->charset(), DERIVATION_IMPLICIT);
  switch (args[0]->result_type()) {
  case STRING_RESULT:
  case TIME_RESULT:
    set_handler(type_handler_long_blob.
                type_handler_adjusted_to_max_octet_length(max_length,
                                                          collation.collation));
    break;
  case REAL_RESULT:
    set_handler(&type_handler_double);
    break;
  case INT_RESULT:
    set_handler(Type_handler::type_handler_long_or_longlong(max_char_length()));
    break;
  case DECIMAL_RESULT:
    set_handler(&type_handler_newdecimal);
    break;
  case ROW_RESULT:
    DBUG_ASSERT(0);
    set_handler(&type_handler_row);
    break;
  }
  if (thd->lex->current_select)
  {
    /*
      When this function is used in a derived table/view force the derived
      table to be materialized to preserve possible side-effect of setting a
      user variable.
    */
    SELECT_LEX_UNIT *unit= thd->lex->current_select->master_unit();
    TABLE_LIST *derived;
    for (derived= unit->derived;
         derived;
         derived= unit->derived)
    {
      derived->set_materialized_derived();
      derived->prohibit_cond_pushdown= true;
      if (unit->with_element && unit->with_element->is_recursive)
        break;
      unit= derived->select_lex->master_unit();
    }
  }

  return FALSE;
}


bool
Item_func_set_user_var::fix_length_and_dec()
{
  maybe_null=args[0]->maybe_null;
  decimals=args[0]->decimals;
  collation.set(DERIVATION_IMPLICIT);
  if (args[0]->collation.derivation == DERIVATION_NUMERIC)
    fix_length_and_charset(args[0]->max_char_length(), default_charset());
  else
  {
    fix_length_and_charset(args[0]->max_char_length(),
                           args[0]->collation.collation);
  }
  unsigned_flag= args[0]->unsigned_flag;
  return FALSE;
}


/*
  Mark field in read_map

  NOTES
    This is used by filesort to register used fields in a a temporary
    column read set or to register used fields in a view
*/

bool Item_func_set_user_var::register_field_in_read_map(void *arg)
{
  if (result_field)
  {
    TABLE *table= (TABLE *) arg;
    if (result_field->table == table || !table)
      bitmap_set_bit(result_field->table->read_set, result_field->field_index);
    if (result_field->vcol_info)
      return result_field->vcol_info->
               expr->walk(&Item::register_field_in_read_map, 1, arg);
  }
  return 0;
}

/*
  Mark field in bitmap supplied as *arg

*/

bool Item_func_set_user_var::register_field_in_bitmap(void *arg)
{
  MY_BITMAP *bitmap = (MY_BITMAP *) arg;
  DBUG_ASSERT(bitmap);
  if (result_field)
  {
    if (!bitmap)
      return 1;
    bitmap_set_bit(bitmap, result_field->field_index);
  }
  return 0;
}

/**
  Set value to user variable.

  @param entry          pointer to structure representing variable
  @param set_null       should we set NULL value ?
  @param ptr            pointer to buffer with new value
  @param length         length of new value
  @param type           type of new value
  @param cs             charset info for new value
  @param dv             derivation for new value
  @param unsigned_arg   indicates if a value of type INT_RESULT is unsigned

  @note Sets error and fatal error if allocation fails.

  @retval
    false   success
  @retval
    true    failure
*/

bool
update_hash(user_var_entry *entry, bool set_null, void *ptr, size_t length,
            Item_result type, CHARSET_INFO *cs,
            bool unsigned_arg)
{
  if (set_null)
  {
    char *pos= (char*) entry+ ALIGN_SIZE(sizeof(user_var_entry));
    if (entry->value && entry->value != pos)
      my_free(entry->value);
    entry->value= 0;
    entry->length= 0;
  }
  else
  {
    if (type == STRING_RESULT)
      length++;					// Store strings with end \0
    if (length <= extra_size)
    {
      /* Save value in value struct */
      char *pos= (char*) entry+ ALIGN_SIZE(sizeof(user_var_entry));
      if (entry->value != pos)
      {
	if (entry->value)
	  my_free(entry->value);
	entry->value=pos;
      }
    }
    else
    {
      /* Allocate variable */
      if (entry->length != length)
      {
	char *pos= (char*) entry+ ALIGN_SIZE(sizeof(user_var_entry));
	if (entry->value == pos)
	  entry->value=0;
        entry->value= (char*) my_realloc(entry->value, length,
                                         MYF(MY_ALLOW_ZERO_PTR | MY_WME |
                                             ME_FATAL |
                                             MY_THREAD_SPECIFIC));
        if (!entry->value)
	  return 1;
      }
    }
    if (type == STRING_RESULT)
    {
      length--;					// Fix length change above
      entry->value[length]= 0;			// Store end \0
    }
    memmove(entry->value, ptr, length);
    if (type == DECIMAL_RESULT)
      ((my_decimal*)entry->value)->fix_buffer_pointer();
    entry->length= length;
    entry->set_charset(cs);
    entry->unsigned_flag= unsigned_arg;
  }
  entry->type=type;
  return 0;
}


bool
Item_func_set_user_var::update_hash(void *ptr, size_t length,
                                    Item_result res_type,
                                    CHARSET_INFO *cs,
                                    bool unsigned_arg)
{
  /*
    If we set a variable explicitly to NULL then keep the old
    result type of the variable
  */
  if (args[0]->type() == Item::FIELD_ITEM)
  {
    /* args[0]->null_value may be outdated */
    null_value= ((Item_field*)args[0])->field->is_null();
  }
  else
    null_value= args[0]->null_value;
  if (null_value && null_item)
    res_type= m_var_entry->type;                 // Don't change type of item
  if (::update_hash(m_var_entry, null_value,
                    ptr, length, res_type, cs, unsigned_arg))
  {
    null_value= 1;
    return 1;
  }
  return 0;
}


/** Get the value of a variable as a double. */

double user_var_entry::val_real(bool *null_value)
{
  if ((*null_value= (value == 0)))
    return 0.0;

  switch (type) {
  case REAL_RESULT:
    return *(double*) value;
  case INT_RESULT:
    return (double) *(longlong*) value;
  case DECIMAL_RESULT:
    return ((my_decimal *)value)->to_double();
  case STRING_RESULT:
    return my_atof(value);                      // This is null terminated
  case ROW_RESULT:
  case TIME_RESULT:
    DBUG_ASSERT(0);				// Impossible
    break;
  }
  return 0.0;					// Impossible
}


/** Get the value of a variable as an integer. */

longlong user_var_entry::val_int(bool *null_value) const
{
  if ((*null_value= (value == 0)))
    return 0;

  switch (type) {
  case REAL_RESULT:
    return (longlong) *(double*) value;
  case INT_RESULT:
    return *(longlong*) value;
  case DECIMAL_RESULT:
    return ((my_decimal *)value)->to_longlong(false);
  case STRING_RESULT:
  {
    int error;
    return my_strtoll10(value, (char**) 0, &error);// String is null terminated
  }
  case ROW_RESULT:
  case TIME_RESULT:
    DBUG_ASSERT(0);				// Impossible
    break;
  }
  return 0;					// Impossible
}


/** Get the value of a variable as a string. */

String *user_var_entry::val_str(bool *null_value, String *str,
				uint decimals)
{
  if ((*null_value= (value == 0)))
    return (String*) 0;

  switch (type) {
  case REAL_RESULT:
    str->set_real(*(double*) value, decimals, charset());
    break;
  case INT_RESULT:
    if (!unsigned_flag)
      str->set(*(longlong*) value, charset());
    else
      str->set(*(ulonglong*) value, charset());
    break;
  case DECIMAL_RESULT:
    str_set_decimal((my_decimal *) value, str, charset());
    break;
  case STRING_RESULT:
    if (str->copy(value, length, charset()))
      str= 0;					// EOM error
    break;
  case ROW_RESULT:
  case TIME_RESULT:
    DBUG_ASSERT(0);				// Impossible
    break;
  }
  return(str);
}

/** Get the value of a variable as a decimal. */

my_decimal *user_var_entry::val_decimal(bool *null_value, my_decimal *val)
{
  if ((*null_value= (value == 0)))
    return 0;

  switch (type) {
  case REAL_RESULT:
    double2my_decimal(E_DEC_FATAL_ERROR, *(double*) value, val);
    break;
  case INT_RESULT:
    int2my_decimal(E_DEC_FATAL_ERROR, *(longlong*) value, 0, val);
    break;
  case DECIMAL_RESULT:
    my_decimal2decimal((my_decimal *) value, val);
    break;
  case STRING_RESULT:
    str2my_decimal(E_DEC_FATAL_ERROR, value, length, charset(), val);
    break;
  case ROW_RESULT:
  case TIME_RESULT:
    DBUG_ASSERT(0);				// Impossible
    break;
  }
  return(val);
}

/**
  This functions is invoked on SET \@variable or
  \@variable:= expression.

  Evaluate (and check expression), store results.

  @note
    For now it always return OK. All problem with value evaluating
    will be caught by thd->is_error() check in sql_set_variables().

  @retval
    FALSE OK.
*/

bool
Item_func_set_user_var::check(bool use_result_field)
{
  DBUG_ENTER("Item_func_set_user_var::check");
  if (use_result_field && !result_field)
    use_result_field= FALSE;

  switch (result_type()) {
  case REAL_RESULT:
  {
    save_result.vreal= use_result_field ? result_field->val_real() :
                        args[0]->val_real();
    break;
  }
  case INT_RESULT:
  {
    save_result.vint= use_result_field ? result_field->val_int() :
                       args[0]->val_int();
    unsigned_flag= (use_result_field ?
                    ((Field_num*)result_field)->unsigned_flag:
                    args[0]->unsigned_flag);
    break;
  }
  case STRING_RESULT:
  {
    save_result.vstr= use_result_field ? result_field->val_str(&value) :
                       args[0]->val_str(&value);
    break;
  }
  case DECIMAL_RESULT:
  {
    save_result.vdec= use_result_field ?
                       result_field->val_decimal(&decimal_buff) :
                       args[0]->val_decimal(&decimal_buff);
    break;
  }
  case ROW_RESULT:
  case TIME_RESULT:
    DBUG_ASSERT(0);                // This case should never be chosen
    break;
  }
  DBUG_RETURN(FALSE);
}


/**
  @brief Evaluate and store item's result.
  This function is invoked on "SELECT ... INTO @var ...".
  
  @param    item    An item to get value from.
*/

void Item_func_set_user_var::save_item_result(Item *item)
{
  DBUG_ENTER("Item_func_set_user_var::save_item_result");

  switch (args[0]->result_type()) {
  case REAL_RESULT:
    save_result.vreal= item->val_result();
    break;
  case INT_RESULT:
    save_result.vint= item->val_int_result();
    unsigned_flag= item->unsigned_flag;
    break;
  case STRING_RESULT:
    save_result.vstr= item->str_result(&value);
    break;
  case DECIMAL_RESULT:
    save_result.vdec= item->val_decimal_result(&decimal_buff);
    break;
  case ROW_RESULT:
  case TIME_RESULT:
    DBUG_ASSERT(0);                // This case should never be chosen
    break;
  }
  DBUG_VOID_RETURN;
}


/**
  This functions is invoked on
  SET \@variable or \@variable:= expression.

  @note
    We have to store the expression as such in the variable, independent of
    the value method used by the user

  @retval
    0	OK
  @retval
    1	EOM Error

*/

bool
Item_func_set_user_var::update()
{
  bool res= 0;
  DBUG_ENTER("Item_func_set_user_var::update");

  switch (result_type()) {
  case REAL_RESULT:
  {
    res= update_hash((void*) &save_result.vreal,sizeof(save_result.vreal),
		     REAL_RESULT, default_charset(), 0);
    break;
  }
  case INT_RESULT:
  {
    res= update_hash((void*) &save_result.vint, sizeof(save_result.vint),
                     INT_RESULT, default_charset(), unsigned_flag);
    break;
  }
  case STRING_RESULT:
  {
    if (!save_result.vstr)					// Null value
      res= update_hash((void*) 0, 0, STRING_RESULT, &my_charset_bin, 0);
    else
      res= update_hash((void*) save_result.vstr->ptr(),
		       save_result.vstr->length(), STRING_RESULT,
		       save_result.vstr->charset(), 0);
    break;
  }
  case DECIMAL_RESULT:
  {
    if (!save_result.vdec)					// Null value
      res= update_hash((void*) 0, 0, DECIMAL_RESULT, &my_charset_bin, 0);
    else
      res= update_hash((void*) save_result.vdec,
                       sizeof(my_decimal), DECIMAL_RESULT,
                       default_charset(), 0);
    break;
  }
  case ROW_RESULT:
  case TIME_RESULT:
    DBUG_ASSERT(0);                // This case should never be chosen
    break;
  }
  DBUG_RETURN(res);
}


double Item_func_set_user_var::val_real()
{
  DBUG_ASSERT(fixed == 1);
  check(0);
  update();					// Store expression
  return m_var_entry->val_real(&null_value);
}

longlong Item_func_set_user_var::val_int()
{
  DBUG_ASSERT(fixed == 1);
  check(0);
  update();					// Store expression
  return m_var_entry->val_int(&null_value);
}

String *Item_func_set_user_var::val_str(String *str)
{
  DBUG_ASSERT(fixed == 1);
  check(0);
  update();					// Store expression
  return m_var_entry->val_str(&null_value, str, decimals);
}


my_decimal *Item_func_set_user_var::val_decimal(my_decimal *val)
{
  DBUG_ASSERT(fixed == 1);
  check(0);
  update();					// Store expression
  return m_var_entry->val_decimal(&null_value, val);
}


double Item_func_set_user_var::val_result()
{
  DBUG_ASSERT(fixed == 1);
  check(TRUE);
  update();					// Store expression
  return m_var_entry->val_real(&null_value);
}

longlong Item_func_set_user_var::val_int_result()
{
  DBUG_ASSERT(fixed == 1);
  check(TRUE);
  update();					// Store expression
  return m_var_entry->val_int(&null_value);
}

bool Item_func_set_user_var::val_bool_result()
{
  DBUG_ASSERT(fixed == 1);
  check(TRUE);
  update();					// Store expression
  return m_var_entry->val_int(&null_value) != 0;
}

String *Item_func_set_user_var::str_result(String *str)
{
  DBUG_ASSERT(fixed == 1);
  check(TRUE);
  update();					// Store expression
  return m_var_entry->val_str(&null_value, str, decimals);
}


my_decimal *Item_func_set_user_var::val_decimal_result(my_decimal *val)
{
  DBUG_ASSERT(fixed == 1);
  check(TRUE);
  update();					// Store expression
  return m_var_entry->val_decimal(&null_value, val);
}


bool Item_func_set_user_var::is_null_result()
{
  DBUG_ASSERT(fixed == 1);
  check(TRUE);
  update();					// Store expression
  return is_null();
}


void Item_func_set_user_var::print(String *str, enum_query_type query_type)
{
  str->append(STRING_WITH_LEN("@"));
  str->append(&name);
  str->append(STRING_WITH_LEN(":="));
  args[0]->print_parenthesised(str, query_type, precedence());
}


void Item_func_set_user_var::print_as_stmt(String *str,
                                           enum_query_type query_type)
{
  str->append(STRING_WITH_LEN("set @"));
  str->append(&name);
  str->append(STRING_WITH_LEN(":="));
  args[0]->print_parenthesised(str, query_type, precedence());
}

bool Item_func_set_user_var::send(Protocol *protocol, st_value *buffer)
{
  if (result_field)
  {
    check(1);
    update();
    return protocol->store(result_field);
  }
  return Item::send(protocol, buffer);
}

void Item_func_set_user_var::make_send_field(THD *thd, Send_field *tmp_field)
{
  if (result_field)
  {
    result_field->make_send_field(tmp_field);
    DBUG_ASSERT(tmp_field->table_name != 0);
    if (Item::name.str)
      tmp_field->col_name= Item::name;          // Use user supplied name
  }
  else
    Item::make_send_field(thd, tmp_field);
}


/*
  Save the value of a user variable into a field

  SYNOPSIS
    save_in_field()
      field           target field to save the value to
      no_conversion   flag indicating whether conversions are allowed

  DESCRIPTION
    Save the function value into a field and update the user variable
    accordingly. If a result field is defined and the target field doesn't
    coincide with it then the value from the result field will be used as
    the new value of the user variable.

    The reason to have this method rather than simply using the result
    field in the val_xxx() methods is that the value from the result field
    not always can be used when the result field is defined.
    Let's consider the following cases:
    1) when filling a tmp table the result field is defined but the value of it
    is undefined because it has to be produced yet. Thus we can't use it.
    2) on execution of an INSERT ... SELECT statement the save_in_field()
    function will be called to fill the data in the new record. If the SELECT
    part uses a tmp table then the result field is defined and should be
    used in order to get the correct result.

    The difference between the SET_USER_VAR function and regular functions
    like CONCAT is that the Item_func objects for the regular functions are
    replaced by Item_field objects after the values of these functions have
    been stored in a tmp table. Yet an object of the Item_field class cannot
    be used to update a user variable.
    Due to this we have to handle the result field in a special way here and
    in the Item_func_set_user_var::send() function.

  RETURN VALUES
    FALSE       Ok
    TRUE        Error
*/

int Item_func_set_user_var::save_in_field(Field *field, bool no_conversions,
                                          bool can_use_result_field)
{
  bool use_result_field= (!can_use_result_field ? 0 :
                          (result_field && result_field != field));
  int error;

  /* Update the value of the user variable */
  check(use_result_field);
  update();

  if (result_type() == STRING_RESULT ||
      (result_type() == REAL_RESULT &&
       field->result_type() == STRING_RESULT))
  {
    String *result;
    CHARSET_INFO *cs= collation.collation;
    char buff[MAX_FIELD_WIDTH];		// Alloc buffer for small columns
    str_value.set_quick(buff, sizeof(buff), cs);
    result= m_var_entry->val_str(&null_value, &str_value, decimals);

    if (null_value)
    {
      str_value.set_quick(0, 0, cs);
      return set_field_to_null_with_conversions(field, no_conversions);
    }

    /* NOTE: If null_value == FALSE, "result" must be not NULL.  */

    field->set_notnull();
    error=field->store(result->ptr(),result->length(),cs);
    str_value.set_quick(0, 0, cs);
  }
  else if (result_type() == REAL_RESULT)
  {
    double nr= m_var_entry->val_real(&null_value);
    if (null_value)
      return set_field_to_null(field);
    field->set_notnull();
    error=field->store(nr);
  }
  else if (result_type() == DECIMAL_RESULT)
  {
    my_decimal decimal_value;
    my_decimal *val= m_var_entry->val_decimal(&null_value, &decimal_value);
    if (null_value)
      return set_field_to_null(field);
    field->set_notnull();
    error=field->store_decimal(val);
  }
  else
  {
    longlong nr= m_var_entry->val_int(&null_value);
    if (null_value)
      return set_field_to_null_with_conversions(field, no_conversions);
    field->set_notnull();
    error=field->store(nr, unsigned_flag);
  }
  return error;
}


String *
Item_func_get_user_var::val_str(String *str)
{
  DBUG_ASSERT(fixed == 1);
  DBUG_ENTER("Item_func_get_user_var::val_str");
  if (!m_var_entry)
    DBUG_RETURN((String*) 0);			// No such variable
  DBUG_RETURN(m_var_entry->val_str(&null_value, str, decimals));
}


double Item_func_get_user_var::val_real()
{
  DBUG_ASSERT(fixed == 1);
  if (!m_var_entry)
    return 0.0;					// No such variable
  return (m_var_entry->val_real(&null_value));
}


my_decimal *Item_func_get_user_var::val_decimal(my_decimal *dec)
{
  DBUG_ASSERT(fixed == 1);
  if (!m_var_entry)
    return 0;
  return m_var_entry->val_decimal(&null_value, dec);
}


longlong Item_func_get_user_var::val_int()
{
  DBUG_ASSERT(fixed == 1);
  if (!m_var_entry)
    return 0;				// No such variable
  return (m_var_entry->val_int(&null_value));
}


/**
  Get variable by name and, if necessary, put the record of variable 
  use into the binary log.

  When a user variable is invoked from an update query (INSERT, UPDATE etc),
  stores this variable and its value in thd->user_var_events, so that it can be
  written to the binlog (will be written just before the query is written, see
  log.cc).

  @param      thd        Current thread
  @param      name       Variable name
  @param[out] out_entry  variable structure or NULL. The pointer is set
                         regardless of whether function succeeded or not.

  @retval
    0  OK
  @retval
    1  Failed to put appropriate record into binary log

*/

static int
get_var_with_binlog(THD *thd, enum_sql_command sql_command,
                    LEX_CSTRING *name, user_var_entry **out_entry)
{
  BINLOG_USER_VAR_EVENT *user_var_event;
  user_var_entry *var_entry;
  var_entry= get_variable(&thd->user_vars, name, 0);

  /*
    Any reference to user-defined variable which is done from stored
    function or trigger affects their execution and the execution of the
    calling statement. We must log all such variables even if they are 
    not involved in table-updating statements.
  */
  if (!(opt_bin_log && 
       (is_update_query(sql_command) || thd->in_sub_stmt)))
  {
    *out_entry= var_entry;
    return 0;
  }

  if (!var_entry)
  {
    /*
      If the variable does not exist, it's NULL, but we want to create it so
      that it gets into the binlog (if it didn't, the slave could be
      influenced by a variable of the same name previously set by another
      thread).
      We create it like if it had been explicitly set with SET before.
      The 'new' mimics what sql_yacc.yy does when 'SET @a=10;'.
      sql_set_variables() is what is called from 'case SQLCOM_SET_OPTION'
      in dispatch_command()). Instead of building a one-element list to pass to
      sql_set_variables(), we could instead manually call check() and update();
      this would save memory and time; but calling sql_set_variables() makes
      one unique place to maintain (sql_set_variables()). 

      Manipulation with lex is necessary since free_underlaid_joins
      is going to release memory belonging to the main query.
    */

    List<set_var_base> tmp_var_list;
    LEX *sav_lex= thd->lex, lex_tmp;
    thd->lex= &lex_tmp;
    lex_start(thd);
    tmp_var_list.push_back(new (thd->mem_root)
                           set_var_user(new (thd->mem_root)
                                        Item_func_set_user_var(thd, name,
                                                               new (thd->mem_root) Item_null(thd))),
                           thd->mem_root);
    /* Create the variable if the above allocations succeeded */
    if (unlikely(thd->is_fatal_error) ||
        unlikely(sql_set_variables(thd, &tmp_var_list, false)))
    {
      thd->lex= sav_lex;
      goto err;
    }
    thd->lex= sav_lex;
    if (unlikely(!(var_entry= get_variable(&thd->user_vars, name, 0))))
      goto err;
  }
  else if (var_entry->used_query_id == thd->query_id ||
           mysql_bin_log.is_query_in_union(thd, var_entry->used_query_id))
  {
    /* 
       If this variable was already stored in user_var_events by this query
       (because it's used in more than one place in the query), don't store
       it.
    */
    *out_entry= var_entry;
    return 0;
  }

  size_t size;
  /*
    First we need to store value of var_entry, when the next situation
    appears:
    > set @a:=1;
    > insert into t1 values (@a), (@a:=@a+1), (@a:=@a+1);
    We have to write to binlog value @a= 1.

    We allocate the user_var_event on user_var_events_alloc pool, not on
    the this-statement-execution pool because in SPs user_var_event objects 
    may need to be valid after current [SP] statement execution pool is
    destroyed.
  */
  size= ALIGN_SIZE(sizeof(BINLOG_USER_VAR_EVENT)) + var_entry->length;
  if (unlikely(!(user_var_event= (BINLOG_USER_VAR_EVENT *)
                 alloc_root(thd->user_var_events_alloc, size))))
    goto err;

  user_var_event->value= (char*) user_var_event +
    ALIGN_SIZE(sizeof(BINLOG_USER_VAR_EVENT));
  user_var_event->user_var_event= var_entry;
  user_var_event->type= var_entry->type;
  user_var_event->charset_number= var_entry->charset()->number;
  user_var_event->unsigned_flag= var_entry->unsigned_flag;
  if (!var_entry->value)
  {
    /* NULL value*/
    user_var_event->length= 0;
    user_var_event->value= 0;
  }
  else
  {
    user_var_event->length= var_entry->length;
    memcpy(user_var_event->value, var_entry->value,
           var_entry->length);
  }
  /* Mark that this variable has been used by this query */
  var_entry->used_query_id= thd->query_id;
  if (insert_dynamic(&thd->user_var_events, (uchar*) &user_var_event))
    goto err;

  *out_entry= var_entry;
  return 0;

err:
  *out_entry= var_entry;
  return 1;
}

bool Item_func_get_user_var::fix_length_and_dec()
{
  THD *thd=current_thd;
  int error;
  maybe_null=1;
  decimals=NOT_FIXED_DEC;
  max_length=MAX_BLOB_WIDTH;

  error= get_var_with_binlog(thd, thd->lex->sql_command, &name, &m_var_entry);

  /*
    If the variable didn't exist it has been created as a STRING-type.
    'm_var_entry' is NULL only if there occurred an error during the call to
    get_var_with_binlog.
  */
  if (likely(!error && m_var_entry))
  {
    unsigned_flag= m_var_entry->unsigned_flag;
    max_length= (uint32)m_var_entry->length;
    collation.set(m_var_entry->charset(), DERIVATION_IMPLICIT);
    set_handler_by_result_type(m_var_entry->type);
    switch (result_type()) {
    case REAL_RESULT:
      fix_char_length(DBL_DIG + 8);
      break;
    case INT_RESULT:
      fix_char_length(MAX_BIGINT_WIDTH);
      decimals=0;
      break;
    case STRING_RESULT:
      max_length= MAX_BLOB_WIDTH - 1;
      break;
    case DECIMAL_RESULT:
      fix_char_length(DECIMAL_MAX_STR_LENGTH);
      decimals= DECIMAL_MAX_SCALE;
      break;
    case ROW_RESULT:                            // Keep compiler happy
    case TIME_RESULT:
      DBUG_ASSERT(0);                // This case should never be chosen
      break;
    }
  }
  else
  {
    collation.set(&my_charset_bin, DERIVATION_IMPLICIT);
    null_value= 1;
    set_handler(&type_handler_long_blob);
    max_length= MAX_BLOB_WIDTH;
  }
  return false;
}


bool Item_func_get_user_var::const_item() const
{
  return (!m_var_entry ||
          current_thd->query_id != m_var_entry->update_query_id);
}


void Item_func_get_user_var::print(String *str, enum_query_type query_type)
{
  str->append(STRING_WITH_LEN("@"));
  append_identifier(current_thd, str, &name);
}


bool Item_func_get_user_var::eq(const Item *item, bool binary_cmp) const
{
  /* Assume we don't have rtti */
  if (this == item)
    return 1;					// Same item is same.
  /* Check if other type is also a get_user_var() object */
  if (item->type() != FUNC_ITEM ||
      ((Item_func*) item)->functype() != functype())
    return 0;
  Item_func_get_user_var *other=(Item_func_get_user_var*) item;
  return (name.length == other->name.length &&
	  !memcmp(name.str, other->name.str, name.length));
}


bool Item_func_get_user_var::set_value(THD *thd,
                                       sp_rcontext * /*ctx*/, Item **it)
{
  LEX_CSTRING tmp_name= get_name();
  Item_func_set_user_var *suv= new (thd->mem_root) Item_func_set_user_var(thd, &tmp_name, *it);
  /*
    Item_func_set_user_var is not fixed after construction, call
    fix_fields().
  */
  return (!suv || suv->fix_fields(thd, it) || suv->check(0) || suv->update());
}


bool Item_user_var_as_out_param::fix_fields(THD *thd, Item **ref)
{
  DBUG_ASSERT(!is_fixed());
  DBUG_ASSERT(thd->lex->exchange);
  if (!(entry= get_variable(&thd->user_vars, &org_name, 1)))
    return TRUE;
  entry->type= STRING_RESULT;
  /*
    Let us set the same collation which is used for loading
    of fields in LOAD DATA INFILE.
    (Since Item_user_var_as_out_param is used only there).
  */
  entry->set_charset(thd->lex->exchange->cs ?
                     thd->lex->exchange->cs :
                     thd->variables.collation_database);
  entry->update_query_id= thd->query_id;
  return FALSE;
}


void Item_user_var_as_out_param::set_null_value(CHARSET_INFO* cs)
{
  ::update_hash(entry, TRUE, 0, 0, STRING_RESULT, cs, 0 /* unsigned_arg */);
}


void Item_user_var_as_out_param::set_value(const char *str, uint length,
                                           CHARSET_INFO* cs)
{
  ::update_hash(entry, FALSE, (void*)str, length, STRING_RESULT, cs,
                0 /* unsigned_arg */);
}


double Item_user_var_as_out_param::val_real()
{
  DBUG_ASSERT(0);
  return 0.0;
}


longlong Item_user_var_as_out_param::val_int()
{
  DBUG_ASSERT(0);
  return 0;
}


String* Item_user_var_as_out_param::val_str(String *str)
{
  DBUG_ASSERT(0);
  return 0;
}


my_decimal* Item_user_var_as_out_param::val_decimal(my_decimal *decimal_buffer)
{
  DBUG_ASSERT(0);
  return 0;
}


bool Item_user_var_as_out_param::get_date(THD *thd, MYSQL_TIME *ltime,
                                          date_mode_t fuzzydate)
{
  DBUG_ASSERT(0);
  return true;
}


void Item_user_var_as_out_param::load_data_print_for_log_event(THD *thd,
                                                               String *str)
                                                               const
{
  str->append('@');
  append_identifier(thd, str, &org_name);
}


Item_func_get_system_var::
Item_func_get_system_var(THD *thd, sys_var *var_arg, enum_var_type var_type_arg,
                       LEX_CSTRING *component_arg, const char *name_arg,
                       size_t name_len_arg):
  Item_func(thd), var(var_arg), var_type(var_type_arg),
  orig_var_type(var_type_arg), component(*component_arg), cache_present(0)
{
  /* set_name() will allocate the name */
  set_name(thd, name_arg, (uint) name_len_arg, system_charset_info);
}


bool Item_func_get_system_var::is_written_to_binlog()
{
  return var->is_written_to_binlog(var_type);
}


void Item_func_get_system_var::update_null_value()
{
  THD *thd= current_thd;
  int save_no_errors= thd->no_errors;
  thd->no_errors= TRUE;
  type_handler()->Item_update_null_value(this);
  thd->no_errors= save_no_errors;
}


bool Item_func_get_system_var::fix_length_and_dec()
{
  char *cptr;
  maybe_null= TRUE;
  max_length= 0;

  if (var->check_type(var_type))
  {
    if (var_type != OPT_DEFAULT)
    {
      my_error(ER_INCORRECT_GLOBAL_LOCAL_VAR, MYF(0),
               var->name.str, var_type == OPT_GLOBAL ? "SESSION" : "GLOBAL");
      return TRUE;
    }
    /* As there was no local variable, return the global value */
    var_type= OPT_GLOBAL;
  }

  switch (var->show_type())
  {
    case SHOW_HA_ROWS:
    case SHOW_UINT:
    case SHOW_ULONG:
    case SHOW_ULONGLONG:
      unsigned_flag= TRUE;
      /* fall through */
    case SHOW_SINT:
    case SHOW_SLONG:
    case SHOW_SLONGLONG:
      collation.set_numeric();
      fix_char_length(MY_INT64_NUM_DECIMAL_DIGITS);
      decimals=0;
      break;
    case SHOW_CHAR:
    case SHOW_CHAR_PTR:
      mysql_mutex_lock(&LOCK_global_system_variables);
      cptr= var->show_type() == SHOW_CHAR ? 
        (char*) var->value_ptr(current_thd, var_type, &component) :
        *(char**) var->value_ptr(current_thd, var_type, &component);
      if (cptr)
        max_length= (uint32)system_charset_info->cset->numchars(system_charset_info,
                                                        cptr,
                                                        cptr + strlen(cptr));
      mysql_mutex_unlock(&LOCK_global_system_variables);
      collation.set(system_charset_info, DERIVATION_SYSCONST);
      max_length*= system_charset_info->mbmaxlen;
      decimals=NOT_FIXED_DEC;
      break;
    case SHOW_LEX_STRING:
      {
        mysql_mutex_lock(&LOCK_global_system_variables);
        LEX_STRING *ls= ((LEX_STRING*)var->value_ptr(current_thd, var_type, &component));
        max_length= (uint32)system_charset_info->cset->numchars(system_charset_info,
                                                        ls->str,
                                                        ls->str + ls->length);
        mysql_mutex_unlock(&LOCK_global_system_variables);
        collation.set(system_charset_info, DERIVATION_SYSCONST);
        max_length*= system_charset_info->mbmaxlen;
        decimals=NOT_FIXED_DEC;
      }
      break;
    case SHOW_BOOL:
    case SHOW_MY_BOOL:
      collation.set_numeric();
      fix_char_length(1);
      decimals=0;
      break;
    case SHOW_DOUBLE:
      decimals= 6;
      collation.set_numeric();
      fix_char_length(DBL_DIG + 6);
      break;
    default:
      my_error(ER_VAR_CANT_BE_READ, MYF(0), var->name.str);
      break;
  }
  return FALSE;
}


void Item_func_get_system_var::print(String *str, enum_query_type query_type)
{
  if (name.length)
    str->append(&name);
  else
  {
    str->append(STRING_WITH_LEN("@@"));
    if (component.length)
    {
      str->append(&component);
      str->append('.');
    }
    else if (var_type == SHOW_OPT_GLOBAL && var->scope() != sys_var::GLOBAL)
    {
      str->append(STRING_WITH_LEN("global."));
    }
    str->append(&var->name);
  }
}

bool Item_func_get_system_var::check_vcol_func_processor(void *arg)
{
  return mark_unsupported_function("@@", var->name.str, arg, VCOL_SESSION_FUNC);
}


const Type_handler *Item_func_get_system_var::type_handler() const
{
  switch (var->show_type())
  {
    case SHOW_BOOL:
    case SHOW_MY_BOOL:
    case SHOW_SINT:
    case SHOW_SLONG:
    case SHOW_SLONGLONG:
    case SHOW_UINT:
    case SHOW_ULONG:
    case SHOW_ULONGLONG:
    case SHOW_HA_ROWS:
      return &type_handler_longlong;
    case SHOW_CHAR: 
    case SHOW_CHAR_PTR: 
    case SHOW_LEX_STRING:
      return &type_handler_varchar;
    case SHOW_DOUBLE:
      return &type_handler_double;
    default:
      my_error(ER_VAR_CANT_BE_READ, MYF(0), var->name.str);
      return &type_handler_varchar;              // keep the compiler happy
  }
}


longlong Item_func_get_system_var::val_int()
{
  THD *thd= current_thd;

  DBUG_EXECUTE_IF("simulate_non_gtid_aware_master",
                  {
                    if (0 == strcmp("gtid_domain_id", var->name.str))
                    {
                      my_error(ER_VAR_CANT_BE_READ, MYF(0), var->name.str);
                      return 0;
                    }
                  });
  if (cache_present && thd->query_id == used_query_id)
  {
    if (cache_present & GET_SYS_VAR_CACHE_LONG)
    {
      null_value= cached_null_value;
      return cached_llval;
    } 
    else if (cache_present & GET_SYS_VAR_CACHE_DOUBLE)
    {
      null_value= cached_null_value;
      cached_llval= (longlong) cached_dval;
      cache_present|= GET_SYS_VAR_CACHE_LONG;
      return cached_llval;
    }
    else if (cache_present & GET_SYS_VAR_CACHE_STRING)
    {
      null_value= cached_null_value;
      if (!null_value)
        cached_llval= longlong_from_string_with_check(&cached_strval);
      else
        cached_llval= 0;
      cache_present|= GET_SYS_VAR_CACHE_LONG;
      return cached_llval;
    }
  }

  cached_llval= var->val_int(&null_value, thd, var_type, &component);
  cache_present |= GET_SYS_VAR_CACHE_LONG;
  used_query_id= thd->query_id;
  cached_null_value= null_value;
  return cached_llval;
}


String* Item_func_get_system_var::val_str(String* str)
{
  THD *thd= current_thd;

  if (cache_present && thd->query_id == used_query_id)
  {
    if (cache_present & GET_SYS_VAR_CACHE_STRING)
    {
      null_value= cached_null_value;
      return null_value ? NULL : &cached_strval;
    }
    else if (cache_present & GET_SYS_VAR_CACHE_LONG)
    {
      null_value= cached_null_value;
      if (!null_value)
        cached_strval.set (cached_llval, collation.collation);
      cache_present|= GET_SYS_VAR_CACHE_STRING;
      return null_value ? NULL : &cached_strval;
    }
    else if (cache_present & GET_SYS_VAR_CACHE_DOUBLE)
    {
      null_value= cached_null_value;
      if (!null_value)
        cached_strval.set_real (cached_dval, decimals, collation.collation);
      cache_present|= GET_SYS_VAR_CACHE_STRING;
      return null_value ? NULL : &cached_strval;
    }
  }

  str= var->val_str(&cached_strval, thd, var_type, &component);
  cache_present|= GET_SYS_VAR_CACHE_STRING;
  used_query_id= thd->query_id;
  cached_null_value= null_value= !str;
  return str;
}


double Item_func_get_system_var::val_real()
{
  THD *thd= current_thd;

  if (cache_present && thd->query_id == used_query_id)
  {
    if (cache_present & GET_SYS_VAR_CACHE_DOUBLE)
    {
      null_value= cached_null_value;
      return cached_dval;
    }
    else if (cache_present & GET_SYS_VAR_CACHE_LONG)
    {
      null_value= cached_null_value;
      cached_dval= (double)cached_llval;
      cache_present|= GET_SYS_VAR_CACHE_DOUBLE;
      return cached_dval;
    }
    else if (cache_present & GET_SYS_VAR_CACHE_STRING)
    {
      null_value= cached_null_value;
      if (!null_value)
        cached_dval= double_from_string_with_check(&cached_strval);
      else
        cached_dval= 0;
      cache_present|= GET_SYS_VAR_CACHE_DOUBLE;
      return cached_dval;
    }
  }

  cached_dval= var->val_real(&null_value, thd, var_type, &component);
  cache_present |= GET_SYS_VAR_CACHE_DOUBLE;
  used_query_id= thd->query_id;
  cached_null_value= null_value;
  return cached_dval;
}


bool Item_func_get_system_var::eq(const Item *item, bool binary_cmp) const
{
  /* Assume we don't have rtti */
  if (this == item)
    return 1;					// Same item is same.
  /* Check if other type is also a get_user_var() object */
  if (item->type() != FUNC_ITEM ||
      ((Item_func*) item)->functype() != functype())
    return 0;
  Item_func_get_system_var *other=(Item_func_get_system_var*) item;
  return (var == other->var && var_type == other->var_type);
}


void Item_func_get_system_var::cleanup()
{
  Item_func::cleanup();
  cache_present= 0;
  var_type= orig_var_type;
  cached_strval.free();
}

/**
   @retval
   0 ok
   1 OOM error
*/

bool Item_func_match::init_search(THD *thd, bool no_order)
{
  DBUG_ENTER("Item_func_match::init_search");

  if (!table->file->get_table()) // the handler isn't opened yet
    DBUG_RETURN(0);

  /* Check if init_search() has been called before */
  if (ft_handler)
  {
    if (join_key)
      table->file->ft_handler= ft_handler;
    DBUG_RETURN(0);
  }

  if (key == NO_SUCH_KEY)
  {
    List<Item> fields;
    fields.push_back(new (thd->mem_root)
                     Item_string(thd, " ", 1, cmp_collation.collation),
                     thd->mem_root);
    for (uint i= 1; i < arg_count; i++)
      fields.push_back(args[i]);
    concat_ws= new (thd->mem_root) Item_func_concat_ws(thd, fields);
    if (unlikely(thd->is_fatal_error))
      DBUG_RETURN(1);                           // OOM in new or push_back
    /*
      Above function used only to get value and do not need fix_fields for it:
      Item_string - basic constant
      fields - fix_fields() was already called for this arguments
      Item_func_concat_ws - do not need fix_fields() to produce value
    */
    concat_ws->quick_fix_field();
  }

  if (master)
  {
    join_key= master->join_key= join_key | master->join_key;
    if (master->init_search(thd, no_order))
      DBUG_RETURN(1);
    ft_handler= master->ft_handler;
    join_key= master->join_key;
    DBUG_RETURN(0);
  }

  String *ft_tmp= 0;

  // MATCH ... AGAINST (NULL) is meaningless, but possible
  if (!(ft_tmp=key_item()->val_str(&value)))
  {
    ft_tmp= &value;
    value.set("", 0, cmp_collation.collation);
  }

  if (ft_tmp->charset() != cmp_collation.collation)
  {
    uint dummy_errors;
    if (search_value.copy(ft_tmp->ptr(), ft_tmp->length(), ft_tmp->charset(),
                          cmp_collation.collation, &dummy_errors))
      DBUG_RETURN(1);
    ft_tmp= &search_value;
  }

  if (join_key && !no_order)
    flags|=FT_SORTED;

  if (key != NO_SUCH_KEY)
    THD_STAGE_INFO(table->in_use, stage_fulltext_initialization);

  ft_handler= table->file->ft_init_ext(flags, key, ft_tmp);

  if (join_key)
    table->file->ft_handler=ft_handler;

  DBUG_RETURN(0);
}


bool Item_func_match::fix_fields(THD *thd, Item **ref)
{
  DBUG_ASSERT(fixed == 0);
  Item *UNINIT_VAR(item);                        // Safe as arg_count is > 1

  status_var_increment(thd->status_var.feature_fulltext);

  maybe_null=1;
  join_key=0;

  /*
    const_item is assumed in quite a bit of places, so it would be difficult
    to remove;  If it would ever to be removed, this should include
    modifications to find_best and auto_close as complement to auto_init code
    above.
   */
  if (Item_func::fix_fields(thd, ref) ||
      !args[0]->const_during_execution())
  {
    my_error(ER_WRONG_ARGUMENTS,MYF(0),"AGAINST");
    return TRUE;
  }

  bool allows_multi_table_search= true;
  const_item_cache=0;
  table= 0;
  for (uint i=1 ; i < arg_count ; i++)
  {
    item= args[i]= args[i]->real_item();
    /*
      When running in PS mode, some Item_field's can already be replaced
      to Item_func_conv_charset during PREPARE time. This is possible
      in case of "MATCH (f1,..,fN) AGAINST (... IN BOOLEAN MODE)"
      when running without any fulltext indexes and when fields f1..fN
      have different character sets.
      So we check for FIELD_ITEM only during prepare time and in non-PS mode,
      and do not check in PS execute time.
    */
    if (!thd->stmt_arena->is_stmt_execute() &&
        item->type() != Item::FIELD_ITEM)
    {
      my_error(ER_WRONG_ARGUMENTS, MYF(0), "MATCH");
      return TRUE;
    }
    /*
      During the prepare-time execution of fix_fields() of a PS query some
      Item_fields's could have been already replaced to Item_func_conv_charset
      (by the call for agg_arg_charsets_for_comparison below()).
      But agg_arg_charsets_for_comparison() is written in a way that
      at least *one* of the Item_field's is not replaced.
      This makes sure that "table" gets initialized during PS execution time.
    */
    if (item->type() == Item::FIELD_ITEM)
      table= ((Item_field *)item)->field->table;

    allows_multi_table_search &= allows_search_on_non_indexed_columns(table);
  }

  /*
    Check that all columns come from the same table.
    We've already checked that columns in MATCH are fields so
    PARAM_TABLE_BIT can only appear from AGAINST argument.
  */
  if ((used_tables_cache & ~PARAM_TABLE_BIT) != item->used_tables())
    key=NO_SUCH_KEY;

  if (key == NO_SUCH_KEY && !allows_multi_table_search)
  {
    my_error(ER_WRONG_ARGUMENTS,MYF(0),"MATCH");
    return TRUE;
  }
  if (!(table->file->ha_table_flags() & HA_CAN_FULLTEXT))
  {
    my_error(ER_TABLE_CANT_HANDLE_FT, MYF(0), table->file->table_type());
    return 1;
  }
  table->fulltext_searched=1;
  return agg_arg_charsets_for_comparison(cmp_collation, args+1, arg_count-1);
}

bool Item_func_match::fix_index()
{
  Item_field *item;
  uint ft_to_key[MAX_KEY], ft_cnt[MAX_KEY], fts=0, keynr;
  uint max_cnt=0, mkeys=0, i;

  /*
    We will skip execution if the item is not fixed
    with fix_field
  */
  if (!fixed)
    return false;

  if (key == NO_SUCH_KEY)
    return 0;
  
  if (!table) 
    goto err;

  for (keynr=0 ; keynr < table->s->keys ; keynr++)
  {
    if ((table->key_info[keynr].flags & HA_FULLTEXT) &&
        (flags & FT_BOOL ? table->keys_in_use_for_query.is_set(keynr) :
                           table->s->keys_in_use.is_set(keynr)))

    {
      ft_to_key[fts]=keynr;
      ft_cnt[fts]=0;
      fts++;
    }
  }

  if (!fts)
    goto err;

  for (i=1; i < arg_count; i++)
  {
    if (args[i]->type() != FIELD_ITEM)
      goto err;
    item=(Item_field*)args[i];
    for (keynr=0 ; keynr < fts ; keynr++)
    {
      KEY *ft_key=&table->key_info[ft_to_key[keynr]];
      uint key_parts=ft_key->user_defined_key_parts;

      for (uint part=0 ; part < key_parts ; part++)
      {
	if (item->field->eq(ft_key->key_part[part].field))
	  ft_cnt[keynr]++;
      }
    }
  }

  for (keynr=0 ; keynr < fts ; keynr++)
  {
    if (ft_cnt[keynr] > max_cnt)
    {
      mkeys=0;
      max_cnt=ft_cnt[mkeys]=ft_cnt[keynr];
      ft_to_key[mkeys]=ft_to_key[keynr];
      continue;
    }
    if (max_cnt && ft_cnt[keynr] == max_cnt)
    {
      mkeys++;
      ft_cnt[mkeys]=ft_cnt[keynr];
      ft_to_key[mkeys]=ft_to_key[keynr];
      continue;
    }
  }

  for (keynr=0 ; keynr <= mkeys ; keynr++)
  {
    // partial keys doesn't work
    if (max_cnt < arg_count-1 ||
        max_cnt < table->key_info[ft_to_key[keynr]].user_defined_key_parts)
      continue;

    key=ft_to_key[keynr];

    return 0;
  }

err:
  if (allows_search_on_non_indexed_columns(table))
  {
    key=NO_SUCH_KEY;
    return 0;
  }
  my_message(ER_FT_MATCHING_KEY_NOT_FOUND,
             ER(ER_FT_MATCHING_KEY_NOT_FOUND), MYF(0));
  return 1;
}


bool Item_func_match::eq(const Item *item, bool binary_cmp) const
{
  if (item->type() != FUNC_ITEM ||
      ((Item_func*)item)->functype() != FT_FUNC ||
      flags != ((Item_func_match*)item)->flags)
    return 0;

  Item_func_match *ifm=(Item_func_match*) item;

  if (key == ifm->key && table == ifm->table &&
      key_item()->eq(ifm->key_item(), binary_cmp))
    return 1;

  return 0;
}


double Item_func_match::val_real()
{
  DBUG_ASSERT(fixed == 1);
  DBUG_ENTER("Item_func_match::val");
  if (ft_handler == NULL)
    DBUG_RETURN(-1.0);

  if (key != NO_SUCH_KEY && table->null_row) /* NULL row from an outer join */
    DBUG_RETURN(0.0);

  if (join_key)
  {
    if (table->file->ft_handler)
      DBUG_RETURN(ft_handler->please->get_relevance(ft_handler));
    join_key=0;
  }

  if (key == NO_SUCH_KEY)
  {
    String *a= concat_ws->val_str(&value);
    if ((null_value= (a == 0)) || !a->length())
      DBUG_RETURN(0);
    DBUG_RETURN(ft_handler->please->find_relevance(ft_handler,
				      (uchar *)a->ptr(), a->length()));
  }
  DBUG_RETURN(ft_handler->please->find_relevance(ft_handler,
                                                 table->record[0], 0));
}

void Item_func_match::print(String *str, enum_query_type query_type)
{
  str->append(STRING_WITH_LEN("(match "));
  print_args(str, 1, query_type);
  str->append(STRING_WITH_LEN(" against ("));
  args[0]->print(str, query_type);
  if (flags & FT_BOOL)
    str->append(STRING_WITH_LEN(" in boolean mode"));
  else if (flags & FT_EXPAND)
    str->append(STRING_WITH_LEN(" with query expansion"));
  str->append(STRING_WITH_LEN("))"));
}

longlong Item_func_bit_xor::val_int()
{
  DBUG_ASSERT(fixed == 1);
  ulonglong arg1= (ulonglong) args[0]->val_int();
  ulonglong arg2= (ulonglong) args[1]->val_int();
  if ((null_value= (args[0]->null_value || args[1]->null_value)))
    return 0;
  return (longlong) (arg1 ^ arg2);
}


/***************************************************************************
  System variables
****************************************************************************/

/**
  Return value of an system variable base[.name] as a constant item.

  @param thd			Thread handler
  @param var_type		global / session
  @param name		        Name of base or system variable
  @param component		Component.

  @note
    If component.str = 0 then the variable name is in 'name'

  @return
    - 0  : error
    - #  : constant item
*/


Item *get_system_var(THD *thd, enum_var_type var_type,
                     const LEX_CSTRING *name,
		     const LEX_CSTRING *component)
{
  sys_var *var;
  LEX_CSTRING base_name, component_name;

  if (component->str)
  {
    base_name= *component;
    component_name= *name;
  }
  else
  {
    base_name= *name;
    component_name= *component;			// Empty string
  }

  if (!(var= find_sys_var(thd, base_name.str, base_name.length)))
    return 0;
  if (component->str)
  {
    if (!var->is_struct())
    {
      my_error(ER_VARIABLE_IS_NOT_STRUCT, MYF(0), base_name.str);
      return 0;
    }
  }
  thd->lex->uncacheable(UNCACHEABLE_SIDEEFFECT);

  set_if_smaller(component_name.length, MAX_SYS_VAR_LENGTH);

  return new (thd->mem_root) Item_func_get_system_var(thd, var, var_type,
                                                      &component_name,
                                                      NULL, 0);
}


longlong Item_func_row_count::val_int()
{
  DBUG_ASSERT(fixed == 1);
  THD *thd= current_thd;

  return thd->get_row_count_func();
}




Item_func_sp::Item_func_sp(THD *thd, Name_resolution_context *context_arg,
                           sp_name *name, const Sp_handler *sph):
  Item_func(thd), Item_sp(thd, context_arg, name), m_handler(sph)
{
  maybe_null= 1;
}


Item_func_sp::Item_func_sp(THD *thd, Name_resolution_context *context_arg,
                           sp_name *name_arg, const Sp_handler *sph,
                           List<Item> &list):
  Item_func(thd, list), Item_sp(thd, context_arg, name_arg), m_handler(sph)
{
  maybe_null= 1;
}


void
Item_func_sp::cleanup()
{
  Item_sp::cleanup();
  Item_func::cleanup();
}

const char *
Item_func_sp::func_name() const
{
  THD *thd= current_thd;
  return Item_sp::func_name(thd);
}


void my_missing_function_error(const LEX_CSTRING &token, const char *func_name)
{
  if (token.length && is_lex_native_function (&token))
    my_error(ER_FUNC_INEXISTENT_NAME_COLLISION, MYF(0), func_name);
  else
    my_error(ER_SP_DOES_NOT_EXIST, MYF(0), "FUNCTION", func_name);
}


/**
  @note
  Deterministic stored procedures are considered inexpensive.
  Consequently such procedures may be evaluated during optimization,
  if they are constant (checked by the optimizer).
*/

bool Item_func_sp::is_expensive()
{
  return !m_sp->detistic() ||
          current_thd->locked_tables_mode < LTM_LOCK_TABLES;
}


/**
  @brief Initialize local members with values from the Field interface.

  @note called from Item::fix_fields.
*/

bool Item_func_sp::fix_length_and_dec()
{
  DBUG_ENTER("Item_func_sp::fix_length_and_dec");

  DBUG_ASSERT(sp_result_field);
  Type_std_attributes::set(sp_result_field->type_std_attributes());
  // There is a bug in the line below. See MDEV-11292 for details.
  collation.derivation= DERIVATION_COERCIBLE;
  maybe_null= 1;

  DBUG_RETURN(FALSE);
}


bool
Item_func_sp::execute()
{
  /* Execute function and store the return value in the field. */
  return Item_sp::execute(current_thd, &null_value, args, arg_count);
}


void
Item_func_sp::make_send_field(THD *thd, Send_field *tmp_field)
{
  DBUG_ENTER("Item_func_sp::make_send_field");
  DBUG_ASSERT(sp_result_field);
  sp_result_field->make_send_field(tmp_field);
  if (name.str)
  {
    DBUG_ASSERT(name.length == strlen(name.str));
    tmp_field->col_name= name;
  }
  DBUG_VOID_RETURN;
}


const Type_handler *Item_func_sp::type_handler() const
{
  DBUG_ENTER("Item_func_sp::type_handler");
  DBUG_PRINT("info", ("m_sp = %p", (void *) m_sp));
  DBUG_ASSERT(sp_result_field);
  // This converts ENUM/SET to STRING
  const Type_handler *handler= sp_result_field->type_handler();
  DBUG_RETURN(handler->type_handler_for_item_field());
}


longlong Item_func_found_rows::val_int()
{
  DBUG_ASSERT(fixed == 1);
  return current_thd->found_rows();
}


longlong Item_func_oracle_sql_rowcount::val_int()
{
  DBUG_ASSERT(fixed == 1);
  THD *thd= current_thd;
  /*
    In case when a query like this:
      INSERT a INTO @va FROM t1;
    returns multiple rows, SQL%ROWCOUNT should report 1 rather than -1.
  */
  longlong rows= thd->get_row_count_func();
  return rows != -1 ? rows :                   // ROW_COUNT()
                      thd->found_rows();       // FOUND_ROWS()
}


longlong Item_func_sqlcode::val_int()
{
  DBUG_ASSERT(fixed);
  DBUG_ASSERT(!null_value);
  Diagnostics_area::Sql_condition_iterator it=
    current_thd->get_stmt_da()->sql_conditions();
  const Sql_condition *err;
  if ((err= it++))
    return err->get_sql_errno();
  return 0;
}


bool
Item_func_sp::fix_fields(THD *thd, Item **ref)
{
  bool res;
  DBUG_ENTER("Item_func_sp::fix_fields");
  DBUG_ASSERT(fixed == 0);
  sp_head *sp= m_handler->sp_find_routine(thd, m_name, true);

  /* 
    Checking privileges to execute the function while creating view and
    executing the function of select.
   */
  if (!(thd->lex->context_analysis_only & CONTEXT_ANALYSIS_ONLY_VIEW) ||
      (thd->lex->sql_command == SQLCOM_CREATE_VIEW))
  {
    Security_context *save_security_ctx= thd->security_ctx;
    if (context && context->security_ctx)
      thd->security_ctx= context->security_ctx;

    /*
      If the routine is not found, let's still check EXECUTE_ACL to decide
      whether to return "Access denied" or "Routine does not exist".
    */
    res= sp ? sp->check_execute_access(thd) :
              check_routine_access(thd, EXECUTE_ACL, &m_name->m_db,
                                   &m_name->m_name,
                                   &sp_handler_function, false);
    thd->security_ctx= save_security_ctx;

    if (res)
    {
      process_error(thd);
      DBUG_RETURN(res);
    }
  }


  /* Custom aggregates are transformed into an Item_sum_sp. We can not do this
     earlier as we have no way of knowing what kind of Item we should create
     when parsing the query.

     TODO(cvicentiu): See if this limitation can be lifted.
  */

  DBUG_ASSERT(m_sp == NULL);
  if (!(m_sp= sp))
  {
    my_missing_function_error(m_name->m_name, ErrConvDQName(m_name).ptr());
    process_error(thd);
    DBUG_RETURN(TRUE);
  }

  /*
    We must call init_result_field before Item_func::fix_fields()
    to make m_sp and result_field members available to fix_length_and_dec(),
    which is called from Item_func::fix_fields().
  */
  res= init_result_field(thd, max_length, maybe_null, &null_value, &name);

  if (res)
    DBUG_RETURN(TRUE);

  if (m_sp->agg_type() == GROUP_AGGREGATE)
  {
    Item_sum_sp *item_sp;
    Query_arena *arena, backup;
    arena= thd->activate_stmt_arena_if_needed(&backup);

    if (arg_count)
    {
      List<Item> list;
      for (uint i= 0; i < arg_count; i++)
        list.push_back(args[i]);
      item_sp= new (thd->mem_root) Item_sum_sp(thd, context, m_name, sp, list);
    }
    else
      item_sp= new (thd->mem_root) Item_sum_sp(thd, context, m_name, sp);

    if (arena)
      thd->restore_active_arena(arena, &backup);
    if (!item_sp)
      DBUG_RETURN(TRUE);
    *ref= item_sp;
    item_sp->name= name;
    bool err= item_sp->fix_fields(thd, ref);
    if (err)
      DBUG_RETURN(TRUE);

    DBUG_RETURN(FALSE);
  }

  res= Item_func::fix_fields(thd, ref);

  if (res)
    DBUG_RETURN(TRUE);

  if (thd->lex->is_view_context_analysis())
  {
    /*
      Here we check privileges of the stored routine only during view
      creation, in order to validate the view.  A runtime check is
      performed in Item_func_sp::execute(), and this method is not
      called during context analysis.  Notice, that during view
      creation we do not infer into stored routine bodies and do not
      check privileges of its statements, which would probably be a
      good idea especially if the view has SQL SECURITY DEFINER and
      the used stored procedure has SQL SECURITY DEFINER.
    */
    res= sp_check_access(thd);
#ifndef NO_EMBEDDED_ACCESS_CHECKS
    /*
      Try to set and restore the security context to see whether it's valid
    */
    Security_context *save_secutiry_ctx;
    res= set_routine_security_ctx(thd, m_sp, &save_secutiry_ctx);
    if (!res)
      m_sp->m_security_ctx.restore_security_context(thd, save_secutiry_ctx);
    
#endif /* ! NO_EMBEDDED_ACCESS_CHECKS */
  }

  if (!m_sp->detistic())
  {
    used_tables_cache |= RAND_TABLE_BIT;
    const_item_cache= FALSE;
  }

  DBUG_RETURN(res);
}


void Item_func_sp::update_used_tables()
{
  Item_func::update_used_tables();

  if (!m_sp->detistic())
  {
    used_tables_cache |= RAND_TABLE_BIT;
    const_item_cache= FALSE;
  }
}

bool Item_func_sp::check_vcol_func_processor(void *arg)
{
  return mark_unsupported_function(func_name(), "()", arg, VCOL_IMPOSSIBLE);
}

/*
  uuid_short handling.

  The short uuid is defined as a longlong that contains the following bytes:

  Bytes  Comment
  1      Server_id & 255
  4      Startup time of server in seconds
  3      Incrementor

  This means that an uuid is guaranteed to be unique
  even in a replication environment if the following holds:

  - The last byte of the server id is unique
  - If you between two shutdown of the server don't get more than
    an average of 2^24 = 16M calls to uuid_short() per second.
*/

ulonglong uuid_value;

void uuid_short_init()
{
  uuid_value= ((((ulonglong) global_system_variables.server_id) << 56) +
               (((ulonglong) server_start_time) << 24));
}


longlong Item_func_uuid_short::val_int()
{
  ulonglong val;
  mysql_mutex_lock(&LOCK_short_uuid_generator);
  val= uuid_value++;
  mysql_mutex_unlock(&LOCK_short_uuid_generator);
  return (longlong) val;
}


/**
  Last_value - return last argument.
*/

void Item_func_last_value::evaluate_sideeffects()
{
  DBUG_ASSERT(fixed == 1 && arg_count > 0);
  for (uint i= 0; i < arg_count-1 ; i++)
    args[i]->val_int();
}

String *Item_func_last_value::val_str(String *str)
{
  String *tmp;
  evaluate_sideeffects();
  tmp= last_value->val_str(str);
  null_value= last_value->null_value;
  return tmp;
}


bool Item_func_last_value::val_native(THD *thd, Native *to)
{
  evaluate_sideeffects();
  return val_native_from_item(thd, last_value, to);
}


longlong Item_func_last_value::val_int()
{
  longlong tmp;
  evaluate_sideeffects();
  tmp= last_value->val_int();
  null_value= last_value->null_value;
  return tmp;
}

double Item_func_last_value::val_real()
{
  double tmp;
  evaluate_sideeffects();
  tmp= last_value->val_real();
  null_value= last_value->null_value;
  return tmp;
}

my_decimal *Item_func_last_value::val_decimal(my_decimal *decimal_value)
{
  my_decimal *tmp;
  evaluate_sideeffects();
  tmp= last_value->val_decimal(decimal_value);
  null_value= last_value->null_value;
  return tmp;
}


bool Item_func_last_value::get_date(THD *thd, MYSQL_TIME *ltime, date_mode_t fuzzydate)
{
  evaluate_sideeffects();
  bool tmp= last_value->get_date(thd, ltime, fuzzydate);
  null_value= last_value->null_value;
  return tmp;
}


bool Item_func_last_value::fix_length_and_dec()
{
  last_value=          args[arg_count -1];
  Type_std_attributes::set(last_value);
  maybe_null=          last_value->maybe_null;
  return FALSE;
}


void Cursor_ref::print_func(String *str, const char *func_name)
{
  append_identifier(current_thd, str, &m_cursor_name);
  str->append(func_name);
}


sp_cursor *Cursor_ref::get_open_cursor_or_error()
{
  THD *thd= current_thd;
  sp_cursor *c= thd->spcont->get_cursor(m_cursor_offset);
  DBUG_ASSERT(c);
  if (!c/*safety*/ || !c->is_open())
  {
    my_message(ER_SP_CURSOR_NOT_OPEN, ER_THD(thd, ER_SP_CURSOR_NOT_OPEN),
               MYF(0));
    return NULL;
  }
  return c;
}


longlong Item_func_cursor_isopen::val_int()
{
  sp_cursor *c= current_thd->spcont->get_cursor(m_cursor_offset);
  DBUG_ASSERT(c != NULL);
  return c ? c->is_open() : 0;
}


longlong Item_func_cursor_found::val_int()
{
  sp_cursor *c= get_open_cursor_or_error();
  return !(null_value= (!c || c->fetch_count() == 0)) && c->found();
}


longlong Item_func_cursor_notfound::val_int()
{
  sp_cursor *c= get_open_cursor_or_error();
  return !(null_value= (!c || c->fetch_count() == 0)) && !c->found();
}


longlong Item_func_cursor_rowcount::val_int()
{
  sp_cursor *c= get_open_cursor_or_error();
  return !(null_value= !c) ? c->row_count() : 0;
}

/*****************************************************************************
  SEQUENCE functions
*****************************************************************************/

longlong Item_func_nextval::val_int()
{
  longlong value;
  int error;
  const char *key;
  uint length= get_table_def_key(table_list, &key);
  THD *thd;
  SEQUENCE_LAST_VALUE *entry;
  char buff[80];
  String key_buff(buff,sizeof(buff), &my_charset_bin);
  DBUG_ENTER("Item_func_nextval::val_int");
  update_table();
  DBUG_ASSERT(table && table->s->sequence);
  thd= table->in_use;

  if (thd->count_cuted_fields == CHECK_FIELD_EXPRESSION)
  {
    /* Alter table checking if function works */
    null_value= 0;
    DBUG_RETURN(0);
  }

  if (table->s->tmp_table != NO_TMP_TABLE)
  {
    /*
      Temporary tables has an extra \0 at end to distinguish it from
      normal tables
    */
    key_buff.copy(key, length, &my_charset_bin);
    key_buff.append((char) 0);
    key= key_buff.ptr();
    length++;
  }

  if (!(entry= ((SEQUENCE_LAST_VALUE*)
                my_hash_search(&thd->sequences, (uchar*) key, length))))
  {
    if (!(key= (char*) my_memdup(key, length, MYF(MY_WME))) ||
        !(entry= new SEQUENCE_LAST_VALUE((uchar*) key, length)))
    {
      /* EOM, error given */
      my_free((char*) key);
      delete entry;
      null_value= 1;
      DBUG_RETURN(0);
    }
    if (my_hash_insert(&thd->sequences, (uchar*) entry))
    {
      /* EOM, error given */
      delete entry;
      null_value= 1;
      DBUG_RETURN(0);
    }
  }
  entry->null_value= null_value= 0;
  value= table->s->sequence->next_value(table, 0, &error);
  entry->value= value;
  entry->set_version(table);

  if (unlikely(error))                          // Warning already printed
    entry->null_value= null_value= 1;           // For not strict mode
  DBUG_RETURN(value);
}


/* Print for nextval and lastval */

void Item_func_nextval::print(String *str, enum_query_type query_type)
{
  char d_name_buff[MAX_ALIAS_NAME], t_name_buff[MAX_ALIAS_NAME];
  LEX_CSTRING d_name= table_list->db;
  LEX_CSTRING t_name= table_list->table_name;
  bool use_db_name= d_name.str && d_name.str[0];
  THD *thd= current_thd;                        // Don't trust 'table'

  str->append(func_name());
  str->append('(');

  /*
    for next_val we assume that table_list has been updated to contain
    the current db.
  */

  if (lower_case_table_names > 0)
  {
    strmake(t_name_buff, t_name.str, MAX_ALIAS_NAME-1);
    t_name.length= my_casedn_str(files_charset_info, t_name_buff);
    t_name.str= t_name_buff;
    if (use_db_name)
    {
      strmake(d_name_buff, d_name.str, MAX_ALIAS_NAME-1);
      d_name.length= my_casedn_str(files_charset_info, d_name_buff);
      d_name.str= d_name_buff;
    }
  }

  if (use_db_name)
  {
    append_identifier(thd, str, &d_name);
    str->append('.');
  }
  append_identifier(thd, str, &t_name);
  str->append(')');
}


/* Return last used value for sequence or NULL if sequence hasn't been used */

longlong Item_func_lastval::val_int()
{
  const char *key;
  SEQUENCE_LAST_VALUE *entry;
  uint length= get_table_def_key(table_list, &key);
  THD *thd;
  char buff[80];
  String key_buff(buff,sizeof(buff), &my_charset_bin);
  DBUG_ENTER("Item_func_lastval::val_int");
  update_table();
  thd= table->in_use;

  if (table->s->tmp_table != NO_TMP_TABLE)
  {
    /*
      Temporary tables has an extra \0 at end to distinguish it from
      normal tables
    */
    key_buff.copy(key, length, &my_charset_bin);
    key_buff.append((char) 0);
    key= key_buff.ptr();
    length++;
  }

  if (!(entry= ((SEQUENCE_LAST_VALUE*)
                my_hash_search(&thd->sequences, (uchar*) key, length))))
  {
    /* Sequence not used */
    null_value= 1;
    DBUG_RETURN(0);
  }
  if (entry->check_version(table))
  {
    /* Table droped and re-created, remove current version */
    my_hash_delete(&thd->sequences, (uchar*) entry);
    null_value= 1;
    DBUG_RETURN(0);
  }    

  null_value= entry->null_value;
  DBUG_RETURN(entry->value);
}


/*
  Sets next value to be returned from sequences

  SELECT setval(foo, 42, 0);           Next nextval will return 43
  SELECT setval(foo, 42, 0, true);     Same as above
  SELECT setval(foo, 42, 0, false);    Next nextval will return 42
*/

longlong Item_func_setval::val_int()
{
  longlong value;
  int error;
  THD *thd;
  DBUG_ENTER("Item_func_setval::val_int");

  update_table();
  DBUG_ASSERT(table && table->s->sequence);
  thd= table->in_use;

  if (unlikely(thd->count_cuted_fields == CHECK_FIELD_EXPRESSION))
  {
    /* Alter table checking if function works */
    null_value= 0;
    DBUG_RETURN(0);
  }

  value= nextval;
  error= table->s->sequence->set_value(table, nextval, round, is_used);
  if (unlikely(error))
  {
    null_value= 1;
    value= 0;
  }
  DBUG_RETURN(value);
}


/* Print for setval */

void Item_func_setval::print(String *str, enum_query_type query_type)
{
  char d_name_buff[MAX_ALIAS_NAME], t_name_buff[MAX_ALIAS_NAME];
  LEX_CSTRING d_name= table_list->db;
  LEX_CSTRING t_name= table_list->table_name;
  bool use_db_name= d_name.str && d_name.str[0];
  THD *thd= current_thd;                        // Don't trust 'table'

  str->append(func_name());
  str->append('(');

  /*
    for next_val we assume that table_list has been updated to contain
    the current db.
  */

  if (lower_case_table_names > 0)
  {
    strmake(t_name_buff, t_name.str, MAX_ALIAS_NAME-1);
    t_name.length= my_casedn_str(files_charset_info, t_name_buff);
    t_name.str= t_name_buff;
    if (use_db_name)
    {
      strmake(d_name_buff, d_name.str, MAX_ALIAS_NAME-1);
      d_name.length= my_casedn_str(files_charset_info, d_name_buff);
      d_name.str= d_name_buff;
    }
  }

  if (use_db_name)
  {
    append_identifier(thd, str, &d_name);
    str->append('.');
  }
  append_identifier(thd, str, &t_name);
  str->append(',');
  str->append_longlong(nextval);
  str->append(',');
  str->append_longlong(is_used);
  str->append(',');
  str->append_ulonglong(round);
  str->append(')');
}<|MERGE_RESOLUTION|>--- conflicted
+++ resolved
@@ -1481,14 +1481,13 @@
 my_decimal *Item_func_div::decimal_op(my_decimal *decimal_value)
 {
   int err;
-  my_decimal tmp;
   VDec2_lazy val(args[0], args[1]);
   if ((null_value= val.has_null()))
     return 0;
   if ((err= check_decimal_overflow(my_decimal_div(E_DEC_FATAL_ERROR &
                                                   ~E_DEC_OVERFLOW &
                                                   ~E_DEC_DIV_ZERO,
-                                                  &tmp,
+                                                  decimal_value,
                                                   val.m_a.ptr(), val.m_b.ptr(),
                                                   prec_increment))) > 3)
   {
@@ -1497,10 +1496,6 @@
     null_value= 1;
     return 0;
   }
-<<<<<<< HEAD
-  tmp.round_to(decimal_value, decimals, HALF_UP);
-=======
->>>>>>> 794f6651
   return decimal_value;
 }
 
