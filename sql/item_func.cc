--- conflicted
+++ resolved
@@ -435,12 +435,7 @@
 
 Field *Item_func::tmp_table_field(TABLE *table)
 {
-<<<<<<< HEAD
-  Field *field;
-  LINT_INIT(field);
-=======
-  Field *res= NULL;
->>>>>>> 38b6d49e
+  Field *field= NULL;
 
   switch (result_type()) {
   case INT_RESULT:
