/* Copyright (C) 2000-2006 MySQL AB

   This program is free software; you can redistribute it and/or modify
   it under the terms of the GNU General Public License as published by
   the Free Software Foundation; version 2 of the License.

   This program is distributed in the hope that it will be useful,
   but WITHOUT ANY WARRANTY; without even the implied warranty of
   MERCHANTABILITY or FITNESS FOR A PARTICULAR PURPOSE.  See the
   GNU General Public License for more details.

   You should have received a copy of the GNU General Public License
   along with this program; if not, write to the Free Software
   Foundation, Inc., 59 Temple Place, Suite 330, Boston, MA  02111-1307  USA */


/* This file defines all string functions
** Warning: Some string functions doesn't always put and end-null on a String
** (This shouldn't be needed)
*/

#ifdef USE_PRAGMA_IMPLEMENTATION
#pragma implementation				// gcc: Class implementation
#endif

#include "mysql_priv.h"
#include <m_ctype.h>
#include "md5.h"
#include "sha1.h"
#include "my_aes.h"
C_MODE_START
#include "../mysys/my_static.h"			// For soundex_map
C_MODE_END

String my_empty_string("",default_charset_info);


String *Item_str_func::check_well_formed_result(String *str)
{
  /* Check whether we got a well-formed string */
  CHARSET_INFO *cs= str->charset();
  int well_formed_error;
  uint wlen= cs->cset->well_formed_len(cs,
                                       str->ptr(), str->ptr() + str->length(),
                                       str->length(), &well_formed_error);
  if (wlen < str->length())
  {
    THD *thd= current_thd;
    char hexbuf[7];
    enum MYSQL_ERROR::enum_warning_level level;
    uint diff= str->length() - wlen;
    set_if_smaller(diff, 3);
    octet2hex(hexbuf, str->ptr() + wlen, diff);
    if (thd->variables.sql_mode &
        (MODE_STRICT_TRANS_TABLES | MODE_STRICT_ALL_TABLES))
    {
      level= MYSQL_ERROR::WARN_LEVEL_ERROR;
      null_value= 1;
      str= 0;
    }
    else
      level= MYSQL_ERROR::WARN_LEVEL_WARN;
    push_warning_printf(thd, level, ER_INVALID_CHARACTER_STRING,
                        ER(ER_INVALID_CHARACTER_STRING), cs->csname, hexbuf);
  }
  return str;
}


bool Item_str_func::fix_fields(THD *thd, Item **ref)
{
  bool res= Item_func::fix_fields(thd, ref);
  /*
    In Item_str_func::check_well_formed_result() we may set null_value
    flag on the same condition as in test() below.
  */
  maybe_null= (maybe_null ||
               test(thd->variables.sql_mode &
                    (MODE_STRICT_TRANS_TABLES | MODE_STRICT_ALL_TABLES)));
  return res;
}


my_decimal *Item_str_func::val_decimal(my_decimal *decimal_value)
{
  DBUG_ASSERT(fixed == 1);
  char buff[64];
  String *res, tmp(buff,sizeof(buff), &my_charset_bin);
  res= val_str(&tmp);
  if (!res)
    return 0;
  (void)str2my_decimal(E_DEC_FATAL_ERROR, (char*) res->ptr(),
                       res->length(), res->charset(), decimal_value);
  return decimal_value;
}


double Item_str_func::val_real()
{
  DBUG_ASSERT(fixed == 1);
  int err_not_used;
  char *end_not_used, buff[64];
  String *res, tmp(buff,sizeof(buff), &my_charset_bin);
  res= val_str(&tmp);
  return res ? my_strntod(res->charset(), (char*) res->ptr(), res->length(),
			  &end_not_used, &err_not_used) : 0.0;
}


longlong Item_str_func::val_int()
{
  DBUG_ASSERT(fixed == 1);
  int err;
  char buff[22];
  String *res, tmp(buff,sizeof(buff), &my_charset_bin);
  res= val_str(&tmp);
  return (res ?
	  my_strntoll(res->charset(), res->ptr(), res->length(), 10, NULL,
		      &err) :
	  (longlong) 0);
}


String *Item_func_md5::val_str(String *str)
{
  DBUG_ASSERT(fixed == 1);
  String * sptr= args[0]->val_str(str);
  str->set_charset(&my_charset_bin);
  if (sptr)
  {
    my_MD5_CTX context;
    uchar digest[16];

    null_value=0;
    my_MD5Init (&context);
    my_MD5Update (&context,(uchar *) sptr->ptr(), sptr->length());
    my_MD5Final (digest, &context);
    if (str->alloc(32))				// Ensure that memory is free
    {
      null_value=1;
      return 0;
    }
    sprintf((char *) str->ptr(),
	    "%02x%02x%02x%02x%02x%02x%02x%02x%02x%02x%02x%02x%02x%02x%02x%02x",
	    digest[0], digest[1], digest[2], digest[3],
	    digest[4], digest[5], digest[6], digest[7],
	    digest[8], digest[9], digest[10], digest[11],
	    digest[12], digest[13], digest[14], digest[15]);
    str->length((uint) 32);
    return str;
  }
  null_value=1;
  return 0;
}


void Item_func_md5::fix_length_and_dec()
{
  max_length=32;
  /*
    The MD5() function treats its parameter as being a case sensitive. Thus
    we set binary collation on it so different instances of MD5() will be
    compared properly.
  */
  args[0]->collation.set(
      get_charset_by_csname(args[0]->collation.collation->csname,
                            MY_CS_BINSORT,MYF(0)), DERIVATION_COERCIBLE);
}


String *Item_func_sha::val_str(String *str)
{
  DBUG_ASSERT(fixed == 1);
  String * sptr= args[0]->val_str(str);
  str->set_charset(&my_charset_bin);
  if (sptr)  /* If we got value different from NULL */
  {
    SHA1_CONTEXT context;  /* Context used to generate SHA1 hash */
    /* Temporary buffer to store 160bit digest */
    uint8 digest[SHA1_HASH_SIZE];
    mysql_sha1_reset(&context);  /* We do not have to check for error here */
    /* No need to check error as the only case would be too long message */
    mysql_sha1_input(&context,
                     (const uchar *) sptr->ptr(), sptr->length());
    /* Ensure that memory is free and we got result */
    if (!( str->alloc(SHA1_HASH_SIZE*2) ||
           (mysql_sha1_result(&context,digest))))
    {
      sprintf((char *) str->ptr(),
      "%02x%02x%02x%02x%02x%02x%02x%02x%02x%02x%02x%02x\
%02x%02x%02x%02x%02x%02x%02x%02x",
           digest[0], digest[1], digest[2], digest[3],
           digest[4], digest[5], digest[6], digest[7],
           digest[8], digest[9], digest[10], digest[11],
           digest[12], digest[13], digest[14], digest[15],
           digest[16], digest[17], digest[18], digest[19]);

      str->length((uint)  SHA1_HASH_SIZE*2);
      null_value=0;
      return str;
    }
  }
  null_value=1;
  return 0;
}

void Item_func_sha::fix_length_and_dec()
{
  max_length=SHA1_HASH_SIZE*2; // size of hex representation of hash
  /*
    The SHA() function treats its parameter as being a case sensitive. Thus
    we set binary collation on it so different instances of MD5() will be
    compared properly.
  */
  args[0]->collation.set(
      get_charset_by_csname(args[0]->collation.collation->csname,
                            MY_CS_BINSORT,MYF(0)), DERIVATION_COERCIBLE);
}


/* Implementation of AES encryption routines */

String *Item_func_aes_encrypt::val_str(String *str)
{
  DBUG_ASSERT(fixed == 1);
  char key_buff[80];
  String tmp_key_value(key_buff, sizeof(key_buff), system_charset_info);
  String *sptr= args[0]->val_str(str);			// String to encrypt
  String *key=  args[1]->val_str(&tmp_key_value);	// key
  int aes_length;
  if (sptr && key) // we need both arguments to be not NULL
  {
    null_value=0;
    aes_length=my_aes_get_size(sptr->length()); // Calculate result length

    if (!str_value.alloc(aes_length))		// Ensure that memory is free
    {
      // finally encrypt directly to allocated buffer.
      if (my_aes_encrypt(sptr->ptr(),sptr->length(), (char*) str_value.ptr(),
			 key->ptr(), key->length()) == aes_length)
      {
	// We got the expected result length
	str_value.length((uint) aes_length);
	return &str_value;
      }
    }
  }
  null_value=1;
  return 0;
}


void Item_func_aes_encrypt::fix_length_and_dec()
{
  max_length=my_aes_get_size(args[0]->max_length);
}


String *Item_func_aes_decrypt::val_str(String *str)
{
  DBUG_ASSERT(fixed == 1);
  char key_buff[80];
  String tmp_key_value(key_buff, sizeof(key_buff), system_charset_info);
  String *sptr, *key;
  DBUG_ENTER("Item_func_aes_decrypt::val_str");

  sptr= args[0]->val_str(str);			// String to decrypt
  key=  args[1]->val_str(&tmp_key_value);	// Key
  if (sptr && key)  			// Need to have both arguments not NULL
  {
    null_value=0;
    if (!str_value.alloc(sptr->length()))  // Ensure that memory is free
    {
      // finally decrypt directly to allocated buffer.
      int length;
      length=my_aes_decrypt(sptr->ptr(), sptr->length(),
			    (char*) str_value.ptr(),
                            key->ptr(), key->length());
      if (length >= 0)  // if we got correct data data
      {
        str_value.length((uint) length);
        DBUG_RETURN(&str_value);
      }
    }
  }
  // Bad parameters. No memory or bad data will all go here
  null_value=1;
  DBUG_RETURN(0);
}


void Item_func_aes_decrypt::fix_length_and_dec()
{
   max_length=args[0]->max_length;
   maybe_null= 1;
}


/*
  Concatenate args with the following premises:
  If only one arg (which is ok), return value of arg
  Don't reallocate val_str() if not absolute necessary.
*/

String *Item_func_concat::val_str(String *str)
{
  DBUG_ASSERT(fixed == 1);
  String *res,*res2,*use_as_buff;
  uint i;
  bool is_const= 0;

  null_value=0;
  if (!(res=args[0]->val_str(str)))
    goto null;
  use_as_buff= &tmp_value;
  /* Item_subselect in --ps-protocol mode will state it as a non-const */
  is_const= args[0]->const_item() || !args[0]->used_tables();
  for (i=1 ; i < arg_count ; i++)
  {
    if (res->length() == 0)
    {
      if (!(res=args[i]->val_str(str)))
	goto null;
    }
    else
    {
      if (!(res2=args[i]->val_str(use_as_buff)))
	goto null;
      if (res2->length() == 0)
	continue;
      if (res->length()+res2->length() >
	  current_thd->variables.max_allowed_packet)
      {
	push_warning_printf(current_thd, MYSQL_ERROR::WARN_LEVEL_WARN,
			    ER_WARN_ALLOWED_PACKET_OVERFLOWED,
			    ER(ER_WARN_ALLOWED_PACKET_OVERFLOWED), func_name(),
			    current_thd->variables.max_allowed_packet);
	goto null;
      }
      if (!is_const && res->alloced_length() >= res->length()+res2->length())
      {						// Use old buffer
	res->append(*res2);
      }
      else if (str->alloced_length() >= res->length()+res2->length())
      {
	if (str == res2)
	  str->replace(0,0,*res);
	else
	{
	  str->copy(*res);
	  str->append(*res2);
	}
        res= str;
        use_as_buff= &tmp_value;
      }
      else if (res == &tmp_value)
      {
	if (res->append(*res2))			// Must be a blob
	  goto null;
      }
      else if (res2 == &tmp_value)
      {						// This can happend only 1 time
	if (tmp_value.replace(0,0,*res))
	  goto null;
	res= &tmp_value;
	use_as_buff=str;			// Put next arg here
      }
      else if (tmp_value.is_alloced() && res2->ptr() >= tmp_value.ptr() &&
	       res2->ptr() <= tmp_value.ptr() + tmp_value.alloced_length())
      {
	/*
	  This happens really seldom:
	  In this case res2 is sub string of tmp_value.  We will
	  now work in place in tmp_value to set it to res | res2
	*/
	/* Chop the last characters in tmp_value that isn't in res2 */
	tmp_value.length((uint32) (res2->ptr() - tmp_value.ptr()) +
			 res2->length());
	/* Place res2 at start of tmp_value, remove chars before res2 */
	if (tmp_value.replace(0,(uint32) (res2->ptr() - tmp_value.ptr()),
			      *res))
	  goto null;
	res= &tmp_value;
	use_as_buff=str;			// Put next arg here
      }
      else
      {						// Two big const strings
	if (tmp_value.alloc(max_length) ||
	    tmp_value.copy(*res) ||
	    tmp_value.append(*res2))
	  goto null;
	res= &tmp_value;
	use_as_buff=str;
      }
      is_const= 0;
    }
  }
  res->set_charset(collation.collation);
  return res;

null:
  null_value=1;
  return 0;
}


void Item_func_concat::fix_length_and_dec()
{
  ulonglong max_result_length= 0;

  if (agg_arg_charsets(collation, args, arg_count, MY_COLL_ALLOW_CONV, 1))
    return;

  for (uint i=0 ; i < arg_count ; i++)
  {
    if (args[i]->collation.collation->mbmaxlen != collation.collation->mbmaxlen)
      max_result_length+= (args[i]->max_length /
                           args[i]->collation.collation->mbmaxlen) *
                           collation.collation->mbmaxlen;
    else
      max_result_length+= args[i]->max_length;
  }

  if (max_result_length >= MAX_BLOB_WIDTH)
  {
    max_result_length= MAX_BLOB_WIDTH;
    maybe_null= 1;
  }
  max_length= (ulong) max_result_length;
}

/*
  Function des_encrypt() by tonu@spam.ee & monty
  Works only if compiled with OpenSSL library support.
  This returns a binary string where first character is CHAR(128 | key-number).
  If one uses a string key key_number is 127.
  Encryption result is longer than original by formula:
  new_length= org_length + (8-(org_length % 8))+1
*/

String *Item_func_des_encrypt::val_str(String *str)
{
  DBUG_ASSERT(fixed == 1);
#ifdef HAVE_OPENSSL
  uint code= ER_WRONG_PARAMETERS_TO_PROCEDURE;
  DES_cblock ivec;
  struct st_des_keyblock keyblock;
  struct st_des_keyschedule keyschedule;
  const char *append_str="********";
  uint key_number, res_length, tail;
  String *res= args[0]->val_str(str);

  if ((null_value= args[0]->null_value))
    return 0;                                   // ENCRYPT(NULL) == NULL
  if ((res_length=res->length()) == 0)
    return &my_empty_string;

  if (arg_count == 1)
  {
    /* Protect against someone doing FLUSH DES_KEY_FILE */
    VOID(pthread_mutex_lock(&LOCK_des_key_file));
    keyschedule= des_keyschedule[key_number=des_default_key];
    VOID(pthread_mutex_unlock(&LOCK_des_key_file));
  }
  else if (args[1]->result_type() == INT_RESULT)
  {
    key_number= (uint) args[1]->val_int();
    if (key_number > 9)
      goto error;
    VOID(pthread_mutex_lock(&LOCK_des_key_file));
    keyschedule= des_keyschedule[key_number];
    VOID(pthread_mutex_unlock(&LOCK_des_key_file));
  }
  else
  {
    String *keystr=args[1]->val_str(&tmp_value);
    if (!keystr)
      goto error;
    key_number=127;				// User key string

    /* We make good 24-byte (168 bit) key from given plaintext key with MD5 */
    bzero((char*) &ivec,sizeof(ivec));
    EVP_BytesToKey(EVP_des_ede3_cbc(),EVP_md5(),NULL,
		   (uchar*) keystr->ptr(), (int) keystr->length(),
		   1, (uchar*) &keyblock,ivec);
    DES_set_key_unchecked(&keyblock.key1,&keyschedule.ks1);
    DES_set_key_unchecked(&keyblock.key2,&keyschedule.ks2);
    DES_set_key_unchecked(&keyblock.key3,&keyschedule.ks3);
  }

  /*
     The problem: DES algorithm requires original data to be in 8-bytes
     chunks. Missing bytes get filled with '*'s and result of encryption
     can be up to 8 bytes longer than original string. When decrypted,
     we do not know the size of original string :(
     We add one byte with value 0x1..0x8 as the last byte of the padded
     string marking change of string length.
  */

  tail=  (8-(res_length) % 8);			// 1..8 marking extra length
  res_length+=tail;
  code= ER_OUT_OF_RESOURCES;
  if (tail && res->append(append_str, tail) || tmp_value.alloc(res_length+1))
    goto error;
  (*res)[res_length-1]=tail;			// save extra length
  tmp_value.length(res_length+1);
  tmp_value[0]=(char) (128 | key_number);
  // Real encryption
  bzero((char*) &ivec,sizeof(ivec));
  DES_ede3_cbc_encrypt((const uchar*) (res->ptr()),
		       (uchar*) (tmp_value.ptr()+1),
		       res_length,
		       &keyschedule.ks1,
		       &keyschedule.ks2,
		       &keyschedule.ks3,
		       &ivec, TRUE);
  return &tmp_value;

error:
  push_warning_printf(current_thd,MYSQL_ERROR::WARN_LEVEL_ERROR,
                          code, ER(code),
                          "des_encrypt");
#else
  push_warning_printf(current_thd,MYSQL_ERROR::WARN_LEVEL_ERROR,
                      ER_FEATURE_DISABLED, ER(ER_FEATURE_DISABLED),
                      "des_encrypt","--with-openssl");
#endif	/* HAVE_OPENSSL */
  null_value=1;
  return 0;
}


String *Item_func_des_decrypt::val_str(String *str)
{
  DBUG_ASSERT(fixed == 1);
#ifdef HAVE_OPENSSL
  uint code= ER_WRONG_PARAMETERS_TO_PROCEDURE;
  DES_cblock ivec;
  struct st_des_keyblock keyblock;
  struct st_des_keyschedule keyschedule;
  String *res= args[0]->val_str(str);
  uint length,tail;

  if ((null_value= args[0]->null_value))
    return 0;
  length= res->length();
  if (length < 9 || (length % 8) != 1 || !((*res)[0] & 128))
    return res;				// Skip decryption if not encrypted

  if (arg_count == 1)			// If automatic uncompression
  {
    uint key_number=(uint) (*res)[0] & 127;
    // Check if automatic key and that we have privilege to uncompress using it
    if (!(current_thd->security_ctx->master_access & SUPER_ACL) ||
        key_number > 9)
      goto error;

    VOID(pthread_mutex_lock(&LOCK_des_key_file));
    keyschedule= des_keyschedule[key_number];
    VOID(pthread_mutex_unlock(&LOCK_des_key_file));
  }
  else
  {
    // We make good 24-byte (168 bit) key from given plaintext key with MD5
    String *keystr=args[1]->val_str(&tmp_value);
    if (!keystr)
      goto error;

    bzero((char*) &ivec,sizeof(ivec));
    EVP_BytesToKey(EVP_des_ede3_cbc(),EVP_md5(),NULL,
		   (uchar*) keystr->ptr(),(int) keystr->length(),
		   1,(uchar*) &keyblock,ivec);
    // Here we set all 64-bit keys (56 effective) one by one
    DES_set_key_unchecked(&keyblock.key1,&keyschedule.ks1);
    DES_set_key_unchecked(&keyblock.key2,&keyschedule.ks2);
    DES_set_key_unchecked(&keyblock.key3,&keyschedule.ks3);
  }
  code= ER_OUT_OF_RESOURCES;
  if (tmp_value.alloc(length-1))
    goto error;

  bzero((char*) &ivec,sizeof(ivec));
  DES_ede3_cbc_encrypt((const uchar*) res->ptr()+1,
		       (uchar*) (tmp_value.ptr()),
		       length-1,
		       &keyschedule.ks1,
		       &keyschedule.ks2,
		       &keyschedule.ks3,
		       &ivec, FALSE);
  /* Restore old length of key */
  if ((tail=(uint) (uchar) tmp_value[length-2]) > 8)
    goto wrong_key;				     // Wrong key
  tmp_value.length(length-1-tail);
  return &tmp_value;

error:
  push_warning_printf(current_thd,MYSQL_ERROR::WARN_LEVEL_ERROR,
                          code, ER(code),
                          "des_decrypt");
wrong_key:
#else
  push_warning_printf(current_thd,MYSQL_ERROR::WARN_LEVEL_ERROR,
                      ER_FEATURE_DISABLED, ER(ER_FEATURE_DISABLED),
                      "des_decrypt","--with-openssl");
#endif	/* HAVE_OPENSSL */
  null_value=1;
  return 0;
}


/*
  concat with separator. First arg is the separator
  concat_ws takes at least two arguments.
*/

String *Item_func_concat_ws::val_str(String *str)
{
  DBUG_ASSERT(fixed == 1);
  char tmp_str_buff[10];
  String tmp_sep_str(tmp_str_buff, sizeof(tmp_str_buff),default_charset_info),
         *sep_str, *res, *res2,*use_as_buff;
  uint i;

  null_value=0;
  if (!(sep_str= args[0]->val_str(&tmp_sep_str)))
    goto null;

  use_as_buff= &tmp_value;
  str->length(0);				// QQ; Should be removed
  res=str;

  // Skip until non-null argument is found.
  // If not, return the empty string
  for (i=1; i < arg_count; i++)
    if ((res= args[i]->val_str(str)))
      break;
  if (i ==  arg_count)
    return &my_empty_string;

  for (i++; i < arg_count ; i++)
  {
    if (!(res2= args[i]->val_str(use_as_buff)))
      continue;					// Skip NULL

    if (res->length() + sep_str->length() + res2->length() >
	current_thd->variables.max_allowed_packet)
    {
      push_warning_printf(current_thd, MYSQL_ERROR::WARN_LEVEL_WARN,
			  ER_WARN_ALLOWED_PACKET_OVERFLOWED,
			  ER(ER_WARN_ALLOWED_PACKET_OVERFLOWED), func_name(),
			  current_thd->variables.max_allowed_packet);
      goto null;
    }
    if (res->alloced_length() >=
	res->length() + sep_str->length() + res2->length())
    {						// Use old buffer
      res->append(*sep_str);			// res->length() > 0 always
      res->append(*res2);
    }
    else if (str->alloced_length() >=
	     res->length() + sep_str->length() + res2->length())
    {
      /* We have room in str;  We can't get any errors here */
      if (str == res2)
      {						// This is quote uncommon!
	str->replace(0,0,*sep_str);
	str->replace(0,0,*res);
      }
      else
      {
	str->copy(*res);
	str->append(*sep_str);
	str->append(*res2);
      }
      res=str;
      use_as_buff= &tmp_value;
    }
    else if (res == &tmp_value)
    {
      if (res->append(*sep_str) || res->append(*res2))
	goto null; // Must be a blob
    }
    else if (res2 == &tmp_value)
    {						// This can happend only 1 time
      if (tmp_value.replace(0,0,*sep_str) || tmp_value.replace(0,0,*res))
	goto null;
      res= &tmp_value;
      use_as_buff=str;				// Put next arg here
    }
    else if (tmp_value.is_alloced() && res2->ptr() >= tmp_value.ptr() &&
	     res2->ptr() < tmp_value.ptr() + tmp_value.alloced_length())
    {
      /*
	This happens really seldom:
	In this case res2 is sub string of tmp_value.  We will
	now work in place in tmp_value to set it to res | sep_str | res2
      */
      /* Chop the last characters in tmp_value that isn't in res2 */
      tmp_value.length((uint32) (res2->ptr() - tmp_value.ptr()) +
		       res2->length());
      /* Place res2 at start of tmp_value, remove chars before res2 */
      if (tmp_value.replace(0,(uint32) (res2->ptr() - tmp_value.ptr()),
			    *res) ||
	  tmp_value.replace(res->length(),0, *sep_str))
	goto null;
      res= &tmp_value;
      use_as_buff=str;			// Put next arg here
    }
    else
    {						// Two big const strings
      if (tmp_value.alloc(max_length) ||
	  tmp_value.copy(*res) ||
	  tmp_value.append(*sep_str) ||
	  tmp_value.append(*res2))
	goto null;
      res= &tmp_value;
      use_as_buff=str;
    }
  }
  res->set_charset(collation.collation);
  return res;

null:
  null_value=1;
  return 0;
}


void Item_func_concat_ws::fix_length_and_dec()
{
  ulonglong max_result_length;

  if (agg_arg_charsets(collation, args, arg_count, MY_COLL_ALLOW_CONV, 1))
    return;

  /*
     arg_count cannot be less than 2,
     it is done on parser level in sql_yacc.yy
     so, (arg_count - 2) is safe here.
  */
  max_result_length= (ulonglong) args[0]->max_length * (arg_count - 2);
  for (uint i=1 ; i < arg_count ; i++)
    max_result_length+=args[i]->max_length;

  if (max_result_length >= MAX_BLOB_WIDTH)
  {
    max_result_length= MAX_BLOB_WIDTH;
    maybe_null= 1;
  }
  max_length= (ulong) max_result_length;
}


String *Item_func_reverse::val_str(String *str)
{
  DBUG_ASSERT(fixed == 1);
  String *res = args[0]->val_str(str);
  char *ptr, *end, *tmp;

  if ((null_value=args[0]->null_value))
    return 0;
  /* An empty string is a special case as the string pointer may be null */
  if (!res->length())
    return &my_empty_string;
  if (tmp_value.alloced_length() < res->length() &&
      tmp_value.realloc(res->length()))
  {
    null_value= 1;
    return 0;
  }
  tmp_value.length(res->length());
  tmp_value.set_charset(res->charset());
  ptr= (char *) res->ptr();
  end= ptr + res->length();
  tmp= (char *) tmp_value.ptr() + tmp_value.length();
#ifdef USE_MB
  if (use_mb(res->charset()))
  {
    register uint32 l;
    while (ptr < end)
    {
      if ((l= my_ismbchar(res->charset(),ptr,end)))
      {
        tmp-= l;
        memcpy(tmp,ptr,l);
        ptr+= l;
      }
      else
        *--tmp= *ptr++;
    }
  }
  else
#endif /* USE_MB */
  {
    while (ptr < end)
      *--tmp= *ptr++;
  }
  return &tmp_value;
}


void Item_func_reverse::fix_length_and_dec()
{
  collation.set(args[0]->collation);
  max_length = args[0]->max_length;
}

/*
** Replace all occurences of string2 in string1 with string3.
** Don't reallocate val_str() if not needed
*/

/* TODO: Fix that this works with binary strings when using USE_MB */

String *Item_func_replace::val_str(String *str)
{
  DBUG_ASSERT(fixed == 1);
  String *res,*res2,*res3;
  int offset;
  uint from_length,to_length;
  bool alloced=0;
#ifdef USE_MB
  const char *ptr,*end,*strend,*search,*search_end;
  register uint32 l;
  bool binary_cmp;
#endif

  null_value=0;
  res=args[0]->val_str(str);
  if (args[0]->null_value)
    goto null;
  res2=args[1]->val_str(&tmp_value);
  if (args[1]->null_value)
    goto null;

  res->set_charset(collation.collation);

#ifdef USE_MB
  binary_cmp = ((res->charset()->state & MY_CS_BINSORT) || !use_mb(res->charset()));
#endif

  if (res2->length() == 0)
    return res;
#ifndef USE_MB
  if ((offset=res->strstr(*res2)) < 0)
    return res;
#else
  offset=0;
  if (binary_cmp && (offset=res->strstr(*res2)) < 0)
    return res;
#endif
  if (!(res3=args[2]->val_str(&tmp_value2)))
    goto null;
  from_length= res2->length();
  to_length=   res3->length();

#ifdef USE_MB
  if (!binary_cmp)
  {
    search=res2->ptr();
    search_end=search+from_length;
redo:
    ptr=res->ptr()+offset;
    strend=res->ptr()+res->length();
    end=strend-from_length+1;
    while (ptr < end)
    {
        if (*ptr == *search)
        {
          register char *i,*j;
          i=(char*) ptr+1; j=(char*) search+1;
          while (j != search_end)
            if (*i++ != *j++) goto skip;
          offset= (int) (ptr-res->ptr());
          if (res->length()-from_length + to_length >
	      current_thd->variables.max_allowed_packet)
	  {
	    push_warning_printf(current_thd, MYSQL_ERROR::WARN_LEVEL_WARN,
				ER_WARN_ALLOWED_PACKET_OVERFLOWED,
				ER(ER_WARN_ALLOWED_PACKET_OVERFLOWED),
				func_name(),
				current_thd->variables.max_allowed_packet);

            goto null;
	  }
          if (!alloced)
          {
            alloced=1;
            res=copy_if_not_alloced(str,res,res->length()+to_length);
          }
          res->replace((uint) offset,from_length,*res3);
	  offset+=(int) to_length;
          goto redo;
        }
skip:
        if ((l=my_ismbchar(res->charset(), ptr,strend))) ptr+=l;
        else ++ptr;
    }
  }
  else
#endif /* USE_MB */
    do
    {
      if (res->length()-from_length + to_length >
	  current_thd->variables.max_allowed_packet)
      {
	push_warning_printf(current_thd, MYSQL_ERROR::WARN_LEVEL_WARN,
			    ER_WARN_ALLOWED_PACKET_OVERFLOWED,
			    ER(ER_WARN_ALLOWED_PACKET_OVERFLOWED), func_name(),
			    current_thd->variables.max_allowed_packet);
        goto null;
      }
      if (!alloced)
      {
        alloced=1;
        res=copy_if_not_alloced(str,res,res->length()+to_length);
      }
      res->replace((uint) offset,from_length,*res3);
      offset+=(int) to_length;
    }
    while ((offset=res->strstr(*res2,(uint) offset)) >= 0);
  return res;

null:
  null_value=1;
  return 0;
}


void Item_func_replace::fix_length_and_dec()
{
  ulonglong max_result_length= args[0]->max_length;
  int diff=(int) (args[2]->max_length - args[1]->max_length);
  if (diff > 0 && args[1]->max_length)
  {						// Calculate of maxreplaces
    ulonglong max_substrs= max_result_length/args[1]->max_length;
    max_result_length+= max_substrs * (uint) diff;
  }
  if (max_result_length >= MAX_BLOB_WIDTH)
  {
    max_result_length= MAX_BLOB_WIDTH;
    maybe_null= 1;
  }
  max_length= (ulong) max_result_length;
  
  if (agg_arg_charsets(collation, args, 3, MY_COLL_CMP_CONV, 1))
    return;
}


String *Item_func_insert::val_str(String *str)
{
  DBUG_ASSERT(fixed == 1);
  String *res,*res2;
  longlong start, length;  /* must be longlong to avoid truncation */

  null_value=0;
  res=args[0]->val_str(str);
  res2=args[3]->val_str(&tmp_value);
  start= args[1]->val_int() - 1;
  length= args[2]->val_int();

  if (args[0]->null_value || args[1]->null_value || args[2]->null_value ||
      args[3]->null_value)
    goto null; /* purecov: inspected */

  if ((start < 0) || (start > res->length()))
    return res;                                 // Wrong param; skip insert
  if ((length < 0) || (length > res->length()))
    length= res->length();

  /* start and length are now sufficiently valid to pass to charpos function */
   start= res->charpos((int) start);
   length= res->charpos((int) length, (uint32) start);

  /* Re-testing with corrected params */
  if (start > res->length())
    return res; /* purecov: inspected */        // Wrong param; skip insert
  if (length > res->length() - start)
    length= res->length() - start;

  if ((ulonglong) (res->length() - length + res2->length()) >
      (ulonglong) current_thd->variables.max_allowed_packet)
  {
    push_warning_printf(current_thd, MYSQL_ERROR::WARN_LEVEL_WARN,
			ER_WARN_ALLOWED_PACKET_OVERFLOWED,
			ER(ER_WARN_ALLOWED_PACKET_OVERFLOWED),
			func_name(), current_thd->variables.max_allowed_packet);
    goto null;
  }
  res=copy_if_not_alloced(str,res,res->length());
  res->replace((uint32) start,(uint32) length,*res2);
  return res;
null:
  null_value=1;
  return 0;
}


void Item_func_insert::fix_length_and_dec()
{
  ulonglong max_result_length;

  // Handle character set for args[0] and args[3].
  if (agg_arg_charsets(collation, &args[0], 2, MY_COLL_ALLOW_CONV, 3))
    return;
  max_result_length= ((ulonglong) args[0]->max_length+
                      (ulonglong) args[3]->max_length);
  if (max_result_length >= MAX_BLOB_WIDTH)
  {
    max_result_length= MAX_BLOB_WIDTH;
    maybe_null= 1;
  }
  max_length= (ulong) max_result_length;
}


String *Item_str_conv::val_str(String *str)
{
  DBUG_ASSERT(fixed == 1);
  String *res;
  if (!(res=args[0]->val_str(str)))
  {
    null_value=1; /* purecov: inspected */
    return 0; /* purecov: inspected */
  }
  null_value=0;
  if (multiply == 1)
  {
    uint len;
    res= copy_if_not_alloced(str,res,res->length());
    len= converter(collation.collation, (char*) res->ptr(), res->length(),
                                        (char*) res->ptr(), res->length());
    DBUG_ASSERT(len <= res->length());
    res->length(len);
  }
  else
  {
    uint len= res->length() * multiply;
    tmp_value.alloc(len);
    tmp_value.set_charset(collation.collation);
    len= converter(collation.collation, (char*) res->ptr(), res->length(),
                                        (char*) tmp_value.ptr(), len);
    tmp_value.length(len);
    res= &tmp_value;
  }
  return res;
}


String *Item_func_left::val_str(String *str)
{
  DBUG_ASSERT(fixed == 1);
  String *res= args[0]->val_str(str);

  /* must be longlong to avoid truncation */
  longlong length= args[1]->val_int();
  uint char_pos;

  if ((null_value=(args[0]->null_value || args[1]->null_value)))
    return 0;

  /* if "unsigned_flag" is set, we have a *huge* positive number. */
  if ((length <= 0) && (!args[1]->unsigned_flag))
    return &my_empty_string;

  if ((res->length() <= (ulonglong) length) ||
      (res->length() <= (char_pos= res->charpos((int) length))))
    return res;

  tmp_value.set(*res, 0, char_pos);
  return &tmp_value;
}


void Item_str_func::left_right_max_length()
{
  max_length=args[0]->max_length;
  if (args[1]->const_item())
  {
    int length=(int) args[1]->val_int()*collation.collation->mbmaxlen;
    if (length <= 0)
      max_length=0;
    else
      set_if_smaller(max_length,(uint) length);
  }
}


void Item_func_left::fix_length_and_dec()
{
  collation.set(args[0]->collation);
  left_right_max_length();
}


String *Item_func_right::val_str(String *str)
{
  DBUG_ASSERT(fixed == 1);
  String *res= args[0]->val_str(str);
  /* must be longlong to avoid truncation */
  longlong length= args[1]->val_int();

  if ((null_value=(args[0]->null_value || args[1]->null_value)))
    return 0; /* purecov: inspected */

  /* if "unsigned_flag" is set, we have a *huge* positive number. */
  if ((length <= 0) && (!args[1]->unsigned_flag))
    return &my_empty_string; /* purecov: inspected */

  if (res->length() <= (ulonglong) length)
    return res; /* purecov: inspected */

  uint start=res->numchars();
  if (start <= (uint) length)
    return res;
  start=res->charpos(start - (uint) length);
  tmp_value.set(*res,start,res->length()-start);
  return &tmp_value;
}


void Item_func_right::fix_length_and_dec()
{
  collation.set(args[0]->collation);
  left_right_max_length();
}


String *Item_func_substr::val_str(String *str)
{
  DBUG_ASSERT(fixed == 1);
  String *res  = args[0]->val_str(str);
  /* must be longlong to avoid truncation */
  longlong start= args[1]->val_int();
  /* Assumes that the maximum length of a String is < INT_MAX32. */
  /* Limit so that code sees out-of-bound value properly. */
  longlong length= arg_count == 3 ? args[2]->val_int() : INT_MAX32;
  longlong tmp_length;

  if ((null_value=(args[0]->null_value || args[1]->null_value ||
		   (arg_count == 3 && args[2]->null_value))))
    return 0; /* purecov: inspected */

  /* Negative length, will return empty string. */
  if ((arg_count == 3) && (length <= 0) && !args[2]->unsigned_flag)
    return &my_empty_string;

  /* Assumes that the maximum length of a String is < INT_MAX32. */
  /* Set here so that rest of code sees out-of-bound value as such. */
  if ((length <= 0) || (length > INT_MAX32))
    length= INT_MAX32;

  /* if "unsigned_flag" is set, we have a *huge* positive number. */
  /* Assumes that the maximum length of a String is < INT_MAX32. */
  if ((!args[1]->unsigned_flag && (start < INT_MIN32 || start > INT_MAX32)) ||
      (args[1]->unsigned_flag && ((ulonglong) start > INT_MAX32)))
    return &my_empty_string;

  start= ((start < 0) ? res->numchars() + start : start - 1);
  start= res->charpos((int) start);
  if ((start < 0) || ((uint) start + 1 > res->length()))
    return &my_empty_string;

  length= res->charpos((int) length, (uint32) start);
  tmp_length= res->length() - start;
  length= min(length, tmp_length);

  if (!start && (longlong) res->length() == length)
    return res;
  tmp_value.set(*res, (uint32) start, (uint32) length);
  return &tmp_value;
}


void Item_func_substr::fix_length_and_dec()
{
  max_length=args[0]->max_length;

  collation.set(args[0]->collation);
  if (args[1]->const_item())
  {
    int32 start= (int32) args[1]->val_int();
    if (start < 0)
      max_length= ((uint)(-start) > max_length) ? 0 : (uint)(-start);
    else
      max_length-= min((uint)(start - 1), max_length);
  }
  if (arg_count == 3 && args[2]->const_item())
  {
    int32 length= (int32) args[2]->val_int();
    if (length <= 0)
      max_length=0; /* purecov: inspected */
    else
      set_if_smaller(max_length,(uint) length);
  }
  max_length*= collation.collation->mbmaxlen;
}


void Item_func_substr_index::fix_length_and_dec()
{ 
  max_length= args[0]->max_length;

  if (agg_arg_charsets(collation, args, 2, MY_COLL_CMP_CONV, 1))
    return;
}


String *Item_func_substr_index::val_str(String *str)
{
  DBUG_ASSERT(fixed == 1);
  String *res= args[0]->val_str(str);
  String *delimiter= args[1]->val_str(&tmp_value);
  int32 count= (int32) args[2]->val_int();
  uint offset;

  if (args[0]->null_value || args[1]->null_value || args[2]->null_value)
  {					// string and/or delim are null
    null_value=1;
    return 0;
  }
  null_value=0;
  uint delimiter_length= delimiter->length();
  if (!res->length() || !delimiter_length || !count)
    return &my_empty_string;		// Wrong parameters

  res->set_charset(collation.collation);

#ifdef USE_MB
  if (use_mb(res->charset()))
  {
    const char *ptr= res->ptr();
    const char *strend= ptr+res->length();
    const char *end= strend-delimiter_length+1;
    const char *search= delimiter->ptr();
    const char *search_end= search+delimiter_length;
    int32 n=0,c=count,pass;
    register uint32 l;
    for (pass=(count>0);pass<2;++pass)
    {
      while (ptr < end)
      {
        if (*ptr == *search)
        {
	  register char *i,*j;
	  i=(char*) ptr+1; j=(char*) search+1;
	  while (j != search_end)
	    if (*i++ != *j++) goto skip;
	  if (pass==0) ++n;
	  else if (!--c) break;
	  ptr+= delimiter_length;
	  continue;
	}
    skip:
        if ((l=my_ismbchar(res->charset(), ptr,strend))) ptr+=l;
        else ++ptr;
      } /* either not found or got total number when count<0 */
      if (pass == 0) /* count<0 */
      {
        c+=n+1;
        if (c<=0) return res; /* not found, return original string */
        ptr=res->ptr();
      }
      else
      {
        if (c) return res; /* Not found, return original string */
        if (count>0) /* return left part */
        {
	  tmp_value.set(*res,0,(ulong) (ptr-res->ptr()));
        }
        else /* return right part */
        {
	  ptr+= delimiter_length;
	  tmp_value.set(*res,(ulong) (ptr-res->ptr()), (ulong) (strend-ptr));
        }
      }
    }
  }
  else
#endif /* USE_MB */
  {
    if (count > 0)
    {					// start counting from the beginning
      for (offset=0; ; offset+= delimiter_length)
      {
	if ((int) (offset= res->strstr(*delimiter, offset)) < 0)
	  return res;			// Didn't find, return org string
	if (!--count)
	{
	  tmp_value.set(*res,0,offset);
	  break;
	}
      }
    }
    else
    {
      /*
        Negative index, start counting at the end
      */
      for (offset=res->length(); offset ;)
      {
        /* 
          this call will result in finding the position pointing to one 
          address space less than where the found substring is located
          in res
        */
	if ((int) (offset= res->strrstr(*delimiter, offset)) < 0)
	  return res;			// Didn't find, return org string
        /*
          At this point, we've searched for the substring
          the number of times as supplied by the index value
        */
	if (!++count)
	{
	  offset+= delimiter_length;
	  tmp_value.set(*res,offset,res->length()- offset);
	  break;
	}
      }
    }
  }
  /*
    We always mark tmp_value as const so that if val_str() is called again
    on this object, we don't disrupt the contents of tmp_value when it was
    derived from another String.
  */
  tmp_value.mark_as_const();
  return (&tmp_value);
}

/*
** The trim functions are extension to ANSI SQL because they trim substrings
** They ltrim() and rtrim() functions are optimized for 1 byte strings
** They also return the original string if possible, else they return
** a substring that points at the original string.
*/


String *Item_func_ltrim::val_str(String *str)
{
  DBUG_ASSERT(fixed == 1);
  char buff[MAX_FIELD_WIDTH], *ptr, *end;
  String tmp(buff,sizeof(buff),system_charset_info);
  String *res, *remove_str;
  uint remove_length;
  LINT_INIT(remove_length);

  res= args[0]->val_str(str);
  if ((null_value=args[0]->null_value))
    return 0;
  remove_str= &remove;                          /* Default value. */
  if (arg_count == 2)
  {
    remove_str= args[1]->val_str(&tmp);
    if ((null_value= args[1]->null_value))
      return 0;
  }

  if ((remove_length= remove_str->length()) == 0 ||
      remove_length > res->length())
    return res;

  ptr= (char*) res->ptr();
  end= ptr+res->length();
  if (remove_length == 1)
  {
    char chr=(*remove_str)[0];
    while (ptr != end && *ptr == chr)
      ptr++;
  }
  else
  {
    const char *r_ptr=remove_str->ptr();
    end-=remove_length;
    while (ptr <= end && !memcmp(ptr, r_ptr, remove_length))
      ptr+=remove_length;
    end+=remove_length;
  }
  if (ptr == res->ptr())
    return res;
  tmp_value.set(*res,(uint) (ptr - res->ptr()),(uint) (end-ptr));
  return &tmp_value;
}


String *Item_func_rtrim::val_str(String *str)
{
  DBUG_ASSERT(fixed == 1);
  char buff[MAX_FIELD_WIDTH], *ptr, *end;
  String tmp(buff, sizeof(buff), system_charset_info);
  String *res, *remove_str;
  uint remove_length;
  LINT_INIT(remove_length);

  res= args[0]->val_str(str);
  if ((null_value=args[0]->null_value))
    return 0;
  remove_str= &remove;                          /* Default value. */
  if (arg_count == 2)
  {
    remove_str= args[1]->val_str(&tmp);
    if ((null_value= args[1]->null_value))
      return 0;
  }

  if ((remove_length= remove_str->length()) == 0 ||
      remove_length > res->length())
    return res;

  ptr= (char*) res->ptr();
  end= ptr+res->length();
#ifdef USE_MB
  char *p=ptr;
  register uint32 l;
#endif
  if (remove_length == 1)
  {
    char chr=(*remove_str)[0];
#ifdef USE_MB
    if (use_mb(res->charset()))
    {
      while (ptr < end)
      {
	if ((l=my_ismbchar(res->charset(), ptr,end))) ptr+=l,p=ptr;
	else ++ptr;
      }
      ptr=p;
    }
#endif
    while (ptr != end  && end[-1] == chr)
      end--;
  }
  else
  {
    const char *r_ptr=remove_str->ptr();
#ifdef USE_MB
    if (use_mb(res->charset()))
    {
  loop:
      while (ptr + remove_length < end)
      {
	if ((l=my_ismbchar(res->charset(), ptr,end))) ptr+=l;
	else ++ptr;
      }
      if (ptr + remove_length == end && !memcmp(ptr,r_ptr,remove_length))
      {
	end-=remove_length;
	ptr=p;
	goto loop;
      }
    }
    else
#endif /* USE_MB */
    {
      while (ptr + remove_length <= end &&
	     !memcmp(end-remove_length, r_ptr, remove_length))
	end-=remove_length;
    }
  }
  if (end == res->ptr()+res->length())
    return res;
  tmp_value.set(*res,0,(uint) (end-res->ptr()));
  return &tmp_value;
}


String *Item_func_trim::val_str(String *str)
{
  DBUG_ASSERT(fixed == 1);
  char buff[MAX_FIELD_WIDTH], *ptr, *end;
  const char *r_ptr;
  String tmp(buff, sizeof(buff), system_charset_info);
  String *res, *remove_str;
  uint remove_length;
  LINT_INIT(remove_length);

  res= args[0]->val_str(str);
  if ((null_value=args[0]->null_value))
    return 0;
  remove_str= &remove;                          /* Default value. */
  if (arg_count == 2)
  {
    remove_str= args[1]->val_str(&tmp);
    if ((null_value= args[1]->null_value))
      return 0;
  }

  if ((remove_length= remove_str->length()) == 0 ||
      remove_length > res->length())
    return res;

  ptr= (char*) res->ptr();
  end= ptr+res->length();
  r_ptr= remove_str->ptr();
  while (ptr+remove_length <= end && !memcmp(ptr,r_ptr,remove_length))
    ptr+=remove_length;
#ifdef USE_MB
  if (use_mb(res->charset()))
  {
    char *p=ptr;
    register uint32 l;
 loop:
    while (ptr + remove_length < end)
    {
      if ((l=my_ismbchar(res->charset(), ptr,end))) ptr+=l;
      else ++ptr;
    }
    if (ptr + remove_length == end && !memcmp(ptr,r_ptr,remove_length))
    {
      end-=remove_length;
      ptr=p;
      goto loop;
    }
    ptr=p;
  }
  else
#endif /* USE_MB */
  {
    while (ptr + remove_length <= end &&
	   !memcmp(end-remove_length,r_ptr,remove_length))
      end-=remove_length;
  }
  if (ptr == res->ptr() && end == ptr+res->length())
    return res;
  tmp_value.set(*res,(uint) (ptr - res->ptr()),(uint) (end-ptr));
  return &tmp_value;
}

void Item_func_trim::fix_length_and_dec()
{
  max_length= args[0]->max_length;
  if (arg_count == 1)
  {
    collation.set(args[0]->collation);
    remove.set_charset(collation.collation);
    remove.set_ascii(" ",1);
  }
  else
  {
    // Handle character set for args[1] and args[0].
    // Note that we pass args[1] as the first item, and args[0] as the second.
    if (agg_arg_charsets(collation, &args[1], 2, MY_COLL_CMP_CONV, -1))
      return;
  }
}

void Item_func_trim::print(String *str)
{
  if (arg_count == 1)
  {
    Item_func::print(str);
    return;
  }
  str->append(Item_func_trim::func_name());
  str->append('(');
  str->append(mode_name());
  str->append(' ');
  args[1]->print(str);
  str->append(STRING_WITH_LEN(" from "));
  args[0]->print(str);
  str->append(')');
}


/* Item_func_password */

String *Item_func_password::val_str(String *str)
{
  DBUG_ASSERT(fixed == 1);
  String *res= args[0]->val_str(str); 
  if ((null_value=args[0]->null_value))
    return 0;
  if (res->length() == 0)
    return &my_empty_string;
  make_scrambled_password(tmp_value, res->c_ptr());
  str->set(tmp_value, SCRAMBLED_PASSWORD_CHAR_LENGTH, res->charset());
  return str;
}

char *Item_func_password::alloc(THD *thd, const char *password)
{
  char *buff= (char *) thd->alloc(SCRAMBLED_PASSWORD_CHAR_LENGTH+1);
  if (buff)
    make_scrambled_password(buff, password);
  return buff;
}

/* Item_func_old_password */

String *Item_func_old_password::val_str(String *str)
{
  DBUG_ASSERT(fixed == 1);
  String *res= args[0]->val_str(str);
  if ((null_value=args[0]->null_value))
    return 0;
  if (res->length() == 0)
    return &my_empty_string;
  make_scrambled_password_323(tmp_value, res->c_ptr());
  str->set(tmp_value, SCRAMBLED_PASSWORD_CHAR_LENGTH_323, res->charset());
  return str;
}

char *Item_func_old_password::alloc(THD *thd, const char *password)
{
  char *buff= (char *) thd->alloc(SCRAMBLED_PASSWORD_CHAR_LENGTH_323+1);
  if (buff)
    make_scrambled_password_323(buff, password);
  return buff;
}


#define bin_to_ascii(c) ((c)>=38?((c)-38+'a'):(c)>=12?((c)-12+'A'):(c)+'.')

String *Item_func_encrypt::val_str(String *str)
{
  DBUG_ASSERT(fixed == 1);
  String *res  =args[0]->val_str(str);

#ifdef HAVE_CRYPT
  char salt[3],*salt_ptr;
  if ((null_value=args[0]->null_value))
    return 0;
  if (res->length() == 0)
    return &my_empty_string;

  if (arg_count == 1)
  {					// generate random salt
    time_t timestamp=current_thd->query_start();
    salt[0] = bin_to_ascii( (ulong) timestamp & 0x3f);
    salt[1] = bin_to_ascii(( (ulong) timestamp >> 5) & 0x3f);
    salt[2] = 0;
    salt_ptr=salt;
  }
  else
  {					// obtain salt from the first two bytes
    String *salt_str=args[1]->val_str(&tmp_value);
    if ((null_value= (args[1]->null_value || salt_str->length() < 2)))
      return 0;
    salt_ptr= salt_str->c_ptr();
  }
  pthread_mutex_lock(&LOCK_crypt);
  char *tmp= crypt(res->c_ptr(),salt_ptr);
  if (!tmp)
  {
    pthread_mutex_unlock(&LOCK_crypt);
    null_value= 1;
    return 0;
  }
  str->set(tmp, (uint) strlen(tmp), &my_charset_bin);
  str->copy();
  pthread_mutex_unlock(&LOCK_crypt);
  return str;
#else
  null_value=1;
  return 0;
#endif	/* HAVE_CRYPT */
}

void Item_func_encode::fix_length_and_dec()
{
  max_length=args[0]->max_length;
  maybe_null=args[0]->maybe_null || args[1]->maybe_null;
  collation.set(&my_charset_bin);
}

String *Item_func_encode::val_str(String *str)
{
  String *res;
  char pw_buff[80];
  String tmp_pw_value(pw_buff, sizeof(pw_buff), system_charset_info);
  String *password;
  DBUG_ASSERT(fixed == 1);

  if (!(res=args[0]->val_str(str)))
  {
    null_value=1; /* purecov: inspected */
    return 0; /* purecov: inspected */
  }

  if (!(password=args[1]->val_str(& tmp_pw_value)))
  {
    null_value=1;
    return 0;
  }

  null_value=0;
  res=copy_if_not_alloced(str,res,res->length());
  SQL_CRYPT sql_crypt(password->ptr());
  sql_crypt.init();
  sql_crypt.encode((char*) res->ptr(),res->length());
  res->set_charset(&my_charset_bin);
  return res;
}

String *Item_func_decode::val_str(String *str)
{
  String *res;
  char pw_buff[80];
  String tmp_pw_value(pw_buff, sizeof(pw_buff), system_charset_info);
  String *password;
  DBUG_ASSERT(fixed == 1);

  if (!(res=args[0]->val_str(str)))
  {
    null_value=1; /* purecov: inspected */
    return 0; /* purecov: inspected */
  }

  if (!(password=args[1]->val_str(& tmp_pw_value)))
  {
    null_value=1;
    return 0;
  }

  null_value=0;
  res=copy_if_not_alloced(str,res,res->length());
  SQL_CRYPT sql_crypt(password->ptr());
  sql_crypt.init();
  sql_crypt.decode((char*) res->ptr(),res->length());
  return res;
}


Item *Item_func_sysconst::safe_charset_converter(CHARSET_INFO *tocs)
{
  Item_string *conv;
  uint conv_errors;
  String tmp, cstr, *ostr= val_str(&tmp);
  cstr.copy(ostr->ptr(), ostr->length(), ostr->charset(), tocs, &conv_errors);
  if (conv_errors ||
      !(conv= new Item_static_string_func(fully_qualified_func_name(),
                                          cstr.ptr(), cstr.length(),
                                          cstr.charset(),
                                          collation.derivation)))
  {
    return NULL;
  }
  conv->str_value.copy();
  conv->str_value.mark_as_const();
  return conv;
}


String *Item_func_database::val_str(String *str)
{
  DBUG_ASSERT(fixed == 1);
  THD *thd= current_thd;
  if (thd->db == NULL)
  {
    null_value= 1;
    return 0;
  }
  else
    str->copy(thd->db, thd->db_length, system_charset_info);
  return str;
}


/*
  TODO: make USER() replicate properly (currently it is replicated to "")
*/
bool Item_func_user::init(const char *user, const char *host)
{
  DBUG_ASSERT(fixed == 1);

  // For system threads (e.g. replication SQL thread) user may be empty
  if (user)
  {
    CHARSET_INFO *cs= str_value.charset();
    uint res_length= (strlen(user)+strlen(host)+2) * cs->mbmaxlen;

    if (str_value.alloc(res_length))
    {
      null_value=1;
      return TRUE;
    }

    res_length=cs->cset->snprintf(cs, (char*)str_value.ptr(), res_length,
                                  "%s@%s", user, host);
    str_value.length(res_length);
    str_value.mark_as_const();
  }
  return FALSE;
}


bool Item_func_user::fix_fields(THD *thd, Item **ref)
{
  return (Item_func_sysconst::fix_fields(thd, ref) ||
          init(thd->main_security_ctx.user,
               thd->main_security_ctx.host_or_ip));
}


bool Item_func_current_user::fix_fields(THD *thd, Item **ref)
{
  if (Item_func_sysconst::fix_fields(thd, ref))
    return TRUE;

  Security_context *ctx=
#ifndef NO_EMBEDDED_ACCESS_CHECKS
                         (context->security_ctx
                          ? context->security_ctx : thd->security_ctx);
#else
                         thd->security_ctx;
#endif /*NO_EMBEDDED_ACCESS_CHECKS*/
  return init(ctx->priv_user, ctx->priv_host);
}


void Item_func_soundex::fix_length_and_dec()
{
  collation.set(args[0]->collation);
  max_length=args[0]->max_length;
  set_if_bigger(max_length,4);
}


/*
  If alpha, map input letter to soundex code.
  If not alpha and remove_garbage is set then skip to next char
  else return 0
*/

static char soundex_toupper(char ch)
{
  return (ch >= 'a' && ch <= 'z') ? ch - 'a' + 'A' : ch;
}

static char get_scode(char *ptr)
{
  uchar ch= soundex_toupper(*ptr);
  if (ch < 'A' || ch > 'Z')
  {
					// Thread extended alfa (country spec)
    return '0';				// as vokal
  }
  return(soundex_map[ch-'A']);
}


String *Item_func_soundex::val_str(String *str)
{
  DBUG_ASSERT(fixed == 1);
  String *res  =args[0]->val_str(str);
  char last_ch,ch;
  CHARSET_INFO *cs= collation.collation;

  if ((null_value=args[0]->null_value))
    return 0; /* purecov: inspected */

  if (tmp_value.alloc(max(res->length(),4)))
    return str; /* purecov: inspected */
  char *to= (char *) tmp_value.ptr();
  char *from= (char *) res->ptr(), *end=from+res->length();
  tmp_value.set_charset(cs);
  
  while (from != end && !my_isalpha(cs,*from)) // Skip pre-space
    from++; /* purecov: inspected */
  if (from == end)
    return &my_empty_string;		// No alpha characters.
  *to++ = soundex_toupper(*from);	// Copy first letter
  last_ch = get_scode(from);		// code of the first letter
					// for the first 'double-letter check.
					// Loop on input letters until
					// end of input (null) or output
					// letter code count = 3
  for (from++ ; from < end ; from++)
  {
    if (!my_isalpha(cs,*from))
      continue;
    ch=get_scode(from);
    if ((ch != '0') && (ch != last_ch)) // if not skipped or double
    {
       *to++ = ch;			// letter, copy to output
       last_ch = ch;			// save code of last input letter
    }					// for next double-letter check
  }
  for (end=(char*) tmp_value.ptr()+4 ; to < end ; to++)
    *to = '0';
  *to=0;				// end string
  tmp_value.length((uint) (to-tmp_value.ptr()));
  return &tmp_value;
}


/*
** Change a number to format '3,333,333,333.000'
** This should be 'internationalized' sometimes.
*/

const int FORMAT_MAX_DECIMALS= 30;

Item_func_format::Item_func_format(Item *org, Item *dec)
: Item_str_func(org, dec)
{
}

void Item_func_format::fix_length_and_dec()
{
  collation.set(default_charset());
  uint char_length= args[0]->max_length/args[0]->collation.collation->mbmaxlen;
  max_length= ((char_length + (char_length-args[0]->decimals)/3) *
               collation.collation->mbmaxlen);
}


/*
  TODO: This needs to be fixed for multi-byte character set where numbers
  are stored in more than one byte
*/

String *Item_func_format::val_str(String *str)
{
  uint32 length;
  uint32 str_length;
  /* Number of decimal digits */
  int dec;
  /* Number of characters used to represent the decimals, including '.' */
  uint32 dec_length;
  int diff;
  DBUG_ASSERT(fixed == 1);

  dec= (int) args[1]->val_int();
  if (args[1]->null_value)
  {
    null_value=1;
    return NULL;
  }

  dec= set_zone(dec, 0, FORMAT_MAX_DECIMALS);
  dec_length= dec ? dec+1 : 0;
  null_value=0;

  if (args[0]->result_type() == DECIMAL_RESULT ||
      args[0]->result_type() == INT_RESULT)
  {
    my_decimal dec_val, rnd_dec, *res;
    res= args[0]->val_decimal(&dec_val);
    if ((null_value=args[0]->null_value))
      return 0; /* purecov: inspected */
    my_decimal_round(E_DEC_FATAL_ERROR, res, dec, false, &rnd_dec);
    my_decimal2string(E_DEC_FATAL_ERROR, &rnd_dec, 0, 0, 0, str);
    str_length= str->length();
    if (rnd_dec.sign())
      str_length--;
  }
  else
  {
    double nr= args[0]->val_real();
    if ((null_value=args[0]->null_value))
      return 0; /* purecov: inspected */
<<<<<<< HEAD
    nr= my_double_round(nr, dec, FALSE);
=======
    nr= my_double_round(nr, (longlong) decimals, FALSE, FALSE);
>>>>>>> 050c6723
    /* Here default_charset() is right as this is not an automatic conversion */
    str->set_real(nr, dec, default_charset());
    if (isnan(nr))
      return str;
    str_length=str->length();
    if (nr < 0)
      str_length--;				// Don't count sign
  }
  /* We need this test to handle 'nan' values */
  if (str_length >= dec_length+4)
  {
    char *tmp,*pos;
    length= str->length()+(diff=((int)(str_length- dec_length-1))/3);
    str= copy_if_not_alloced(&tmp_str,str,length);
    str->length(length);
    tmp= (char*) str->ptr()+length - dec_length-1;
    for (pos= (char*) str->ptr()+length-1; pos != tmp; pos--)
      pos[0]= pos[-diff];
    while (diff)
    {
      *pos= *(pos - diff);
      pos--;
      *pos= *(pos - diff);
      pos--;
      *pos= *(pos - diff);
      pos--;
      pos[0]=',';
      pos--;
      diff--;
    }
  }
  return str;
}


void Item_func_format::print(String *str)
{
  str->append(STRING_WITH_LEN("format("));
  args[0]->print(str);
  str->append(',');
  args[1]->print(str);
  str->append(')');
}

void Item_func_elt::fix_length_and_dec()
{
  max_length=0;
  decimals=0;

  if (agg_arg_charsets(collation, args+1, arg_count-1, MY_COLL_ALLOW_CONV, 1))
    return;

  for (uint i= 1 ; i < arg_count ; i++)
  {
    set_if_bigger(max_length,args[i]->max_length);
    set_if_bigger(decimals,args[i]->decimals);
  }
  maybe_null=1;					// NULL if wrong first arg
}


double Item_func_elt::val_real()
{
  DBUG_ASSERT(fixed == 1);
  uint tmp;
  null_value=1;
  if ((tmp=(uint) args[0]->val_int()) == 0 || tmp >= arg_count)
    return 0.0;
  double result= args[tmp]->val_real();
  null_value= args[tmp]->null_value;
  return result;
}


longlong Item_func_elt::val_int()
{
  DBUG_ASSERT(fixed == 1);
  uint tmp;
  null_value=1;
  if ((tmp=(uint) args[0]->val_int()) == 0 || tmp >= arg_count)
    return 0;

  longlong result= args[tmp]->val_int();
  null_value= args[tmp]->null_value;
  return result;
}


String *Item_func_elt::val_str(String *str)
{
  DBUG_ASSERT(fixed == 1);
  uint tmp;
  null_value=1;
  if ((tmp=(uint) args[0]->val_int()) == 0 || tmp >= arg_count)
    return NULL;

  String *result= args[tmp]->val_str(str);
  if (result)
    result->set_charset(collation.collation);
  null_value= args[tmp]->null_value;
  return result;
}


void Item_func_make_set::split_sum_func(THD *thd, Item **ref_pointer_array,
					List<Item> &fields)
{
  item->split_sum_func2(thd, ref_pointer_array, fields, &item, TRUE);
  Item_str_func::split_sum_func(thd, ref_pointer_array, fields);
}


void Item_func_make_set::fix_length_and_dec()
{
  max_length=arg_count-1;

  if (agg_arg_charsets(collation, args, arg_count, MY_COLL_ALLOW_CONV, 1))
    return;
  
  for (uint i=0 ; i < arg_count ; i++)
    max_length+=args[i]->max_length;

  used_tables_cache|=	  item->used_tables();
  not_null_tables_cache&= item->not_null_tables();
  const_item_cache&=	  item->const_item();
  with_sum_func= with_sum_func || item->with_sum_func;
}


void Item_func_make_set::update_used_tables()
{
  Item_func::update_used_tables();
  item->update_used_tables();
  used_tables_cache|=item->used_tables();
  const_item_cache&=item->const_item();
}


String *Item_func_make_set::val_str(String *str)
{
  DBUG_ASSERT(fixed == 1);
  ulonglong bits;
  bool first_found=0;
  Item **ptr=args;
  String *result=&my_empty_string;

  bits=item->val_int();
  if ((null_value=item->null_value))
    return NULL;

  if (arg_count < 64)
    bits &= ((ulonglong) 1 << arg_count)-1;

  for (; bits; bits >>= 1, ptr++)
  {
    if (bits & 1)
    {
      String *res= (*ptr)->val_str(str);
      if (res)					// Skip nulls
      {
	if (!first_found)
	{					// First argument
	  first_found=1;
	  if (res != str)
	    result=res;				// Use original string
	  else
	  {
	    if (tmp_str.copy(*res))		// Don't use 'str'
	      return &my_empty_string;
	    result= &tmp_str;
	  }
	}
	else
	{
	  if (result != &tmp_str)
	  {					// Copy data to tmp_str
	    if (tmp_str.alloc(result->length()+res->length()+1) ||
		tmp_str.copy(*result))
	      return &my_empty_string;
	    result= &tmp_str;
	  }
	  if (tmp_str.append(STRING_WITH_LEN(","), &my_charset_bin) || tmp_str.append(*res))
	    return &my_empty_string;
	}
      }
    }
  }
  return result;
}


Item *Item_func_make_set::transform(Item_transformer transformer, byte *arg)
{
  DBUG_ASSERT(!current_thd->is_stmt_prepare());

  Item *new_item= item->transform(transformer, arg);
  if (!new_item)
    return 0;

  /*
    THD::change_item_tree() should be called only if the tree was
    really transformed, i.e. when a new item has been created.
    Otherwise we'll be allocating a lot of unnecessary memory for
    change records at each execution.
  */
  if (item != new_item)
    current_thd->change_item_tree(&item, new_item);
  return Item_str_func::transform(transformer, arg);
}


void Item_func_make_set::print(String *str)
{
  str->append(STRING_WITH_LEN("make_set("));
  item->print(str);
  if (arg_count)
  {
    str->append(',');
    print_args(str, 0);
  }
  str->append(')');
}


String *Item_func_char::val_str(String *str)
{
  DBUG_ASSERT(fixed == 1);
  str->length(0);
  for (uint i=0 ; i < arg_count ; i++)
  {
    int32 num=(int32) args[i]->val_int();
    if (!args[i]->null_value)
    {
      if (num&0xFF000000L) {
        str->append((char)(num>>24));
        goto b2;
      } else if (num&0xFF0000L) {
    b2:        str->append((char)(num>>16));
        goto b1;
      } else if (num&0xFF00L) {
    b1:        str->append((char)(num>>8));
      }
      str->append((char) num);
    }
  }
  str->set_charset(collation.collation);
  str->realloc(str->length());			// Add end 0 (for Purify)
  return check_well_formed_result(str);
}


inline String* alloc_buffer(String *res,String *str,String *tmp_value,
			    ulong length)
{
  if (res->alloced_length() < length)
  {
    if (str->alloced_length() >= length)
    {
      (void) str->copy(*res);
      str->length(length);
      return str;
    }
    if (tmp_value->alloc(length))
      return 0;
    (void) tmp_value->copy(*res);
    tmp_value->length(length);
    return tmp_value;
  }
  res->length(length);
  return res;
}


void Item_func_repeat::fix_length_and_dec()
{
  collation.set(args[0]->collation);
  if (args[1]->const_item())
  {
    /* must be longlong to avoid truncation */
    longlong count= args[1]->val_int();

    /* Assumes that the maximum length of a String is < INT_MAX32. */
    /* Set here so that rest of code sees out-of-bound value as such. */
    if (count > INT_MAX32)
      count= INT_MAX32;

    ulonglong max_result_length= (ulonglong) args[0]->max_length * count;
    if (max_result_length >= MAX_BLOB_WIDTH)
    {
      max_result_length= MAX_BLOB_WIDTH;
      maybe_null= 1;
    }
    max_length= (ulong) max_result_length;
  }
  else
  {
    max_length= MAX_BLOB_WIDTH;
    maybe_null= 1;
  }
}

/*
** Item_func_repeat::str is carefully written to avoid reallocs
** as much as possible at the cost of a local buffer
*/

String *Item_func_repeat::val_str(String *str)
{
  DBUG_ASSERT(fixed == 1);
  uint length,tot_length;
  char *to;
  /* must be longlong to avoid truncation */
  longlong count= args[1]->val_int();
  String *res= args[0]->val_str(str);

  if (args[0]->null_value || args[1]->null_value)
    goto err;				// string and/or delim are null
  null_value= 0;

  if (count == 0 || count < 0 && !args[1]->unsigned_flag)
    return &my_empty_string;

  /* Assumes that the maximum length of a String is < INT_MAX32. */
  /* Bounds check on count:  If this is triggered, we will error. */
  if ((ulonglong) count > INT_MAX32)
    count= INT_MAX32;
  if (count == 1)			// To avoid reallocs
    return res;
  length=res->length();
  // Safe length check
  if (length > current_thd->variables.max_allowed_packet / (uint) count)
  {
    push_warning_printf(current_thd, MYSQL_ERROR::WARN_LEVEL_WARN,
			ER_WARN_ALLOWED_PACKET_OVERFLOWED,
			ER(ER_WARN_ALLOWED_PACKET_OVERFLOWED),
			func_name(), current_thd->variables.max_allowed_packet);
    goto err;
  }
  tot_length= length*(uint) count;
  if (!(res= alloc_buffer(res,str,&tmp_value,tot_length)))
    goto err;

  to=(char*) res->ptr()+length;
  while (--count)
  {
    memcpy(to,res->ptr(),length);
    to+=length;
  }
  return (res);

err:
  null_value=1;
  return 0;
}


void Item_func_rpad::fix_length_and_dec()
{
  // Handle character set for args[0] and args[2].
  if (agg_arg_charsets(collation, &args[0], 2, MY_COLL_ALLOW_CONV, 2))
    return;
  if (args[1]->const_item())
  {
    ulonglong length= 0;

    if (collation.collation->mbmaxlen > 0)
    {
      ulonglong temp= (ulonglong) args[1]->val_int();

      /* Assumes that the maximum length of a String is < INT_MAX32. */
      /* Set here so that rest of code sees out-of-bound value as such. */
      if (temp > INT_MAX32)
	temp = INT_MAX32;

      length= temp * collation.collation->mbmaxlen;
    }

    if (length >= MAX_BLOB_WIDTH)
    {
      length= MAX_BLOB_WIDTH;
      maybe_null= 1;
    }
    max_length= (ulong) length;
  }
  else
  {
    max_length= MAX_BLOB_WIDTH;
    maybe_null= 1;
  }
}


String *Item_func_rpad::val_str(String *str)
{
  DBUG_ASSERT(fixed == 1);
  uint32 res_byte_length,res_char_length,pad_char_length,pad_byte_length;
  char *to;
  const char *ptr_pad;
  /* must be longlong to avoid truncation */
  longlong count= args[1]->val_int();
  longlong byte_count;
  String *res= args[0]->val_str(str);
  String *rpad= args[2]->val_str(&rpad_str);

  if (!res || args[1]->null_value || !rpad || 
      ((count < 0) && !args[1]->unsigned_flag))
    goto err;
  null_value=0;
  /* Assumes that the maximum length of a String is < INT_MAX32. */
  /* Set here so that rest of code sees out-of-bound value as such. */
  if ((ulonglong) count > INT_MAX32)
    count= INT_MAX32;
  if (count <= (res_char_length= res->numchars()))
  {						// String to pad is big enough
    res->length(res->charpos((int) count));	// Shorten result if longer
    return (res);
  }
  pad_char_length= rpad->numchars();

  byte_count= count * collation.collation->mbmaxlen;
  if ((ulonglong) byte_count > current_thd->variables.max_allowed_packet)
  {
    push_warning_printf(current_thd, MYSQL_ERROR::WARN_LEVEL_WARN,
			ER_WARN_ALLOWED_PACKET_OVERFLOWED,
			ER(ER_WARN_ALLOWED_PACKET_OVERFLOWED),
			func_name(), current_thd->variables.max_allowed_packet);
    goto err;
  }
  if (args[2]->null_value || !pad_char_length)
    goto err;
  res_byte_length= res->length();	/* Must be done before alloc_buffer */
  if (!(res= alloc_buffer(res,str,&tmp_value, (ulong) byte_count)))
    goto err;

  to= (char*) res->ptr()+res_byte_length;
  ptr_pad=rpad->ptr();
  pad_byte_length= rpad->length();
  count-= res_char_length;
  for ( ; (uint32) count > pad_char_length; count-= pad_char_length)
  {
    memcpy(to,ptr_pad,pad_byte_length);
    to+= pad_byte_length;
  }
  if (count)
  {
    pad_byte_length= rpad->charpos((int) count);
    memcpy(to,ptr_pad,(size_t) pad_byte_length);
    to+= pad_byte_length;
  }
  res->length(to- (char*) res->ptr());
  return (res);

 err:
  null_value=1;
  return 0;
}


void Item_func_lpad::fix_length_and_dec()
{
  // Handle character set for args[0] and args[2].
  if (agg_arg_charsets(collation, &args[0], 2, MY_COLL_ALLOW_CONV, 2))
    return;
  
  if (args[1]->const_item())
  {
    ulonglong length= 0;

    if (collation.collation->mbmaxlen > 0)
    {
      ulonglong temp= (ulonglong) args[1]->val_int();

      /* Assumes that the maximum length of a String is < INT_MAX32. */
      /* Set here so that rest of code sees out-of-bound value as such. */
      if (temp > INT_MAX32)
        temp= INT_MAX32;

      length= temp * collation.collation->mbmaxlen;
    }

    if (length >= MAX_BLOB_WIDTH)
    {
      length= MAX_BLOB_WIDTH;
      maybe_null= 1;
    }
    max_length= (ulong) length;
  }
  else
  {
    max_length= MAX_BLOB_WIDTH;
    maybe_null= 1;
  }
}


String *Item_func_lpad::val_str(String *str)
{
  DBUG_ASSERT(fixed == 1);
  uint32 res_char_length,pad_char_length;
  /* must be longlong to avoid truncation */
  longlong count= args[1]->val_int();
  longlong byte_count;
  String *res= args[0]->val_str(&tmp_value);
  String *pad= args[2]->val_str(&lpad_str);

  if (!res || args[1]->null_value || !pad ||  
      ((count < 0) && !args[1]->unsigned_flag))
    goto err;  
  null_value=0;
  /* Assumes that the maximum length of a String is < INT_MAX32. */
  /* Set here so that rest of code sees out-of-bound value as such. */
  if ((ulonglong) count > INT_MAX32)
    count= INT_MAX32;

  res_char_length= res->numchars();

  if (count <= res_char_length)
  {
    res->length(res->charpos((int) count));
    return res;
  }
  
  pad_char_length= pad->numchars();
  byte_count= count * collation.collation->mbmaxlen;
  
  if ((ulonglong) byte_count > current_thd->variables.max_allowed_packet)
  {
    push_warning_printf(current_thd, MYSQL_ERROR::WARN_LEVEL_WARN,
			ER_WARN_ALLOWED_PACKET_OVERFLOWED,
			ER(ER_WARN_ALLOWED_PACKET_OVERFLOWED),
			func_name(), current_thd->variables.max_allowed_packet);
    goto err;
  }

  if (args[2]->null_value || !pad_char_length ||
      str->alloc((uint32) byte_count))
    goto err;
  
  str->length(0);
  str->set_charset(collation.collation);
  count-= res_char_length;
  while (count >= pad_char_length)
  {
    str->append(*pad);
    count-= pad_char_length;
  }
  if (count > 0)
    str->append(pad->ptr(), pad->charpos((int) count), collation.collation);

  str->append(*res);
  null_value= 0;
  return str;

err:
  null_value= 1;
  return 0;
}


String *Item_func_conv::val_str(String *str)
{
  DBUG_ASSERT(fixed == 1);
  String *res= args[0]->val_str(str);
  char *endptr,ans[65],*ptr;
  longlong dec;
  int from_base= (int) args[1]->val_int();
  int to_base= (int) args[2]->val_int();
  int err;

  if (args[0]->null_value || args[1]->null_value || args[2]->null_value ||
      abs(to_base) > 36 || abs(to_base) < 2 ||
      abs(from_base) > 36 || abs(from_base) < 2 || !(res->length()))
  {
    null_value= 1;
    return NULL;
  }
  null_value= 0;
  unsigned_flag= !(from_base < 0);

  if (args[0]->field_type() == MYSQL_TYPE_BIT) 
  {
    /* 
     Special case: The string representation of BIT doesn't resemble the
     decimal representation, so we shouldn't change it to string and then to
     decimal. 
    */
    dec= args[0]->val_int();
  }
  else
  {
    if (from_base < 0)
      dec= my_strntoll(res->charset(), res->ptr(), res->length(),
                       -from_base, &endptr, &err);
    else
      dec= (longlong) my_strntoull(res->charset(), res->ptr(), res->length(),
                                   from_base, &endptr, &err);
  }

  ptr= longlong2str(dec, ans, to_base);
  if (str->copy(ans, (uint32) (ptr-ans), default_charset()))
    return &my_empty_string;
  return str;
}


String *Item_func_conv_charset::val_str(String *str)
{
  DBUG_ASSERT(fixed == 1);
  if (use_cached_value)
    return null_value ? 0 : &str_value;
  String *arg= args[0]->val_str(str);
  uint dummy_errors;
  if (!arg)
  {
    null_value=1;
    return 0;
  }
  null_value= str_value.copy(arg->ptr(),arg->length(),arg->charset(),
                             conv_charset, &dummy_errors);
  return null_value ? 0 : check_well_formed_result(&str_value);
}

void Item_func_conv_charset::fix_length_and_dec()
{
  collation.set(conv_charset, DERIVATION_IMPLICIT);
  max_length = args[0]->max_length*conv_charset->mbmaxlen;
}

void Item_func_conv_charset::print(String *str)
{
  str->append(STRING_WITH_LEN("convert("));
  args[0]->print(str);
  str->append(STRING_WITH_LEN(" using "));
  str->append(conv_charset->csname);
  str->append(')');
}

String *Item_func_set_collation::val_str(String *str)
{
  DBUG_ASSERT(fixed == 1);
  str=args[0]->val_str(str);
  if ((null_value=args[0]->null_value))
    return 0;
  str->set_charset(collation.collation);
  return str;
}

void Item_func_set_collation::fix_length_and_dec()
{
  CHARSET_INFO *set_collation;
  const char *colname;
  String tmp, *str= args[1]->val_str(&tmp);
  colname= str->c_ptr();
  if (colname == binary_keyword)
    set_collation= get_charset_by_csname(args[0]->collation.collation->csname,
					 MY_CS_BINSORT,MYF(0));
  else
  {
    if (!(set_collation= get_charset_by_name(colname,MYF(0))))
    {
      my_error(ER_UNKNOWN_COLLATION, MYF(0), colname);
      return;
    }
  }

  if (!set_collation || 
      !my_charset_same(args[0]->collation.collation,set_collation))
  {
    my_error(ER_COLLATION_CHARSET_MISMATCH, MYF(0),
             colname, args[0]->collation.collation->csname);
    return;
  }
  collation.set(set_collation, DERIVATION_EXPLICIT);
  max_length= args[0]->max_length;
}


bool Item_func_set_collation::eq(const Item *item, bool binary_cmp) const
{
  /* Assume we don't have rtti */
  if (this == item)
    return 1;
  if (item->type() != FUNC_ITEM)
    return 0;
  Item_func *item_func=(Item_func*) item;
  if (arg_count != item_func->arg_count ||
      functype() != item_func->functype())
    return 0;
  Item_func_set_collation *item_func_sc=(Item_func_set_collation*) item;
  if (collation.collation != item_func_sc->collation.collation)
    return 0;
  for (uint i=0; i < arg_count ; i++)
    if (!args[i]->eq(item_func_sc->args[i], binary_cmp))
      return 0;
  return 1;
}


void Item_func_set_collation::print(String *str)
{
  str->append('(');
  args[0]->print(str);
  str->append(STRING_WITH_LEN(" collate "));
  DBUG_ASSERT(args[1]->basic_const_item() &&
              args[1]->type() == Item::STRING_ITEM);
  args[1]->str_value.print(str);
  str->append(')');
}

String *Item_func_charset::val_str(String *str)
{
  DBUG_ASSERT(fixed == 1);
  uint dummy_errors;

  CHARSET_INFO *cs= args[0]->collation.collation; 
  null_value= 0;
  str->copy(cs->csname, strlen(cs->csname),
	    &my_charset_latin1, collation.collation, &dummy_errors);
  return str;
}

String *Item_func_collation::val_str(String *str)
{
  DBUG_ASSERT(fixed == 1);
  uint dummy_errors;
  CHARSET_INFO *cs= args[0]->collation.collation; 

  null_value= 0;
  str->copy(cs->name, strlen(cs->name),
	    &my_charset_latin1, collation.collation, &dummy_errors);
  return str;
}


String *Item_func_hex::val_str(String *str)
{
  String *res;
  DBUG_ASSERT(fixed == 1);
  if (args[0]->result_type() != STRING_RESULT)
  {
    ulonglong dec;
    char ans[65],*ptr;
    /* Return hex of unsigned longlong value */
    if (args[0]->result_type() == REAL_RESULT ||
        args[0]->result_type() == DECIMAL_RESULT)
    {
      double val= args[0]->val_real();
      if ((val <= (double) LONGLONG_MIN) || 
          (val >= (double) (ulonglong) ULONGLONG_MAX))
        dec=  ~(longlong) 0;
      else
        dec= (ulonglong) (val + (val > 0 ? 0.5 : -0.5));
    }
    else
      dec= (ulonglong) args[0]->val_int();

    if ((null_value= args[0]->null_value))
      return 0;
    ptr= longlong2str(dec,ans,16);
    if (str->copy(ans,(uint32) (ptr-ans),default_charset()))
      return &my_empty_string;			// End of memory
    return str;
  }

  /* Convert given string to a hex string, character by character */
  res= args[0]->val_str(str);
  if (!res || tmp_value.alloc(res->length()*2+1))
  {
    null_value=1;
    return 0;
  }
  null_value=0;
  tmp_value.length(res->length()*2);

  octet2hex((char*) tmp_value.ptr(), res->ptr(), res->length());
  return &tmp_value;
}

  /* Convert given hex string to a binary string */

String *Item_func_unhex::val_str(String *str)
{
  const char *from, *end;
  char *to;
  String *res;
  uint length;
  DBUG_ASSERT(fixed == 1);

  res= args[0]->val_str(str);
  if (!res || tmp_value.alloc(length= (1+res->length())/2))
  {
    null_value=1;
    return 0;
  }

  from= res->ptr();
  null_value= 0;
  tmp_value.length(length);
  to= (char*) tmp_value.ptr();
  if (res->length() % 2)
  {
    int hex_char;
    *to++= hex_char= hexchar_to_int(*from++);
    if ((null_value= (hex_char == -1)))
      return 0;
  }
  for (end=res->ptr()+res->length(); from < end ; from+=2, to++)
  {
    int hex_char;
    *to= (hex_char= hexchar_to_int(from[0])) << 4;
    if ((null_value= (hex_char == -1)))
      return 0;
    *to|= hex_char= hexchar_to_int(from[1]);
    if ((null_value= (hex_char == -1)))
      return 0;
  }
  return &tmp_value;
}


void Item_func_binary::print(String *str)
{
  str->append(STRING_WITH_LEN("cast("));
  args[0]->print(str);
  str->append(STRING_WITH_LEN(" as binary)"));
}


#include <my_dir.h>				// For my_stat

String *Item_load_file::val_str(String *str)
{
  DBUG_ASSERT(fixed == 1);
  String *file_name;
  File file;
  MY_STAT stat_info;
  char path[FN_REFLEN];
  DBUG_ENTER("load_file");

  if (!(file_name= args[0]->val_str(str))
#ifndef NO_EMBEDDED_ACCESS_CHECKS
      || !(current_thd->security_ctx->master_access & FILE_ACL)
#endif
      )
    goto err;

  (void) fn_format(path, file_name->c_ptr(), mysql_real_data_home, "",
		   MY_RELATIVE_PATH | MY_UNPACK_FILENAME);

  /* Read only allowed from within dir specified by secure_file_priv */
  if (opt_secure_file_priv &&
      strncmp(opt_secure_file_priv, path, strlen(opt_secure_file_priv)))
    goto err;

  if (!my_stat(path, &stat_info, MYF(0)))
    goto err;

  if (!(stat_info.st_mode & S_IROTH))
  {
    /* my_error(ER_TEXTFILE_NOT_READABLE, MYF(0), file_name->c_ptr()); */
    goto err;
  }
  if (stat_info.st_size > (long) current_thd->variables.max_allowed_packet)
  {
    push_warning_printf(current_thd, MYSQL_ERROR::WARN_LEVEL_WARN,
			ER_WARN_ALLOWED_PACKET_OVERFLOWED,
			ER(ER_WARN_ALLOWED_PACKET_OVERFLOWED),
			func_name(), current_thd->variables.max_allowed_packet);
    goto err;
  }
  if (tmp_value.alloc(stat_info.st_size))
    goto err;
  if ((file = my_open(file_name->c_ptr(), O_RDONLY, MYF(0))) < 0)
    goto err;
  if (my_read(file, (byte*) tmp_value.ptr(), stat_info.st_size, MYF(MY_NABP)))
  {
    my_close(file, MYF(0));
    goto err;
  }
  tmp_value.length(stat_info.st_size);
  my_close(file, MYF(0));
  null_value = 0;
  DBUG_RETURN(&tmp_value);

err:
  null_value = 1;
  DBUG_RETURN(0);
}


String* Item_func_export_set::val_str(String* str)
{
  DBUG_ASSERT(fixed == 1);
  ulonglong the_set = (ulonglong) args[0]->val_int();
  String yes_buf, *yes;
  yes = args[1]->val_str(&yes_buf);
  String no_buf, *no;
  no = args[2]->val_str(&no_buf);
  String *sep = NULL, sep_buf ;

  uint num_set_values = 64;
  ulonglong mask = 0x1;
  str->length(0);
  str->set_charset(collation.collation);

  /* Check if some argument is a NULL value */
  if (args[0]->null_value || args[1]->null_value || args[2]->null_value)
  {
    null_value=1;
    return 0;
  }
  /*
    Arg count can only be 3, 4 or 5 here. This is guaranteed from the
    grammar for EXPORT_SET()
  */
  switch(arg_count) {
  case 5:
    num_set_values = (uint) args[4]->val_int();
    if (num_set_values > 64)
      num_set_values=64;
    if (args[4]->null_value)
    {
      null_value=1;
      return 0;
    }
    /* Fall through */
  case 4:
    if (!(sep = args[3]->val_str(&sep_buf)))	// Only true if NULL
    {
      null_value=1;
      return 0;
    }
    break;
  case 3:
    {
      /* errors is not checked - assume "," can always be converted */
      uint errors;
      sep_buf.copy(STRING_WITH_LEN(","), &my_charset_bin, collation.collation, &errors);
      sep = &sep_buf;
    }
    break;
  default:
    DBUG_ASSERT(0); // cannot happen
  }
  null_value=0;

  for (uint i = 0; i < num_set_values; i++, mask = (mask << 1))
  {
    if (the_set & mask)
      str->append(*yes);
    else
      str->append(*no);
    if (i != num_set_values - 1)
      str->append(*sep);
  }
  return str;
}

void Item_func_export_set::fix_length_and_dec()
{
  uint length=max(args[1]->max_length,args[2]->max_length);
  uint sep_length=(arg_count > 3 ? args[3]->max_length : 1);
  max_length=length*64+sep_length*63;

  if (agg_arg_charsets(collation, args+1, min(4,arg_count)-1,
                       MY_COLL_ALLOW_CONV, 1))
    return;
}

String* Item_func_inet_ntoa::val_str(String* str)
{
  DBUG_ASSERT(fixed == 1);
  uchar buf[8], *p;
  ulonglong n = (ulonglong) args[0]->val_int();
  char num[4];

  /*
    We do not know if args[0] is NULL until we have called
    some val function on it if args[0] is not a constant!

    Also return null if n > 255.255.255.255
  */
  if ((null_value= (args[0]->null_value || n > (ulonglong) LL(4294967295))))
    return 0;					// Null value

  str->length(0);
  int4store(buf,n);

  /* Now we can assume little endian. */

  num[3]='.';
  for (p=buf+4 ; p-- > buf ; )
  {
    uint c = *p;
    uint n1,n2;					// Try to avoid divisions
    n1= c / 100;				// 100 digits
    c-= n1*100;
    n2= c / 10;					// 10 digits
    c-=n2*10;					// last digit
    num[0]=(char) n1+'0';
    num[1]=(char) n2+'0';
    num[2]=(char) c+'0';
    uint length=(n1 ? 4 : n2 ? 3 : 2);		// Remove pre-zero

    (void) str->append(num+4-length,length);
  }
  str->length(str->length()-1);			// Remove last '.';
  return str;
}


/*
  QUOTE() function returns argument string in single quotes suitable for
  using in a SQL statement.

  DESCRIPTION
    Adds a \ before all characters that needs to be escaped in a SQL string.
    We also escape '^Z' (END-OF-FILE in windows) to avoid probelms when
    running commands from a file in windows.

    This function is very useful when you want to generate SQL statements

  NOTE
    QUOTE(NULL) returns the string 'NULL' (4 letters, without quotes).

  RETURN VALUES
    str		Quoted string
    NULL	Out of memory.
*/

#define get_esc_bit(mask, num) (1 & (*((mask) + ((num) >> 3))) >> ((num) & 7))

String *Item_func_quote::val_str(String *str)
{
  DBUG_ASSERT(fixed == 1);
  /*
    Bit mask that has 1 for set for the position of the following characters:
    0, \, ' and ^Z
  */

  static uchar escmask[32]=
  {
    0x01, 0x00, 0x00, 0x04, 0x80, 0x00, 0x00, 0x00,
    0x00, 0x00, 0x00, 0x10, 0x00, 0x00, 0x00, 0x00,
    0x00, 0x00, 0x00, 0x00, 0x00, 0x00, 0x00, 0x00,
    0x00, 0x00, 0x00, 0x00, 0x00, 0x00, 0x00, 0x00
  };

  char *from, *to, *end, *start;
  String *arg= args[0]->val_str(str);
  uint arg_length, new_length;
  if (!arg)					// Null argument
  {
    /* Return the string 'NULL' */
    str->copy(STRING_WITH_LEN("NULL"), collation.collation);
    null_value= 0;
    return str;
  }

  arg_length= arg->length();
  new_length= arg_length+2; /* for beginning and ending ' signs */

  for (from= (char*) arg->ptr(), end= from + arg_length; from < end; from++)
    new_length+= get_esc_bit(escmask, (uchar) *from);

  if (tmp_value.alloc(new_length))
    goto null;

  /*
    We replace characters from the end to the beginning
  */
  to= (char*) tmp_value.ptr() + new_length - 1;
  *to--= '\'';
  for (start= (char*) arg->ptr(),end= start + arg_length; end-- != start; to--)
  {
    /*
      We can't use the bitmask here as we want to replace \O and ^Z with 0
      and Z
    */
    switch (*end)  {
    case 0:
      *to--= '0';
      *to=   '\\';
      break;
    case '\032':
      *to--= 'Z';
      *to=   '\\';
      break;
    case '\'':
    case '\\':
      *to--= *end;
      *to=   '\\';
      break;
    default:
      *to= *end;
      break;
    }
  }
  *to= '\'';
  tmp_value.length(new_length);
  tmp_value.set_charset(collation.collation);
  null_value= 0;
  return &tmp_value;

null:
  null_value= 1;
  return 0;
}

longlong Item_func_uncompressed_length::val_int()
{
  DBUG_ASSERT(fixed == 1);
  String *res= args[0]->val_str(&value);
  if (!res)
  {
    null_value=1;
    return 0; /* purecov: inspected */
  }
  null_value=0;
  if (res->is_empty()) return 0;

  /*
    res->ptr() using is safe because we have tested that string is not empty,
    res->c_ptr() is not used because:
      - we do not need \0 terminated string to get first 4 bytes
      - c_ptr() tests simbol after string end (uninitialiozed memory) which
        confuse valgrind
  */
  return uint4korr(res->ptr()) & 0x3FFFFFFF;
}

longlong Item_func_crc32::val_int()
{
  DBUG_ASSERT(fixed == 1);
  String *res=args[0]->val_str(&value);
  if (!res)
  {
    null_value=1;
    return 0; /* purecov: inspected */
  }
  null_value=0;
  return (longlong) crc32(0L, (uchar*)res->ptr(), res->length());
}

#ifdef HAVE_COMPRESS
#include "zlib.h"

String *Item_func_compress::val_str(String *str)
{
  int err= Z_OK, code;
  ulong new_size;
  String *res;
  Byte *body;
  char *tmp, *last_char;
  DBUG_ASSERT(fixed == 1);

  if (!(res= args[0]->val_str(str)))
  {
    null_value= 1;
    return 0;
  }
  null_value= 0;
  if (res->is_empty()) return res;

  /*
    Citation from zlib.h (comment for compress function):

    Compresses the source buffer into the destination buffer.  sourceLen is
    the byte length of the source buffer. Upon entry, destLen is the total
    size of the destination buffer, which must be at least 0.1% larger than
    sourceLen plus 12 bytes.
    We assume here that the buffer can't grow more than .25 %.
  */
  new_size= res->length() + res->length() / 5 + 12;

  // Check new_size overflow: new_size <= res->length()
  if (((uint32) (new_size+5) <= res->length()) || 
      buffer.realloc((uint32) new_size + 4 + 1))
  {
    null_value= 1;
    return 0;
  }

  body= ((Byte*)buffer.ptr()) + 4;

  // As far as we have checked res->is_empty() we can use ptr()
  if ((err= compress(body, &new_size,
		     (const Bytef*)res->ptr(), res->length())) != Z_OK)
  {
    code= err==Z_MEM_ERROR ? ER_ZLIB_Z_MEM_ERROR : ER_ZLIB_Z_BUF_ERROR;
    push_warning(current_thd,MYSQL_ERROR::WARN_LEVEL_ERROR,code,ER(code));
    null_value= 1;
    return 0;
  }

  tmp= (char*)buffer.ptr(); // int4store is a macro; avoid side effects
  int4store(tmp, res->length() & 0x3FFFFFFF);

  /* This is to ensure that things works for CHAR fields, which trim ' ': */
  last_char= ((char*)body)+new_size-1;
  if (*last_char == ' ')
  {
    *++last_char= '.';
    new_size++;
  }

  buffer.length((uint32)new_size + 4);
  return &buffer;
}


String *Item_func_uncompress::val_str(String *str)
{
  DBUG_ASSERT(fixed == 1);
  String *res= args[0]->val_str(str);
  ulong new_size;
  int err;
  uint code;

  if (!res)
    goto err;
  null_value= 0;
  if (res->is_empty())
    return res;

  /* If length is less than 4 bytes, data is corrupt */
  if (res->length() <= 4)
  {
    push_warning_printf(current_thd,MYSQL_ERROR::WARN_LEVEL_ERROR,
			ER_ZLIB_Z_DATA_ERROR,
			ER(ER_ZLIB_Z_DATA_ERROR));
    goto err;
  }

  /* Size of uncompressed data is stored as first 4 bytes of field */
  new_size= uint4korr(res->ptr()) & 0x3FFFFFFF;
  if (new_size > current_thd->variables.max_allowed_packet)
  {
    push_warning_printf(current_thd,MYSQL_ERROR::WARN_LEVEL_ERROR,
			ER_TOO_BIG_FOR_UNCOMPRESS,
			ER(ER_TOO_BIG_FOR_UNCOMPRESS),
                        current_thd->variables.max_allowed_packet);
    goto err;
  }
  if (buffer.realloc((uint32)new_size))
    goto err;

  if ((err= uncompress((Byte*)buffer.ptr(), &new_size,
		       ((const Bytef*)res->ptr())+4,res->length())) == Z_OK)
  {
    buffer.length((uint32) new_size);
    return &buffer;
  }

  code= ((err == Z_BUF_ERROR) ? ER_ZLIB_Z_BUF_ERROR :
	 ((err == Z_MEM_ERROR) ? ER_ZLIB_Z_MEM_ERROR : ER_ZLIB_Z_DATA_ERROR));
  push_warning(current_thd,MYSQL_ERROR::WARN_LEVEL_ERROR,code,ER(code));

err:
  null_value= 1;
  return 0;
}
#endif

/*
  UUID, as in
    DCE 1.1: Remote Procedure Call,
    Open Group Technical Standard Document Number C706, October 1997,
    (supersedes C309 DCE: Remote Procedure Call 8/1994,
    which was basis for ISO/IEC 11578:1996 specification)
*/

static struct rand_struct uuid_rand;
static uint nanoseq;
static ulonglong uuid_time=0;
static char clock_seq_and_node_str[]="-0000-000000000000";

/* number of 100-nanosecond intervals between
   1582-10-15 00:00:00.00 and 1970-01-01 00:00:00.00 */
#define UUID_TIME_OFFSET ((ulonglong) 141427 * 24 * 60 * 60 * 1000 * 10 )

#define UUID_VERSION      0x1000
#define UUID_VARIANT      0x8000

static void tohex(char *to, uint from, uint len)
{
  to+= len;
  while (len--)
  {
    *--to= _dig_vec_lower[from & 15];
    from >>= 4;
  }
}

static void set_clock_seq_str()
{
  uint16 clock_seq= ((uint)(my_rnd(&uuid_rand)*16383)) | UUID_VARIANT;
  tohex(clock_seq_and_node_str+1, clock_seq, 4);
  nanoseq= 0;
}

String *Item_func_uuid::val_str(String *str)
{
  DBUG_ASSERT(fixed == 1);
  char *s;
  THD *thd= current_thd;

  pthread_mutex_lock(&LOCK_uuid_generator);
  if (! uuid_time) /* first UUID() call. initializing data */
  {
    ulong tmp=sql_rnd_with_mutex();
    uchar mac[6];
    int i;
    if (my_gethwaddr(mac))
    {
      /* purecov: begin inspected */
      /*
        generating random "hardware addr"
        and because specs explicitly specify that it should NOT correlate
        with a clock_seq value (initialized random below), we use a separate
        randominit() here
      */
      randominit(&uuid_rand, tmp + (ulong) thd, tmp + (ulong)global_query_id);
      for (i=0; i < (int)sizeof(mac); i++)
        mac[i]=(uchar)(my_rnd(&uuid_rand)*255);
      /* purecov: end */    
    }
    s=clock_seq_and_node_str+sizeof(clock_seq_and_node_str)-1;
    for (i=sizeof(mac)-1 ; i>=0 ; i--)
    {
      *--s=_dig_vec_lower[mac[i] & 15];
      *--s=_dig_vec_lower[mac[i] >> 4];
    }
    randominit(&uuid_rand, tmp + (ulong) server_start_time,
	       tmp + thd->status_var.bytes_sent);
    set_clock_seq_str();
  }

  ulonglong tv=my_getsystime() + UUID_TIME_OFFSET + nanoseq;
  if (unlikely(tv < uuid_time))
    set_clock_seq_str();
  else if (unlikely(tv == uuid_time))
  {
    /* special protection from low-res system clocks */
    nanoseq++;
    tv++;
  }
  else
  {
    if (nanoseq)
    {
      tv-=nanoseq;
      nanoseq=0;
    }
    DBUG_ASSERT(tv > uuid_time);
  }
  uuid_time=tv;
  pthread_mutex_unlock(&LOCK_uuid_generator);

  uint32 time_low=            (uint32) (tv & 0xFFFFFFFF);
  uint16 time_mid=            (uint16) ((tv >> 32) & 0xFFFF);
  uint16 time_hi_and_version= (uint16) ((tv >> 48) | UUID_VERSION);

  str->realloc(UUID_LENGTH+1);
  str->length(UUID_LENGTH);
  str->set_charset(system_charset_info);
  s=(char *) str->ptr();
  s[8]=s[13]='-';
  tohex(s, time_low, 8);
  tohex(s+9, time_mid, 4);
  tohex(s+14, time_hi_and_version, 4);
  strmov(s+18, clock_seq_and_node_str);
  return str;
}<|MERGE_RESOLUTION|>--- conflicted
+++ resolved
@@ -1951,11 +1951,7 @@
     double nr= args[0]->val_real();
     if ((null_value=args[0]->null_value))
       return 0; /* purecov: inspected */
-<<<<<<< HEAD
-    nr= my_double_round(nr, dec, FALSE);
-=======
-    nr= my_double_round(nr, (longlong) decimals, FALSE, FALSE);
->>>>>>> 050c6723
+    nr= my_double_round(nr, (longlong) dec, FALSE, FALSE);
     /* Here default_charset() is right as this is not an automatic conversion */
     str->set_real(nr, dec, default_charset());
     if (isnan(nr))
