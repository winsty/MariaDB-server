--- conflicted
+++ resolved
@@ -1,5 +1,5 @@
 /* Copyright (c) 2000, 2018, Oracle and/or its affiliates.
-   Copyright (c) 2009, 2021, MariaDB Corporation.
+   Copyright (c) 2009, 2022, MariaDB Corporation.
 
    This program is free software; you can redistribute it and/or modify
    it under the terms of the GNU General Public License as published by
@@ -5820,7 +5820,6 @@
         wsrep_on(this) && 
         (this->wsrep_cs().mode() == wsrep::client_state::m_local))
     {
-<<<<<<< HEAD
       uchar *buf= 0;
       size_t len= 0;
       IO_CACHE tmp_io_cache;
@@ -5839,6 +5838,8 @@
         }
         Gtid_log_event gtid_event(this, seqno, domain_id, true,
                                   LOG_EVENT_SUPPRESS_USE_F, true, 0);
+        // Replicated events in writeset doesn't have checksum
+        gtid_event.checksum_alg= BINLOG_CHECKSUM_ALG_OFF;
         gtid_event.server_id= server_id;
         writer.write(&gtid_event);
         wsrep_write_cache_buf(&tmp_io_cache, &buf, &len);
@@ -5846,21 +5847,6 @@
         if (buf) my_free(buf);
         close_cached_file(&tmp_io_cache);
       }
-=======
-      binlog_cache_mngr *const cache_mngr=
-        (binlog_cache_mngr*) thd_get_ha_data(this, binlog_hton);
-      binlog_cache_data *cache_data= cache_mngr->get_binlog_cache_data(1);
-      IO_CACHE *file= &cache_data->cache_log;
-      Log_event_writer writer(file, cache_data);
-        Gtid_log_event gtid_event(this, this->variables.gtid_seq_no,
-                            this->variables.gtid_domain_id,
-                            true, LOG_EVENT_SUPPRESS_USE_F,
-                            true, 0);
-      // Replicated events in writeset doesn't have checksum
-      gtid_event.checksum_alg= BINLOG_CHECKSUM_ALG_OFF;
-      gtid_event.server_id= this->variables.server_id;
-      writer.write(&gtid_event);
->>>>>>> 088b37b5
     }
 #endif
     if (mstmt_mode)
