/* Copyright 2000-2008 MySQL AB, 2008-2009 Sun Microsystems, Inc.

   This program is free software; you can redistribute it and/or modify
   it under the terms of the GNU General Public License as published by
   the Free Software Foundation; version 2 of the License.

   This program is distributed in the hope that it will be useful,
   but WITHOUT ANY WARRANTY; without even the implied warranty of
   MERCHANTABILITY or FITNESS FOR A PARTICULAR PURPOSE.  See the
   GNU General Public License for more details.

   You should have received a copy of the GNU General Public License
   along with this program; if not, write to the Free Software
   Foundation, Inc., 59 Temple Place, Suite 330, Boston, MA  02111-1307  USA */


/**
  @file

  @brief
  logging of commands

  @todo
    Abort logging when we get an error in reading or writing log files
*/

#include "mysql_priv.h"
#include "sql_repl.h"
#include "rpl_filter.h"
#include "rpl_rli.h"
#include "sql_audit.h"

#include <my_dir.h>
#include <stdarg.h>
#include <m_ctype.h>				// For test_if_number

#ifdef _WIN32
#include "message.h"
#endif

#include <mysql/plugin.h>
#include "rpl_handler.h"

/* max size of the log message */
#define MAX_LOG_BUFFER_SIZE 1024
#define MAX_TIME_SIZE 32
#define MY_OFF_T_UNDEF (~(my_off_t)0UL)

#define FLAGSTR(V,F) ((V)&(F)?#F" ":"")

LOGGER logger;

MYSQL_BIN_LOG mysql_bin_log(&sync_binlog_period);

static bool test_if_number(const char *str,
			   ulong *res, bool allow_wildcards);
static int binlog_init(void *p);
static int binlog_close_connection(handlerton *hton, THD *thd);
static int binlog_savepoint_set(handlerton *hton, THD *thd, void *sv);
static int binlog_savepoint_rollback(handlerton *hton, THD *thd, void *sv);
static int binlog_commit(handlerton *hton, THD *thd, bool all);
static int binlog_rollback(handlerton *hton, THD *thd, bool all);
static int binlog_prepare(handlerton *hton, THD *thd, bool all);

/**
   purge logs, master and slave sides both, related error code
   convertor.
   Called from @c purge_error_message(), @c MYSQL_BIN_LOG::reset_logs()

   @param  res  an internal to purging routines error code 

   @return the user level error code ER_*
*/
uint purge_log_get_error_code(int res)
{
  uint errcode= 0;

  switch (res)  {
  case 0: break;
  case LOG_INFO_EOF:	errcode= ER_UNKNOWN_TARGET_BINLOG; break;
  case LOG_INFO_IO:	errcode= ER_IO_ERR_LOG_INDEX_READ; break;
  case LOG_INFO_INVALID:errcode= ER_BINLOG_PURGE_PROHIBITED; break;
  case LOG_INFO_SEEK:	errcode= ER_FSEEK_FAIL; break;
  case LOG_INFO_MEM:	errcode= ER_OUT_OF_RESOURCES; break;
  case LOG_INFO_FATAL:	errcode= ER_BINLOG_PURGE_FATAL_ERR; break;
  case LOG_INFO_IN_USE: errcode= ER_LOG_IN_USE; break;
  case LOG_INFO_EMFILE: errcode= ER_BINLOG_PURGE_EMFILE; break;
  default:		errcode= ER_LOG_PURGE_UNKNOWN_ERR; break;
  }

  return errcode;
}

/**
  Silence all errors and warnings reported when performing a write
  to a log table.
  Errors and warnings are not reported to the client or SQL exception
  handlers, so that the presence of logging does not interfere and affect
  the logic of an application.
*/
class Silence_log_table_errors : public Internal_error_handler
{
  char m_message[MYSQL_ERRMSG_SIZE];
public:
  Silence_log_table_errors()
  {
    m_message[0]= '\0';
  }

  virtual ~Silence_log_table_errors() {}

  virtual bool handle_condition(THD *thd,
                                uint sql_errno,
                                const char* sql_state,
                                MYSQL_ERROR::enum_warning_level level,
                                const char* msg,
                                MYSQL_ERROR ** cond_hdl);
  const char *message() const { return m_message; }
};

bool
Silence_log_table_errors::handle_condition(THD *,
                                           uint,
                                           const char*,
                                           MYSQL_ERROR::enum_warning_level,
                                           const char* msg,
                                           MYSQL_ERROR ** cond_hdl)
{
  *cond_hdl= NULL;
  strmake(m_message, msg, sizeof(m_message)-1);
  return TRUE;
}

sql_print_message_func sql_print_message_handlers[3] =
{
  sql_print_information,
  sql_print_warning,
  sql_print_error
};

/**
  Create the name of the log specified.

  This method forms a new path + file name for the
  log specified in @c name.

  @param[IN] buff    Location for building new string.
  @param[IN] name    Name of the log file.
  @param[IN] log_ext The extension for the log (e.g. .log).

  @returns Pointer to new string containing the name.
*/
char *make_log_name(char *buff, const char *name, const char* log_ext)
{
  strmake(buff, name, FN_REFLEN-5);
  return fn_format(buff, buff, mysql_real_data_home, log_ext,
                   MYF(MY_UNPACK_FILENAME|MY_REPLACE_EXT));
}

/*
  Helper class to hold a mutex for the duration of the
  block.

  Eliminates the need for explicit unlocking of mutexes on, e.g.,
  error returns.  On passing a null pointer, the sentry will not do
  anything.
 */
class Mutex_sentry
{
public:
  Mutex_sentry(mysql_mutex_t *mutex)
    : m_mutex(mutex)
  {
    if (m_mutex)
      mysql_mutex_lock(mutex);
  }

  ~Mutex_sentry()
  {
    if (m_mutex)
      mysql_mutex_unlock(m_mutex);
#ifndef DBUG_OFF
    m_mutex= 0;
#endif
  }

private:
  mysql_mutex_t *m_mutex;

  // It's not allowed to copy this object in any way
  Mutex_sentry(Mutex_sentry const&);
  void operator=(Mutex_sentry const&);
};

/*
  Helper classes to store non-transactional and transactional data
  before copying it to the binary log.
*/
class binlog_cache_data
{
public:
  binlog_cache_data(): m_pending(0), before_stmt_pos (MY_OFF_T_UNDEF),
  incident(FALSE)
  {
    cache_log.end_of_file= max_binlog_cache_size;
  }

  ~binlog_cache_data()
  {
    DBUG_ASSERT(empty());
    close_cached_file(&cache_log);
  }

  bool empty() const
  {
    return pending() == NULL && my_b_tell(&cache_log) == 0;
  }

  Rows_log_event *pending() const
  {
    return m_pending;
  }

  void set_pending(Rows_log_event *const pending)
  {
    m_pending= pending;
  }

  void set_incident(void)
  {
    incident= TRUE;
  }
  
  bool has_incident(void)
  {
    return(incident);
  }

  void reset()
  {
    truncate(0);
    incident= FALSE;
    before_stmt_pos= MY_OFF_T_UNDEF;
    cache_log.end_of_file= max_binlog_cache_size;
    DBUG_ASSERT(empty());
  }

  my_off_t get_byte_position() const
  {
    return my_b_tell(&cache_log);
  }

  my_off_t get_prev_position()
  {
     return(before_stmt_pos);
  }

  void set_prev_position(my_off_t pos)
  {
     before_stmt_pos= pos;
  }
  
  void restore_prev_position()
  {
    truncate(before_stmt_pos);
  }

  void restore_savepoint(my_off_t pos)
  {
    truncate(pos);
    if (pos < before_stmt_pos)
      before_stmt_pos= MY_OFF_T_UNDEF;
  }

  /*
    Cache to store data before copying it to the binary log.
  */
  IO_CACHE cache_log;

private:
  /*
    Pending binrows event. This event is the event where the rows are currently
    written.
   */
  Rows_log_event *m_pending;

  /*
    Binlog position before the start of the current statement.
  */
  my_off_t before_stmt_pos;
 
  /*
    This indicates that some events did not get into the cache and most likely
    it is corrupted.
  */ 
  bool incident;

  /*
    It truncates the cache to a certain position. This includes deleting the
    pending event.
   */
  void truncate(my_off_t pos)
  {
    DBUG_PRINT("info", ("truncating to position %lu", (ulong) pos));
    if (pending())
    {
      delete pending();
      set_pending(0);
    }
    reinit_io_cache(&cache_log, WRITE_CACHE, pos, 0, 0);
    cache_log.end_of_file= max_binlog_cache_size;
  }
 
  binlog_cache_data& operator=(const binlog_cache_data& info);
  binlog_cache_data(const binlog_cache_data& info);
};

class binlog_cache_mngr {
public:
  binlog_cache_mngr() {}

  void reset_cache(binlog_cache_data* cache_data)
  {
    cache_data->reset();
  }

  binlog_cache_data* get_binlog_cache_data(bool is_transactional)
  {
    return (is_transactional ? &trx_cache : &stmt_cache);
  }

  IO_CACHE* get_binlog_cache_log(bool is_transactional)
  {
    return (is_transactional ? &trx_cache.cache_log : &stmt_cache.cache_log);
  }

  binlog_cache_data stmt_cache;

  binlog_cache_data trx_cache;

private:

  binlog_cache_mngr& operator=(const binlog_cache_mngr& info);
  binlog_cache_mngr(const binlog_cache_mngr& info);
};

handlerton *binlog_hton;

bool LOGGER::is_log_table_enabled(uint log_table_type)
{
  switch (log_table_type) {
  case QUERY_LOG_SLOW:
    return (table_log_handler != NULL) && opt_slow_log;
  case QUERY_LOG_GENERAL:
    return (table_log_handler != NULL) && opt_log ;
  default:
    DBUG_ASSERT(0);
    return FALSE;                             /* make compiler happy */
  }
}


/* Check if a given table is opened log table */
int check_if_log_table(uint db_len, const char *db, uint table_name_len,
                       const char *table_name, uint check_if_opened)
{
  if (db_len == 5 &&
      !(lower_case_table_names ?
        my_strcasecmp(system_charset_info, db, "mysql") :
        strcmp(db, "mysql")))
  {
    if (table_name_len == 11 && !(lower_case_table_names ?
                                  my_strcasecmp(system_charset_info,
                                                table_name, "general_log") :
                                  strcmp(table_name, "general_log")))
    {
      if (!check_if_opened || logger.is_log_table_enabled(QUERY_LOG_GENERAL))
        return QUERY_LOG_GENERAL;
      return 0;
    }

    if (table_name_len == 8 && !(lower_case_table_names ?
      my_strcasecmp(system_charset_info, table_name, "slow_log") :
      strcmp(table_name, "slow_log")))
    {
      if (!check_if_opened || logger.is_log_table_enabled(QUERY_LOG_SLOW))
        return QUERY_LOG_SLOW;
      return 0;
    }
  }
  return 0;
}


Log_to_csv_event_handler::Log_to_csv_event_handler()
{
}


Log_to_csv_event_handler::~Log_to_csv_event_handler()
{
}


void Log_to_csv_event_handler::cleanup()
{
  logger.is_log_tables_initialized= FALSE;
}

/* log event handlers */

/**
  Log command to the general log table

  Log given command to the general log table.

  @param  event_time        command start timestamp
  @param  user_host         the pointer to the string with user@host info
  @param  user_host_len     length of the user_host string. this is computed
                            once and passed to all general log event handlers
  @param  thread_id         Id of the thread, issued a query
  @param  command_type      the type of the command being logged
  @param  command_type_len  the length of the string above
  @param  sql_text          the very text of the query being executed
  @param  sql_text_len      the length of sql_text string


  @return This function attempts to never call my_error(). This is
  necessary, because general logging happens already after a statement
  status has been sent to the client, so the client can not see the
  error anyway. Besides, the error is not related to the statement
  being executed and is internal, and thus should be handled
  internally (@todo: how?).
  If a write to the table has failed, the function attempts to
  write to a short error message to the file. The failure is also
  indicated in the return value. 

  @retval  FALSE   OK
  @retval  TRUE    error occured
*/

bool Log_to_csv_event_handler::
  log_general(THD *thd, time_t event_time, const char *user_host,
              uint user_host_len, int thread_id,
              const char *command_type, uint command_type_len,
              const char *sql_text, uint sql_text_len,
              CHARSET_INFO *client_cs)
{
  TABLE_LIST table_list;
  TABLE *table;
  bool result= TRUE;
  bool need_close= FALSE;
  bool need_pop= FALSE;
  bool need_rnd_end= FALSE;
  uint field_index;
  Silence_log_table_errors error_handler;
  Open_tables_state open_tables_backup;
  ulonglong save_thd_options;
  bool save_time_zone_used;

  /*
    CSV uses TIME_to_timestamp() internally if table needs to be repaired
    which will set thd->time_zone_used
  */
  save_time_zone_used= thd->time_zone_used;

  save_thd_options= thd->variables.option_bits;
  thd->variables.option_bits&= ~OPTION_BIN_LOG;

  bzero(& table_list, sizeof(TABLE_LIST));
  table_list.alias= table_list.table_name= GENERAL_LOG_NAME.str;
  table_list.table_name_length= GENERAL_LOG_NAME.length;

  table_list.lock_type= TL_WRITE_CONCURRENT_INSERT;

  table_list.db= MYSQL_SCHEMA_NAME.str;
  table_list.db_length= MYSQL_SCHEMA_NAME.length;

  /*
    1) open_log_table generates an error of the
    table can not be opened or is corrupted.
    2) "INSERT INTO general_log" can generate warning sometimes.

    Suppress these warnings and errors, they can't be dealt with
    properly anyway.

    QQ: this problem needs to be studied in more detail.
    Comment this 2 lines and run "cast.test" to see what's happening.
  */
  thd->push_internal_handler(& error_handler);
  need_pop= TRUE;

  if (!(table= open_log_table(thd, &table_list, &open_tables_backup)))
    goto err;

  need_close= TRUE;

  if (table->file->extra(HA_EXTRA_MARK_AS_LOG_TABLE) ||
      table->file->ha_rnd_init(0))
    goto err;

  need_rnd_end= TRUE;

  /* Honor next number columns if present */
  table->next_number_field= table->found_next_number_field;

  /*
    NOTE: we do not call restore_record() here, as all fields are
    filled by the Logger (=> no need to load default ones).
  */

  /*
    We do not set a value for table->field[0], as it will use
    default value (which is CURRENT_TIMESTAMP).
  */

  /* check that all columns exist */
  if (table->s->fields < 6)
    goto err;

  DBUG_ASSERT(table->field[0]->type() == MYSQL_TYPE_TIMESTAMP);

  ((Field_timestamp*) table->field[0])->store_timestamp((my_time_t)
                                                        event_time);

  /* do a write */
  if (table->field[1]->store(user_host, user_host_len, client_cs) ||
      table->field[2]->store((longlong) thread_id, TRUE) ||
      table->field[3]->store((longlong) server_id, TRUE) ||
      table->field[4]->store(command_type, command_type_len, client_cs))
    goto err;

  /*
    A positive return value in store() means truncation.
    Still logging a message in the log in this case.
  */
  table->field[5]->flags|= FIELDFLAG_HEX_ESCAPE;
  if (table->field[5]->store(sql_text, sql_text_len, client_cs) < 0)
    goto err;

  /* mark all fields as not null */
  table->field[1]->set_notnull();
  table->field[2]->set_notnull();
  table->field[3]->set_notnull();
  table->field[4]->set_notnull();
  table->field[5]->set_notnull();

  /* Set any extra columns to their default values */
  for (field_index= 6 ; field_index < table->s->fields ; field_index++)
  {
    table->field[field_index]->set_default();
  }

  /* log table entries are not replicated */
  if (table->file->ha_write_row(table->record[0]))
    goto err;

  result= FALSE;

err:
  if (result && !thd->killed)
    sql_print_error("Failed to write to mysql.general_log: %s",
                    error_handler.message());

  if (need_rnd_end)
  {
    table->file->ha_rnd_end();
    table->file->ha_release_auto_increment();
  }
  if (need_pop)
    thd->pop_internal_handler();
  if (need_close)
    close_log_table(thd, &open_tables_backup);

  thd->variables.option_bits= save_thd_options;
  thd->time_zone_used= save_time_zone_used;
  return result;
}


/*
  Log a query to the slow log table

  SYNOPSIS
    log_slow()
    thd               THD of the query
    current_time      current timestamp
    query_start_arg   command start timestamp
    user_host         the pointer to the string with user@host info
    user_host_len     length of the user_host string. this is computed once
                      and passed to all general log event handlers
    query_time        Amount of time the query took to execute (in microseconds)
    lock_time         Amount of time the query was locked (in microseconds)
    is_command        The flag, which determines, whether the sql_text is a
                      query or an administrator command (these are treated
                      differently by the old logging routines)
    sql_text          the very text of the query or administrator command
                      processed
    sql_text_len      the length of sql_text string

  DESCRIPTION

   Log a query to the slow log table

  RETURN
    FALSE - OK
    TRUE - error occured
*/

bool Log_to_csv_event_handler::
  log_slow(THD *thd, time_t current_time, time_t query_start_arg,
           const char *user_host, uint user_host_len,
           ulonglong query_utime, ulonglong lock_utime, bool is_command,
           const char *sql_text, uint sql_text_len)
{
  TABLE_LIST table_list;
  TABLE *table;
  bool result= TRUE;
  bool need_close= FALSE;
  bool need_rnd_end= FALSE;
  Silence_log_table_errors error_handler;
  Open_tables_state open_tables_backup;
  CHARSET_INFO *client_cs= thd->variables.character_set_client;
  bool save_time_zone_used;
  DBUG_ENTER("Log_to_csv_event_handler::log_slow");

  thd->push_internal_handler(& error_handler);
  /*
    CSV uses TIME_to_timestamp() internally if table needs to be repaired
    which will set thd->time_zone_used
  */
  save_time_zone_used= thd->time_zone_used;

  bzero(& table_list, sizeof(TABLE_LIST));
  table_list.alias= table_list.table_name= SLOW_LOG_NAME.str;
  table_list.table_name_length= SLOW_LOG_NAME.length;

  table_list.lock_type= TL_WRITE_CONCURRENT_INSERT;

  table_list.db= MYSQL_SCHEMA_NAME.str;
  table_list.db_length= MYSQL_SCHEMA_NAME.length;

  if (!(table= open_log_table(thd, &table_list, &open_tables_backup)))
    goto err;

  need_close= TRUE;

  if (table->file->extra(HA_EXTRA_MARK_AS_LOG_TABLE) ||
      table->file->ha_rnd_init(0))
    goto err;

  need_rnd_end= TRUE;

  /* Honor next number columns if present */
  table->next_number_field= table->found_next_number_field;

  restore_record(table, s->default_values);    // Get empty record

  /* check that all columns exist */
  if (table->s->fields < 11)
    goto err;

  /* store the time and user values */
  DBUG_ASSERT(table->field[0]->type() == MYSQL_TYPE_TIMESTAMP);
  ((Field_timestamp*) table->field[0])->store_timestamp((my_time_t)
                                                        current_time);
  if (table->field[1]->store(user_host, user_host_len, client_cs))
    goto err;

  if (query_start_arg)
  {
    longlong query_time= (longlong) (query_utime/1000000);
    longlong lock_time=  (longlong) (lock_utime/1000000);
    /*
      A TIME field can not hold the full longlong range; query_time or
      lock_time may be truncated without warning here, if greater than
      839 hours (~35 days)
    */
    MYSQL_TIME t;
    t.neg= 0;

    /* fill in query_time field */
    calc_time_from_sec(&t, (long) min(query_time, (longlong) TIME_MAX_VALUE_SECONDS), 0);
    if (table->field[2]->store_time(&t, MYSQL_TIMESTAMP_TIME))
      goto err;
    /* lock_time */
    calc_time_from_sec(&t, (long) min(lock_time, (longlong) TIME_MAX_VALUE_SECONDS), 0);
    if (table->field[3]->store_time(&t, MYSQL_TIMESTAMP_TIME))
      goto err;
    /* rows_sent */
    if (table->field[4]->store((longlong) thd->sent_row_count, TRUE))
      goto err;
    /* rows_examined */
    if (table->field[5]->store((longlong) thd->examined_row_count, TRUE))
      goto err;
  }
  else
  {
    table->field[2]->set_null();
    table->field[3]->set_null();
    table->field[4]->set_null();
    table->field[5]->set_null();
  }
  /* fill database field */
  if (thd->db)
  {
    if (table->field[6]->store(thd->db, thd->db_length, client_cs))
      goto err;
    table->field[6]->set_notnull();
  }

  if (thd->stmt_depends_on_first_successful_insert_id_in_prev_stmt)
  {
    if (table->
        field[7]->store((longlong)
                        thd->first_successful_insert_id_in_prev_stmt_for_binlog,
                        TRUE))
      goto err;
    table->field[7]->set_notnull();
  }

  /*
    Set value if we do an insert on autoincrement column. Note that for
    some engines (those for which get_auto_increment() does not leave a
    table lock until the statement ends), this is just the first value and
    the next ones used may not be contiguous to it.
  */
  if (thd->auto_inc_intervals_in_cur_stmt_for_binlog.nb_elements() > 0)
  {
    if (table->
        field[8]->store((longlong)
          thd->auto_inc_intervals_in_cur_stmt_for_binlog.minimum(), TRUE))
      goto err;
    table->field[8]->set_notnull();
  }

  if (table->field[9]->store((longlong) server_id, TRUE))
    goto err;
  table->field[9]->set_notnull();

  /*
    Column sql_text.
    A positive return value in store() means truncation.
    Still logging a message in the log in this case.
  */
  if (table->field[10]->store(sql_text, sql_text_len, client_cs) < 0)
    goto err;

  /* log table entries are not replicated */
  if (table->file->ha_write_row(table->record[0]))
    goto err;

  result= FALSE;

err:
  thd->pop_internal_handler();

  if (result && !thd->killed)
    sql_print_error("Failed to write to mysql.slow_log: %s",
                    error_handler.message());

  if (need_rnd_end)
  {
    table->file->ha_rnd_end();
    table->file->ha_release_auto_increment();
  }
  if (need_close)
    close_log_table(thd, &open_tables_backup);
  thd->time_zone_used= save_time_zone_used;
  DBUG_RETURN(result);
}

int Log_to_csv_event_handler::
  activate_log(THD *thd, uint log_table_type)
{
  TABLE_LIST table_list;
  TABLE *table;
  int result;
  Open_tables_state open_tables_backup;

  DBUG_ENTER("Log_to_csv_event_handler::activate_log");

  bzero(& table_list, sizeof(TABLE_LIST));

  if (log_table_type == QUERY_LOG_GENERAL)
  {
    table_list.alias= table_list.table_name= GENERAL_LOG_NAME.str;
    table_list.table_name_length= GENERAL_LOG_NAME.length;
  }
  else
  {
    DBUG_ASSERT(log_table_type == QUERY_LOG_SLOW);
    table_list.alias= table_list.table_name= SLOW_LOG_NAME.str;
    table_list.table_name_length= SLOW_LOG_NAME.length;
  }

  table_list.lock_type= TL_WRITE_CONCURRENT_INSERT;

  table_list.db= MYSQL_SCHEMA_NAME.str;
  table_list.db_length= MYSQL_SCHEMA_NAME.length;

  table= open_log_table(thd, &table_list, &open_tables_backup);
  if (table)
  {
    result= 0;
    close_log_table(thd, &open_tables_backup);
  }
  else
    result= 1;

  DBUG_RETURN(result);
}

bool Log_to_csv_event_handler::
  log_error(enum loglevel level, const char *format, va_list args)
{
  /* No log table is implemented */
  DBUG_ASSERT(0);
  return FALSE;
}

bool Log_to_file_event_handler::
  log_error(enum loglevel level, const char *format,
            va_list args)
{
  return vprint_msg_to_log(level, format, args);
}

void Log_to_file_event_handler::init_pthread_objects()
{
  mysql_log.init_pthread_objects();
  mysql_slow_log.init_pthread_objects();
}


/** Wrapper around MYSQL_LOG::write() for slow log. */

bool Log_to_file_event_handler::
  log_slow(THD *thd, time_t current_time, time_t query_start_arg,
           const char *user_host, uint user_host_len,
           ulonglong query_utime, ulonglong lock_utime, bool is_command,
           const char *sql_text, uint sql_text_len)
{
  Silence_log_table_errors error_handler;
  thd->push_internal_handler(&error_handler);
  bool retval= mysql_slow_log.write(thd, current_time, query_start_arg,
                                    user_host, user_host_len,
                                    query_utime, lock_utime, is_command,
                                    sql_text, sql_text_len);
  thd->pop_internal_handler();
  return retval;
}


/**
   Wrapper around MYSQL_LOG::write() for general log. We need it since we
   want all log event handlers to have the same signature.
*/

bool Log_to_file_event_handler::
  log_general(THD *thd, time_t event_time, const char *user_host,
              uint user_host_len, int thread_id,
              const char *command_type, uint command_type_len,
              const char *sql_text, uint sql_text_len,
              CHARSET_INFO *client_cs)
{
  Silence_log_table_errors error_handler;
  thd->push_internal_handler(&error_handler);
  bool retval= mysql_log.write(event_time, user_host, user_host_len,
                               thread_id, command_type, command_type_len,
                               sql_text, sql_text_len);
  thd->pop_internal_handler();
  return retval;
}


bool Log_to_file_event_handler::init()
{
  if (!is_initialized)
  {
    if (opt_slow_log)
      mysql_slow_log.open_slow_log(opt_slow_logname);

    if (opt_log)
      mysql_log.open_query_log(opt_logname);

    is_initialized= TRUE;
  }

  return FALSE;
}


void Log_to_file_event_handler::cleanup()
{
  mysql_log.cleanup();
  mysql_slow_log.cleanup();
}

void Log_to_file_event_handler::flush()
{
  /* reopen log files */
  if (opt_log)
    mysql_log.reopen_file();
  if (opt_slow_log)
    mysql_slow_log.reopen_file();
}

/*
  Log error with all enabled log event handlers

  SYNOPSIS
    error_log_print()

    level             The level of the error significance: NOTE,
                      WARNING or ERROR.
    format            format string for the error message
    args              list of arguments for the format string

  RETURN
    FALSE - OK
    TRUE - error occured
*/

bool LOGGER::error_log_print(enum loglevel level, const char *format,
                             va_list args)
{
  bool error= FALSE;
  Log_event_handler **current_handler;

  /* currently we don't need locking here as there is no error_log table */
  for (current_handler= error_log_handler_list ; *current_handler ;)
    error= (*current_handler++)->log_error(level, format, args) || error;

  return error;
}


void LOGGER::cleanup_base()
{
  DBUG_ASSERT(inited == 1);
  mysql_rwlock_destroy(&LOCK_logger);
  if (table_log_handler)
  {
    table_log_handler->cleanup();
    delete table_log_handler;
    table_log_handler= NULL;
  }
  if (file_log_handler)
    file_log_handler->cleanup();
}


void LOGGER::cleanup_end()
{
  DBUG_ASSERT(inited == 1);
  if (file_log_handler)
  {
    delete file_log_handler;
    file_log_handler=NULL;
  }
  inited= 0;
}


/**
  Perform basic log initialization: create file-based log handler and
  init error log.
*/
void LOGGER::init_base()
{
  DBUG_ASSERT(inited == 0);
  inited= 1;

  /*
    Here we create file log handler. We don't do it for the table log handler
    here as it cannot be created so early. The reason is THD initialization,
    which depends on the system variables (parsed later).
  */
  if (!file_log_handler)
    file_log_handler= new Log_to_file_event_handler;

  /* by default we use traditional error log */
  init_error_log(LOG_FILE);

  file_log_handler->init_pthread_objects();
  mysql_rwlock_init(key_rwlock_LOCK_logger, &LOCK_logger);
}


void LOGGER::init_log_tables()
{
  if (!table_log_handler)
    table_log_handler= new Log_to_csv_event_handler;

  if (!is_log_tables_initialized &&
      !table_log_handler->init() && !file_log_handler->init())
    is_log_tables_initialized= TRUE;
}


bool LOGGER::flush_logs(THD *thd)
{
  int rc= 0;

  /*
    Now we lock logger, as nobody should be able to use logging routines while
    log tables are closed
  */
  logger.lock_exclusive();

  /* reopen log files */
  file_log_handler->flush();

  /* end of log flush */
  logger.unlock();
  return rc;
}


/**
  Close and reopen the slow log (with locks).
  
  @returns FALSE.
*/
bool LOGGER::flush_slow_log()
{
  /*
    Now we lock logger, as nobody should be able to use logging routines while
    log tables are closed
  */
  logger.lock_exclusive();

  /* Reopen slow log file */
  if (opt_slow_log)
    file_log_handler->get_mysql_slow_log()->reopen_file();

  /* End of log flush */
  logger.unlock();

  return 0;
}


/**
  Close and reopen the general log (with locks).

  @returns FALSE.
*/
bool LOGGER::flush_general_log()
{
  /*
    Now we lock logger, as nobody should be able to use logging routines while
    log tables are closed
  */
  logger.lock_exclusive();

  /* Reopen general log file */
  if (opt_log)
    file_log_handler->get_mysql_log()->reopen_file();

  /* End of log flush */
  logger.unlock();

  return 0;
}


/*
  Log slow query with all enabled log event handlers

  SYNOPSIS
    slow_log_print()

    thd                 THD of the query being logged
    query               The query being logged
    query_length        The length of the query string
    current_utime       Current time in microseconds (from undefined start)

  RETURN
    FALSE   OK
    TRUE    error occured
*/

bool LOGGER::slow_log_print(THD *thd, const char *query, uint query_length,
                            ulonglong current_utime)

{
  bool error= FALSE;
  Log_event_handler **current_handler;
  bool is_command= FALSE;
  char user_host_buff[MAX_USER_HOST_SIZE + 1];
  Security_context *sctx= thd->security_ctx;
  uint user_host_len= 0;
  ulonglong query_utime, lock_utime;

  DBUG_ASSERT(thd->enable_slow_log);
  /*
    Print the message to the buffer if we have slow log enabled
  */

  if (*slow_log_handler_list)
  {
    time_t current_time;

    /* do not log slow queries from replication threads */
    if (thd->slave_thread && !opt_log_slow_slave_statements)
      return 0;

    lock_shared();
    if (!opt_slow_log)
    {
      unlock();
      return 0;
    }

    /* fill in user_host value: the format is "%s[%s] @ %s [%s]" */
    user_host_len= (strxnmov(user_host_buff, MAX_USER_HOST_SIZE,
                             sctx->priv_user ? sctx->priv_user : "", "[",
                             sctx->user ? sctx->user : "", "] @ ",
                             sctx->host ? sctx->host : "", " [",
                             sctx->ip ? sctx->ip : "", "]", NullS) -
                    user_host_buff);

    current_time= my_time_possible_from_micro(current_utime);
    if (thd->start_utime)
    {
      query_utime= (current_utime - thd->start_utime);
      lock_utime=  (thd->utime_after_lock - thd->start_utime);
    }
    else
    {
      query_utime= lock_utime= 0;
    }

    if (!query)
    {
      is_command= TRUE;
      query= command_name[thd->command].str;
      query_length= command_name[thd->command].length;
    }

    for (current_handler= slow_log_handler_list; *current_handler ;)
      error= (*current_handler++)->log_slow(thd, current_time, thd->start_time,
                                            user_host_buff, user_host_len,
                                            query_utime, lock_utime, is_command,
                                            query, query_length) || error;

    unlock();
  }
  return error;
}

bool LOGGER::general_log_write(THD *thd, enum enum_server_command command,
                               const char *query, uint query_length)
{
  bool error= FALSE;
  Log_event_handler **current_handler= general_log_handler_list;
  char user_host_buff[MAX_USER_HOST_SIZE + 1];
  uint user_host_len= 0;
  time_t current_time;

  DBUG_ASSERT(thd);

  lock_shared();
  if (!opt_log)
  {
    unlock();
    return 0;
  }
  user_host_len= make_user_name(thd, user_host_buff);

  current_time= my_time(0);

  mysql_audit_general_log(thd, current_time,
                          user_host_buff, user_host_len,
                          command_name[(uint) command].str,
                          command_name[(uint) command].length,
                          query, query_length);
                        
  while (*current_handler)
    error|= (*current_handler++)->
      log_general(thd, current_time, user_host_buff,
                  user_host_len, thd->thread_id,
                  command_name[(uint) command].str,
                  command_name[(uint) command].length,
                  query, query_length,
                  thd->variables.character_set_client) || error;
  unlock();

  return error;
}

bool LOGGER::general_log_print(THD *thd, enum enum_server_command command,
                               const char *format, va_list args)
{
  uint message_buff_len= 0;
  char message_buff[MAX_LOG_BUFFER_SIZE];

  /* prepare message */
  if (format)
    message_buff_len= my_vsnprintf(message_buff, sizeof(message_buff),
                                   format, args);
  else
    message_buff[0]= '\0';

  return general_log_write(thd, command, message_buff, message_buff_len);
}

void LOGGER::init_error_log(uint error_log_printer)
{
  if (error_log_printer & LOG_NONE)
  {
    error_log_handler_list[0]= 0;
    return;
  }

  switch (error_log_printer) {
  case LOG_FILE:
    error_log_handler_list[0]= file_log_handler;
    error_log_handler_list[1]= 0;
    break;
    /* these two are disabled for now */
  case LOG_TABLE:
    DBUG_ASSERT(0);
    break;
  case LOG_TABLE|LOG_FILE:
    DBUG_ASSERT(0);
    break;
  }
}

void LOGGER::init_slow_log(uint slow_log_printer)
{
  if (slow_log_printer & LOG_NONE)
  {
    slow_log_handler_list[0]= 0;
    return;
  }

  switch (slow_log_printer) {
  case LOG_FILE:
    slow_log_handler_list[0]= file_log_handler;
    slow_log_handler_list[1]= 0;
    break;
  case LOG_TABLE:
    slow_log_handler_list[0]= table_log_handler;
    slow_log_handler_list[1]= 0;
    break;
  case LOG_TABLE|LOG_FILE:
    slow_log_handler_list[0]= file_log_handler;
    slow_log_handler_list[1]= table_log_handler;
    slow_log_handler_list[2]= 0;
    break;
  }
}

void LOGGER::init_general_log(uint general_log_printer)
{
  if (general_log_printer & LOG_NONE)
  {
    general_log_handler_list[0]= 0;
    return;
  }

  switch (general_log_printer) {
  case LOG_FILE:
    general_log_handler_list[0]= file_log_handler;
    general_log_handler_list[1]= 0;
    break;
  case LOG_TABLE:
    general_log_handler_list[0]= table_log_handler;
    general_log_handler_list[1]= 0;
    break;
  case LOG_TABLE|LOG_FILE:
    general_log_handler_list[0]= file_log_handler;
    general_log_handler_list[1]= table_log_handler;
    general_log_handler_list[2]= 0;
    break;
  }
}


bool LOGGER::activate_log_handler(THD* thd, uint log_type)
{
  MYSQL_QUERY_LOG *file_log;
  bool res= FALSE;
  lock_exclusive();
  switch (log_type) {
  case QUERY_LOG_SLOW:
    if (!opt_slow_log)
    {
      file_log= file_log_handler->get_mysql_slow_log();

      file_log->open_slow_log(opt_slow_logname);
      if (table_log_handler->activate_log(thd, QUERY_LOG_SLOW))
      {
        /* Error printed by open table in activate_log() */
        res= TRUE;
        file_log->close(0);
      }
      else
      {
        init_slow_log(log_output_options);
        opt_slow_log= TRUE;
      }
    }
    break;
  case QUERY_LOG_GENERAL:
    if (!opt_log)
    {
      file_log= file_log_handler->get_mysql_log();

      file_log->open_query_log(opt_logname);
      if (table_log_handler->activate_log(thd, QUERY_LOG_GENERAL))
      {
        /* Error printed by open table in activate_log() */
        res= TRUE;
        file_log->close(0);
      }
      else
      {
        init_general_log(log_output_options);
        opt_log= TRUE;
      }
    }
    break;
  default:
    DBUG_ASSERT(0);
  }
  unlock();
  return res;
}


void LOGGER::deactivate_log_handler(THD *thd, uint log_type)
{
  my_bool *tmp_opt= 0;
  MYSQL_LOG *file_log;

  switch (log_type) {
  case QUERY_LOG_SLOW:
    tmp_opt= &opt_slow_log;
    file_log= file_log_handler->get_mysql_slow_log();
    break;
  case QUERY_LOG_GENERAL:
    tmp_opt= &opt_log;
    file_log= file_log_handler->get_mysql_log();
    break;
  default:
    assert(0);                                  // Impossible
  }

  if (!(*tmp_opt))
    return;

  lock_exclusive();
  file_log->close(0);
  *tmp_opt= FALSE;
  unlock();
}


/* the parameters are unused for the log tables */
bool Log_to_csv_event_handler::init()
{
  return 0;
}

int LOGGER::set_handlers(uint error_log_printer,
                         uint slow_log_printer,
                         uint general_log_printer)
{
  /* error log table is not supported yet */
  DBUG_ASSERT(error_log_printer < LOG_TABLE);

  lock_exclusive();

  if ((slow_log_printer & LOG_TABLE || general_log_printer & LOG_TABLE) &&
      !is_log_tables_initialized)
  {
    slow_log_printer= (slow_log_printer & ~LOG_TABLE) | LOG_FILE;
    general_log_printer= (general_log_printer & ~LOG_TABLE) | LOG_FILE;

    sql_print_error("Failed to initialize log tables. "
                    "Falling back to the old-fashioned logs");
  }

  init_error_log(error_log_printer);
  init_slow_log(slow_log_printer);
  init_general_log(general_log_printer);

  unlock();

  return 0;
}

 /*
  Save position of binary log transaction cache.

  SYNPOSIS
    binlog_trans_log_savepos()

    thd      The thread to take the binlog data from
    pos      Pointer to variable where the position will be stored

  DESCRIPTION

    Save the current position in the binary log transaction cache into
    the variable pointed to by 'pos'
 */

static void
binlog_trans_log_savepos(THD *thd, my_off_t *pos)
{
  DBUG_ENTER("binlog_trans_log_savepos");
  DBUG_ASSERT(pos != NULL);
  if (thd_get_ha_data(thd, binlog_hton) == NULL)
    thd->binlog_setup_trx_data();
  binlog_cache_mngr *const cache_mngr=
    (binlog_cache_mngr*) thd_get_ha_data(thd, binlog_hton);
  DBUG_ASSERT(mysql_bin_log.is_open());
  *pos= cache_mngr->trx_cache.get_byte_position();
  DBUG_PRINT("return", ("*pos: %lu", (ulong) *pos));
  DBUG_VOID_RETURN;
}


/*
  Truncate the binary log transaction cache.

  SYNPOSIS
    binlog_trans_log_truncate()

    thd      The thread to take the binlog data from
    pos      Position to truncate to

  DESCRIPTION

    Truncate the binary log to the given position. Will not change
    anything else.

 */
static void
binlog_trans_log_truncate(THD *thd, my_off_t pos)
{
  DBUG_ENTER("binlog_trans_log_truncate");
  DBUG_PRINT("enter", ("pos: %lu", (ulong) pos));

  DBUG_ASSERT(thd_get_ha_data(thd, binlog_hton) != NULL);
  /* Only true if binlog_trans_log_savepos() wasn't called before */
  DBUG_ASSERT(pos != ~(my_off_t) 0);

  binlog_cache_mngr *const cache_mngr=
    (binlog_cache_mngr*) thd_get_ha_data(thd, binlog_hton);
  cache_mngr->trx_cache.restore_savepoint(pos);
  DBUG_VOID_RETURN;
}


/*
  this function is mostly a placeholder.
  conceptually, binlog initialization (now mostly done in MYSQL_BIN_LOG::open)
  should be moved here.
*/

int binlog_init(void *p)
{
  binlog_hton= (handlerton *)p;
  binlog_hton->state=opt_bin_log ? SHOW_OPTION_YES : SHOW_OPTION_NO;
  binlog_hton->db_type=DB_TYPE_BINLOG;
  binlog_hton->savepoint_offset= sizeof(my_off_t);
  binlog_hton->close_connection= binlog_close_connection;
  binlog_hton->savepoint_set= binlog_savepoint_set;
  binlog_hton->savepoint_rollback= binlog_savepoint_rollback;
  binlog_hton->commit= binlog_commit;
  binlog_hton->rollback= binlog_rollback;
  binlog_hton->prepare= binlog_prepare;
  binlog_hton->flags= HTON_NOT_USER_SELECTABLE | HTON_HIDDEN;
  return 0;
}

static int binlog_close_connection(handlerton *hton, THD *thd)
{
  binlog_cache_mngr *const cache_mngr=
    (binlog_cache_mngr*) thd_get_ha_data(thd, binlog_hton);
  DBUG_ASSERT(cache_mngr->trx_cache.empty() && cache_mngr->stmt_cache.empty());
  thd_set_ha_data(thd, binlog_hton, NULL);
  cache_mngr->~binlog_cache_mngr();
  my_free((uchar*)cache_mngr, MYF(0));
  return 0;
}

/**
  This function flushes a transactional cache upon commit/rollback.

  @param thd        The thread whose transaction should be flushed
  @param cache_mngr Pointer to the cache data to be flushed
  @param end_ev     The end event either commit/rollback.

  @return
    nonzero if an error pops up when flushing the transactional cache.
*/
static int
binlog_flush_trx_cache(THD *thd, binlog_cache_mngr *cache_mngr,
                       Log_event *end_ev)
{
  DBUG_ENTER("binlog_flush_trx_cache");
  int error=0;
  IO_CACHE *cache_log= &cache_mngr->trx_cache.cache_log;

  /*
    This function handles transactional changes and as such
    this flag equals to true.
  */
  bool const is_transactional= TRUE;

  if (thd->binlog_flush_pending_rows_event(TRUE, is_transactional))
    DBUG_RETURN(1);
  /*
    Doing a commit or a rollback including non-transactional tables,
    i.e., ending a transaction where we might write the transaction
    cache to the binary log.

    We can always end the statement when ending a transaction since
    transactions are not allowed inside stored functions. If they
    were, we would have to ensure that we're not ending a statement
    inside a stored function.
  */
  error= mysql_bin_log.write(thd, &cache_mngr->trx_cache.cache_log, end_ev,
                             cache_mngr->trx_cache.has_incident());
  cache_mngr->reset_cache(&cache_mngr->trx_cache);

  /*
    We need to step the table map version after writing the
    transaction cache to disk.
  */
  mysql_bin_log.update_table_map_version();
  statistic_increment(binlog_cache_use, &LOCK_status);
  if (cache_log->disk_writes != 0)
  {
    statistic_increment(binlog_cache_disk_use, &LOCK_status);
    cache_log->disk_writes= 0;
  }

  DBUG_ASSERT(cache_mngr->trx_cache.empty());
  DBUG_RETURN(error);
}

/**
  This function truncates the transactional cache upon committing or rolling
  back either a transaction or a statement.

  @param thd        The thread whose transaction should be flushed
  @param cache_mngr Pointer to the cache data to be flushed
  @param all        @c true means truncate the transaction, otherwise the
                    statement must be truncated.

  @return
    nonzero if an error pops up when truncating the transactional cache.
*/
static int
binlog_truncate_trx_cache(THD *thd, binlog_cache_mngr *cache_mngr, bool all)
{
  DBUG_ENTER("binlog_truncate_trx_cache");
  int error=0;
  /*
    This function handles transactional changes and as such this flag
    equals to true.
  */
  bool const is_transactional= TRUE;

  DBUG_PRINT("info", ("thd->options={ %s%s}, transaction: %s",
                      FLAGSTR(thd->variables.option_bits, OPTION_NOT_AUTOCOMMIT),
                      FLAGSTR(thd->variables.option_bits, OPTION_BEGIN),
                      all ? "all" : "stmt"));
  /*
    If rolling back an entire transaction or a single statement not
    inside a transaction, we reset the transaction cache.
  */
  thd->binlog_remove_pending_rows_event(TRUE, is_transactional);
  if (all || !thd->in_multi_stmt_transaction())
  {
    if (cache_mngr->trx_cache.has_incident())
      error= mysql_bin_log.write_incident(thd, TRUE);

    cache_mngr->reset_cache(&cache_mngr->trx_cache);

    thd->clear_binlog_table_maps();
  }
  /*
    If rolling back a statement in a transaction, we truncate the
    transaction cache to remove the statement.
  */
  else
<<<<<<< HEAD
      cache_mngr->trx_cache.restore_prev_position();
=======
  {
    /*
      If rolling back an entire transaction or a single statement not
      inside a transaction, we reset the transaction cache.

      If rolling back a statement in a transaction, we truncate the
      transaction cache to remove the statement.
     */
    thd->binlog_remove_pending_rows_event(TRUE);
    if (all || !(thd->options & (OPTION_BEGIN | OPTION_NOT_AUTOCOMMIT)))
    {
      if (trx_data->has_incident())
        error= mysql_bin_log.write_incident(thd, TRUE);
      trx_data->reset();
    }
    else                                        // ...statement
      trx_data->truncate(trx_data->before_stmt_pos);
>>>>>>> a59e381e

  /*
    We need to step the table map version on a rollback to ensure that a new
    table map event is generated instead of the one that was written to the
    thrown-away transaction cache.
  */
  mysql_bin_log.update_table_map_version();

  DBUG_ASSERT(thd->binlog_get_pending_rows_event(is_transactional) == NULL);
  DBUG_RETURN(error);
}

static int binlog_prepare(handlerton *hton, THD *thd, bool all)
{
  /*
    do nothing.
    just pretend we can do 2pc, so that MySQL won't
    switch to 1pc.
    real work will be done in MYSQL_BIN_LOG::log_xid()
  */
  return 0;
}

/**
  This function flushes the non-transactional to the binary log upon
  committing or rolling back a statement.

  @param thd        The thread whose transaction should be flushed
  @param cache_mngr Pointer to the cache data to be flushed

  @return
    nonzero if an error pops up when flushing the non-transactional cache.
*/
static int
binlog_flush_stmt_cache(THD *thd, binlog_cache_mngr *cache_mngr)
{
  int error= 0;
  DBUG_ENTER("binlog_flush_stmt_cache");
  /*
    If we are flushing the statement cache, it means that the changes get
    through otherwise the cache is empty and this routine should not be called.
  */
  DBUG_ASSERT(cache_mngr->stmt_cache.has_incident() == FALSE);
  /*
    This function handles non-transactional changes and as such this flag equals
    to false.
  */
  bool const is_transactional= FALSE;
  IO_CACHE *cache_log= &cache_mngr->stmt_cache.cache_log;
  thd->binlog_flush_pending_rows_event(TRUE, is_transactional);
  Query_log_event qev(thd, STRING_WITH_LEN("COMMIT"), TRUE, FALSE, TRUE, 0);
  if ((error= mysql_bin_log.write(thd, cache_log, &qev,
                                  cache_mngr->stmt_cache.has_incident())))
    DBUG_RETURN(error);
  cache_mngr->reset_cache(&cache_mngr->stmt_cache);

  /*
    We need to step the table map version after writing the
    transaction cache to disk.
  */
  mysql_bin_log.update_table_map_version();
  statistic_increment(binlog_cache_use, &LOCK_status);
  if (cache_log->disk_writes != 0)
  {
    statistic_increment(binlog_cache_disk_use, &LOCK_status);
    cache_log->disk_writes= 0;
  }
  DBUG_RETURN(error);
}

/**
  This function is called once after each statement.

  It has the responsibility to flush the caches to the binary log on commits.

  @param hton  The binlog handlerton.
  @param thd   The client thread that executes the transaction.
  @param all   This is @c true if this is a real transaction commit, and
               @false otherwise.

  @see handlerton::commit
*/
static int binlog_commit(handlerton *hton, THD *thd, bool all)
{
  int error= 0;
  DBUG_ENTER("binlog_commit");
  binlog_cache_mngr *const cache_mngr=
    (binlog_cache_mngr*) thd_get_ha_data(thd, binlog_hton);
  bool const in_transaction= thd->in_multi_stmt_transaction();

  DBUG_PRINT("debug",
             ("all: %d, in_transaction: %s, all.modified_non_trans_table: %s, stmt.modified_non_trans_table: %s",
              all,
              YESNO(in_transaction),
              YESNO(thd->transaction.all.modified_non_trans_table),
              YESNO(thd->transaction.stmt.modified_non_trans_table)));

  if (!cache_mngr->stmt_cache.empty())
  {
    binlog_flush_stmt_cache(thd, cache_mngr);
  }

  if (cache_mngr->trx_cache.empty())
  {
    /*
      we're here because cache_log was flushed in MYSQL_BIN_LOG::log_xid()
    */
    cache_mngr->reset_cache(&cache_mngr->trx_cache);
    DBUG_RETURN(0);
  }

  /*
    We commit the transaction if:
     - We are not in a transaction and committing a statement, or
     - We are in a transaction and a full transaction is committed.
    Otherwise, we accumulate the changes.
  */
  if (!in_transaction || all)
  {
    Query_log_event qev(thd, STRING_WITH_LEN("COMMIT"), TRUE, FALSE, TRUE, 0);
    error= binlog_flush_trx_cache(thd, cache_mngr, &qev);
  }

  /*
    This is part of the stmt rollback.
  */
  if (!all)
    cache_mngr->trx_cache.set_prev_position(MY_OFF_T_UNDEF);
  DBUG_RETURN(error);
}

/**
  This function is called when a transaction or a statement is rolled back.

  @param hton  The binlog handlerton.
  @param thd   The client thread that executes the transaction.
  @param all   This is @c true if this is a real transaction rollback, and
               @false otherwise.

  @see handlerton::rollback
*/
static int binlog_rollback(handlerton *hton, THD *thd, bool all)
{
  DBUG_ENTER("binlog_rollback");
  int error=0;
  binlog_cache_mngr *const cache_mngr=
    (binlog_cache_mngr*) thd_get_ha_data(thd, binlog_hton);

  DBUG_PRINT("debug", ("all: %s, all.modified_non_trans_table: %s, stmt.modified_non_trans_table: %s",
                       YESNO(all),
                       YESNO(thd->transaction.all.modified_non_trans_table),
                       YESNO(thd->transaction.stmt.modified_non_trans_table)));

  /*
    If an incident event is set we do not flush the content of the statement
    cache because it may be corrupted.
  */
  if (cache_mngr->stmt_cache.has_incident())
  {
    mysql_bin_log.write_incident(thd, TRUE);
    cache_mngr->reset_cache(&cache_mngr->stmt_cache);
  }
  else if (!cache_mngr->stmt_cache.empty())
  {
    binlog_flush_stmt_cache(thd, cache_mngr);
  }

  if (cache_mngr->trx_cache.empty()) 
  {
    /* 
      we're here because cache_log was flushed in MYSQL_BIN_LOG::log_xid()
    */
    cache_mngr->reset_cache(&cache_mngr->trx_cache);
    DBUG_RETURN(0);
  }


  if (mysql_bin_log.check_write_error(thd))
  {
    /*
      "all == true" means that a "rollback statement" triggered the error and
      this function was called. However, this must not happen as a rollback
      is written directly to the binary log. And in auto-commit mode, a single
      statement that is rolled back has the flag all == false.
    */
    DBUG_ASSERT(!all);
    /*
      We reach this point if the effect of a statement did not properly get into
      a cache and need to be rolled back.
    */
    error= binlog_truncate_trx_cache(thd, cache_mngr, all);
  }
  else
  {  
    /*
      We flush the cache wrapped in a beging/rollback if:
        . aborting a transcation that modified a non-transactional table or;
        . aborting a statement that modified both transactional and
         non-transctional tables but which is not in the boundaries of any
         transaction;
        . the OPTION_KEEP_LOG is activate.
    */
    if (thd->variables.binlog_format == BINLOG_FORMAT_STMT &&
        ((all && thd->transaction.all.modified_non_trans_table) ||
        (!all && thd->transaction.stmt.modified_non_trans_table &&
        !thd->in_multi_stmt_transaction()) ||
        (thd->variables.option_bits & OPTION_KEEP_LOG)))
    {
      Query_log_event qev(thd, STRING_WITH_LEN("ROLLBACK"), TRUE, FALSE, TRUE, 0);
      error= binlog_flush_trx_cache(thd, cache_mngr, &qev);
    }
    /*
      Otherwise, we simply truncate the cache as there is no change on
      non-transactional tables as follows.
    */
    else if (all || (!all &&
                     (!thd->transaction.stmt.modified_non_trans_table ||
                      !thd->in_multi_stmt_transaction() || 
                      thd->variables.binlog_format != BINLOG_FORMAT_STMT)))
      error= binlog_truncate_trx_cache(thd, cache_mngr, all);
  }

  /* 
    This is part of the stmt rollback.
  */
  if (!all)
    cache_mngr->trx_cache.set_prev_position(MY_OFF_T_UNDEF); 
  DBUG_RETURN(error);
}

void MYSQL_BIN_LOG::set_write_error(THD *thd)
{
  DBUG_ENTER("MYSQL_BIN_LOG::set_write_error");

  write_error= 1;

  if (check_write_error(thd))
    DBUG_VOID_RETURN;

  if (my_errno == EFBIG)
    my_message(ER_TRANS_CACHE_FULL, ER(ER_TRANS_CACHE_FULL), MYF(MY_WME));
  else
    my_error(ER_ERROR_ON_WRITE, MYF(MY_WME), name, errno);

  DBUG_VOID_RETURN;
}

bool MYSQL_BIN_LOG::check_write_error(THD *thd)
{
  DBUG_ENTER("MYSQL_BIN_LOG::check_write_error");

  bool checked= FALSE;

  if (!thd->is_error())
    DBUG_RETURN(checked);

  switch (thd->stmt_da->sql_errno())
  {
    case ER_TRANS_CACHE_FULL:
    case ER_ERROR_ON_WRITE:
    case ER_BINLOG_LOGGING_IMPOSSIBLE:
      checked= TRUE;
    break;
  }

  DBUG_RETURN(checked);
}

/**
  @note
  How do we handle this (unlikely but legal) case:
  @verbatim
    [transaction] + [update to non-trans table] + [rollback to savepoint] ?
  @endverbatim
  The problem occurs when a savepoint is before the update to the
  non-transactional table. Then when there's a rollback to the savepoint, if we
  simply truncate the binlog cache, we lose the part of the binlog cache where
  the update is. If we want to not lose it, we need to write the SAVEPOINT
  command and the ROLLBACK TO SAVEPOINT command to the binlog cache. The latter
  is easy: it's just write at the end of the binlog cache, but the former
  should be *inserted* to the place where the user called SAVEPOINT. The
  solution is that when the user calls SAVEPOINT, we write it to the binlog
  cache (so no need to later insert it). As transactions are never intermixed
  in the binary log (i.e. they are serialized), we won't have conflicts with
  savepoint names when using mysqlbinlog or in the slave SQL thread.
  Then when ROLLBACK TO SAVEPOINT is called, if we updated some
  non-transactional table, we don't truncate the binlog cache but instead write
  ROLLBACK TO SAVEPOINT to it; otherwise we truncate the binlog cache (which
  will chop the SAVEPOINT command from the binlog cache, which is good as in
  that case there is no need to have it in the binlog).
*/

static int binlog_savepoint_set(handlerton *hton, THD *thd, void *sv)
{
  DBUG_ENTER("binlog_savepoint_set");

  binlog_trans_log_savepos(thd, (my_off_t*) sv);
  /* Write it to the binary log */

  int errcode= query_error_code(thd, thd->killed == THD::NOT_KILLED);
  int const error=
    thd->binlog_query(THD::STMT_QUERY_TYPE,
                      thd->query(), thd->query_length(), TRUE, FALSE, FALSE,
                      errcode);
  DBUG_RETURN(error);
}

static int binlog_savepoint_rollback(handlerton *hton, THD *thd, void *sv)
{
  DBUG_ENTER("binlog_savepoint_rollback");

  /*
    Write ROLLBACK TO SAVEPOINT to the binlog cache if we have updated some
    non-transactional table. Otherwise, truncate the binlog cache starting
    from the SAVEPOINT command.
  */
  if (unlikely(thd->transaction.all.modified_non_trans_table || 
               (thd->variables.option_bits & OPTION_KEEP_LOG)))
  {
    int errcode= query_error_code(thd, thd->killed == THD::NOT_KILLED);
    int error=
      thd->binlog_query(THD::STMT_QUERY_TYPE,
                        thd->query(), thd->query_length(), TRUE, FALSE, FALSE,
                        errcode);
    DBUG_RETURN(error);
  }
  binlog_trans_log_truncate(thd, *(my_off_t*)sv);
  DBUG_RETURN(0);
}


int check_binlog_magic(IO_CACHE* log, const char** errmsg)
{
  char magic[4];
  DBUG_ASSERT(my_b_tell(log) == 0);

  if (my_b_read(log, (uchar*) magic, sizeof(magic)))
  {
    *errmsg = "I/O error reading the header from the binary log";
    sql_print_error("%s, errno=%d, io cache code=%d", *errmsg, my_errno,
		    log->error);
    return 1;
  }
  if (memcmp(magic, BINLOG_MAGIC, sizeof(magic)))
  {
    *errmsg = "Binlog has bad magic number;  It's not a binary log file that can be used by this version of MySQL";
    return 1;
  }
  return 0;
}


File open_binlog(IO_CACHE *log, const char *log_file_name, const char **errmsg)
{
  File file;
  DBUG_ENTER("open_binlog");

  if ((file= mysql_file_open(key_file_binlog,
                             log_file_name, O_RDONLY | O_BINARY | O_SHARE,
                             MYF(MY_WME))) < 0)
  {
    sql_print_error("Failed to open log (file '%s', errno %d)",
                    log_file_name, my_errno);
    *errmsg = "Could not open log file";
    goto err;
  }
  if (init_io_cache(log, file, IO_SIZE*2, READ_CACHE, 0, 0,
                    MYF(MY_WME|MY_DONT_CHECK_FILESIZE)))
  {
    sql_print_error("Failed to create a cache on log (file '%s')",
                    log_file_name);
    *errmsg = "Could not open log file";
    goto err;
  }
  if (check_binlog_magic(log,errmsg))
    goto err;
  DBUG_RETURN(file);

err:
  if (file >= 0)
  {
    mysql_file_close(file, MYF(0));
    end_io_cache(log);
  }
  DBUG_RETURN(-1);
}

#ifdef _WIN32
static int eventSource = 0;

static void setup_windows_event_source()
{
  HKEY    hRegKey= NULL;
  DWORD   dwError= 0;
  TCHAR   szPath[MAX_PATH];
  DWORD dwTypes;

  if (eventSource)               // Ensure that we are only called once
    return;
  eventSource= 1;

  // Create the event source registry key
  dwError= RegCreateKey(HKEY_LOCAL_MACHINE,
                          "SYSTEM\\CurrentControlSet\\Services\\EventLog\\Application\\MySQL", 
                          &hRegKey);

  /* Name of the PE module that contains the message resource */
  GetModuleFileName(NULL, szPath, MAX_PATH);

  /* Register EventMessageFile */
  dwError = RegSetValueEx(hRegKey, "EventMessageFile", 0, REG_EXPAND_SZ,
                          (PBYTE) szPath, (DWORD) (strlen(szPath) + 1));

  /* Register supported event types */
  dwTypes= (EVENTLOG_ERROR_TYPE | EVENTLOG_WARNING_TYPE |
            EVENTLOG_INFORMATION_TYPE);
  dwError= RegSetValueEx(hRegKey, "TypesSupported", 0, REG_DWORD,
                         (LPBYTE) &dwTypes, sizeof dwTypes);

  RegCloseKey(hRegKey);
}

#endif /* _WIN32 */


/**
  Find a unique filename for 'filename.#'.

  Set '#' to the number next to the maximum found in the most
  recent log file extension.

  This function will return nonzero if: (i) the generated name
  exceeds FN_REFLEN; (ii) if the number of extensions is exhausted;
  or (iii) some other error happened while examining the filesystem.

  @return
    nonzero if not possible to get unique filename.
*/

static int find_uniq_filename(char *name)
{
  uint                  i;
  char                  buff[FN_REFLEN], ext_buf[FN_REFLEN];
  struct st_my_dir     *dir_info;
  reg1 struct fileinfo *file_info;
  ulong                 max_found= 0, next= 0, number= 0;
  size_t		buf_length, length;
  char			*start, *end;
  int                   error= 0;
  DBUG_ENTER("find_uniq_filename");

  length= dirname_part(buff, name, &buf_length);
  start=  name + length;
  end=    strend(start);

  *end='.';
  length= (size_t) (end - start + 1);

  if (!(dir_info= my_dir(buff,MYF(MY_DONT_SORT))))
  {						// This shouldn't happen
    strmov(end,".1");				// use name+1
    DBUG_RETURN(1);
  }
  file_info= dir_info->dir_entry;
  for (i= dir_info->number_off_files ; i-- ; file_info++)
  {
    if (bcmp((uchar*) file_info->name, (uchar*) start, length) == 0 &&
	test_if_number(file_info->name+length, &number,0))
    {
      set_if_bigger(max_found,(ulong) number);
    }
  }
  my_dirend(dir_info);

  /* check if reached the maximum possible extension number */
  if ((max_found == MAX_LOG_UNIQUE_FN_EXT))
  {
    sql_print_error("Log filename extension number exhausted: %06lu. \
Please fix this by archiving old logs and \
updating the index files.", max_found);
    error= 1;
    goto end;
  }

  next= max_found + 1;
  sprintf(ext_buf, "%06lu", next);
  *end++='.';

  /* 
    Check if the generated extension size + the file name exceeds the
    buffer size used. If one did not check this, then the filename might be
    truncated, resulting in error.
   */
  if (((strlen(ext_buf) + (end - name)) >= FN_REFLEN))
  {
    sql_print_error("Log filename too large: %s%s (%zu). \
Please fix this by archiving old logs and updating the \
index files.", name, ext_buf, (strlen(ext_buf) + (end - name)));
    error= 1;
    goto end;
  }

  sprintf(end, "%06lu", next);

  /* print warning if reaching the end of available extensions. */
  if ((next > (MAX_LOG_UNIQUE_FN_EXT - LOG_WARN_UNIQUE_FN_EXT_LEFT)))
    sql_print_warning("Next log extension: %lu. \
Remaining log filename extensions: %lu. \
Please consider archiving some logs.", next, (MAX_LOG_UNIQUE_FN_EXT - next));

end:
  DBUG_RETURN(error);
}


void MYSQL_LOG::init(enum_log_type log_type_arg,
                     enum cache_type io_cache_type_arg)
{
  DBUG_ENTER("MYSQL_LOG::init");
  log_type= log_type_arg;
  io_cache_type= io_cache_type_arg;
  DBUG_PRINT("info",("log_type: %d", log_type));
  DBUG_VOID_RETURN;
}


bool MYSQL_LOG::init_and_set_log_file_name(const char *log_name,
                                           const char *new_name,
                                           enum_log_type log_type_arg,
                                           enum cache_type io_cache_type_arg)
{
  init(log_type_arg, io_cache_type_arg);

  if (new_name && !strmov(log_file_name, new_name))
    return TRUE;
  else if (!new_name && generate_new_name(log_file_name, log_name))
    return TRUE;

  return FALSE;
}


/*
  Open a (new) log file.

  SYNOPSIS
    open()

    log_name            The name of the log to open
    log_type_arg        The type of the log. E.g. LOG_NORMAL
    new_name            The new name for the logfile. This is only needed
                        when the method is used to open the binlog file.
    io_cache_type_arg   The type of the IO_CACHE to use for this log file

  DESCRIPTION
    Open the logfile, init IO_CACHE and write startup messages
    (in case of general and slow query logs).

  RETURN VALUES
    0   ok
    1   error
*/

bool MYSQL_LOG::open(const char *log_name, enum_log_type log_type_arg,
                     const char *new_name, enum cache_type io_cache_type_arg)
{
  char buff[FN_REFLEN];
  File file= -1;
  int open_flags= O_CREAT | O_BINARY;
  DBUG_ENTER("MYSQL_LOG::open");
  DBUG_PRINT("enter", ("log_type: %d", (int) log_type_arg));

  write_error= 0;

  if (!(name= my_strdup(log_name, MYF(MY_WME))))
  {
    name= (char *)log_name; // for the error message
    goto err;
  }

  if (init_and_set_log_file_name(name, new_name,
                                 log_type_arg, io_cache_type_arg))
    goto err;

  if (io_cache_type == SEQ_READ_APPEND)
    open_flags |= O_RDWR | O_APPEND;
  else
    open_flags |= O_WRONLY | (log_type == LOG_BIN ? 0 : O_APPEND);

  db[0]= 0;

  if ((file= mysql_file_open(key_file_MYSQL_LOG,
                             log_file_name, open_flags,
                             MYF(MY_WME | ME_WAITTANG))) < 0 ||
      init_io_cache(&log_file, file, IO_SIZE, io_cache_type,
                    mysql_file_tell(file, MYF(MY_WME)), 0,
                    MYF(MY_WME | MY_NABP |
                        ((log_type == LOG_BIN) ? MY_WAIT_IF_FULL : 0))))
    goto err;

  if (log_type == LOG_NORMAL)
  {
    char *end;
    int len=my_snprintf(buff, sizeof(buff), "%s, Version: %s (%s). "
#ifdef EMBEDDED_LIBRARY
                        "embedded library\n",
                        my_progname, server_version, MYSQL_COMPILATION_COMMENT
#elif _WIN32
			"started with:\nTCP Port: %d, Named Pipe: %s\n",
                        my_progname, server_version, MYSQL_COMPILATION_COMMENT,
                        mysqld_port, mysqld_unix_port
#else
			"started with:\nTcp port: %d  Unix socket: %s\n",
                        my_progname, server_version, MYSQL_COMPILATION_COMMENT,
                        mysqld_port, mysqld_unix_port
#endif
                       );
    end= strnmov(buff + len, "Time                 Id Command    Argument\n",
                 sizeof(buff) - len);
    if (my_b_write(&log_file, (uchar*) buff, (uint) (end-buff)) ||
	flush_io_cache(&log_file))
      goto err;
  }

  log_state= LOG_OPENED;
  DBUG_RETURN(0);

err:
  sql_print_error("Could not use %s for logging (error %d). \
Turning logging off for the whole duration of the MySQL server process. \
To turn it on again: fix the cause, \
shutdown the MySQL server and restart it.", name, errno);
  if (file >= 0)
    mysql_file_close(file, MYF(0));
  end_io_cache(&log_file);
  safeFree(name);
  log_state= LOG_CLOSED;
  DBUG_RETURN(1);
}

MYSQL_LOG::MYSQL_LOG()
  : name(0), write_error(FALSE), inited(FALSE), log_type(LOG_UNKNOWN),
    log_state(LOG_CLOSED)
{
  /*
    We don't want to initialize LOCK_Log here as such initialization depends on
    safe_mutex (when using safe_mutex) which depends on MY_INIT(), which is
    called only in main(). Doing initialization here would make it happen
    before main().
  */
  bzero((char*) &log_file, sizeof(log_file));
}

void MYSQL_LOG::init_pthread_objects()
{
  DBUG_ASSERT(inited == 0);
  inited= 1;
  mysql_mutex_init(key_LOG_LOCK_log, &LOCK_log, MY_MUTEX_INIT_SLOW);
}

/*
  Close the log file

  SYNOPSIS
    close()
    exiting     Bitmask. For the slow and general logs the only used bit is
                LOG_CLOSE_TO_BE_OPENED. This is used if we intend to call
                open at once after close.

  NOTES
    One can do an open on the object at once after doing a close.
    The internal structures are not freed until cleanup() is called
*/

void MYSQL_LOG::close(uint exiting)
{					// One can't set log_type here!
  DBUG_ENTER("MYSQL_LOG::close");
  DBUG_PRINT("enter",("exiting: %d", (int) exiting));
  if (log_state == LOG_OPENED)
  {
    end_io_cache(&log_file);

    if (mysql_file_sync(log_file.file, MYF(MY_WME)) && ! write_error)
    {
      write_error= 1;
      sql_print_error(ER(ER_ERROR_ON_WRITE), name, errno);
    }

    if (mysql_file_close(log_file.file, MYF(MY_WME)) && ! write_error)
    {
      write_error= 1;
      sql_print_error(ER(ER_ERROR_ON_WRITE), name, errno);
    }
  }

  log_state= (exiting & LOG_CLOSE_TO_BE_OPENED) ? LOG_TO_BE_OPENED : LOG_CLOSED;
  safeFree(name);
  DBUG_VOID_RETURN;
}

/** This is called only once. */

void MYSQL_LOG::cleanup()
{
  DBUG_ENTER("cleanup");
  if (inited)
  {
    inited= 0;
    mysql_mutex_destroy(&LOCK_log);
    close(0);
  }
  DBUG_VOID_RETURN;
}


int MYSQL_LOG::generate_new_name(char *new_name, const char *log_name)
{
  fn_format(new_name, log_name, mysql_data_home, "", 4);
  if (log_type == LOG_BIN)
  {
    if (!fn_ext(log_name)[0])
    {
      if (find_uniq_filename(new_name))
      {
        /* 
          This should be treated as error once propagation of error further
          up in the stack gets proper handling.
        */
        push_warning_printf(current_thd, MYSQL_ERROR::WARN_LEVEL_WARN, 
                            ER_NO_UNIQUE_LOGFILE, ER(ER_NO_UNIQUE_LOGFILE),
                            log_name);
	sql_print_error(ER(ER_NO_UNIQUE_LOGFILE), log_name);
	return 1;
      }
    }
  }
  return 0;
}


/*
  Reopen the log file

  SYNOPSIS
    reopen_file()

  DESCRIPTION
    Reopen the log file. The method is used during FLUSH LOGS
    and locks LOCK_log mutex
*/


void MYSQL_QUERY_LOG::reopen_file()
{
  char *save_name;

  DBUG_ENTER("MYSQL_LOG::reopen_file");
  if (!is_open())
  {
    DBUG_PRINT("info",("log is closed"));
    DBUG_VOID_RETURN;
  }

  mysql_mutex_lock(&LOCK_log);

  save_name= name;
  name= 0;				// Don't free name
  close(LOG_CLOSE_TO_BE_OPENED);

  /*
     Note that at this point, log_state != LOG_CLOSED (important for is_open()).
  */

  open(save_name, log_type, 0, io_cache_type);
  my_free(save_name, MYF(0));

  mysql_mutex_unlock(&LOCK_log);

  DBUG_VOID_RETURN;
}


/*
  Write a command to traditional general log file

  SYNOPSIS
    write()

    event_time        command start timestamp
    user_host         the pointer to the string with user@host info
    user_host_len     length of the user_host string. this is computed once
                      and passed to all general log  event handlers
    thread_id         Id of the thread, issued a query
    command_type      the type of the command being logged
    command_type_len  the length of the string above
    sql_text          the very text of the query being executed
    sql_text_len      the length of sql_text string

  DESCRIPTION

   Log given command to to normal (not rotable) log file

  RETURN
    FASE - OK
    TRUE - error occured
*/

bool MYSQL_QUERY_LOG::write(time_t event_time, const char *user_host,
                            uint user_host_len, int thread_id,
                            const char *command_type, uint command_type_len,
                            const char *sql_text, uint sql_text_len)
{
  char buff[32];
  uint length= 0;
  char local_time_buff[MAX_TIME_SIZE];
  struct tm start;
  uint time_buff_len= 0;

  mysql_mutex_lock(&LOCK_log);

  /* Test if someone closed between the is_open test and lock */
  if (is_open())
  {
    /* for testing output of timestamp and thread id */
    DBUG_EXECUTE_IF("reset_log_last_time", last_time= 0;);

    /* Note that my_b_write() assumes it knows the length for this */
      if (event_time != last_time)
      {
        last_time= event_time;

        localtime_r(&event_time, &start);

        time_buff_len= my_snprintf(local_time_buff, MAX_TIME_SIZE,
                                   "%02d%02d%02d %2d:%02d:%02d\t",
                                   start.tm_year % 100, start.tm_mon + 1,
                                   start.tm_mday, start.tm_hour,
                                   start.tm_min, start.tm_sec);

        if (my_b_write(&log_file, (uchar*) local_time_buff, time_buff_len))
          goto err;
      }
      else
        if (my_b_write(&log_file, (uchar*) "\t\t" ,2) < 0)
          goto err;

      /* command_type, thread_id */
      length= my_snprintf(buff, 32, "%5ld ", (long) thread_id);

    if (my_b_write(&log_file, (uchar*) buff, length))
      goto err;

    if (my_b_write(&log_file, (uchar*) command_type, command_type_len))
      goto err;

    if (my_b_write(&log_file, (uchar*) "\t", 1))
      goto err;

    /* sql_text */
    if (my_b_write(&log_file, (uchar*) sql_text, sql_text_len))
      goto err;

    if (my_b_write(&log_file, (uchar*) "\n", 1) ||
        flush_io_cache(&log_file))
      goto err;
  }

  mysql_mutex_unlock(&LOCK_log);
  return FALSE;
err:

  if (!write_error)
  {
    write_error= 1;
    sql_print_error(ER(ER_ERROR_ON_WRITE), name, errno);
  }
  mysql_mutex_unlock(&LOCK_log);
  return TRUE;
}


/*
  Log a query to the traditional slow log file

  SYNOPSIS
    write()

    thd               THD of the query
    current_time      current timestamp
    query_start_arg   command start timestamp
    user_host         the pointer to the string with user@host info
    user_host_len     length of the user_host string. this is computed once
                      and passed to all general log event handlers
    query_utime       Amount of time the query took to execute (in microseconds)
    lock_utime        Amount of time the query was locked (in microseconds)
    is_command        The flag, which determines, whether the sql_text is a
                      query or an administrator command.
    sql_text          the very text of the query or administrator command
                      processed
    sql_text_len      the length of sql_text string

  DESCRIPTION

   Log a query to the slow log file.

  RETURN
    FALSE - OK
    TRUE - error occured
*/

bool MYSQL_QUERY_LOG::write(THD *thd, time_t current_time,
                            time_t query_start_arg, const char *user_host,
                            uint user_host_len, ulonglong query_utime,
                            ulonglong lock_utime, bool is_command,
                            const char *sql_text, uint sql_text_len)
{
  bool error= 0;
  DBUG_ENTER("MYSQL_QUERY_LOG::write");

  mysql_mutex_lock(&LOCK_log);

  if (!is_open())
  {
    mysql_mutex_unlock(&LOCK_log);
    DBUG_RETURN(0);
  }

  if (is_open())
  {						// Safety agains reopen
    int tmp_errno= 0;
    char buff[80], *end;
    char query_time_buff[22+7], lock_time_buff[22+7];
    uint buff_len;
    end= buff;

    if (!(specialflag & SPECIAL_SHORT_LOG_FORMAT))
    {
      if (current_time != last_time)
      {
        last_time= current_time;
        struct tm start;
        localtime_r(&current_time, &start);

        buff_len= my_snprintf(buff, sizeof buff,
                              "# Time: %02d%02d%02d %2d:%02d:%02d\n",
                              start.tm_year % 100, start.tm_mon + 1,
                              start.tm_mday, start.tm_hour,
                              start.tm_min, start.tm_sec);

        /* Note that my_b_write() assumes it knows the length for this */
        if (my_b_write(&log_file, (uchar*) buff, buff_len))
          tmp_errno= errno;
      }
      const uchar uh[]= "# User@Host: ";
      if (my_b_write(&log_file, uh, sizeof(uh) - 1))
        tmp_errno= errno;
      if (my_b_write(&log_file, (uchar*) user_host, user_host_len))
        tmp_errno= errno;
      if (my_b_write(&log_file, (uchar*) "\n", 1))
        tmp_errno= errno;
    }
    /* For slow query log */
    sprintf(query_time_buff, "%.6f", ulonglong2double(query_utime)/1000000.0);
    sprintf(lock_time_buff,  "%.6f", ulonglong2double(lock_utime)/1000000.0);
    if (my_b_printf(&log_file,
                    "# Query_time: %s  Lock_time: %s"
                    " Rows_sent: %lu  Rows_examined: %lu\n",
                    query_time_buff, lock_time_buff,
                    (ulong) thd->sent_row_count,
                    (ulong) thd->examined_row_count) == (uint) -1)
      tmp_errno= errno;
    if (thd->db && strcmp(thd->db, db))
    {						// Database changed
      if (my_b_printf(&log_file,"use %s;\n",thd->db) == (uint) -1)
        tmp_errno= errno;
      strmov(db,thd->db);
    }
    if (thd->stmt_depends_on_first_successful_insert_id_in_prev_stmt)
    {
      end=strmov(end, ",last_insert_id=");
      end=longlong10_to_str((longlong)
                            thd->first_successful_insert_id_in_prev_stmt_for_binlog,
                            end, -10);
    }
    // Save value if we do an insert.
    if (thd->auto_inc_intervals_in_cur_stmt_for_binlog.nb_elements() > 0)
    {
      if (!(specialflag & SPECIAL_SHORT_LOG_FORMAT))
      {
        end=strmov(end,",insert_id=");
        end=longlong10_to_str((longlong)
                              thd->auto_inc_intervals_in_cur_stmt_for_binlog.minimum(),
                              end, -10);
      }
    }

    /*
      This info used to show up randomly, depending on whether the query
      checked the query start time or not. now we always write current
      timestamp to the slow log
    */
    end= strmov(end, ",timestamp=");
    end= int10_to_str((long) current_time, end, 10);

    if (end != buff)
    {
      *end++=';';
      *end='\n';
      if (my_b_write(&log_file, (uchar*) "SET ", 4) ||
          my_b_write(&log_file, (uchar*) buff + 1, (uint) (end-buff)))
        tmp_errno= errno;
    }
    if (is_command)
    {
      end= strxmov(buff, "# administrator command: ", NullS);
      buff_len= (ulong) (end - buff);
      my_b_write(&log_file, (uchar*) buff, buff_len);
    }
    if (my_b_write(&log_file, (uchar*) sql_text, sql_text_len) ||
        my_b_write(&log_file, (uchar*) ";\n",2) ||
        flush_io_cache(&log_file))
      tmp_errno= errno;
    if (tmp_errno)
    {
      error= 1;
      if (! write_error)
      {
        write_error= 1;
        sql_print_error(ER(ER_ERROR_ON_WRITE), name, error);
      }
    }
  }
  mysql_mutex_unlock(&LOCK_log);
  DBUG_RETURN(error);
}


/**
  @todo
  The following should be using fn_format();  We just need to
  first change fn_format() to cut the file name if it's too long.
*/
const char *MYSQL_LOG::generate_name(const char *log_name,
                                      const char *suffix,
                                      bool strip_ext, char *buff)
{
  if (!log_name || !log_name[0])
  {
    strmake(buff, pidfile_name, FN_REFLEN - strlen(suffix) - 1);
    return (const char *)
      fn_format(buff, buff, "", suffix, MYF(MY_REPLACE_EXT|MY_REPLACE_DIR));
  }
  // get rid of extension if the log is binary to avoid problems
  if (strip_ext)
  {
    char *p= fn_ext(log_name);
    uint length= (uint) (p - log_name);
    strmake(buff, log_name, min(length, FN_REFLEN-1));
    return (const char*)buff;
  }
  return log_name;
}



MYSQL_BIN_LOG::MYSQL_BIN_LOG(uint *sync_period)
  :bytes_written(0), prepared_xids(0), file_id(1), open_count(1),
   need_start_event(TRUE), m_table_map_version(0),
   sync_period_ptr(sync_period),
   is_relay_log(0), signal_cnt(0),
   description_event_for_exec(0), description_event_for_queue(0)
{
  /*
    We don't want to initialize locks here as such initialization depends on
    safe_mutex (when using safe_mutex) which depends on MY_INIT(), which is
    called only in main(). Doing initialization here would make it happen
    before main().
  */
  index_file_name[0] = 0;
  bzero((char*) &index_file, sizeof(index_file));
  bzero((char*) &purge_index_file, sizeof(purge_index_file));
}

/* this is called only once */

void MYSQL_BIN_LOG::cleanup()
{
  DBUG_ENTER("cleanup");
  if (inited)
  {
    inited= 0;
    close(LOG_CLOSE_INDEX|LOG_CLOSE_STOP_EVENT);
    delete description_event_for_queue;
    delete description_event_for_exec;
    mysql_mutex_destroy(&LOCK_log);
    mysql_mutex_destroy(&LOCK_index);
    mysql_cond_destroy(&update_cond);
  }
  DBUG_VOID_RETURN;
}


/* Init binlog-specific vars */
void MYSQL_BIN_LOG::init(bool no_auto_events_arg, ulong max_size_arg)
{
  DBUG_ENTER("MYSQL_BIN_LOG::init");
  no_auto_events= no_auto_events_arg;
  max_size= max_size_arg;
  DBUG_PRINT("info",("max_size: %lu", max_size));
  DBUG_VOID_RETURN;
}


void MYSQL_BIN_LOG::init_pthread_objects()
{
  DBUG_ASSERT(inited == 0);
  inited= 1;
  mysql_mutex_init(key_LOG_LOCK_log, &LOCK_log, MY_MUTEX_INIT_SLOW);
  mysql_mutex_init(key_BINLOG_LOCK_index, &LOCK_index, MY_MUTEX_INIT_SLOW);
  mysql_cond_init(key_BINLOG_update_cond, &update_cond, 0);
}


bool MYSQL_BIN_LOG::open_index_file(const char *index_file_name_arg,
                                    const char *log_name, bool need_mutex)
{
  File index_file_nr= -1;
  DBUG_ASSERT(!my_b_inited(&index_file));

  /*
    First open of this class instance
    Create an index file that will hold all file names uses for logging.
    Add new entries to the end of it.
  */
  myf opt= MY_UNPACK_FILENAME;
  if (!index_file_name_arg)
  {
    index_file_name_arg= log_name;    // Use same basename for index file
    opt= MY_UNPACK_FILENAME | MY_REPLACE_EXT;
  }
  fn_format(index_file_name, index_file_name_arg, mysql_data_home,
            ".index", opt);
  if ((index_file_nr= mysql_file_open(key_file_binlog_index,
                                      index_file_name,
                                      O_RDWR | O_CREAT | O_BINARY,
                                      MYF(MY_WME))) < 0 ||
       mysql_file_sync(index_file_nr, MYF(MY_WME)) ||
       init_io_cache(&index_file, index_file_nr,
                     IO_SIZE, WRITE_CACHE,
                     mysql_file_seek(index_file_nr, 0L, MY_SEEK_END, MYF(0)),
                                     0, MYF(MY_WME | MY_WAIT_IF_FULL)) ||
      DBUG_EVALUATE_IF("fault_injection_openning_index", 1, 0))
  {
    /*
      TODO: all operations creating/deleting the index file or a log, should
      call my_sync_dir() or my_sync_dir_by_file() to be durable.
      TODO: file creation should be done with mysql_file_create()
      not mysql_file_open().
    */
    if (index_file_nr >= 0)
      mysql_file_close(index_file_nr, MYF(0));
    return TRUE;
  }

#ifdef HAVE_REPLICATION
  /*
    Sync the index by purging any binary log file that is not registered.
    In other words, either purge binary log files that were removed from
    the index but not purged from the file system due to a crash or purge
    any binary log file that was created but not register in the index
    due to a crash.
  */

  if (set_purge_index_file_name(index_file_name_arg) ||
      open_purge_index_file(FALSE) ||
      purge_index_entry(NULL, NULL, need_mutex) ||
      close_purge_index_file() ||
      DBUG_EVALUATE_IF("fault_injection_recovering_index", 1, 0))
  {
    sql_print_error("MYSQL_BIN_LOG::open_index_file failed to sync the index "
                    "file.");
    return TRUE;
  }
#endif

  return FALSE;
}


/**
  Open a (new) binlog file.

  - Open the log file and the index file. Register the new
  file name in it
  - When calling this when the file is in use, you must have a locks
  on LOCK_log and LOCK_index.

  @retval
    0	ok
  @retval
    1	error
*/

bool MYSQL_BIN_LOG::open(const char *log_name,
                         enum_log_type log_type_arg,
                         const char *new_name,
                         enum cache_type io_cache_type_arg,
                         bool no_auto_events_arg,
                         ulong max_size_arg,
                         bool null_created_arg,
                         bool need_mutex)
{
  File file= -1;

  DBUG_ENTER("MYSQL_BIN_LOG::open");
  DBUG_PRINT("enter",("log_type: %d",(int) log_type_arg));

  if (init_and_set_log_file_name(log_name, new_name, log_type_arg,
                                 io_cache_type_arg))
  {
    sql_print_error("MSYQL_BIN_LOG::open failed to generate new file name.");
    DBUG_RETURN(1);
  }

#ifdef HAVE_REPLICATION
  if (open_purge_index_file(TRUE) ||
      register_create_index_entry(log_file_name) ||
      sync_purge_index_file() ||
      DBUG_EVALUATE_IF("fault_injection_registering_index", 1, 0))
  {
    sql_print_error("MSYQL_BIN_LOG::open failed to sync the index file.");
    DBUG_RETURN(1);
  }
  DBUG_EXECUTE_IF("crash_create_non_critical_before_update_index", abort(););
#endif

  write_error= 0;

  /* open the main log file */
  if (MYSQL_LOG::open(log_name, log_type_arg, new_name,
                      io_cache_type_arg))
  {
#ifdef HAVE_REPLICATION
    close_purge_index_file();
#endif
    DBUG_RETURN(1);                            /* all warnings issued */
  }

  init(no_auto_events_arg, max_size_arg);

  open_count++;

  DBUG_ASSERT(log_type == LOG_BIN);

  {
    bool write_file_name_to_index_file=0;

    if (!my_b_filelength(&log_file))
    {
      /*
	The binary log file was empty (probably newly created)
	This is the normal case and happens when the user doesn't specify
	an extension for the binary log files.
	In this case we write a standard header to it.
      */
      if (my_b_safe_write(&log_file, (uchar*) BINLOG_MAGIC,
			  BIN_LOG_HEADER_SIZE))
        goto err;
      bytes_written+= BIN_LOG_HEADER_SIZE;
      write_file_name_to_index_file= 1;
    }

    if (need_start_event && !no_auto_events)
    {
      /*
        In 4.x we set need_start_event=0 here, but in 5.0 we want a Start event
        even if this is not the very first binlog.
      */
      Format_description_log_event s(BINLOG_VERSION);
      /*
        don't set LOG_EVENT_BINLOG_IN_USE_F for SEQ_READ_APPEND io_cache
        as we won't be able to reset it later
      */
      if (io_cache_type == WRITE_CACHE)
        s.flags|= LOG_EVENT_BINLOG_IN_USE_F;
      if (!s.is_valid())
        goto err;
      s.dont_set_created= null_created_arg;
      if (s.write(&log_file))
        goto err;
      bytes_written+= s.data_written;
    }
    if (description_event_for_queue &&
        description_event_for_queue->binlog_version>=4)
    {
      /*
        This is a relay log written to by the I/O slave thread.
        Write the event so that others can later know the format of this relay
        log.
        Note that this event is very close to the original event from the
        master (it has binlog version of the master, event types of the
        master), so this is suitable to parse the next relay log's event. It
        has been produced by
        Format_description_log_event::Format_description_log_event(char* buf,).
        Why don't we want to write the description_event_for_queue if this
        event is for format<4 (3.23 or 4.x): this is because in that case, the
        description_event_for_queue describes the data received from the
        master, but not the data written to the relay log (*conversion*),
        which is in format 4 (slave's).
      */
      /*
        Set 'created' to 0, so that in next relay logs this event does not
        trigger cleaning actions on the slave in
        Format_description_log_event::apply_event_impl().
      */
      description_event_for_queue->created= 0;
      /* Don't set log_pos in event header */
      description_event_for_queue->set_artificial_event();

      if (description_event_for_queue->write(&log_file))
        goto err;
      bytes_written+= description_event_for_queue->data_written;
    }
    if (flush_io_cache(&log_file) ||
        mysql_file_sync(log_file.file, MYF(MY_WME)))
      goto err;

    if (write_file_name_to_index_file)
    {
#ifdef HAVE_REPLICATION
      DBUG_EXECUTE_IF("crash_create_critical_before_update_index", abort(););
#endif

      DBUG_ASSERT(my_b_inited(&index_file) != 0);
      reinit_io_cache(&index_file, WRITE_CACHE,
                      my_b_filelength(&index_file), 0, 0);
      /*
        As this is a new log file, we write the file name to the index
        file. As every time we write to the index file, we sync it.
      */
      if (DBUG_EVALUATE_IF("fault_injection_updating_index", 1, 0) ||
          my_b_write(&index_file, (uchar*) log_file_name,
                     strlen(log_file_name)) ||
          my_b_write(&index_file, (uchar*) "\n", 1) ||
          flush_io_cache(&index_file) ||
          mysql_file_sync(index_file.file, MYF(MY_WME)))
        goto err;

#ifdef HAVE_REPLICATION
      DBUG_EXECUTE_IF("crash_create_after_update_index", abort(););
#endif
    }
  }
  log_state= LOG_OPENED;

#ifdef HAVE_REPLICATION
  close_purge_index_file();
#endif

  DBUG_RETURN(0);

err:
#ifdef HAVE_REPLICATION
  if (is_inited_purge_index_file())
    purge_index_entry(NULL, NULL, need_mutex);
  close_purge_index_file();
#endif
  sql_print_error("Could not use %s for logging (error %d). \
Turning logging off for the whole duration of the MySQL server process. \
To turn it on again: fix the cause, \
shutdown the MySQL server and restart it.", name, errno);
  if (file >= 0)
    mysql_file_close(file, MYF(0));
  end_io_cache(&log_file);
  end_io_cache(&index_file);
  safeFree(name);
  log_state= LOG_CLOSED;
  DBUG_RETURN(1);
}


int MYSQL_BIN_LOG::get_current_log(LOG_INFO* linfo)
{
  mysql_mutex_lock(&LOCK_log);
  int ret = raw_get_current_log(linfo);
  mysql_mutex_unlock(&LOCK_log);
  return ret;
}

int MYSQL_BIN_LOG::raw_get_current_log(LOG_INFO* linfo)
{
  strmake(linfo->log_file_name, log_file_name, sizeof(linfo->log_file_name)-1);
  linfo->pos = my_b_tell(&log_file);
  return 0;
}

/**
  Move all data up in a file in an filename index file.

    We do the copy outside of the IO_CACHE as the cache buffers would just
    make things slower and more complicated.
    In most cases the copy loop should only do one read.

  @param index_file			File to move
  @param offset			Move everything from here to beginning

  @note
    File will be truncated to be 'offset' shorter or filled up with newlines

  @retval
    0	ok
*/

#ifdef HAVE_REPLICATION

static bool copy_up_file_and_fill(IO_CACHE *index_file, my_off_t offset)
{
  int bytes_read;
  my_off_t init_offset= offset;
  File file= index_file->file;
  uchar io_buf[IO_SIZE*2];
  DBUG_ENTER("copy_up_file_and_fill");

  for (;; offset+= bytes_read)
  {
    mysql_file_seek(file, offset, MY_SEEK_SET, MYF(0));
    if ((bytes_read= (int) mysql_file_read(file, io_buf, sizeof(io_buf),
                                           MYF(MY_WME)))
	< 0)
      goto err;
    if (!bytes_read)
      break;					// end of file
    mysql_file_seek(file, offset-init_offset, MY_SEEK_SET, MYF(0));
    if (mysql_file_write(file, io_buf, bytes_read, MYF(MY_WME | MY_NABP)))
      goto err;
  }
  /* The following will either truncate the file or fill the end with \n' */
  if (mysql_file_chsize(file, offset - init_offset, '\n', MYF(MY_WME)) ||
      mysql_file_sync(file, MYF(MY_WME)))
    goto err;

  /* Reset data in old index cache */
  reinit_io_cache(index_file, READ_CACHE, (my_off_t) 0, 0, 1);
  DBUG_RETURN(0);

err:
  DBUG_RETURN(1);
}

#endif /* HAVE_REPLICATION */

/**
  Find the position in the log-index-file for the given log name.

  @param linfo		Store here the found log file name and position to
                       the NEXT log file name in the index file.
  @param log_name	Filename to find in the index file.
                       Is a null pointer if we want to read the first entry
  @param need_lock	Set this to 1 if the parent doesn't already have a
                       lock on LOCK_index

  @note
    On systems without the truncate function the file will end with one or
    more empty lines.  These will be ignored when reading the file.

  @retval
    0			ok
  @retval
    LOG_INFO_EOF	        End of log-index-file found
  @retval
    LOG_INFO_IO		Got IO error while reading file
*/

int MYSQL_BIN_LOG::find_log_pos(LOG_INFO *linfo, const char *log_name,
			    bool need_lock)
{
  int error= 0;
  char *fname= linfo->log_file_name;
  uint log_name_len= log_name ? (uint) strlen(log_name) : 0;
  DBUG_ENTER("find_log_pos");
  DBUG_PRINT("enter",("log_name: %s", log_name ? log_name : "NULL"));

  /*
    Mutex needed because we need to make sure the file pointer does not
    move from under our feet
  */
  if (need_lock)
    mysql_mutex_lock(&LOCK_index);
  mysql_mutex_assert_owner(&LOCK_index);

  /* As the file is flushed, we can't get an error here */
  (void) reinit_io_cache(&index_file, READ_CACHE, (my_off_t) 0, 0, 0);

  for (;;)
  {
    uint length;
    my_off_t offset= my_b_tell(&index_file);

    DBUG_EXECUTE_IF("simulate_find_log_pos_error",
                    error=  LOG_INFO_EOF; break;);
    /* If we get 0 or 1 characters, this is the end of the file */
    if ((length= my_b_gets(&index_file, fname, FN_REFLEN)) <= 1)
    {
      /* Did not find the given entry; Return not found or error */
      error= !index_file.error ? LOG_INFO_EOF : LOG_INFO_IO;
      break;
    }

    // if the log entry matches, null string matching anything
    if (!log_name ||
	(log_name_len == length-1 && fname[log_name_len] == '\n' &&
	 !memcmp(fname, log_name, log_name_len)))
    {
      DBUG_PRINT("info",("Found log file entry"));
      fname[length-1]=0;			// remove last \n
      linfo->index_file_start_offset= offset;
      linfo->index_file_offset = my_b_tell(&index_file);
      break;
    }
  }

  if (need_lock)
    mysql_mutex_unlock(&LOCK_index);
  DBUG_RETURN(error);
}


/**
  Find the position in the log-index-file for the given log name.

  @param
    linfo		Store here the next log file name and position to
			the file name after that.
  @param
    need_lock		Set this to 1 if the parent doesn't already have a
			lock on LOCK_index

  @note
    - Before calling this function, one has to call find_log_pos()
    to set up 'linfo'
    - Mutex needed because we need to make sure the file pointer does not move
    from under our feet

  @retval
    0			ok
  @retval
    LOG_INFO_EOF	        End of log-index-file found
  @retval
    LOG_INFO_IO		Got IO error while reading file
*/

int MYSQL_BIN_LOG::find_next_log(LOG_INFO* linfo, bool need_lock)
{
  int error= 0;
  uint length;
  char *fname= linfo->log_file_name;

  if (need_lock)
    mysql_mutex_lock(&LOCK_index);
  mysql_mutex_assert_owner(&LOCK_index);

  /* As the file is flushed, we can't get an error here */
  (void) reinit_io_cache(&index_file, READ_CACHE, linfo->index_file_offset, 0,
			 0);

  linfo->index_file_start_offset= linfo->index_file_offset;
  if ((length=my_b_gets(&index_file, fname, FN_REFLEN)) <= 1)
  {
    error = !index_file.error ? LOG_INFO_EOF : LOG_INFO_IO;
    goto err;
  }
  fname[length-1]=0;				// kill \n
  linfo->index_file_offset = my_b_tell(&index_file);

err:
  if (need_lock)
    mysql_mutex_unlock(&LOCK_index);
  return error;
}


/**
  Delete all logs refered to in the index file.
  Start writing to a new log file.

  The new index file will only contain this file.

  @param thd		Thread

  @note
    If not called from slave thread, write start event to new log

  @retval
    0	ok
  @retval
    1   error
*/

bool MYSQL_BIN_LOG::reset_logs(THD* thd)
{
  LOG_INFO linfo;
  bool error=0;
  int err;
  const char* save_name;
  DBUG_ENTER("reset_logs");

  ha_reset_logs(thd);
  /*
    We need to get both locks to be sure that no one is trying to
    write to the index log file.
  */
  mysql_mutex_lock(&LOCK_log);
  mysql_mutex_lock(&LOCK_index);

  /*
    The following mutex is needed to ensure that no threads call
    'delete thd' as we would then risk missing a 'rollback' from this
    thread. If the transaction involved MyISAM tables, it should go
    into binlog even on rollback.
  */
  mysql_mutex_lock(&LOCK_thread_count);

  /* Save variables so that we can reopen the log */
  save_name=name;
  name=0;					// Protect against free
  close(LOG_CLOSE_TO_BE_OPENED);

  /*
    First delete all old log files and then update the index file.
    As we first delete the log files and do not use sort of logging,
    a crash may lead to an inconsistent state where the index has
    references to non-existent files.

    We need to invert the steps and use the purge_index_file methods
    in order to make the operation safe.
  */

  if ((err= find_log_pos(&linfo, NullS, 0)) != 0)
  {
    uint errcode= purge_log_get_error_code(err);
    sql_print_error("Failed to locate old binlog or relay log files");
    my_message(errcode, ER(errcode), MYF(0));
    error= 1;
    goto err;
  }

  for (;;)
  {
    if ((error= my_delete_allow_opened(linfo.log_file_name, MYF(0))) != 0)
    {
      if (my_errno == ENOENT) 
      {
        push_warning_printf(current_thd, MYSQL_ERROR::WARN_LEVEL_WARN,
                            ER_LOG_PURGE_NO_FILE, ER(ER_LOG_PURGE_NO_FILE),
                            linfo.log_file_name);
        sql_print_information("Failed to delete file '%s'",
                              linfo.log_file_name);
        my_errno= 0;
        error= 0;
      }
      else
      {
        push_warning_printf(current_thd, MYSQL_ERROR::WARN_LEVEL_WARN,
                            ER_BINLOG_PURGE_FATAL_ERR,
                            "a problem with deleting %s; "
                            "consider examining correspondence "
                            "of your binlog index file "
                            "to the actual binlog files",
                            linfo.log_file_name);
        error= 1;
        goto err;
      }
    }
    if (find_next_log(&linfo, 0))
      break;
  }

  /* Start logging with a new file */
  close(LOG_CLOSE_INDEX);
  if ((error= my_delete_allow_opened(index_file_name, MYF(0))))	// Reset (open will update)
  {
    if (my_errno == ENOENT) 
    {
      push_warning_printf(current_thd, MYSQL_ERROR::WARN_LEVEL_WARN,
                          ER_LOG_PURGE_NO_FILE, ER(ER_LOG_PURGE_NO_FILE),
                          index_file_name);
      sql_print_information("Failed to delete file '%s'",
                            index_file_name);
      my_errno= 0;
      error= 0;
    }
    else
    {
      push_warning_printf(current_thd, MYSQL_ERROR::WARN_LEVEL_WARN,
                          ER_BINLOG_PURGE_FATAL_ERR,
                          "a problem with deleting %s; "
                          "consider examining correspondence "
                          "of your binlog index file "
                          "to the actual binlog files",
                          index_file_name);
      error= 1;
      goto err;
    }
  }
  if (!thd->slave_thread)
    need_start_event=1;
  if (!open_index_file(index_file_name, 0, FALSE))
    open(save_name, log_type, 0, io_cache_type, no_auto_events, max_size, 0, FALSE);
  my_free((uchar*) save_name, MYF(0));

err:
  if (error == 1)
    name= const_cast<char*>(save_name);
  mysql_mutex_unlock(&LOCK_thread_count);
  mysql_mutex_unlock(&LOCK_index);
  mysql_mutex_unlock(&LOCK_log);
  DBUG_RETURN(error);
}


/**
  Delete relay log files prior to rli->group_relay_log_name
  (i.e. all logs which are not involved in a non-finished group
  (transaction)), remove them from the index file and start on next
  relay log.

  IMPLEMENTATION
  - Protects index file with LOCK_index
  - Delete relevant relay log files
  - Copy all file names after these ones to the front of the index file
  - If the OS has truncate, truncate the file, else fill it with \n'
  - Read the next file name from the index file and store in rli->linfo

  @param rli	       Relay log information
  @param included     If false, all relay logs that are strictly before
                      rli->group_relay_log_name are deleted ; if true, the
                      latter is deleted too (i.e. all relay logs
                      read by the SQL slave thread are deleted).

  @note
    - This is only called from the slave-execute thread when it has read
    all commands from a relay log and want to switch to a new relay log.
    - When this happens, we can be in an active transaction as
    a transaction can span over two relay logs
    (although it is always written as a single block to the master's binary
    log, hence cannot span over two master's binary logs).

  @retval
    0			ok
  @retval
    LOG_INFO_EOF	        End of log-index-file found
  @retval
    LOG_INFO_SEEK	Could not allocate IO cache
  @retval
    LOG_INFO_IO		Got IO error while reading file
*/

#ifdef HAVE_REPLICATION

int MYSQL_BIN_LOG::purge_first_log(Relay_log_info* rli, bool included)
{
  int error;
  char *to_purge_if_included= NULL;
  DBUG_ENTER("purge_first_log");

  DBUG_ASSERT(is_open());
  DBUG_ASSERT(rli->slave_running == 1);
  DBUG_ASSERT(!strcmp(rli->linfo.log_file_name,rli->event_relay_log_name));

  mysql_mutex_lock(&LOCK_index);
  to_purge_if_included= my_strdup(rli->group_relay_log_name, MYF(0));

  /*
    Read the next log file name from the index file and pass it back to
    the caller.
  */
  if((error=find_log_pos(&rli->linfo, rli->event_relay_log_name, 0)) || 
     (error=find_next_log(&rli->linfo, 0)))
  {
    char buff[22];
    sql_print_error("next log error: %d  offset: %s  log: %s included: %d",
                    error,
                    llstr(rli->linfo.index_file_offset,buff),
                    rli->event_relay_log_name,
                    included);
    goto err;
  }

  /*
    Reset rli's coordinates to the current log.
  */
  rli->event_relay_log_pos= BIN_LOG_HEADER_SIZE;
  strmake(rli->event_relay_log_name,rli->linfo.log_file_name,
	  sizeof(rli->event_relay_log_name)-1);

  /*
    If we removed the rli->group_relay_log_name file,
    we must update the rli->group* coordinates, otherwise do not touch it as the
    group's execution is not finished (e.g. COMMIT not executed)
  */
  if (included)
  {
    rli->group_relay_log_pos = BIN_LOG_HEADER_SIZE;
    strmake(rli->group_relay_log_name,rli->linfo.log_file_name,
            sizeof(rli->group_relay_log_name)-1);
    rli->notify_group_relay_log_name_update();
  }

  /* Store where we are in the new file for the execution thread */
  flush_relay_log_info(rli);

  DBUG_EXECUTE_IF("crash_before_purge_logs", abort(););

  mysql_mutex_lock(&rli->log_space_lock);
  rli->relay_log.purge_logs(to_purge_if_included, included,
                            0, 0, &rli->log_space_total);
  // Tell the I/O thread to take the relay_log_space_limit into account
  rli->ignore_log_space_limit= 0;
  mysql_mutex_unlock(&rli->log_space_lock);

  /*
    Ok to broadcast after the critical region as there is no risk of
    the mutex being destroyed by this thread later - this helps save
    context switches
  */
  mysql_cond_broadcast(&rli->log_space_cond);

  /*
   * Need to update the log pos because purge logs has been called 
   * after fetching initially the log pos at the begining of the method.
   */
  if((error=find_log_pos(&rli->linfo, rli->event_relay_log_name, 0)))
  {
    char buff[22];
    sql_print_error("next log error: %d  offset: %s  log: %s included: %d",
                    error,
                    llstr(rli->linfo.index_file_offset,buff),
                    rli->group_relay_log_name,
                    included);
    goto err;
  }

  /* If included was passed, rli->linfo should be the first entry. */
  DBUG_ASSERT(!included || rli->linfo.index_file_start_offset == 0);

err:
  my_free(to_purge_if_included, MYF(0));
  mysql_mutex_unlock(&LOCK_index);
  DBUG_RETURN(error);
}

/**
  Update log index_file.
*/

int MYSQL_BIN_LOG::update_log_index(LOG_INFO* log_info, bool need_update_threads)
{
  if (copy_up_file_and_fill(&index_file, log_info->index_file_start_offset))
    return LOG_INFO_IO;

  // now update offsets in index file for running threads
  if (need_update_threads)
    adjust_linfo_offsets(log_info->index_file_start_offset);
  return 0;
}

/**
  Remove all logs before the given log from disk and from the index file.

  @param to_log	      Delete all log file name before this file.
  @param included            If true, to_log is deleted too.
  @param need_mutex
  @param need_update_threads If we want to update the log coordinates of
                             all threads. False for relay logs, true otherwise.
  @param freed_log_space     If not null, decrement this variable of
                             the amount of log space freed

  @note
    If any of the logs before the deleted one is in use,
    only purge logs up to this one.

  @retval
    0			ok
  @retval
    LOG_INFO_EOF		to_log not found
    LOG_INFO_EMFILE             too many files opened
    LOG_INFO_FATAL              if any other than ENOENT error from
                                mysql_file_stat() or mysql_file_delete()
*/

int MYSQL_BIN_LOG::purge_logs(const char *to_log, 
                          bool included,
                          bool need_mutex, 
                          bool need_update_threads, 
                          ulonglong *decrease_log_space)
{
  int error= 0;
  bool exit_loop= 0;
  LOG_INFO log_info;
  THD *thd= current_thd;
  DBUG_ENTER("purge_logs");
  DBUG_PRINT("info",("to_log= %s",to_log));

  if (need_mutex)
    mysql_mutex_lock(&LOCK_index);
  if ((error=find_log_pos(&log_info, to_log, 0 /*no mutex*/))) 
  {
    sql_print_error("MYSQL_BIN_LOG::purge_logs was called with file %s not "
                    "listed in the index.", to_log);
    goto err;
  }

  if ((error= open_purge_index_file(TRUE)))
  {
    sql_print_error("MYSQL_BIN_LOG::purge_logs failed to sync the index file.");
    goto err;
  }

  /*
    File name exists in index file; delete until we find this file
    or a file that is used.
  */
  if ((error=find_log_pos(&log_info, NullS, 0 /*no mutex*/)))
    goto err;
  while ((strcmp(to_log,log_info.log_file_name) || (exit_loop=included)) &&
         !is_active(log_info.log_file_name) &&
         !log_in_use(log_info.log_file_name))
  {
    if ((error= register_purge_index_entry(log_info.log_file_name)))
    {
      sql_print_error("MYSQL_BIN_LOG::purge_logs failed to copy %s to register file.",
                      log_info.log_file_name);
      goto err;
    }

    if (find_next_log(&log_info, 0) || exit_loop)
      break;
  }

  DBUG_EXECUTE_IF("crash_purge_before_update_index", abort(););

  if ((error= sync_purge_index_file()))
  {
    sql_print_error("MSYQL_BIN_LOG::purge_logs failed to flush register file.");
    goto err;
  }

  /* We know how many files to delete. Update index file. */
  if ((error=update_log_index(&log_info, need_update_threads)))
  {
    sql_print_error("MSYQL_BIN_LOG::purge_logs failed to update the index file");
    goto err;
  }

  DBUG_EXECUTE_IF("crash_purge_critical_after_update_index", abort(););

err:
  /* Read each entry from purge_index_file and delete the file. */
  if (is_inited_purge_index_file() &&
      (error= purge_index_entry(thd, decrease_log_space, FALSE)))
    sql_print_error("MSYQL_BIN_LOG::purge_logs failed to process registered files"
                    " that would be purged.");
  close_purge_index_file();

  DBUG_EXECUTE_IF("crash_purge_non_critical_after_update_index", abort(););

  if (need_mutex)
    mysql_mutex_unlock(&LOCK_index);
  DBUG_RETURN(error);
}

int MYSQL_BIN_LOG::set_purge_index_file_name(const char *base_file_name)
{
  int error= 0;
  DBUG_ENTER("MYSQL_BIN_LOG::set_purge_index_file_name");
  if (fn_format(purge_index_file_name, base_file_name, mysql_data_home,
                ".~rec~", MYF(MY_UNPACK_FILENAME | MY_SAFE_PATH |
                              MY_REPLACE_EXT)) == NULL)
  {
    error= 1;
    sql_print_error("MYSQL_BIN_LOG::set_purge_index_file_name failed to set "
                      "file name.");
  }
  DBUG_RETURN(error);
}

int MYSQL_BIN_LOG::open_purge_index_file(bool destroy)
{
  int error= 0;
  File file= -1;

  DBUG_ENTER("MYSQL_BIN_LOG::open_purge_index_file");

  if (destroy)
    close_purge_index_file();

  if (!my_b_inited(&purge_index_file))
  {
    if ((file= my_open(purge_index_file_name, O_RDWR | O_CREAT | O_BINARY,
                       MYF(MY_WME | ME_WAITTANG))) < 0  ||
        init_io_cache(&purge_index_file, file, IO_SIZE,
                      (destroy ? WRITE_CACHE : READ_CACHE),
                      0, 0, MYF(MY_WME | MY_NABP | MY_WAIT_IF_FULL)))
    {
      error= 1;
      sql_print_error("MYSQL_BIN_LOG::open_purge_index_file failed to open register "
                      " file.");
    }
  }
  DBUG_RETURN(error);
}

int MYSQL_BIN_LOG::close_purge_index_file()
{
  int error= 0;

  DBUG_ENTER("MYSQL_BIN_LOG::close_purge_index_file");

  if (my_b_inited(&purge_index_file))
  {
    end_io_cache(&purge_index_file);
    error= my_close(purge_index_file.file, MYF(0));
  }
  my_delete(purge_index_file_name, MYF(0));
  bzero((char*) &purge_index_file, sizeof(purge_index_file));

  DBUG_RETURN(error);
}

bool MYSQL_BIN_LOG::is_inited_purge_index_file()
{
  DBUG_ENTER("MYSQL_BIN_LOG::is_inited_purge_index_file");
  DBUG_RETURN (my_b_inited(&purge_index_file));
}

int MYSQL_BIN_LOG::sync_purge_index_file()
{
  int error= 0;
  DBUG_ENTER("MYSQL_BIN_LOG::sync_purge_index_file");

  if ((error= flush_io_cache(&purge_index_file)) ||
      (error= my_sync(purge_index_file.file, MYF(MY_WME))))
    DBUG_RETURN(error);

  DBUG_RETURN(error);
}

int MYSQL_BIN_LOG::register_purge_index_entry(const char *entry)
{
  int error= 0;
  DBUG_ENTER("MYSQL_BIN_LOG::register_purge_index_entry");

  if ((error=my_b_write(&purge_index_file, (const uchar*)entry, strlen(entry))) ||
      (error=my_b_write(&purge_index_file, (const uchar*)"\n", 1)))
    DBUG_RETURN (error);

  DBUG_RETURN(error);
}

int MYSQL_BIN_LOG::register_create_index_entry(const char *entry)
{
  DBUG_ENTER("MYSQL_BIN_LOG::register_create_index_entry");
  DBUG_RETURN(register_purge_index_entry(entry));
}

int MYSQL_BIN_LOG::purge_index_entry(THD *thd, ulonglong *decrease_log_space,
                                     bool need_mutex)
{
  MY_STAT s;
  int error= 0;
  LOG_INFO log_info;
  LOG_INFO check_log_info;

  DBUG_ENTER("MYSQL_BIN_LOG:purge_index_entry");

  DBUG_ASSERT(my_b_inited(&purge_index_file));

  if ((error=reinit_io_cache(&purge_index_file, READ_CACHE, 0, 0, 0)))
  {
    sql_print_error("MSYQL_BIN_LOG::purge_index_entry failed to reinit register file "
                    "for read");
    goto err;
  }

  for (;;)
  {
    uint length;

    if ((length=my_b_gets(&purge_index_file, log_info.log_file_name,
                          FN_REFLEN)) <= 1)
    {
      if (purge_index_file.error)
      {
        error= purge_index_file.error;
        sql_print_error("MSYQL_BIN_LOG::purge_index_entry error %d reading from "
                        "register file.", error);
        goto err;
      }

      /* Reached EOF */
      break;
    }

    /* Get rid of the trailing '\n' */
    log_info.log_file_name[length-1]= 0;

    if (!mysql_file_stat(key_file_binlog, log_info.log_file_name, &s, MYF(0)))
    {
      if (my_errno == ENOENT) 
      {
        /*
          It's not fatal if we can't stat a log file that does not exist;
          If we could not stat, we won't delete.
        */
        if (thd)
        {
          push_warning_printf(thd, MYSQL_ERROR::WARN_LEVEL_WARN,
                              ER_LOG_PURGE_NO_FILE, ER(ER_LOG_PURGE_NO_FILE),
                              log_info.log_file_name);
        }
        sql_print_information("Failed to execute mysql_file_stat on file '%s'",
			      log_info.log_file_name);
        my_errno= 0;
      }
      else
      {
        /*
          Other than ENOENT are fatal
        */
        if (thd)
        {
          push_warning_printf(thd, MYSQL_ERROR::WARN_LEVEL_WARN,
                              ER_BINLOG_PURGE_FATAL_ERR,
                              "a problem with getting info on being purged %s; "
                              "consider examining correspondence "
                              "of your binlog index file "
                              "to the actual binlog files",
                              log_info.log_file_name);
        }
        else
        {
          sql_print_information("Failed to delete log file '%s'; "
                                "consider examining correspondence "
                                "of your binlog index file "
                                "to the actual binlog files",
                                log_info.log_file_name);
        }
        error= LOG_INFO_FATAL;
        goto err;
      }
    }
    else
    {
      if ((error= find_log_pos(&check_log_info, log_info.log_file_name, need_mutex)))
      {
        if (error != LOG_INFO_EOF)
        {
          if (thd)
          {
            push_warning_printf(thd, MYSQL_ERROR::WARN_LEVEL_WARN,
                                ER_BINLOG_PURGE_FATAL_ERR,
                                "a problem with deleting %s and "
                                "reading the binlog index file",
                                log_info.log_file_name);
          }
          else
          {
            sql_print_information("Failed to delete file '%s' and "
                                  "read the binlog index file",
                                  log_info.log_file_name);
          }
          goto err;
        }
           
        error= 0;
        if (!need_mutex)
        {
          /*
            This is to avoid triggering an error in NDB.
          */
          ha_binlog_index_purge_file(current_thd, log_info.log_file_name);
        }

        DBUG_PRINT("info",("purging %s",log_info.log_file_name));
        if (!my_delete(log_info.log_file_name, MYF(0)))
        {
          if (decrease_log_space)
            *decrease_log_space-= s.st_size;
        }
        else
        {
          if (my_errno == ENOENT)
          {
            if (thd)
            {
              push_warning_printf(thd, MYSQL_ERROR::WARN_LEVEL_WARN,
                                  ER_LOG_PURGE_NO_FILE, ER(ER_LOG_PURGE_NO_FILE),
                                  log_info.log_file_name);
            }
            sql_print_information("Failed to delete file '%s'",
                                  log_info.log_file_name);
            my_errno= 0;
          }
          else
          {
            if (thd)
            {
              push_warning_printf(thd, MYSQL_ERROR::WARN_LEVEL_WARN,
                                  ER_BINLOG_PURGE_FATAL_ERR,
                                  "a problem with deleting %s; "
                                  "consider examining correspondence "
                                  "of your binlog index file "
                                  "to the actual binlog files",
                                  log_info.log_file_name);
            }
            else
            {
              sql_print_information("Failed to delete file '%s'; "
                                    "consider examining correspondence "
                                    "of your binlog index file "
                                    "to the actual binlog files",
                                    log_info.log_file_name);
            }
            if (my_errno == EMFILE)
            {
              DBUG_PRINT("info",
                         ("my_errno: %d, set ret = LOG_INFO_EMFILE", my_errno));
              error= LOG_INFO_EMFILE;
              goto err;
            }
            error= LOG_INFO_FATAL;
            goto err;
          }
        }
      }
    }
  }

err:
  DBUG_RETURN(error);
}

/**
  Remove all logs before the given file date from disk and from the
  index file.

  @param thd		Thread pointer
  @param purge_time	Delete all log files before given date.

  @note
    If any of the logs before the deleted one is in use,
    only purge logs up to this one.

  @retval
    0				ok
  @retval
    LOG_INFO_PURGE_NO_ROTATE	Binary file that can't be rotated
    LOG_INFO_FATAL              if any other than ENOENT error from
                                mysql_file_stat() or mysql_file_delete()
*/

int MYSQL_BIN_LOG::purge_logs_before_date(time_t purge_time)
{
  int error;
  char to_log[FN_REFLEN];
  LOG_INFO log_info;
  MY_STAT stat_area;
  THD *thd= current_thd;
  
  DBUG_ENTER("purge_logs_before_date");

  mysql_mutex_lock(&LOCK_index);
  to_log[0]= 0;

  if ((error=find_log_pos(&log_info, NullS, 0 /*no mutex*/)))
    goto err;

  while (strcmp(log_file_name, log_info.log_file_name) &&
	 !is_active(log_info.log_file_name) &&
         !log_in_use(log_info.log_file_name))
  {
    if (!mysql_file_stat(key_file_binlog,
                         log_info.log_file_name, &stat_area, MYF(0)))
    {
      if (my_errno == ENOENT) 
      {
        /*
          It's not fatal if we can't stat a log file that does not exist.
        */
        my_errno= 0;
      }
      else
      {
        /*
          Other than ENOENT are fatal
        */
        if (thd)
        {
          push_warning_printf(thd, MYSQL_ERROR::WARN_LEVEL_WARN,
                              ER_BINLOG_PURGE_FATAL_ERR,
                              "a problem with getting info on being purged %s; "
                              "consider examining correspondence "
                              "of your binlog index file "
                              "to the actual binlog files",
                              log_info.log_file_name);
        }
        else
        {
          sql_print_information("Failed to delete log file '%s'",
                                log_info.log_file_name);
        }
        error= LOG_INFO_FATAL;
        goto err;
      }
    }
    else
    {
      if (stat_area.st_mtime < purge_time) 
        strmake(to_log, 
                log_info.log_file_name, 
                sizeof(log_info.log_file_name) - 1);
      else
        break;
    }
    if (find_next_log(&log_info, 0))
      break;
  }

  error= (to_log[0] ? purge_logs(to_log, 1, 0, 1, (ulonglong *) 0) : 0);

err:
  mysql_mutex_unlock(&LOCK_index);
  DBUG_RETURN(error);
}
#endif /* HAVE_REPLICATION */


/**
  Create a new log file name.

  @param buf		buf of at least FN_REFLEN where new name is stored

  @note
    If file name will be longer then FN_REFLEN it will be truncated
*/

void MYSQL_BIN_LOG::make_log_name(char* buf, const char* log_ident)
{
  uint dir_len = dirname_length(log_file_name); 
  if (dir_len >= FN_REFLEN)
    dir_len=FN_REFLEN-1;
  strnmov(buf, log_file_name, dir_len);
  strmake(buf+dir_len, log_ident, FN_REFLEN - dir_len -1);
}


/**
  Check if we are writing/reading to the given log file.
*/

bool MYSQL_BIN_LOG::is_active(const char *log_file_name_arg)
{
  return !strcmp(log_file_name, log_file_name_arg);
}


/*
  Wrappers around new_file_impl to avoid using argument
  to control locking. The argument 1) less readable 2) breaks
  incapsulation 3) allows external access to the class without
  a lock (which is not possible with private new_file_without_locking
  method).
*/

void MYSQL_BIN_LOG::new_file()
{
  new_file_impl(1);
}


void MYSQL_BIN_LOG::new_file_without_locking()
{
  new_file_impl(0);
}


/**
  Start writing to a new log file or reopen the old file.

  @param need_lock		Set to 1 if caller has not locked LOCK_log

  @note
    The new file name is stored last in the index file
*/

void MYSQL_BIN_LOG::new_file_impl(bool need_lock)
{
  char new_name[FN_REFLEN], *new_name_ptr, *old_name;

  DBUG_ENTER("MYSQL_BIN_LOG::new_file_impl");
  if (!is_open())
  {
    DBUG_PRINT("info",("log is closed"));
    DBUG_VOID_RETURN;
  }

  if (need_lock)
    mysql_mutex_lock(&LOCK_log);
  mysql_mutex_lock(&LOCK_index);

  mysql_mutex_assert_owner(&LOCK_log);
  mysql_mutex_assert_owner(&LOCK_index);

  /*
    if binlog is used as tc log, be sure all xids are "unlogged",
    so that on recover we only need to scan one - latest - binlog file
    for prepared xids. As this is expected to be a rare event,
    simple wait strategy is enough. We're locking LOCK_log to be sure no
    new Xid_log_event's are added to the log (and prepared_xids is not
    increased), and waiting on COND_prep_xids for late threads to
    catch up.
  */
  if (prepared_xids)
  {
    tc_log_page_waits++;
    mysql_mutex_lock(&LOCK_prep_xids);
    while (prepared_xids) {
      DBUG_PRINT("info", ("prepared_xids=%lu", prepared_xids));
      mysql_cond_wait(&COND_prep_xids, &LOCK_prep_xids);
    }
    mysql_mutex_unlock(&LOCK_prep_xids);
  }

  /* Reuse old name if not binlog and not update log */
  new_name_ptr= name;

  /*
    If user hasn't specified an extension, generate a new log name
    We have to do this here and not in open as we want to store the
    new file name in the current binary log file.
  */
  if (generate_new_name(new_name, name))
    goto end;
  new_name_ptr=new_name;

  if (log_type == LOG_BIN)
  {
    if (!no_auto_events)
    {
      /*
        We log the whole file name for log file as the user may decide
        to change base names at some point.
      */
      Rotate_log_event r(new_name+dirname_length(new_name),
                         0, LOG_EVENT_OFFSET, is_relay_log ? Rotate_log_event::RELAY_LOG : 0);
      r.write(&log_file);
      bytes_written += r.data_written;
    }
    /*
      Update needs to be signalled even if there is no rotate event
      log rotation should give the waiting thread a signal to
      discover EOF and move on to the next log.
    */
    signal_update();
  }
  old_name=name;
  name=0;				// Don't free name
  close(LOG_CLOSE_TO_BE_OPENED | LOG_CLOSE_INDEX);

  /*
     Note that at this point, log_state != LOG_CLOSED (important for is_open()).
  */

  /*
     new_file() is only used for rotation (in FLUSH LOGS or because size >
     max_binlog_size or max_relay_log_size).
     If this is a binary log, the Format_description_log_event at the beginning of
     the new file should have created=0 (to distinguish with the
     Format_description_log_event written at server startup, which should
     trigger temp tables deletion on slaves.
  */

  /* reopen index binlog file, BUG#34582 */
  if (!open_index_file(index_file_name, 0, FALSE))
    open(old_name, log_type, new_name_ptr,
         io_cache_type, no_auto_events, max_size, 1, FALSE);
  my_free(old_name,MYF(0));

end:
  if (need_lock)
    mysql_mutex_unlock(&LOCK_log);
  mysql_mutex_unlock(&LOCK_index);

  DBUG_VOID_RETURN;
}


bool MYSQL_BIN_LOG::append(Log_event* ev)
{
  bool error = 0;
  mysql_mutex_lock(&LOCK_log);
  DBUG_ENTER("MYSQL_BIN_LOG::append");

  DBUG_ASSERT(log_file.type == SEQ_READ_APPEND);
  /*
    Log_event::write() is smart enough to use my_b_write() or
    my_b_append() depending on the kind of cache we have.
  */
  if (ev->write(&log_file))
  {
    error=1;
    goto err;
  }
  bytes_written+= ev->data_written;
  DBUG_PRINT("info",("max_size: %lu",max_size));
  if (flush_and_sync(0))
    goto err;
  if ((uint) my_b_append_tell(&log_file) > max_size)
    new_file_without_locking();

err:
  mysql_mutex_unlock(&LOCK_log);
  signal_update();				// Safe as we don't call close
  DBUG_RETURN(error);
}


bool MYSQL_BIN_LOG::appendv(const char* buf, uint len,...)
{
  bool error= 0;
  DBUG_ENTER("MYSQL_BIN_LOG::appendv");
  va_list(args);
  va_start(args,len);

  DBUG_ASSERT(log_file.type == SEQ_READ_APPEND);

  mysql_mutex_assert_owner(&LOCK_log);
  do
  {
    if (my_b_append(&log_file,(uchar*) buf,len))
    {
      error= 1;
      goto err;
    }
    bytes_written += len;
  } while ((buf=va_arg(args,const char*)) && (len=va_arg(args,uint)));
  DBUG_PRINT("info",("max_size: %lu",max_size));
  if (flush_and_sync(0))
    goto err;
  if ((uint) my_b_append_tell(&log_file) > max_size)
    new_file_without_locking();

err:
  if (!error)
    signal_update();
  DBUG_RETURN(error);
}

bool MYSQL_BIN_LOG::flush_and_sync(bool *synced)
{
  int err=0, fd=log_file.file;
  if (synced)
    *synced= 0;
  mysql_mutex_assert_owner(&LOCK_log);
  if (flush_io_cache(&log_file))
    return 1;
  uint sync_period= get_sync_period();
  if (sync_period && ++sync_counter >= sync_period)
  {
    sync_counter= 0;
    err= mysql_file_sync(fd, MYF(MY_WME));
    if (synced)
      *synced= 1;
  }
  return err;
}

void MYSQL_BIN_LOG::start_union_events(THD *thd, query_id_t query_id_param)
{
  DBUG_ASSERT(!thd->binlog_evt_union.do_union);
  thd->binlog_evt_union.do_union= TRUE;
  thd->binlog_evt_union.unioned_events= FALSE;
  thd->binlog_evt_union.unioned_events_trans= FALSE;
  thd->binlog_evt_union.first_query_id= query_id_param;
}

void MYSQL_BIN_LOG::stop_union_events(THD *thd)
{
  DBUG_ASSERT(thd->binlog_evt_union.do_union);
  thd->binlog_evt_union.do_union= FALSE;
}

bool MYSQL_BIN_LOG::is_query_in_union(THD *thd, query_id_t query_id_param)
{
  return (thd->binlog_evt_union.do_union && 
          query_id_param >= thd->binlog_evt_union.first_query_id);
}


/*
  These functions are placed in this file since they need access to
  binlog_hton, which has internal linkage.
*/

int THD::binlog_setup_trx_data()
{
  DBUG_ENTER("THD::binlog_setup_trx_data");
  binlog_cache_mngr *cache_mngr=
    (binlog_cache_mngr*) thd_get_ha_data(this, binlog_hton);

  if (cache_mngr)
    DBUG_RETURN(0);                             // Already set up

  cache_mngr= (binlog_cache_mngr*) my_malloc(sizeof(binlog_cache_mngr), MYF(MY_ZEROFILL));
  if (!cache_mngr ||
      open_cached_file(&cache_mngr->stmt_cache.cache_log, mysql_tmpdir,
                       LOG_PREFIX, binlog_cache_size, MYF(MY_WME)) ||
      open_cached_file(&cache_mngr->trx_cache.cache_log, mysql_tmpdir,
                       LOG_PREFIX, binlog_cache_size, MYF(MY_WME)))
  {
    my_free((uchar*)cache_mngr, MYF(MY_ALLOW_ZERO_PTR));
    DBUG_RETURN(1);                      // Didn't manage to set it up
  }
  thd_set_ha_data(this, binlog_hton, cache_mngr);

  cache_mngr= new (thd_get_ha_data(this, binlog_hton)) binlog_cache_mngr;

  DBUG_RETURN(0);
}

/** 
    This function checks if a transactional talbe was updated by the
    current transaction.

    @param thd The client thread that executed the current statement.
    @return
      @c true if a transactional table was updated, @false otherwise.
*/
bool
trans_has_updated_trans_table(THD* thd)
{
  binlog_cache_mngr *const cache_mngr=
    (binlog_cache_mngr*) thd_get_ha_data(thd, binlog_hton);

  return (cache_mngr ? my_b_tell (&cache_mngr->trx_cache.cache_log) : 0);
}

/** 
    This function checks if a transactional talbe was updated by the
    current statement.

    @param thd The client thread that executed the current statement.
    @return
      @c true if a transactional table was updated, @false otherwise.
*/
bool
stmt_has_updated_trans_table(THD *thd)
{
  Ha_trx_info *ha_info;

  for (ha_info= thd->transaction.stmt.ha_list; ha_info; ha_info= ha_info->next())
  {
    if (ha_info->is_trx_read_write() && ha_info->ht() != binlog_hton)
      return (TRUE);
  }
  return (FALSE);
}

/*
  Function to start a statement and optionally a transaction for the
  binary log.

  SYNOPSIS
    binlog_start_trans_and_stmt()

  DESCRIPTION

    This function does three things:
    - Start a transaction if not in autocommit mode or if a BEGIN
      statement has been seen.

    - Start a statement transaction to allow us to truncate the cache.

    - Save the currrent binlog position so that we can roll back the
      statement by truncating the cache.

      We only update the saved position if the old one was undefined,
      the reason is that there are some cases (e.g., for CREATE-SELECT)
      where the position is saved twice (e.g., both in
      select_create::prepare() and THD::binlog_write_table_map()) , but
      we should use the first. This means that calls to this function
      can be used to start the statement before the first table map
      event, to include some extra events.
 */

void
THD::binlog_start_trans_and_stmt()
{
  binlog_cache_mngr *cache_mngr= (binlog_cache_mngr*) thd_get_ha_data(this, binlog_hton);
  DBUG_ENTER("binlog_start_trans_and_stmt");
  DBUG_PRINT("enter", ("cache_mngr: %p  cache_mngr->trx_cache.get_prev_position(): %lu",
                       cache_mngr,
                       (cache_mngr ? (ulong) cache_mngr->trx_cache.get_prev_position() :
                        (ulong) 0)));

  if (cache_mngr == NULL ||
      cache_mngr->trx_cache.get_prev_position() == MY_OFF_T_UNDEF)
  {
    this->binlog_set_stmt_begin();
    if (variables.option_bits & (OPTION_NOT_AUTOCOMMIT | OPTION_BEGIN))
      trans_register_ha(this, TRUE, binlog_hton);
    trans_register_ha(this, FALSE, binlog_hton);
    /*
      Mark statement transaction as read/write. We never start
      a binary log transaction and keep it read-only,
      therefore it's best to mark the transaction read/write just
      at the same time we start it.
      Not necessary to mark the normal transaction read/write
      since the statement-level flag will be propagated automatically
      inside ha_commit_trans.
    */
    ha_data[binlog_hton->slot].ha_info[0].set_trx_read_write();
  }
  DBUG_VOID_RETURN;
}

void THD::binlog_set_stmt_begin() {
  binlog_cache_mngr *cache_mngr=
    (binlog_cache_mngr*) thd_get_ha_data(this, binlog_hton);

  /*
    The call to binlog_trans_log_savepos() might create the cache_mngr
    structure, if it didn't exist before, so we save the position
    into an auto variable and then write it into the transaction
    data for the binary log (i.e., cache_mngr).
  */
  my_off_t pos= 0;
  binlog_trans_log_savepos(this, &pos);
  cache_mngr= (binlog_cache_mngr*) thd_get_ha_data(this, binlog_hton);
  cache_mngr->trx_cache.set_prev_position(pos);
}


/**
  This function writes a table map to the binary log. 
  Note that in order to keep the signature uniform with related methods,
  we use a redundant parameter to indicate whether a transactional table
  was changed or not.
 
  @param table             a pointer to the table.
  @param is_transactional  @c true indicates a transactional table,
                           otherwise @c false a non-transactional.
  @return
    nonzero if an error pops up when writing the table map event.
*/
int THD::binlog_write_table_map(TABLE *table, bool is_transactional)
{
  int error;
  DBUG_ENTER("THD::binlog_write_table_map");
  DBUG_PRINT("enter", ("table: 0x%lx  (%s: #%lu)",
                       (long) table, table->s->table_name.str,
                       table->s->table_map_id));

  /* Pre-conditions */
  DBUG_ASSERT(is_current_stmt_binlog_format_row() && mysql_bin_log.is_open());
  DBUG_ASSERT(table->s->table_map_id != ULONG_MAX);

  Table_map_log_event
    the_event(this, table, table->s->table_map_id, is_transactional);

  if (binlog_table_maps == 0)
    binlog_start_trans_and_stmt();

  binlog_cache_mngr *const cache_mngr=
    (binlog_cache_mngr*) thd_get_ha_data(this, binlog_hton);

  IO_CACHE *file= cache_mngr->get_binlog_cache_log(is_transactional);

  if ((error= the_event.write(file)))
    DBUG_RETURN(error);

  binlog_table_maps++;
  table->s->table_map_version= mysql_bin_log.table_map_version();
  DBUG_RETURN(0);
}

/**
  This function retrieves a pending row event from a cache which is
  specified through the parameter @c is_transactional. Respectively, when it
  is @c true, the pending event is returned from the transactional cache.
  Otherwise from the non-transactional cache.

  @param is_transactional  @c true indicates a transactional cache,
                           otherwise @c false a non-transactional.
  @return
    The row event if any. 
*/
Rows_log_event*
THD::binlog_get_pending_rows_event(bool is_transactional) const
{
  Rows_log_event* rows= NULL;
  binlog_cache_mngr *const cache_mngr=
    (binlog_cache_mngr*) thd_get_ha_data(this, binlog_hton);

  /*
    This is less than ideal, but here's the story: If there is no cache_mngr,
    prepare_pending_rows_event() has never been called (since the cache_mngr
    is set up there). In that case, we just return NULL.
   */
  if (cache_mngr)
  {
    binlog_cache_data *cache_data=
      cache_mngr->get_binlog_cache_data(is_transactional);

    rows= cache_data->pending();
  }
  return (rows);
}

/**
  This function stores a pending row event into a cache which is specified
  through the parameter @c is_transactional. Respectively, when it is @c
  true, the pending event is stored into the transactional cache. Otherwise
  into the non-transactional cache.

  @param evt               a pointer to the row event.
  @param is_transactional  @c true indicates a transactional cache,
                           otherwise @c false a non-transactional.
*/
void
THD::binlog_set_pending_rows_event(Rows_log_event* ev, bool is_transactional)
{
  if (thd_get_ha_data(this, binlog_hton) == NULL)
    binlog_setup_trx_data();

  binlog_cache_mngr *const cache_mngr=
    (binlog_cache_mngr*) thd_get_ha_data(this, binlog_hton);

  DBUG_ASSERT(cache_mngr);

  binlog_cache_data *cache_data=
    cache_mngr->get_binlog_cache_data(is_transactional);

  cache_data->set_pending(ev);
}


/**
  This function removes the pending rows event, discarding any outstanding
  rows. If there is no pending rows event available, this is effectively a
  no-op.

  @param thd               a pointer to the user thread.
  @param is_transactional  @c true indicates a transactional cache,
                           otherwise @c false a non-transactional.
*/
int
MYSQL_BIN_LOG::remove_pending_rows_event(THD *thd, bool is_transactional)
{
  DBUG_ENTER("MYSQL_BIN_LOG::remove_pending_rows_event");

  binlog_cache_mngr *const cache_mngr=
    (binlog_cache_mngr*) thd_get_ha_data(thd, binlog_hton);

  DBUG_ASSERT(cache_mngr);

  binlog_cache_data *cache_data=
    cache_mngr->get_binlog_cache_data(is_transactional);

  if (Rows_log_event* pending= cache_data->pending())
  {
    delete pending;
    cache_data->set_pending(NULL);
  }

  DBUG_RETURN(0);
}

/*
  Moves the last bunch of rows from the pending Rows event to a cache (either
  transactional cache if is_transaction is @c true, or the non-transactional
  cache otherwise. Sets a new pending event.

  @param thd               a pointer to the user thread.
  @param evt               a pointer to the row event.
  @param is_transactional  @c true indicates a transactional cache,
                           otherwise @c false a non-transactional.
*/
int
MYSQL_BIN_LOG::flush_and_set_pending_rows_event(THD *thd,
                                                Rows_log_event* event,
                                                bool is_transactional)
{
  DBUG_ENTER("MYSQL_BIN_LOG::flush_and_set_pending_rows_event(event)");
  DBUG_ASSERT(mysql_bin_log.is_open());
  DBUG_PRINT("enter", ("event: 0x%lx", (long) event));

  int error= 0;
  binlog_cache_mngr *const cache_mngr=
    (binlog_cache_mngr*) thd_get_ha_data(thd, binlog_hton);

  DBUG_ASSERT(cache_mngr);

  binlog_cache_data *cache_data=
    cache_mngr->get_binlog_cache_data(is_transactional);

  DBUG_PRINT("info", ("cache_mngr->pending(): 0x%lx", (long) cache_data->pending()));

  if (Rows_log_event* pending= cache_data->pending())
  {
    IO_CACHE *file= &cache_data->cache_log;

    /*
      Write pending event to the cache.
    */
    if (pending->write(file))
    {
      set_write_error(thd);
      if (check_write_error(thd) && cache_data &&
          thd->transaction.stmt.modified_non_trans_table)
        cache_data->set_incident();
      DBUG_RETURN(1);
    }

    /*
      We step the table map version if we are writing an event
      representing the end of a statement.

      In an ideal world, we could avoid stepping the table map version,
      since we could then reuse the table map that was written earlier
      in the cache. This does not work since STMT_END_F implies closing
      all table mappings on the slave side.
    
      TODO: Find a solution so that table maps does not have to be
      written several times within a transaction.
    */
    if (pending->get_flags(Rows_log_event::STMT_END_F))
      ++m_table_map_version;

    delete pending;
  }

  thd->binlog_set_pending_rows_event(event, is_transactional);

  DBUG_RETURN(error);
}

/**
  Write an event to the binary log.
*/

bool MYSQL_BIN_LOG::write(Log_event *event_info)
{
  THD *thd= event_info->thd;
  bool error= 1;
  DBUG_ENTER("MYSQL_BIN_LOG::write(Log_event *)");
  binlog_cache_data *cache_data= 0;

  if (thd->binlog_evt_union.do_union)
  {
    /*
      In Stored function; Remember that function call caused an update.
      We will log the function call to the binary log on function exit
    */
    thd->binlog_evt_union.unioned_events= TRUE;
    thd->binlog_evt_union.unioned_events_trans |=
      event_info->use_trans_cache();
    DBUG_RETURN(0);
  }

  /*
    We only end the statement if we are in a top-level statement.  If
    we are inside a stored function, we do not end the statement since
    this will close all tables on the slave.
  */
  bool const end_stmt=
    thd->prelocked_mode && thd->lex->requires_prelocking();
  if (thd->binlog_flush_pending_rows_event(end_stmt,
                                           event_info->use_trans_cache()))
    DBUG_RETURN(error);

  /*
     In most cases this is only called if 'is_open()' is true; in fact this is
     mostly called if is_open() *was* true a few instructions before, but it
     could have changed since.
  */
  if (likely(is_open()))
  {
#ifdef HAVE_REPLICATION
    /*
      In the future we need to add to the following if tests like
      "do the involved tables match (to be implemented)
      binlog_[wild_]{do|ignore}_table?" (WL#1049)"
    */
    const char *local_db= event_info->get_db();
    if ((thd && !(thd->variables.option_bits & OPTION_BIN_LOG)) ||
	!binlog_filter->db_ok(local_db))
      DBUG_RETURN(0);
#endif /* HAVE_REPLICATION */

    IO_CACHE *file= NULL;

    if (event_info->use_direct_logging())
    {
      file= &log_file;
      mysql_mutex_lock(&LOCK_log);
    }
    else
    {
      if (thd->binlog_setup_trx_data())
        goto err;

      binlog_cache_mngr *const cache_mngr=
        (binlog_cache_mngr*) thd_get_ha_data(thd, binlog_hton);

      /*
        If we are about to use write rows, we just need to check the type of
        the event (either transactional or non-transactional) in order to
        choose the cache.
      */
      if (thd->is_current_stmt_binlog_format_row())
      {
        file= cache_mngr->get_binlog_cache_log(event_info->use_trans_cache());
        cache_data= cache_mngr->get_binlog_cache_data(event_info->use_trans_cache());
      }
      /*
        However, if we are about to write statements we need to consider other
        things. We use the non-transactional cache when:

        . the transactional cache is empty which means that there were no
         early statement on behalf of the transaction.
        . the respective event is tagged as non-transactional.
      */
      else if (cache_mngr->trx_cache.empty() &&
               !event_info->use_trans_cache())
      {
        file= &cache_mngr->stmt_cache.cache_log;
        cache_data=  &cache_mngr->stmt_cache;
      }
      else
      {
        file= &cache_mngr->trx_cache.cache_log;
        cache_data= &cache_mngr->trx_cache;
      }

      thd->binlog_start_trans_and_stmt();
    }
    DBUG_PRINT("info",("event type: %d",event_info->get_type_code()));

    /*
       No check for auto events flag here - this write method should
       never be called if auto-events are enabled.

       Write first log events which describe the 'run environment'
       of the SQL command. If row-based binlogging, Insert_id, Rand
       and other kind of "setting context" events are not needed.
    */
    if (thd)
    {
      if (!thd->is_current_stmt_binlog_format_row())
      {
        if (thd->stmt_depends_on_first_successful_insert_id_in_prev_stmt)
        {
          Intvar_log_event e(thd,(uchar) LAST_INSERT_ID_EVENT,
                             thd->first_successful_insert_id_in_prev_stmt_for_binlog);
          if (e.write(file))
            goto err;
        }
        if (thd->auto_inc_intervals_in_cur_stmt_for_binlog.nb_elements() > 0)
        {
          DBUG_PRINT("info",("number of auto_inc intervals: %u",
                             thd->auto_inc_intervals_in_cur_stmt_for_binlog.
                             nb_elements()));
          Intvar_log_event e(thd, (uchar) INSERT_ID_EVENT,
                             thd->auto_inc_intervals_in_cur_stmt_for_binlog.
                             minimum());
          if (e.write(file))
            goto err;
        }
        if (thd->rand_used)
        {
          Rand_log_event e(thd,thd->rand_saved_seed1,thd->rand_saved_seed2);
          if (e.write(file))
            goto err;
        }
        if (thd->user_var_events.elements)
        {
          for (uint i= 0; i < thd->user_var_events.elements; i++)
          {
            BINLOG_USER_VAR_EVENT *user_var_event;
            get_dynamic(&thd->user_var_events,(uchar*) &user_var_event, i);
            User_var_log_event e(thd, user_var_event->user_var_event->name.str,
                                 user_var_event->user_var_event->name.length,
                                 user_var_event->value,
                                 user_var_event->length,
                                 user_var_event->type,
                                 user_var_event->charset_number);
            if (e.write(file))
              goto err;
          }
        }
      }
    }

    /*
      Write the event.
    */
    if (event_info->write(file) ||
        DBUG_EVALUATE_IF("injecting_fault_writing", 1, 0))
      goto err;

    error= 0;

err:
    if (event_info->use_direct_logging())
    {
      if (!error)
      {
        bool synced;
        if ((error= flush_and_sync(&synced)))
          goto unlock;

        if ((error= RUN_HOOK(binlog_storage, after_flush,
                 (thd, log_file_name, file->pos_in_file, synced))))
        {
          sql_print_error("Failed to run 'after_flush' hooks");
          goto unlock;
        }
        signal_update();
        rotate_and_purge(RP_LOCK_LOG_IS_ALREADY_LOCKED);
      }
unlock:
      mysql_mutex_unlock(&LOCK_log);
    }

    if (error)
    {
      set_write_error(thd);
      if (check_write_error(thd) && cache_data &&
        thd->transaction.stmt.modified_non_trans_table)
        cache_data->set_incident();
    }
  }

  if (event_info->flags & LOG_EVENT_UPDATE_TABLE_MAP_VERSION_F)
    ++m_table_map_version;

  DBUG_RETURN(error);
}


int error_log_print(enum loglevel level, const char *format,
                    va_list args)
{
  return logger.error_log_print(level, format, args);
}


bool slow_log_print(THD *thd, const char *query, uint query_length,
                    ulonglong current_utime)
{
  return logger.slow_log_print(thd, query, query_length, current_utime);
}


bool LOGGER::log_command(THD *thd, enum enum_server_command command)
{
#ifndef NO_EMBEDDED_ACCESS_CHECKS
  Security_context *sctx= thd->security_ctx;
#endif
  /*
    Log command if we have at least one log event handler enabled and want
    to log this king of commands
  */
  if (*general_log_handler_list && (what_to_log & (1L << (uint) command)))
  {
    if ((thd->variables.option_bits & OPTION_LOG_OFF)
#ifndef NO_EMBEDDED_ACCESS_CHECKS
         && (sctx->master_access & SUPER_ACL)
#endif
       )
    {
      /* No logging */
      return FALSE;
    }

    return TRUE;
  }

  return FALSE;
}


bool general_log_print(THD *thd, enum enum_server_command command,
                       const char *format, ...)
{
  va_list args;
  uint error= 0;

  /* Print the message to the buffer if we want to log this king of commands */
  if (! logger.log_command(thd, command))
    return FALSE;

  va_start(args, format);
  error= logger.general_log_print(thd, command, format, args);
  va_end(args);

  return error;
}

bool general_log_write(THD *thd, enum enum_server_command command,
                       const char *query, uint query_length)
{
  /* Write the message to the log if we want to log this king of commands */
  if (logger.log_command(thd, command))
    return logger.general_log_write(thd, command, query, query_length);

  return FALSE;
}

void MYSQL_BIN_LOG::rotate_and_purge(uint flags)
{
#ifdef HAVE_REPLICATION
  bool check_purge= false;
#endif
  if (!(flags & RP_LOCK_LOG_IS_ALREADY_LOCKED))
    mysql_mutex_lock(&LOCK_log);
  if ((flags & RP_FORCE_ROTATE) ||
      (my_b_tell(&log_file) >= (my_off_t) max_size))
  {
    new_file_without_locking();
#ifdef HAVE_REPLICATION
    check_purge= true;
#endif
  }
  if (!(flags & RP_LOCK_LOG_IS_ALREADY_LOCKED))
    mysql_mutex_unlock(&LOCK_log);

#ifdef HAVE_REPLICATION
  /*
    NOTE: Run purge_logs wo/ holding LOCK_log
          as it otherwise will deadlock in ndbcluster_binlog_index_purge_file
  */
  if (check_purge && expire_logs_days)
  {
    time_t purge_time= my_time(0) - expire_logs_days*24*60*60;
    if (purge_time >= 0)
      purge_logs_before_date(purge_time);
  }
#endif
}

uint MYSQL_BIN_LOG::next_file_id()
{
  uint res;
  mysql_mutex_lock(&LOCK_log);
  res = file_id++;
  mysql_mutex_unlock(&LOCK_log);
  return res;
}


/*
  Write the contents of a cache to the binary log.

  SYNOPSIS
    write_cache()
    cache    Cache to write to the binary log
    lock_log True if the LOCK_log mutex should be aquired, false otherwise
    sync_log True if the log should be flushed and synced

  DESCRIPTION
    Write the contents of the cache to the binary log. The cache will
    be reset as a READ_CACHE to be able to read the contents from it.
 */

int MYSQL_BIN_LOG::write_cache(IO_CACHE *cache, bool lock_log, bool sync_log)
{
  Mutex_sentry sentry(lock_log ? &LOCK_log : NULL);

  if (reinit_io_cache(cache, READ_CACHE, 0, 0, 0))
    return ER_ERROR_ON_WRITE;
  uint length= my_b_bytes_in_cache(cache), group, carry, hdr_offs;
  long val;
  uchar header[LOG_EVENT_HEADER_LEN];

  /*
    The events in the buffer have incorrect end_log_pos data
    (relative to beginning of group rather than absolute),
    so we'll recalculate them in situ so the binlog is always
    correct, even in the middle of a group. This is possible
    because we now know the start position of the group (the
    offset of this cache in the log, if you will); all we need
    to do is to find all event-headers, and add the position of
    the group to the end_log_pos of each event.  This is pretty
    straight forward, except that we read the cache in segments,
    so an event-header might end up on the cache-border and get
    split.
  */

  group= (uint)my_b_tell(&log_file);
  hdr_offs= carry= 0;

  do
  {

    /*
      if we only got a partial header in the last iteration,
      get the other half now and process a full header.
    */
    if (unlikely(carry > 0))
    {
      DBUG_ASSERT(carry < LOG_EVENT_HEADER_LEN);

      /* assemble both halves */
      memcpy(&header[carry], (char *)cache->read_pos, LOG_EVENT_HEADER_LEN - carry);

      /* fix end_log_pos */
      val= uint4korr(&header[LOG_POS_OFFSET]) + group;
      int4store(&header[LOG_POS_OFFSET], val);

      /* write the first half of the split header */
      if (my_b_write(&log_file, header, carry))
        return ER_ERROR_ON_WRITE;

      /*
        copy fixed second half of header to cache so the correct
        version will be written later.
      */
      memcpy((char *)cache->read_pos, &header[carry], LOG_EVENT_HEADER_LEN - carry);

      /* next event header at ... */
      hdr_offs = uint4korr(&header[EVENT_LEN_OFFSET]) - carry;

      carry= 0;
    }

    /* if there is anything to write, process it. */

    if (likely(length > 0))
    {
      /*
        process all event-headers in this (partial) cache.
        if next header is beyond current read-buffer,
        we'll get it later (though not necessarily in the
        very next iteration, just "eventually").
      */

      while (hdr_offs < length)
      {
        /*
          partial header only? save what we can get, process once
          we get the rest.
        */

        if (hdr_offs + LOG_EVENT_HEADER_LEN > length)
        {
          carry= length - hdr_offs;
          memcpy(header, (char *)cache->read_pos + hdr_offs, carry);
          length= hdr_offs;
        }
        else
        {
          /* we've got a full event-header, and it came in one piece */

          uchar *log_pos= (uchar *)cache->read_pos + hdr_offs + LOG_POS_OFFSET;

          /* fix end_log_pos */
          val= uint4korr(log_pos) + group;
          int4store(log_pos, val);

          /* next event header at ... */
          log_pos= (uchar *)cache->read_pos + hdr_offs + EVENT_LEN_OFFSET;
          hdr_offs += uint4korr(log_pos);

        }
      }

      /*
        Adjust hdr_offs. Note that it may still point beyond the segment
        read in the next iteration; if the current event is very long,
        it may take a couple of read-iterations (and subsequent adjustments
        of hdr_offs) for it to point into the then-current segment.
        If we have a split header (!carry), hdr_offs will be set at the
        beginning of the next iteration, overwriting the value we set here:
      */
      hdr_offs -= length;
    }

    /* Write data to the binary log file */
    if (my_b_write(&log_file, cache->read_pos, length))
      return ER_ERROR_ON_WRITE;
    cache->read_pos=cache->read_end;		// Mark buffer used up
  } while ((length= my_b_fill(cache)));

  DBUG_ASSERT(carry == 0);

  if (sync_log)
    return flush_and_sync(0);

  return 0;                                     // All OK
}

/*
  Helper function to get the error code of the query to be binlogged.
 */
int query_error_code(THD *thd, bool not_killed)
{
  int error;
  
  if (not_killed)
  {
    error= thd->is_error() ? thd->stmt_da->sql_errno() : 0;

    /* thd->stmt_da->sql_errno() might be ER_SERVER_SHUTDOWN or
       ER_QUERY_INTERRUPTED, So here we need to make sure that error
       is not set to these errors when specified not_killed by the
       caller.
    */
    if (error == ER_SERVER_SHUTDOWN || error == ER_QUERY_INTERRUPTED)
      error= 0;
  }
  else
  {
    /* killed status for DELAYED INSERT thread should never be used */
    DBUG_ASSERT(!(thd->system_thread & SYSTEM_THREAD_DELAYED_INSERT));
    error= thd->killed_errno();
  }

  return error;
}

bool MYSQL_BIN_LOG::write_incident(THD *thd, bool lock)
{
  uint error= 0;
  DBUG_ENTER("MYSQL_BIN_LOG::write_incident");
  LEX_STRING const write_error_msg=
    { C_STRING_WITH_LEN("error writing to the binary log") };
  Incident incident= INCIDENT_LOST_EVENTS;
  Incident_log_event ev(thd, incident, write_error_msg);
  if (lock)
<<<<<<< HEAD
    mysql_mutex_lock(&LOCK_log);
=======
    pthread_mutex_lock(&LOCK_log);
>>>>>>> a59e381e
  error= ev.write(&log_file);
  if (lock)
  {
    if (!error && !(error= flush_and_sync(0)))
    {
      signal_update();
      rotate_and_purge(RP_LOCK_LOG_IS_ALREADY_LOCKED);
    }
    mysql_mutex_unlock(&LOCK_log);
  }
  DBUG_RETURN(error);
}

/**
  Write a cached log entry to the binary log.
  - To support transaction over replication, we wrap the transaction
  with BEGIN/COMMIT or BEGIN/ROLLBACK in the binary log.
  We want to write a BEGIN/ROLLBACK block when a non-transactional table
  was updated in a transaction which was rolled back. This is to ensure
  that the same updates are run on the slave.

  @param thd
  @param cache		The cache to copy to the binlog
  @param commit_event   The commit event to print after writing the
                        contents of the cache.
  @param incident       Defines if an incident event should be created to
                        notify that some non-transactional changes did
                        not get into the binlog.

  @note
    We only come here if there is something in the cache.
  @note
    The thing in the cache is always a complete transaction.
  @note
    'cache' needs to be reinitialized after this functions returns.
*/

bool MYSQL_BIN_LOG::write(THD *thd, IO_CACHE *cache, Log_event *commit_event,
                          bool incident)
{
  DBUG_ENTER("MYSQL_BIN_LOG::write(THD *, IO_CACHE *, Log_event *)");
  mysql_mutex_lock(&LOCK_log);

  DBUG_ASSERT(is_open());
  if (likely(is_open()))                       // Should always be true
  {
    /*
      We only bother to write to the binary log if there is anything
      to write.
     */
    if (my_b_tell(cache) > 0)
    {
      /*
        Log "BEGIN" at the beginning of every transaction.  Here, a
        transaction is either a BEGIN..COMMIT block or a single
        statement in autocommit mode.
      */
      Query_log_event qinfo(thd, STRING_WITH_LEN("BEGIN"), TRUE, FALSE, TRUE, 0);
      if (qinfo.write(&log_file))
        goto err;
      DBUG_EXECUTE_IF("crash_before_writing_xid",
                      {
                        if ((write_error= write_cache(cache, false, true)))
                          DBUG_PRINT("info", ("error writing binlog cache: %d",
                                               write_error));
                        DBUG_PRINT("info", ("crashing before writing xid"));
                        abort();
                      });

      if ((write_error= write_cache(cache, false, false)))
        goto err;

      if (commit_event && commit_event->write(&log_file))
        goto err;

      if (incident && write_incident(thd, FALSE))
        goto err;

      bool synced= 0;
      if (flush_and_sync(&synced))
        goto err;
      DBUG_EXECUTE_IF("half_binlogged_transaction", abort(););
      if (cache->error)				// Error on read
      {
        sql_print_error(ER(ER_ERROR_ON_READ), cache->file_name, errno);
        write_error=1;				// Don't give more errors
        goto err;
      }

      if (RUN_HOOK(binlog_storage, after_flush,
                   (thd, log_file_name, log_file.pos_in_file, synced)))
      {
        sql_print_error("Failed to run 'after_flush' hooks");
        write_error=1;
        goto err;
      }

      signal_update();
    }

    /*
      if commit_event is Xid_log_event, increase the number of
      prepared_xids (it's decreasd in ::unlog()). Binlog cannot be rotated
      if there're prepared xids in it - see the comment in new_file() for
      an explanation.
      If the commit_event is not Xid_log_event (then it's a Query_log_event)
      rotate binlog, if necessary.
    */
    if (commit_event && commit_event->get_type_code() == XID_EVENT)
    {
      mysql_mutex_lock(&LOCK_prep_xids);
      prepared_xids++;
      mysql_mutex_unlock(&LOCK_prep_xids);
    }
    else
      rotate_and_purge(RP_LOCK_LOG_IS_ALREADY_LOCKED);
  }
  mysql_mutex_unlock(&LOCK_log);

  DBUG_RETURN(0);

err:
  if (!write_error)
  {
    write_error= 1;
    sql_print_error(ER(ER_ERROR_ON_WRITE), name, errno);
  }
  mysql_mutex_unlock(&LOCK_log);
  DBUG_RETURN(1);
}


/**
  Wait until we get a signal that the relay log has been updated.

  @param thd		Thread variable

  @note
    One must have a lock on LOCK_log before calling this function.
    This lock will be released before return! That's required by
    THD::enter_cond() (see NOTES in sql_class.h).
*/

void MYSQL_BIN_LOG::wait_for_update_relay_log(THD* thd)
{
  const char *old_msg;
  DBUG_ENTER("wait_for_update_relay_log");

  old_msg= thd->enter_cond(&update_cond, &LOCK_log,
                           "Slave has read all relay log; "
                           "waiting for the slave I/O "
                           "thread to update it" );
  mysql_cond_wait(&update_cond, &LOCK_log);
  thd->exit_cond(old_msg);
  DBUG_VOID_RETURN;
}

/**
  Wait until we get a signal that the binary log has been updated.
  Applies to master only.
     
  NOTES
  @param[in] thd        a THD struct
  @param[in] timeout    a pointer to a timespec;
                        NULL means to wait w/o timeout.
  @retval    0          if got signalled on update
  @retval    non-0      if wait timeout elapsed
  @note
    LOCK_log must be taken before calling this function.
    LOCK_log is being released while the thread is waiting.
    LOCK_log is released by the caller.
*/

int MYSQL_BIN_LOG::wait_for_update_bin_log(THD* thd,
                                           const struct timespec *timeout)
{
  int ret= 0;
  const char* old_msg = thd->proc_info;
  DBUG_ENTER("wait_for_update_bin_log");
  old_msg= thd->enter_cond(&update_cond, &LOCK_log,
                           "Master has sent all binlog to slave; "
                           "waiting for binlog to be updated");
  if (!timeout)
    mysql_cond_wait(&update_cond, &LOCK_log);
  else
    ret= mysql_cond_timedwait(&update_cond, &LOCK_log,
                              const_cast<struct timespec *>(timeout));
  DBUG_RETURN(ret);
}


/**
  Close the log file.

  @param exiting     Bitmask for one or more of the following bits:
          - LOG_CLOSE_INDEX : if we should close the index file
          - LOG_CLOSE_TO_BE_OPENED : if we intend to call open
                                     at once after close.
          - LOG_CLOSE_STOP_EVENT : write a 'stop' event to the log

  @note
    One can do an open on the object at once after doing a close.
    The internal structures are not freed until cleanup() is called
*/

void MYSQL_BIN_LOG::close(uint exiting)
{					// One can't set log_type here!
  DBUG_ENTER("MYSQL_BIN_LOG::close");
  DBUG_PRINT("enter",("exiting: %d", (int) exiting));
  if (log_state == LOG_OPENED)
  {
#ifdef HAVE_REPLICATION
    if (log_type == LOG_BIN && !no_auto_events &&
	(exiting & LOG_CLOSE_STOP_EVENT))
    {
      Stop_log_event s;
      s.write(&log_file);
      bytes_written+= s.data_written;
      signal_update();
    }
#endif /* HAVE_REPLICATION */

    /* don't pwrite in a file opened with O_APPEND - it doesn't work */
    if (log_file.type == WRITE_CACHE && log_type == LOG_BIN)
    {
      my_off_t offset= BIN_LOG_HEADER_SIZE + FLAGS_OFFSET;
      my_off_t org_position= mysql_file_tell(log_file.file, MYF(0));
      uchar flags= 0;            // clearing LOG_EVENT_BINLOG_IN_USE_F
      mysql_file_pwrite(log_file.file, &flags, 1, offset, MYF(0));
      /*
        Restore position so that anything we have in the IO_cache is written
        to the correct position.
        We need the seek here, as mysql_file_pwrite() is not guaranteed to keep the
        original position on system that doesn't support pwrite().
      */
      mysql_file_seek(log_file.file, org_position, MY_SEEK_SET, MYF(0));
    }

    /* this will cleanup IO_CACHE, sync and close the file */
    MYSQL_LOG::close(exiting);
  }

  /*
    The following test is needed even if is_open() is not set, as we may have
    called a not complete close earlier and the index file is still open.
  */

  if ((exiting & LOG_CLOSE_INDEX) && my_b_inited(&index_file))
  {
    end_io_cache(&index_file);
    if (mysql_file_close(index_file.file, MYF(0)) < 0 && ! write_error)
    {
      write_error= 1;
      sql_print_error(ER(ER_ERROR_ON_WRITE), index_file_name, errno);
    }
  }
  log_state= (exiting & LOG_CLOSE_TO_BE_OPENED) ? LOG_TO_BE_OPENED : LOG_CLOSED;
  safeFree(name);
  DBUG_VOID_RETURN;
}


void MYSQL_BIN_LOG::set_max_size(ulong max_size_arg)
{
  /*
    We need to take locks, otherwise this may happen:
    new_file() is called, calls open(old_max_size), then before open() starts,
    set_max_size() sets max_size to max_size_arg, then open() starts and
    uses the old_max_size argument, so max_size_arg has been overwritten and
    it's like if the SET command was never run.
  */
  DBUG_ENTER("MYSQL_BIN_LOG::set_max_size");
  mysql_mutex_lock(&LOCK_log);
  if (is_open())
    max_size= max_size_arg;
  mysql_mutex_unlock(&LOCK_log);
  DBUG_VOID_RETURN;
}


/**
  Check if a string is a valid number.

  @param str			String to test
  @param res			Store value here
  @param allow_wildcards	Set to 1 if we should ignore '%' and '_'

  @note
    For the moment the allow_wildcards argument is not used
    Should be move to some other file.

  @retval
    1	String is a number
  @retval
    0	String is not a number
*/

static bool test_if_number(register const char *str,
			   ulong *res, bool allow_wildcards)
{
  reg2 int flag;
  const char *start;
  DBUG_ENTER("test_if_number");

  flag=0; start=str;
  while (*str++ == ' ') ;
  if (*--str == '-' || *str == '+')
    str++;
  while (my_isdigit(files_charset_info,*str) ||
	 (allow_wildcards && (*str == wild_many || *str == wild_one)))
  {
    flag=1;
    str++;
  }
  if (*str == '.')
  {
    for (str++ ;
	 my_isdigit(files_charset_info,*str) ||
	   (allow_wildcards && (*str == wild_many || *str == wild_one)) ;
	 str++, flag=1) ;
  }
  if (*str != 0 || flag == 0)
    DBUG_RETURN(0);
  if (res)
    *res=atol(start);
  DBUG_RETURN(1);			/* Number ok */
} /* test_if_number */


void sql_perror(const char *message)
{
#ifdef HAVE_STRERROR
  sql_print_error("%s: %s",message, strerror(errno));
#else
  perror(message);
#endif
}


bool flush_error_log()
{
  bool result=0;
  if (opt_error_log)
  {
    char err_renamed[FN_REFLEN], *end;
    end= strmake(err_renamed,log_error_file,FN_REFLEN-5);
    strmov(end, "-old");
    mysql_mutex_lock(&LOCK_error_log);
#ifdef __WIN__
    char err_temp[FN_REFLEN+5];
    /*
     On Windows is necessary a temporary file for to rename
     the current error file.
    */
    strxmov(err_temp, err_renamed,"-tmp",NullS);
    my_delete(err_temp, MYF(0));
    if (freopen(err_temp,"a+",stdout))
    {
      int fd;
      size_t bytes;
      uchar buf[IO_SIZE];

      freopen(err_temp,"a+",stderr);
      setbuf(stderr, NULL);
      my_delete(err_renamed, MYF(0));
      my_rename(log_error_file, err_renamed, MYF(0));
      if (freopen(log_error_file,"a+",stdout))
      {
        freopen(log_error_file,"a+",stderr);
        setbuf(stderr, NULL);
      }

      if ((fd= my_open(err_temp, O_RDONLY, MYF(0))) >= 0)
      {
        while ((bytes= mysql_file_read(fd, buf, IO_SIZE, MYF(0))) &&
               bytes != MY_FILE_ERROR)
          my_fwrite(stderr, buf, bytes, MYF(0));
        mysql_file_close(fd, MYF(0));
      }
      my_delete(err_temp, MYF(0));
    }
    else
     result= 1;
#else
   my_rename(log_error_file, err_renamed, MYF(0));
   if (freopen(log_error_file,"a+",stdout))
   {
     FILE *reopen;
     reopen= freopen(log_error_file,"a+",stderr);
     setbuf(stderr, NULL);
   }
   else
     result= 1;
#endif
    mysql_mutex_unlock(&LOCK_error_log);
  }
   return result;
}

void MYSQL_BIN_LOG::signal_update()
{
  DBUG_ENTER("MYSQL_BIN_LOG::signal_update");
  signal_cnt++;
  mysql_cond_broadcast(&update_cond);
  DBUG_VOID_RETURN;
}

#ifdef _WIN32
static void print_buffer_to_nt_eventlog(enum loglevel level, char *buff,
                                        size_t length, size_t buffLen)
{
  HANDLE event;
  char   *buffptr= buff;
  DBUG_ENTER("print_buffer_to_nt_eventlog");

  /* Add ending CR/LF's to string, overwrite last chars if necessary */
  strmov(buffptr+min(length, buffLen-5), "\r\n\r\n");

  setup_windows_event_source();
  if ((event= RegisterEventSource(NULL,"MySQL")))
  {
    switch (level) {
      case ERROR_LEVEL:
        ReportEvent(event, EVENTLOG_ERROR_TYPE, 0, MSG_DEFAULT, NULL, 1, 0,
                    (LPCSTR*)&buffptr, NULL);
        break;
      case WARNING_LEVEL:
        ReportEvent(event, EVENTLOG_WARNING_TYPE, 0, MSG_DEFAULT, NULL, 1, 0,
                    (LPCSTR*) &buffptr, NULL);
        break;
      case INFORMATION_LEVEL:
        ReportEvent(event, EVENTLOG_INFORMATION_TYPE, 0, MSG_DEFAULT, NULL, 1,
                    0, (LPCSTR*) &buffptr, NULL);
        break;
    }
    DeregisterEventSource(event);
  }

  DBUG_VOID_RETURN;
}
#endif /* _WIN32 */


/**
  Prints a printf style message to the error log and, under NT, to the
  Windows event log.

  This function prints the message into a buffer and then sends that buffer
  to other functions to write that message to other logging sources.

  @param event_type          Type of event to write (Error, Warning, or Info)
  @param format              Printf style format of message
  @param args                va_list list of arguments for the message

  @returns
    The function always returns 0. The return value is present in the
    signature to be compatible with other logging routines, which could
    return an error (e.g. logging to the log tables)
*/

#ifndef EMBEDDED_LIBRARY
static void print_buffer_to_file(enum loglevel level, const char *buffer)
{
  time_t skr;
  struct tm tm_tmp;
  struct tm *start;
  DBUG_ENTER("print_buffer_to_file");
  DBUG_PRINT("enter",("buffer: %s", buffer));

  mysql_mutex_lock(&LOCK_error_log);

  skr= my_time(0);
  localtime_r(&skr, &tm_tmp);
  start=&tm_tmp;

  fprintf(stderr, "%02d%02d%02d %2d:%02d:%02d [%s] %s\n",
          start->tm_year % 100,
          start->tm_mon+1,
          start->tm_mday,
          start->tm_hour,
          start->tm_min,
          start->tm_sec,
          (level == ERROR_LEVEL ? "ERROR" : level == WARNING_LEVEL ?
           "Warning" : "Note"),
          buffer);

  fflush(stderr);

  mysql_mutex_unlock(&LOCK_error_log);
  DBUG_VOID_RETURN;
}


int vprint_msg_to_log(enum loglevel level, const char *format, va_list args)
{
  char   buff[1024];
  size_t length;
  DBUG_ENTER("vprint_msg_to_log");

  length= my_vsnprintf(buff, sizeof(buff), format, args);
  print_buffer_to_file(level, buff);

#ifdef _WIN32
  print_buffer_to_nt_eventlog(level, buff, length, sizeof(buff));
#endif

  DBUG_RETURN(0);
}
#endif /*EMBEDDED_LIBRARY*/


void sql_print_error(const char *format, ...) 
{
  va_list args;
  DBUG_ENTER("sql_print_error");

  va_start(args, format);
  error_log_print(ERROR_LEVEL, format, args);
  va_end(args);

  DBUG_VOID_RETURN;
}


void sql_print_warning(const char *format, ...) 
{
  va_list args;
  DBUG_ENTER("sql_print_warning");

  va_start(args, format);
  error_log_print(WARNING_LEVEL, format, args);
  va_end(args);

  DBUG_VOID_RETURN;
}


void sql_print_information(const char *format, ...) 
{
  va_list args;
  DBUG_ENTER("sql_print_information");

  va_start(args, format);
  error_log_print(INFORMATION_LEVEL, format, args);
  va_end(args);

  DBUG_VOID_RETURN;
}


/********* transaction coordinator log for 2pc - mmap() based solution *******/

/*
  the log consists of a file, mmapped to a memory.
  file is divided on pages of tc_log_page_size size.
  (usable size of the first page is smaller because of log header)
  there's PAGE control structure for each page
  each page (or rather PAGE control structure) can be in one of three
  states - active, syncing, pool.
  there could be only one page in active or syncing states,
  but many in pool - pool is fifo queue.
  usual lifecycle of a page is pool->active->syncing->pool
  "active" page - is a page where new xid's are logged.
  the page stays active as long as syncing slot is taken.
  "syncing" page is being synced to disk. no new xid can be added to it.
  when the sync is done the page is moved to a pool and an active page
  becomes "syncing".

  the result of such an architecture is a natural "commit grouping" -
  If commits are coming faster than the system can sync, they do not
  stall. Instead, all commit that came since the last sync are
  logged to the same page, and they all are synced with the next -
  one - sync. Thus, thought individual commits are delayed, throughput
  is not decreasing.

  when a xid is added to an active page, the thread of this xid waits
  for a page's condition until the page is synced. when syncing slot
  becomes vacant one of these waiters is awaken to take care of syncing.
  it syncs the page and signals all waiters that the page is synced.
  PAGE::waiters is used to count these waiters, and a page may never
  become active again until waiters==0 (that is all waiters from the
  previous sync have noticed the sync was completed)

  note, that the page becomes "dirty" and has to be synced only when a
  new xid is added into it. Removing a xid from a page does not make it
  dirty - we don't sync removals to disk.
*/

ulong tc_log_page_waits= 0;

#ifdef HAVE_MMAP

#define TC_LOG_HEADER_SIZE (sizeof(tc_log_magic)+1)

static const char tc_log_magic[]={(char) 254, 0x23, 0x05, 0x74};

ulong opt_tc_log_size= TC_LOG_MIN_SIZE;
ulong tc_log_max_pages_used=0, tc_log_page_size=0, tc_log_cur_pages_used=0;

int TC_LOG_MMAP::open(const char *opt_name)
{
  uint i;
  bool crashed=FALSE;
  PAGE *pg;

  DBUG_ASSERT(total_ha_2pc > 1);
  DBUG_ASSERT(opt_name && opt_name[0]);

  tc_log_page_size= my_getpagesize();
  DBUG_ASSERT(TC_LOG_PAGE_SIZE % tc_log_page_size == 0);

  fn_format(logname,opt_name,mysql_data_home,"",MY_UNPACK_FILENAME);
  if ((fd= mysql_file_open(key_file_tclog, logname, O_RDWR, MYF(0))) < 0)
  {
    if (my_errno != ENOENT)
      goto err;
    if (using_heuristic_recover())
      return 1;
    if ((fd= mysql_file_create(key_file_tclog, logname, CREATE_MODE,
                               O_RDWR, MYF(MY_WME))) < 0)
      goto err;
    inited=1;
    file_length= opt_tc_log_size;
    if (mysql_file_chsize(fd, file_length, 0, MYF(MY_WME)))
      goto err;
  }
  else
  {
    inited= 1;
    crashed= TRUE;
    sql_print_information("Recovering after a crash using %s", opt_name);
    if (tc_heuristic_recover)
    {
      sql_print_error("Cannot perform automatic crash recovery when "
                      "--tc-heuristic-recover is used");
      goto err;
    }
    file_length= mysql_file_seek(fd, 0L, MY_SEEK_END, MYF(MY_WME+MY_FAE));
    if (file_length == MY_FILEPOS_ERROR || file_length % tc_log_page_size)
      goto err;
  }

  data= (uchar *)my_mmap(0, (size_t)file_length, PROT_READ|PROT_WRITE,
                        MAP_NOSYNC|MAP_SHARED, fd, 0);
  if (data == MAP_FAILED)
  {
    my_errno=errno;
    goto err;
  }
  inited=2;

  npages=(uint)file_length/tc_log_page_size;
  DBUG_ASSERT(npages >= 3);             // to guarantee non-empty pool
  if (!(pages=(PAGE *)my_malloc(npages*sizeof(PAGE), MYF(MY_WME|MY_ZEROFILL))))
    goto err;
  inited=3;
  for (pg=pages, i=0; i < npages; i++, pg++)
  {
    pg->next=pg+1;
    pg->waiters=0;
    pg->state=POOL;
    mysql_mutex_init(key_PAGE_lock, &pg->lock, MY_MUTEX_INIT_FAST);
    mysql_cond_init(key_PAGE_cond, &pg->cond, 0);
    pg->start=(my_xid *)(data + i*tc_log_page_size);
    pg->end=(my_xid *)(pg->start + tc_log_page_size);
    pg->size=pg->free=tc_log_page_size/sizeof(my_xid);
  }
  pages[0].size=pages[0].free=
                (tc_log_page_size-TC_LOG_HEADER_SIZE)/sizeof(my_xid);
  pages[0].start=pages[0].end-pages[0].size;
  pages[npages-1].next=0;
  inited=4;

  if (crashed && recover())
      goto err;

  memcpy(data, tc_log_magic, sizeof(tc_log_magic));
  data[sizeof(tc_log_magic)]= (uchar)total_ha_2pc;
  my_msync(fd, data, tc_log_page_size, MS_SYNC);
  inited=5;

  mysql_mutex_init(key_LOCK_sync, &LOCK_sync, MY_MUTEX_INIT_FAST);
  mysql_mutex_init(key_LOCK_active, &LOCK_active, MY_MUTEX_INIT_FAST);
  mysql_mutex_init(key_LOCK_pool, &LOCK_pool, MY_MUTEX_INIT_FAST);
  mysql_cond_init(key_COND_active, &COND_active, 0);
  mysql_cond_init(key_COND_pool, &COND_pool, 0);

  inited=6;

  syncing= 0;
  active=pages;
  pool=pages+1;
  pool_last=pages+npages-1;

  return 0;

err:
  close();
  return 1;
}

/**
  there is no active page, let's got one from the pool.

  Two strategies here:
    -# take the first from the pool
    -# if there're waiters - take the one with the most free space.

  @todo
    TODO page merging. try to allocate adjacent page first,
    so that they can be flushed both in one sync
*/

void TC_LOG_MMAP::get_active_from_pool()
{
  PAGE **p, **best_p=0;
  int best_free;

  if (syncing)
    mysql_mutex_lock(&LOCK_pool);

  do
  {
    best_p= p= &pool;
    if ((*p)->waiters == 0) // can the first page be used ?
      break;                // yes - take it.

    best_free=0;            // no - trying second strategy
    for (p=&(*p)->next; *p; p=&(*p)->next)
    {
      if ((*p)->waiters == 0 && (*p)->free > best_free)
      {
        best_free=(*p)->free;
        best_p=p;
      }
    }
  }
  while ((*best_p == 0 || best_free == 0) && overflow());

  active=*best_p;
  if (active->free == active->size) // we've chosen an empty page
  {
    tc_log_cur_pages_used++;
    set_if_bigger(tc_log_max_pages_used, tc_log_cur_pages_used);
  }

  if ((*best_p)->next)              // unlink the page from the pool
    *best_p=(*best_p)->next;
  else
    pool_last=*best_p;

  if (syncing)
    mysql_mutex_unlock(&LOCK_pool);
}

/**
  @todo
  perhaps, increase log size ?
*/
int TC_LOG_MMAP::overflow()
{
  /*
    simple overflow handling - just wait
    TODO perhaps, increase log size ?
    let's check the behaviour of tc_log_page_waits first
  */
  tc_log_page_waits++;
  mysql_cond_wait(&COND_pool, &LOCK_pool);
  return 1; // always return 1
}

/**
  Record that transaction XID is committed on the persistent storage.

    This function is called in the middle of two-phase commit:
    First all resources prepare the transaction, then tc_log->log() is called,
    then all resources commit the transaction, then tc_log->unlog() is called.

    All access to active page is serialized but it's not a problem, as
    we're assuming that fsync() will be a main bottleneck.
    That is, parallelizing writes to log pages we'll decrease number of
    threads waiting for a page, but then all these threads will be waiting
    for a fsync() anyway

   If tc_log == MYSQL_LOG then tc_log writes transaction to binlog and
   records XID in a special Xid_log_event.
   If tc_log = TC_LOG_MMAP then xid is written in a special memory-mapped
   log.

  @retval
    0  - error
  @retval
    \# - otherwise, "cookie", a number that will be passed as an argument
    to unlog() call. tc_log can define it any way it wants,
    and use for whatever purposes. TC_LOG_MMAP sets it
    to the position in memory where xid was logged to.
*/

int TC_LOG_MMAP::log_xid(THD *thd, my_xid xid)
{
  int err;
  PAGE *p;
  ulong cookie;

  mysql_mutex_lock(&LOCK_active);

  /*
    if active page is full - just wait...
    frankly speaking, active->free here accessed outside of mutex
    protection, but it's safe, because it only means we may miss an
    unlog() for the active page, and we're not waiting for it here -
    unlog() does not signal COND_active.
  */
  while (unlikely(active && active->free == 0))
    mysql_cond_wait(&COND_active, &LOCK_active);

  /* no active page ? take one from the pool */
  if (active == 0)
    get_active_from_pool();

  p=active;
  mysql_mutex_lock(&p->lock);

  /* searching for an empty slot */
  while (*p->ptr)
  {
    p->ptr++;
    DBUG_ASSERT(p->ptr < p->end);               // because p->free > 0
  }

  /* found! store xid there and mark the page dirty */
  cookie= (ulong)((uchar *)p->ptr - data);      // can never be zero
  *p->ptr++= xid;
  p->free--;
  p->state= DIRTY;

  /* to sync or not to sync - this is the question */
  mysql_mutex_unlock(&LOCK_active);
  mysql_mutex_lock(&LOCK_sync);
  mysql_mutex_unlock(&p->lock);

  if (syncing)
  {                                          // somebody's syncing. let's wait
    p->waiters++;
    /*
      note - it must be while (), not do ... while () here
      as p->state may be not DIRTY when we come here
    */
    while (p->state == DIRTY && syncing)
      mysql_cond_wait(&p->cond, &LOCK_sync);
    p->waiters--;
    err= p->state == ERROR;
    if (p->state != DIRTY)                   // page was synced
    {
      if (p->waiters == 0)
        mysql_cond_signal(&COND_pool);       // in case somebody's waiting
      mysql_mutex_unlock(&LOCK_sync);
      goto done;                             // we're done
    }
  }                                          // page was not synced! do it now
  DBUG_ASSERT(active == p && syncing == 0);
  mysql_mutex_lock(&LOCK_active);
  syncing=p;                                 // place is vacant - take it
  active=0;                                  // page is not active anymore
  mysql_cond_broadcast(&COND_active);        // in case somebody's waiting
  mysql_mutex_unlock(&LOCK_active);
  mysql_mutex_unlock(&LOCK_sync);
  err= sync();

done:
  return err ? 0 : cookie;
}

int TC_LOG_MMAP::sync()
{
  int err;

  DBUG_ASSERT(syncing != active);

  /*
    sit down and relax - this can take a while...
    note - no locks are held at this point
  */
  err= my_msync(fd, syncing->start, 1, MS_SYNC);

  /* page is synced. let's move it to the pool */
  mysql_mutex_lock(&LOCK_pool);
  pool_last->next=syncing;
  pool_last=syncing;
  syncing->next=0;
  syncing->state= err ? ERROR : POOL;
  mysql_cond_broadcast(&syncing->cond);      // signal "sync done"
  mysql_cond_signal(&COND_pool);             // in case somebody's waiting
  mysql_mutex_unlock(&LOCK_pool);

  /* marking 'syncing' slot free */
  mysql_mutex_lock(&LOCK_sync);
  syncing=0;
  mysql_cond_signal(&active->cond);        // wake up a new syncer
  mysql_mutex_unlock(&LOCK_sync);
  return err;
}

/**
  erase xid from the page, update page free space counters/pointers.
  cookie points directly to the memory where xid was logged.
*/

void TC_LOG_MMAP::unlog(ulong cookie, my_xid xid)
{
  PAGE *p=pages+(cookie/tc_log_page_size);
  my_xid *x=(my_xid *)(data+cookie);

  DBUG_ASSERT(*x == xid);
  DBUG_ASSERT(x >= p->start && x < p->end);
  *x=0;

  mysql_mutex_lock(&p->lock);
  p->free++;
  DBUG_ASSERT(p->free <= p->size);
  set_if_smaller(p->ptr, x);
  if (p->free == p->size)               // the page is completely empty
    statistic_decrement(tc_log_cur_pages_used, &LOCK_status);
  if (p->waiters == 0)                 // the page is in pool and ready to rock
    mysql_cond_signal(&COND_pool);     // ping ... for overflow()
  mysql_mutex_unlock(&p->lock);
}

void TC_LOG_MMAP::close()
{
  uint i;
  switch (inited) {
  case 6:
    mysql_mutex_destroy(&LOCK_sync);
    mysql_mutex_destroy(&LOCK_active);
    mysql_mutex_destroy(&LOCK_pool);
    mysql_cond_destroy(&COND_pool);
  case 5:
    data[0]='A'; // garble the first (signature) byte, in case mysql_file_delete fails
  case 4:
    for (i=0; i < npages; i++)
    {
      if (pages[i].ptr == 0)
        break;
      mysql_mutex_destroy(&pages[i].lock);
      mysql_cond_destroy(&pages[i].cond);
    }
  case 3:
    my_free((uchar*)pages, MYF(0));
  case 2:
    my_munmap((char*)data, (size_t)file_length);
  case 1:
    mysql_file_close(fd, MYF(0));
  }
  if (inited>=5) // cannot do in the switch because of Windows
    mysql_file_delete(key_file_tclog, logname, MYF(MY_WME));
  inited=0;
}

int TC_LOG_MMAP::recover()
{
  HASH xids;
  PAGE *p=pages, *end_p=pages+npages;

  if (memcmp(data, tc_log_magic, sizeof(tc_log_magic)))
  {
    sql_print_error("Bad magic header in tc log");
    goto err1;
  }

  /*
    the first byte after magic signature is set to current
    number of storage engines on startup
  */
  if (data[sizeof(tc_log_magic)] != total_ha_2pc)
  {
    sql_print_error("Recovery failed! You must enable "
                    "exactly %d storage engines that support "
                    "two-phase commit protocol",
                    data[sizeof(tc_log_magic)]);
    goto err1;
  }

  if (my_hash_init(&xids, &my_charset_bin, tc_log_page_size/3, 0,
                   sizeof(my_xid), 0, 0, MYF(0)))
    goto err1;

  for ( ; p < end_p ; p++)
  {
    for (my_xid *x=p->start; x < p->end; x++)
      if (*x && my_hash_insert(&xids, (uchar *)x))
        goto err2; // OOM
  }

  if (ha_recover(&xids))
    goto err2;

  my_hash_free(&xids);
  bzero(data, (size_t)file_length);
  return 0;

err2:
  my_hash_free(&xids);
err1:
  sql_print_error("Crash recovery failed. Either correct the problem "
                  "(if it's, for example, out of memory error) and restart, "
                  "or delete tc log and start mysqld with "
                  "--tc-heuristic-recover={commit|rollback}");
  return 1;
}
#endif

TC_LOG *tc_log;
TC_LOG_DUMMY tc_log_dummy;
TC_LOG_MMAP  tc_log_mmap;

/**
  Perform heuristic recovery, if --tc-heuristic-recover was used.

  @note
    no matter whether heuristic recovery was successful or not
    mysqld must exit. So, return value is the same in both cases.

  @retval
    0	no heuristic recovery was requested
  @retval
    1   heuristic recovery was performed
*/

int TC_LOG::using_heuristic_recover()
{
  if (!tc_heuristic_recover)
    return 0;

  sql_print_information("Heuristic crash recovery mode");
  if (ha_recover(0))
    sql_print_error("Heuristic crash recovery failed");
  sql_print_information("Please restart mysqld without --tc-heuristic-recover");
  return 1;
}

/****** transaction coordinator log for 2pc - binlog() based solution ******/
#define TC_LOG_BINLOG MYSQL_BIN_LOG

/**
  @todo
  keep in-memory list of prepared transactions
  (add to list in log(), remove on unlog())
  and copy it to the new binlog if rotated
  but let's check the behaviour of tc_log_page_waits first!
*/

int TC_LOG_BINLOG::open(const char *opt_name)
{
  LOG_INFO log_info;
  int      error= 1;

  DBUG_ASSERT(total_ha_2pc > 1);
  DBUG_ASSERT(opt_name && opt_name[0]);

  mysql_mutex_init(key_BINLOG_LOCK_prep_xids,
                   &LOCK_prep_xids, MY_MUTEX_INIT_FAST);
  mysql_cond_init(key_BINLOG_COND_prep_xids, &COND_prep_xids, 0);

  if (!my_b_inited(&index_file))
  {
    /* There was a failure to open the index file, can't open the binlog */
    cleanup();
    return 1;
  }

  if (using_heuristic_recover())
  {
    /* generate a new binlog to mask a corrupted one */
    open(opt_name, LOG_BIN, 0, WRITE_CACHE, 0, max_binlog_size, 0, TRUE);
    cleanup();
    return 1;
  }

  if ((error= find_log_pos(&log_info, NullS, 1)))
  {
    if (error != LOG_INFO_EOF)
      sql_print_error("find_log_pos() failed (error: %d)", error);
    else
      error= 0;
    goto err;
  }

  {
    const char *errmsg;
    IO_CACHE    log;
    File        file;
    Log_event  *ev=0;
    Format_description_log_event fdle(BINLOG_VERSION);
    char        log_name[FN_REFLEN];

    if (! fdle.is_valid())
      goto err;

    do
    {
      strmake(log_name, log_info.log_file_name, sizeof(log_name)-1);
    } while (!(error= find_next_log(&log_info, 1)));

    if (error !=  LOG_INFO_EOF)
    {
      sql_print_error("find_log_pos() failed (error: %d)", error);
      goto err;
    }

    if ((file= open_binlog(&log, log_name, &errmsg)) < 0)
    {
      sql_print_error("%s", errmsg);
      goto err;
    }

    if ((ev= Log_event::read_log_event(&log, 0, &fdle)) &&
        ev->get_type_code() == FORMAT_DESCRIPTION_EVENT &&
        ev->flags & LOG_EVENT_BINLOG_IN_USE_F)
    {
      sql_print_information("Recovering after a crash using %s", opt_name);
      error= recover(&log, (Format_description_log_event *)ev);
    }
    else
      error=0;

    delete ev;
    end_io_cache(&log);
    mysql_file_close(file, MYF(MY_WME));

    if (error)
      goto err;
  }

err:
  return error;
}

/** This is called on shutdown, after ha_panic. */
void TC_LOG_BINLOG::close()
{
  DBUG_ASSERT(prepared_xids==0);
  mysql_mutex_destroy(&LOCK_prep_xids);
  mysql_cond_destroy(&COND_prep_xids);
}

/**
  @todo
  group commit

  @retval
    0    error
  @retval
    1    success
*/
int TC_LOG_BINLOG::log_xid(THD *thd, my_xid xid)
{
  DBUG_ENTER("TC_LOG_BINLOG::log");
  Xid_log_event xle(thd, xid);
  binlog_cache_mngr *cache_mngr=
    (binlog_cache_mngr*) thd_get_ha_data(thd, binlog_hton);
  /*
    We always commit the entire transaction when writing an XID. Also
    note that the return value is inverted.
   */
  DBUG_RETURN(!binlog_flush_stmt_cache(thd, cache_mngr) &&
              !binlog_flush_trx_cache(thd, cache_mngr, &xle));
}

void TC_LOG_BINLOG::unlog(ulong cookie, my_xid xid)
{
  mysql_mutex_lock(&LOCK_prep_xids);
  DBUG_ASSERT(prepared_xids > 0);
  if (--prepared_xids == 0) {
    DBUG_PRINT("info", ("prepared_xids=%lu", prepared_xids));
    mysql_cond_signal(&COND_prep_xids);
  }
  mysql_mutex_unlock(&LOCK_prep_xids);
  rotate_and_purge(0);     // as ::write() did not rotate
}

int TC_LOG_BINLOG::recover(IO_CACHE *log, Format_description_log_event *fdle)
{
  Log_event  *ev;
  HASH xids;
  MEM_ROOT mem_root;

  if (! fdle->is_valid() ||
      my_hash_init(&xids, &my_charset_bin, TC_LOG_PAGE_SIZE/3, 0,
                   sizeof(my_xid), 0, 0, MYF(0)))
    goto err1;

  init_alloc_root(&mem_root, TC_LOG_PAGE_SIZE, TC_LOG_PAGE_SIZE);

  fdle->flags&= ~LOG_EVENT_BINLOG_IN_USE_F; // abort on the first error

  while ((ev= Log_event::read_log_event(log,0,fdle)) && ev->is_valid())
  {
    if (ev->get_type_code() == XID_EVENT)
    {
      Xid_log_event *xev=(Xid_log_event *)ev;
      uchar *x= (uchar *) memdup_root(&mem_root, (uchar*) &xev->xid,
                                      sizeof(xev->xid));
      if (!x || my_hash_insert(&xids, x))
        goto err2;
    }
    delete ev;
  }

  if (ha_recover(&xids))
    goto err2;

  free_root(&mem_root, MYF(0));
  my_hash_free(&xids);
  return 0;

err2:
  free_root(&mem_root, MYF(0));
  my_hash_free(&xids);
err1:
  sql_print_error("Crash recovery failed. Either correct the problem "
                  "(if it's, for example, out of memory error) and restart, "
                  "or delete (or rename) binary log and start mysqld with "
                  "--tc-heuristic-recover={commit|rollback}");
  return 1;
}


#ifdef INNODB_COMPATIBILITY_HOOKS
/**
  Get the file name of the MySQL binlog.
  @return the name of the binlog file
*/
extern "C"
const char* mysql_bin_log_file_name(void)
{
  return mysql_bin_log.get_log_fname();
}
/**
  Get the current position of the MySQL binlog.
  @return byte offset from the beginning of the binlog
*/
extern "C"
ulonglong mysql_bin_log_file_pos(void)
{
  return (ulonglong) mysql_bin_log.get_log_file()->pos_in_file;
}
#endif /* INNODB_COMPATIBILITY_HOOKS */


struct st_mysql_storage_engine binlog_storage_engine=
{ MYSQL_HANDLERTON_INTERFACE_VERSION };

mysql_declare_plugin(binlog)
{
  MYSQL_STORAGE_ENGINE_PLUGIN,
  &binlog_storage_engine,
  "binlog",
  "MySQL AB",
  "This is a pseudo storage engine to represent the binlog in a transaction",
  PLUGIN_LICENSE_GPL,
  binlog_init, /* Plugin Init */
  NULL, /* Plugin Deinit */
  0x0100 /* 1.0 */,
  NULL,                       /* status variables                */
  NULL,                       /* system variables                */
  NULL                        /* config options                  */
}
mysql_declare_plugin_end;<|MERGE_RESOLUTION|>--- conflicted
+++ resolved
@@ -1593,27 +1593,7 @@
     transaction cache to remove the statement.
   */
   else
-<<<<<<< HEAD
       cache_mngr->trx_cache.restore_prev_position();
-=======
-  {
-    /*
-      If rolling back an entire transaction or a single statement not
-      inside a transaction, we reset the transaction cache.
-
-      If rolling back a statement in a transaction, we truncate the
-      transaction cache to remove the statement.
-     */
-    thd->binlog_remove_pending_rows_event(TRUE);
-    if (all || !(thd->options & (OPTION_BEGIN | OPTION_NOT_AUTOCOMMIT)))
-    {
-      if (trx_data->has_incident())
-        error= mysql_bin_log.write_incident(thd, TRUE);
-      trx_data->reset();
-    }
-    else                                        // ...statement
-      trx_data->truncate(trx_data->before_stmt_pos);
->>>>>>> a59e381e
 
   /*
     We need to step the table map version on a rollback to ensure that a new
@@ -1773,7 +1753,7 @@
   */
   if (cache_mngr->stmt_cache.has_incident())
   {
-    mysql_bin_log.write_incident(thd, TRUE);
+    error= mysql_bin_log.write_incident(thd, TRUE);
     cache_mngr->reset_cache(&cache_mngr->stmt_cache);
   }
   else if (!cache_mngr->stmt_cache.empty())
@@ -5055,11 +5035,7 @@
   Incident incident= INCIDENT_LOST_EVENTS;
   Incident_log_event ev(thd, incident, write_error_msg);
   if (lock)
-<<<<<<< HEAD
     mysql_mutex_lock(&LOCK_log);
-=======
-    pthread_mutex_lock(&LOCK_log);
->>>>>>> a59e381e
   error= ev.write(&log_file);
   if (lock)
   {
