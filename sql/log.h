/* Copyright (c) 2005, 2012, Oracle and/or its affiliates.
   Copyright (c) 2009, 2012, Monty Program Ab

   This program is free software; you can redistribute it and/or modify
   it under the terms of the GNU General Public License as published by
   the Free Software Foundation; version 2 of the License.

   This program is distributed in the hope that it will be useful,
   but WITHOUT ANY WARRANTY; without even the implied warranty of
   MERCHANTABILITY or FITNESS FOR A PARTICULAR PURPOSE.  See the
   GNU General Public License for more details.

   You should have received a copy of the GNU General Public License
   along with this program; if not, write to the Free Software
   Foundation, Inc., 51 Franklin St, Fifth Floor, Boston, MA  02110-1301  USA */

#ifndef LOG_H
#define LOG_H

#include "unireg.h"                    // REQUIRED: for other includes
#include "handler.h"                            /* my_xid */

class Relay_log_info;

class Format_description_log_event;

bool trans_has_updated_trans_table(const THD* thd);
bool stmt_has_updated_trans_table(const THD *thd);
bool use_trans_cache(const THD* thd, bool is_transactional);
bool ending_trans(THD* thd, const bool all);
bool ending_single_stmt_trans(THD* thd, const bool all);
bool trans_has_updated_non_trans_table(const THD* thd);
bool stmt_has_updated_non_trans_table(const THD* thd);

/*
  Transaction Coordinator log - a base abstract class
  for two different implementations
*/
class TC_LOG
{
  public:
  int using_heuristic_recover();
  TC_LOG() {}
  virtual ~TC_LOG() {}

  virtual int open(const char *opt_name)=0;
  virtual void close()=0;
  /*
    Transaction coordinator 2-phase commit.

    Must invoke the run_prepare_ordered and run_commit_ordered methods, as
    described below for these methods.

    In addition, must invoke THD::wait_for_prior_commit(), or equivalent
    wait, to ensure that one commit waits for another if registered to do so.
  */
  virtual int log_and_order(THD *thd, my_xid xid, bool all,
                            bool need_prepare_ordered,
                            bool need_commit_ordered) = 0;
  virtual int unlog(ulong cookie, my_xid xid)=0;
  virtual void commit_checkpoint_notify(void *cookie)= 0;

protected:
  /*
    These methods are meant to be invoked from log_and_order() implementations
    to run any prepare_ordered() respectively commit_ordered() methods in
    participating handlers.

    They must be called using suitable thread syncronisation to ensure that
    they are each called in the correct commit order among all
    transactions. However, it is only necessary to call them if the
    corresponding flag passed to log_and_order is set (it is safe, but not
    required, to call them when the flag is false).

    The caller must be holding LOCK_prepare_ordered respectively
    LOCK_commit_ordered when calling these methods.
  */
  void run_prepare_ordered(THD *thd, bool all);
  void run_commit_ordered(THD *thd, bool all);
};

/*
  Locks used to ensure serialised execution of TC_LOG::run_prepare_ordered()
  and TC_LOG::run_commit_ordered(), or any other code that calls handler
  prepare_ordered() or commit_ordered() methods.
*/
extern mysql_mutex_t LOCK_prepare_ordered;
extern mysql_cond_t COND_prepare_ordered;
extern mysql_mutex_t LOCK_commit_ordered;
#ifdef HAVE_PSI_INTERFACE
extern PSI_mutex_key key_LOCK_prepare_ordered, key_LOCK_commit_ordered;
extern PSI_cond_key key_COND_prepare_ordered;
#endif

class TC_LOG_DUMMY: public TC_LOG // use it to disable the logging
{
public:
  TC_LOG_DUMMY() {}
  int open(const char *opt_name)        { return 0; }
  void close()                          { }
  /*
    TC_LOG_DUMMY is only used when there are <= 1 XA-capable engines, and we
    only use internal XA during commit when >= 2 XA-capable engines
    participate.
  */
  int log_and_order(THD *thd, my_xid xid, bool all,
                    bool need_prepare_ordered, bool need_commit_ordered)
  {
    //DBUG_ASSERT(0 /* Internal error - TC_LOG_DUMMY::log_and_order() called */);
    return 1;
  }
  int unlog(ulong cookie, my_xid xid)  { return 0; }
  void commit_checkpoint_notify(void *cookie) { DBUG_ASSERT(0); };
};

#define TC_LOG_PAGE_SIZE   8192

#ifdef HAVE_MMAP
class TC_LOG_MMAP: public TC_LOG
{
  public:                // only to keep Sun Forte on sol9x86 happy
  typedef enum {
    PS_POOL,                 // page is in pool
    PS_ERROR,                // last sync failed
    PS_DIRTY                 // new xids added since last sync
  } PAGE_STATE;

  struct pending_cookies {
    uint count;
    uint pending_count;
    ulong cookies[1];
  };

  private:
  typedef struct st_page {
    struct st_page *next; // page a linked in a fifo queue
    my_xid *start, *end;  // usable area of a page
    my_xid *ptr;          // next xid will be written here
    int size, free;       // max and current number of free xid slots on the page
    int waiters;          // number of waiters on condition
    PAGE_STATE state;     // see above
    mysql_mutex_t lock; // to access page data or control structure
    mysql_cond_t  cond; // to wait for a sync
  } PAGE;

  /* List of THDs for which to invoke commit_ordered(), in order. */
  struct commit_entry
  {
    struct commit_entry *next;
    THD *thd;
  };

  char logname[FN_REFLEN];
  File fd;
  my_off_t file_length;
  uint npages, inited;
  uchar *data;
  struct st_page *pages, *syncing, *active, *pool, **pool_last_ptr;
  /*
    note that, e.g. LOCK_active is only used to protect
    'active' pointer, to protect the content of the active page
    one has to use active->lock.
    Same for LOCK_pool and LOCK_sync
  */
  mysql_mutex_t LOCK_active, LOCK_pool, LOCK_sync, LOCK_pending_checkpoint;
  mysql_cond_t COND_pool, COND_active;
  /*
    Queue of threads that need to call commit_ordered().
    Access to this queue must be protected by LOCK_prepare_ordered.
  */
  commit_entry *commit_ordered_queue;
  /*
    This flag and condition is used to reserve the queue while threads in it
    each run the commit_ordered() methods one after the other. Only once the
    last commit_ordered() in the queue is done can we start on a new queue
    run.

    Since we start this process in the first thread in the queue and finish in
    the last (and possibly different) thread, we need a condition variable for
    this (we cannot unlock a mutex in a different thread than the one who
    locked it).

    The condition is used together with the LOCK_prepare_ordered mutex.
  */
  mysql_cond_t COND_queue_busy;
  my_bool commit_ordered_queue_busy;
  pending_cookies* pending_checkpoint;

  public:
  TC_LOG_MMAP(): inited(0), pending_checkpoint(0) {}
  int open(const char *opt_name);
  void close();
  int log_and_order(THD *thd, my_xid xid, bool all,
                    bool need_prepare_ordered, bool need_commit_ordered);
  int unlog(ulong cookie, my_xid xid);
  void commit_checkpoint_notify(void *cookie);
  int recover();

  private:
  int log_one_transaction(my_xid xid);
  void get_active_from_pool();
  int sync();
  int overflow();
  int delete_entry(ulong cookie);
};
#else
#define TC_LOG_MMAP TC_LOG_DUMMY
#endif

extern TC_LOG *tc_log;
extern TC_LOG_MMAP tc_log_mmap;
extern TC_LOG_DUMMY tc_log_dummy;

/* log info errors */
#define LOG_INFO_EOF -1
#define LOG_INFO_IO  -2
#define LOG_INFO_INVALID -3
#define LOG_INFO_SEEK -4
#define LOG_INFO_MEM -6
#define LOG_INFO_FATAL -7
#define LOG_INFO_IN_USE -8
#define LOG_INFO_EMFILE -9


/* bitmap to SQL_LOG::close() */
#define LOG_CLOSE_INDEX		1
#define LOG_CLOSE_TO_BE_OPENED	2
#define LOG_CLOSE_STOP_EVENT	4
#define LOG_CLOSE_DELAYED_CLOSE 8

/* 
  Maximum unique log filename extension.
  Note: setting to 0x7FFFFFFF due to atol windows 
        overflow/truncate.
 */
#define MAX_LOG_UNIQUE_FN_EXT 0x7FFFFFFF

/* 
   Number of warnings that will be printed to error log
   before extension number is exhausted.
*/
#define LOG_WARN_UNIQUE_FN_EXT_LEFT 1000

class Relay_log_info;

#ifdef HAVE_PSI_INTERFACE
extern PSI_mutex_key key_LOG_INFO_lock;
#endif

/*
  Note that we destroy the lock mutex in the desctructor here.
  This means that object instances cannot be destroyed/go out of scope,
  until we have reset thd->current_linfo to NULL;
 */
typedef struct st_log_info
{
  char log_file_name[FN_REFLEN];
  my_off_t index_file_offset, index_file_start_offset;
  my_off_t pos;
  bool fatal; // if the purge happens to give us a negative offset
  mysql_mutex_t lock;
  st_log_info() : index_file_offset(0), index_file_start_offset(0),
      pos(0), fatal(0)
  {
    DBUG_ENTER("LOG_INFO");
    log_file_name[0] = '\0';
    mysql_mutex_init(key_LOG_INFO_lock, &lock, MY_MUTEX_INIT_FAST);
    DBUG_VOID_RETURN;
  }
  ~st_log_info()
  {
    DBUG_ENTER("~LOG_INFO");
    mysql_mutex_destroy(&lock);
    DBUG_VOID_RETURN;
  }
} LOG_INFO;

/*
  Currently we have only 3 kinds of logging functions: old-fashioned
  logs, stdout and csv logging routines.
*/
#define MAX_LOG_HANDLERS_NUM 3

/* log event handler flags */
#define LOG_NONE       1
#define LOG_FILE       2
#define LOG_TABLE      4

class Log_event;
class Rows_log_event;

enum enum_log_type { LOG_UNKNOWN, LOG_NORMAL, LOG_BIN };
enum enum_log_state { LOG_OPENED, LOG_CLOSED, LOG_TO_BE_OPENED };

/*
  TODO use mmap instead of IO_CACHE for binlog
  (mmap+fsync is two times faster than write+fsync)
*/

class MYSQL_LOG
{
public:
  MYSQL_LOG();
  void init_pthread_objects();
  void cleanup();
  bool open(
#ifdef HAVE_PSI_INTERFACE
            PSI_file_key log_file_key,
#endif
            const char *log_name,
            enum_log_type log_type,
            const char *new_name,
            enum cache_type io_cache_type_arg);
  bool init_and_set_log_file_name(const char *log_name,
                                  const char *new_name,
                                  enum_log_type log_type_arg,
                                  enum cache_type io_cache_type_arg);
  void init(enum_log_type log_type_arg,
            enum cache_type io_cache_type_arg);
  void close(uint exiting);
  inline bool is_open() { return log_state != LOG_CLOSED; }
  const char *generate_name(const char *log_name, const char *suffix,
                            bool strip_ext, char *buff);
  int generate_new_name(char *new_name, const char *log_name);
 protected:
  /* LOCK_log is inited by init_pthread_objects() */
  mysql_mutex_t LOCK_log;
  char *name;
  char log_file_name[FN_REFLEN];
  char time_buff[20], db[NAME_LEN + 1];
  bool write_error, inited;
  IO_CACHE log_file;
  enum_log_type log_type;
  volatile enum_log_state log_state;
  enum cache_type io_cache_type;
  friend class Log_event;
#ifdef HAVE_PSI_INTERFACE
  /** Instrumentation key to use for file io in @c log_file */
  PSI_file_key m_log_file_key;
#endif
};

class MYSQL_QUERY_LOG: public MYSQL_LOG
{
public:
  MYSQL_QUERY_LOG() : last_time(0) {}
  void reopen_file();
  bool write(time_t event_time, const char *user_host,
             uint user_host_len, int thread_id,
             const char *command_type, uint command_type_len,
             const char *sql_text, uint sql_text_len);
  bool write(THD *thd, time_t current_time,
             const char *user_host, uint user_host_len,
             ulonglong query_utime, ulonglong lock_utime, bool is_command,
             const char *sql_text, uint sql_text_len);
  bool open_slow_log(const char *log_name)
  {
    char buf[FN_REFLEN];
    return open(
#ifdef HAVE_PSI_INTERFACE
                key_file_slow_log,
#endif
                generate_name(log_name, "-slow.log", 0, buf),
                LOG_NORMAL, 0, WRITE_CACHE);
  }
  bool open_query_log(const char *log_name)
  {
    char buf[FN_REFLEN];
    return open(
#ifdef HAVE_PSI_INTERFACE
                key_file_query_log,
#endif
                generate_name(log_name, ".log", 0, buf),
                LOG_NORMAL, 0, WRITE_CACHE);
  }

private:
  time_t last_time;
};

/*
  We assign each binlog file an internal ID, used to identify them for unlog().
  The IDs start from 0 and increment for each new binlog created.

  In unlog() we need to know the ID of the binlog file that the corresponding
  transaction was written into. We also need a special value for a corner
  case where there is no corresponding binlog id (since nothing was logged).
  And we need an error flag to mark that unlog() must return failure.

  We use the following macros to pack all of this information into the single
  ulong available with log_and_order() / unlog().

  Note that we cannot use the value 0 for cookie, as that is reserved as error
  return value from log_and_order().
  */
#define BINLOG_COOKIE_ERROR_RETURN 0
#define BINLOG_COOKIE_DUMMY_ID 1
#define BINLOG_COOKIE_BASE 2
#define BINLOG_COOKIE_DUMMY(error_flag) \
  ( (BINLOG_COOKIE_DUMMY_ID<<1) | ((error_flag)&1) )
#define BINLOG_COOKIE_MAKE(id, error_flag) \
  ( (((id)+BINLOG_COOKIE_BASE)<<1) | ((error_flag)&1) )
#define BINLOG_COOKIE_GET_ERROR_FLAG(c) ((c) & 1)
#define BINLOG_COOKIE_GET_ID(c) ( ((ulong)(c)>>1) - BINLOG_COOKIE_BASE )
#define BINLOG_COOKIE_IS_DUMMY(c) \
  ( ((ulong)(c)>>1) == BINLOG_COOKIE_DUMMY_ID )

class binlog_cache_mngr;
struct rpl_gtid;
struct wait_for_commit;
class MYSQL_BIN_LOG: public TC_LOG, private MYSQL_LOG
{
 private:
#ifdef HAVE_PSI_INTERFACE
  /** The instrumentation key to use for @ LOCK_index. */
  PSI_mutex_key m_key_LOCK_index;
  /** The instrumentation key to use for @ update_cond. */
  PSI_cond_key m_key_update_cond;
  /** The instrumentation key to use for opening the log file. */
  PSI_file_key m_key_file_log;
  /** The instrumentation key to use for opening the log index file. */
  PSI_file_key m_key_file_log_index;

  PSI_file_key m_key_COND_queue_busy;
#endif

  struct group_commit_entry
  {
    struct group_commit_entry *next;
    THD *thd;
    binlog_cache_mngr *cache_mngr;
    bool using_stmt_cache;
    bool using_trx_cache;
    /*
      Extra events (COMMIT/ROLLBACK/XID, and possibly INCIDENT) to be
      written during group commit. The incident_event is only valid if
      trx_data->has_incident() is true.
    */
    Log_event *end_event;
    Log_event *incident_event;
    /* Set during group commit to record any per-thread error. */
    int error;
    int commit_errno;
    IO_CACHE *error_cache;
    /* This is the `all' parameter for ha_commit_ordered(). */
    bool all;
    /*
      True if we need to increment xid_count in trx_group_commit_leader() and
      decrement in unlog() (this is needed if there is a participating engine
      that does not implement the commit_checkpoint_request() handlerton
      method).
    */
    bool need_unlog;
    /*
      Fields used to pass the necessary information to the last thread in a
      group commit, only used when opt_optimize_thread_scheduling is not set.
    */
    bool check_purge;
    /* Flag used to optimise around wait_for_prior_commit. */
    bool queued_by_other;
    ulong binlog_id;
  };

  /*
    When this is set, a RESET MASTER is in progress.

    Then we should not write any binlog checkpoints into the binlog (that
    could result in deadlock on LOCK_log, and we will delete all binlog files
    anyway). Instead we should signal COND_xid_list whenever a new binlog
    checkpoint arrives - when all have arrived, RESET MASTER will complete.
  */
  uint reset_master_pending;
  ulong mark_xid_done_waiting;

  /* LOCK_log and LOCK_index are inited by init_pthread_objects() */
  mysql_mutex_t LOCK_index;
  mysql_mutex_t LOCK_xid_list;
  mysql_cond_t  COND_xid_list;
  mysql_cond_t update_cond;
  ulonglong bytes_written;
  IO_CACHE index_file;
  char index_file_name[FN_REFLEN];
  /*
    purge_file is a temp file used in purge_logs so that the index file
    can be updated before deleting files from disk, yielding better crash
    recovery. It is created on demand the first time purge_logs is called
    and then reused for subsequent calls. It is cleaned up in cleanup().
  */
  IO_CACHE purge_index_file;
  char purge_index_file_name[FN_REFLEN];
  /*
     The max size before rotation (usable only if log_type == LOG_BIN: binary
     logs and relay logs).
     For a binlog, max_size should be max_binlog_size.
     max_size is set in init(), and dynamically changed (when one does SET
     GLOBAL MAX_BINLOG_SIZE|MAX_RELAY_LOG_SIZE) from sys_vars.cc
  */
  ulong max_size;
  // current file sequence number for load data infile binary logging
  uint file_id;
  uint open_count;				// For replication
  int readers_count;
  /* Queue of transactions queued up to participate in group commit. */
  group_commit_entry *group_commit_queue;
  /*
    Condition variable to mark that the group commit queue is busy.
    Used when each thread does it's own commit_ordered() (when
    binlog_optimize_thread_scheduling=1).
    Used with the LOCK_commit_ordered mutex.
  */
  my_bool group_commit_queue_busy;
  mysql_cond_t COND_queue_busy;
  /* Total number of committed transactions. */
  ulonglong num_commits;
  /* Number of group commits done. */
  ulonglong num_group_commits;
  /* The reason why the group commit was grouped */
  ulonglong group_commit_trigger_count, group_commit_trigger_timeout;
  ulonglong group_commit_trigger_lock_wait;

  /* pointer to the sync period variable, for binlog this will be
     sync_binlog_period, for relay log this will be
     sync_relay_log_period
  */
  uint *sync_period_ptr;
  uint sync_counter;
  bool state_file_deleted;
  bool binlog_state_recover_done;

  inline uint get_sync_period()
  {
    return *sync_period_ptr;
  }

  int write_to_file(IO_CACHE *cache);
  /*
    This is used to start writing to a new log file. The difference from
    new_file() is locking. new_file_without_locking() does not acquire
    LOCK_log.
  */
  int new_file_without_locking();
  int new_file_impl(bool need_lock);
  void do_checkpoint_request(ulong binlog_id);
  void purge();
  int write_transaction_or_stmt(group_commit_entry *entry, uint64 commit_id);
  int queue_for_group_commit(group_commit_entry *entry);
  bool write_transaction_to_binlog_events(group_commit_entry *entry);
  void trx_group_commit_leader(group_commit_entry *leader);
  bool is_xidlist_idle_nolock();

public:
  /*
    A list of struct xid_count_per_binlog is used to keep track of how many
    XIDs are in prepared, but not committed, state in each binlog. And how
    many commit_checkpoint_request()'s are pending.

    When count drops to zero in a binlog after rotation, it means that there
    are no more XIDs in prepared state, so that binlog is no longer needed
    for XA crash recovery, and we can log a new binlog checkpoint event.

    The list is protected against simultaneous access from multiple
    threads by LOCK_xid_list.
  */
  struct xid_count_per_binlog : public ilink {
    char *binlog_name;
    uint binlog_name_len;
    ulong binlog_id;
    /* Total prepared XIDs and pending checkpoint requests in this binlog. */
    long xid_count;
    /* For linking in requests to the binlog background thread. */
    xid_count_per_binlog *next_in_queue;
    xid_count_per_binlog();   /* Give link error if constructor used. */
  };
  I_List<xid_count_per_binlog> binlog_xid_count_list;
  mysql_mutex_t LOCK_binlog_background_thread;
  mysql_cond_t COND_binlog_background_thread;
  mysql_cond_t COND_binlog_background_thread_end;

  using MYSQL_LOG::generate_name;
  using MYSQL_LOG::is_open;

  /* This is relay log */
  bool is_relay_log;
  ulong signal_cnt;  // update of the counter is checked by heartbeat
  uint8 checksum_alg_reset; // to contain a new value when binlog is rotated
  /*
    Holds the last seen in Relay-Log FD's checksum alg value.
    The initial value comes from the slave's local FD that heads
    the very first Relay-Log file. In the following the value may change
    with each received master's FD_m.
    Besides to be used in verification events that IO thread receives
    (except the 1st fake Rotate, see @c Master_info:: checksum_alg_before_fd), 
    the value specifies if/how to compute checksum for slave's local events
    and the first fake Rotate (R_f^1) coming from the master.
    R_f^1 needs logging checksum-compatibly with the RL's heading FD_s.

    Legends for the checksum related comments:

    FD     - Format-Description event,
    R      - Rotate event
    R_f    - the fake Rotate event
    E      - an arbirary event

    The underscore indexes for any event
    `_s'   indicates the event is generated by Slave
    `_m'   - by Master

    Two special underscore indexes of FD:
    FD_q   - Format Description event for queuing   (relay-logging)
    FD_e   - Format Description event for executing (relay-logging)

    Upper indexes:
    E^n    - n:th event is a sequence

    RL     - Relay Log
    (A)    - checksum algorithm descriptor value
    FD.(A) - the value of (A) in FD
  */
  uint8 relay_log_checksum_alg;
  /*
    These describe the log's format. This is used only for relay logs.
    _for_exec is used by the SQL thread, _for_queue by the I/O thread. It's
    necessary to have 2 distinct objects, because the I/O thread may be reading
    events in a different format from what the SQL thread is reading (consider
    the case of a master which has been upgraded from 5.0 to 5.1 without doing
    RESET MASTER, or from 4.x to 5.0).
  */
  Format_description_log_event *description_event_for_exec,
    *description_event_for_queue;
  /*
    Binlog position of last commit (or non-transactional write) to the binlog.
    Access to this is protected by LOCK_commit_ordered.
  */
  char last_commit_pos_file[FN_REFLEN];
  my_off_t last_commit_pos_offset;
  ulong current_binlog_id;

  MYSQL_BIN_LOG(uint *sync_period);
  /*
    note that there's no destructor ~MYSQL_BIN_LOG() !
    The reason is that we don't want it to be automatically called
    on exit() - but only during the correct shutdown process
  */

#ifdef HAVE_PSI_INTERFACE
  void set_psi_keys(PSI_mutex_key key_LOCK_index,
                    PSI_cond_key key_update_cond,
                    PSI_file_key key_file_log,
                    PSI_file_key key_file_log_index,
                    PSI_file_key key_COND_queue_busy)
  {
    m_key_LOCK_index= key_LOCK_index;
    m_key_update_cond= key_update_cond;
    m_key_file_log= key_file_log;
    m_key_file_log_index= key_file_log_index;
    m_key_COND_queue_busy= key_COND_queue_busy;
  }
#endif

  int open(const char *opt_name);
  void close();
  int log_and_order(THD *thd, my_xid xid, bool all,
                    bool need_prepare_ordered, bool need_commit_ordered);
  int unlog(ulong cookie, my_xid xid);
  void commit_checkpoint_notify(void *cookie);
  int recover(LOG_INFO *linfo, const char *last_log_name, IO_CACHE *first_log,
              Format_description_log_event *fdle, bool do_xa);
  int do_binlog_recovery(const char *opt_name, bool do_xa_recovery);
#if !defined(MYSQL_CLIENT)

  int flush_and_set_pending_rows_event(THD *thd, Rows_log_event* event,
                                       bool is_transactional);
  int remove_pending_rows_event(THD *thd, bool is_transactional);

#endif /* !defined(MYSQL_CLIENT) */
  void reset_bytes_written()
  {
    bytes_written = 0;
  }
  void harvest_bytes_written(ulonglong* counter)
  {
#ifndef DBUG_OFF
    char buf1[22],buf2[22];
#endif
    DBUG_ENTER("harvest_bytes_written");
    (*counter)+=bytes_written;
    DBUG_PRINT("info",("counter: %s  bytes_written: %s", llstr(*counter,buf1),
		       llstr(bytes_written,buf2)));
    bytes_written=0;
    DBUG_VOID_RETURN;
  }
  void set_max_size(ulong max_size_arg);
  void signal_update();
  void wait_for_sufficient_commits();
  void binlog_trigger_immediate_group_commit();
  void wait_for_update_relay_log(THD* thd);
  int  wait_for_update_bin_log(THD* thd, const struct timespec * timeout);
  void init(ulong max_size);
  void init_pthread_objects();
  void cleanup();
  bool open(const char *log_name,
            enum_log_type log_type,
            const char *new_name,
	    enum cache_type io_cache_type_arg,
	    ulong max_size,
            bool null_created,
            bool need_mutex);
  bool open_index_file(const char *index_file_name_arg,
                       const char *log_name, bool need_mutex);
  /* Use this to start writing a new log file */
  int new_file();

  bool write(Log_event* event_info,
             my_bool *with_annotate= 0); // binary log write
  bool write_transaction_to_binlog(THD *thd, binlog_cache_mngr *cache_mngr,
                                   Log_event *end_ev, bool all,
                                   bool using_stmt_cache, bool using_trx_cache);

  bool write_incident_already_locked(THD *thd);
  bool write_incident(THD *thd);
  void write_binlog_checkpoint_event_already_locked(const char *name, uint len);
  int  write_cache(THD *thd, IO_CACHE *cache);
  void set_write_error(THD *thd, bool is_transactional);
  bool check_write_error(THD *thd);

  void start_union_events(THD *thd, query_id_t query_id_param);
  void stop_union_events(THD *thd);
  bool is_query_in_union(THD *thd, query_id_t query_id_param);

  /*
    v stands for vector
    invoked as appendv(buf1,len1,buf2,len2,...,bufn,lenn,0)
  */
  bool appendv(const char* buf,uint len,...);
  bool append(Log_event* ev);
  bool append_no_lock(Log_event* ev);

  void mark_xids_active(ulong cookie, uint xid_count);
  void mark_xid_done(ulong cookie, bool write_checkpoint);
  void make_log_name(char* buf, const char* log_ident);
  bool is_active(const char* log_file_name);
  bool can_purge_log(const char *log_file_name);
  int update_log_index(LOG_INFO* linfo, bool need_update_threads);
  int rotate(bool force_rotate, bool* check_purge);
  void checkpoint_and_purge(ulong binlog_id);
  int rotate_and_purge(bool force_rotate);
  /**
     Flush binlog cache and synchronize to disk.

     This function flushes events in binlog cache to binary log file,
     it will do synchronizing according to the setting of system
     variable 'sync_binlog'. If file is synchronized, @c synced will
     be set to 1, otherwise 0.

     @param[out] synced if not NULL, set to 1 if file is synchronized, otherwise 0

     @retval 0 Success
     @retval other Failure
  */
  bool flush_and_sync(bool *synced);
  int purge_logs(const char *to_log, bool included,
                 bool need_mutex, bool need_update_threads,
                 ulonglong *decrease_log_space);
  int purge_logs_before_date(time_t purge_time);
  int purge_first_log(Relay_log_info* rli, bool included);
  int set_purge_index_file_name(const char *base_file_name);
  int open_purge_index_file(bool destroy);
  bool is_inited_purge_index_file();
  int close_purge_index_file();
  int clean_purge_index_file();
  int sync_purge_index_file();
  int register_purge_index_entry(const char* entry);
  int register_create_index_entry(const char* entry);
  int purge_index_entry(THD *thd, ulonglong *decrease_log_space,
                        bool need_mutex);
  bool reset_logs(THD* thd, bool create_new_log,
                  rpl_gtid *init_state, uint32 init_state_len);
  void close(uint exiting);
  void clear_inuse_flag_when_closing(File file);

  // iterating through the log index file
  int find_log_pos(LOG_INFO* linfo, const char* log_name,
		   bool need_mutex);
  int find_next_log(LOG_INFO* linfo, bool need_mutex);
  int get_current_log(LOG_INFO* linfo);
  int raw_get_current_log(LOG_INFO* linfo);
  uint next_file_id();
  inline char* get_index_fname() { return index_file_name;}
  inline char* get_log_fname() { return log_file_name; }
  inline char* get_name() { return name; }
  inline mysql_mutex_t* get_log_lock() { return &LOCK_log; }
  inline mysql_cond_t* get_log_cond() { return &update_cond; }
  inline IO_CACHE* get_log_file() { return &log_file; }

  inline void lock_index() { mysql_mutex_lock(&LOCK_index);}
  inline void unlock_index() { mysql_mutex_unlock(&LOCK_index);}
  inline IO_CACHE *get_index_file() { return &index_file;}
  inline uint32 get_open_count() { return open_count; }
  void set_status_variables(THD *thd);
  bool is_xidlist_idle();
  bool write_gtid_event(THD *thd, bool standalone, bool is_transactional,
                        uint64 commit_id);
  int read_state_from_file();
  int write_state_to_file();
  int get_most_recent_gtid_list(rpl_gtid **list, uint32 *size);
  bool append_state_pos(String *str);
  bool append_state(String *str);
  bool is_empty_state();
  bool find_in_binlog_state(uint32 domain_id, uint32 server_id,
                            rpl_gtid *out_gtid);
  bool lookup_domain_in_binlog_state(uint32 domain_id, rpl_gtid *out_gtid);
  int bump_seq_no_counter_if_needed(uint32 domain_id, uint64 seq_no);
  bool check_strict_gtid_sequence(uint32 domain_id, uint32 server_id,
                                  uint64 seq_no);
};

class Log_event_handler
{
public:
  Log_event_handler() {}
  virtual bool init()= 0;
  virtual void cleanup()= 0;

  virtual bool log_slow(THD *thd, my_hrtime_t current_time,
                        const char *user_host,
                        uint user_host_len, ulonglong query_utime,
                        ulonglong lock_utime, bool is_command,
                        const char *sql_text, uint sql_text_len)= 0;
  virtual bool log_error(enum loglevel level, const char *format,
                         va_list args)= 0;
  virtual bool log_general(THD *thd, my_hrtime_t event_time, const char *user_host,
                           uint user_host_len, int thread_id,
                           const char *command_type, uint command_type_len,
                           const char *sql_text, uint sql_text_len,
                           CHARSET_INFO *client_cs)= 0;
  virtual ~Log_event_handler() {}
};


int check_if_log_table(const TABLE_LIST *table, bool check_if_opened,
                       const char *errmsg);

class Log_to_csv_event_handler: public Log_event_handler
{
  friend class LOGGER;

public:
  Log_to_csv_event_handler();
  ~Log_to_csv_event_handler();
  virtual bool init();
  virtual void cleanup();

  virtual bool log_slow(THD *thd, my_hrtime_t current_time,
                        const char *user_host,
                        uint user_host_len, ulonglong query_utime,
                        ulonglong lock_utime, bool is_command,
                        const char *sql_text, uint sql_text_len);
  virtual bool log_error(enum loglevel level, const char *format,
                         va_list args);
  virtual bool log_general(THD *thd, my_hrtime_t event_time, const char *user_host,
                           uint user_host_len, int thread_id,
                           const char *command_type, uint command_type_len,
                           const char *sql_text, uint sql_text_len,
                           CHARSET_INFO *client_cs);

  int activate_log(THD *thd, uint log_type);
};


/* type of the log table */
#define QUERY_LOG_SLOW 1
#define QUERY_LOG_GENERAL 2

class Log_to_file_event_handler: public Log_event_handler
{
  MYSQL_QUERY_LOG mysql_log;
  MYSQL_QUERY_LOG mysql_slow_log;
  bool is_initialized;
public:
  Log_to_file_event_handler(): is_initialized(FALSE)
  {}
  virtual bool init();
  virtual void cleanup();

  virtual bool log_slow(THD *thd, my_hrtime_t current_time,
                        const char *user_host,
                        uint user_host_len, ulonglong query_utime,
                        ulonglong lock_utime, bool is_command,
                        const char *sql_text, uint sql_text_len);
  virtual bool log_error(enum loglevel level, const char *format,
                         va_list args);
  virtual bool log_general(THD *thd, my_hrtime_t event_time, const char *user_host,
                           uint user_host_len, int thread_id,
                           const char *command_type, uint command_type_len,
                           const char *sql_text, uint sql_text_len,
                           CHARSET_INFO *client_cs);
  void flush();
  void init_pthread_objects();
  MYSQL_QUERY_LOG *get_mysql_slow_log() { return &mysql_slow_log; }
  MYSQL_QUERY_LOG *get_mysql_log() { return &mysql_log; }
};


/* Class which manages slow, general and error log event handlers */
class LOGGER
{
  mysql_rwlock_t LOCK_logger;
  /* flag to check whether logger mutex is initialized */
  uint inited;

  /* available log handlers */
  Log_to_csv_event_handler *table_log_handler;
  Log_to_file_event_handler *file_log_handler;

  /* NULL-terminated arrays of log handlers */
  Log_event_handler *error_log_handler_list[MAX_LOG_HANDLERS_NUM + 1];
  Log_event_handler *slow_log_handler_list[MAX_LOG_HANDLERS_NUM + 1];
  Log_event_handler *general_log_handler_list[MAX_LOG_HANDLERS_NUM + 1];

public:

  bool is_log_tables_initialized;

  LOGGER() : inited(0), table_log_handler(NULL),
             file_log_handler(NULL), is_log_tables_initialized(FALSE)
  {}
  void lock_shared() { mysql_rwlock_rdlock(&LOCK_logger); }
  void lock_exclusive() { mysql_rwlock_wrlock(&LOCK_logger); }
  void unlock() { mysql_rwlock_unlock(&LOCK_logger); }
  bool is_log_table_enabled(uint log_table_type);
  bool log_command(THD *thd, enum enum_server_command command);

  /*
    We want to initialize all log mutexes as soon as possible,
    but we cannot do it in constructor, as safe_mutex relies on
    initialization, performed by MY_INIT(). This why this is done in
    this function.
  */
  void init_base();
  void init_log_tables();
  bool flush_logs(THD *thd);
  bool flush_slow_log();
  bool flush_general_log();
  /* Perform basic logger cleanup. this will leave e.g. error log open. */
  void cleanup_base();
  /* Free memory. Nothing could be logged after this function is called */
  void cleanup_end();
  bool error_log_print(enum loglevel level, const char *format,
                      va_list args);
  bool slow_log_print(THD *thd, const char *query, uint query_length,
                      ulonglong current_utime);
  bool general_log_print(THD *thd,enum enum_server_command command,
                         const char *format, va_list args);
  bool general_log_write(THD *thd, enum enum_server_command command,
                         const char *query, uint query_length);

  /* we use this function to setup all enabled log event handlers */
  int set_handlers(ulonglong error_log_printer,
                   ulonglong slow_log_printer,
                   ulonglong general_log_printer);
  void init_error_log(ulonglong error_log_printer);
  void init_slow_log(ulonglong slow_log_printer);
  void init_general_log(ulonglong general_log_printer);
  void deactivate_log_handler(THD* thd, uint log_type);
  bool activate_log_handler(THD* thd, uint log_type);
  MYSQL_QUERY_LOG *get_slow_log_file_handler() const
  { 
    if (file_log_handler)
      return file_log_handler->get_mysql_slow_log();
    return NULL;
  }
  MYSQL_QUERY_LOG *get_log_file_handler() const
  { 
    if (file_log_handler)
      return file_log_handler->get_mysql_log();
    return NULL;
  }
};

enum enum_binlog_format {
  /*
    statement-based except for cases where only row-based can work (UUID()
    etc):
  */
  BINLOG_FORMAT_MIXED= 0, ///< statement if safe, otherwise row - autodetected
  BINLOG_FORMAT_STMT=  1, ///< statement-based
  BINLOG_FORMAT_ROW=   2, ///< row-based
  BINLOG_FORMAT_UNSPEC=3  ///< thd_binlog_format() returns it when binlog is closed
};

#ifdef WITH_WSREP
<<<<<<< HEAD
IO_CACHE * get_trans_log(THD * thd);
=======
IO_CACHE* get_trans_log(THD * thd);
>>>>>>> 014fe12c
bool wsrep_trans_cache_is_empty(THD *thd);
void thd_binlog_flush_pending_rows_event(THD *thd, bool stmt_end);
void thd_binlog_trx_reset(THD * thd);
void thd_binlog_rollback_stmt(THD * thd);

<<<<<<< HEAD
#define WSREP_FORMAT(my_format)                           \
  ((wsrep_forced_binlog_format != BINLOG_FORMAT_UNSPEC) ?	\
   wsrep_forced_binlog_format : my_format)
#else
#define WSREP_FORMAT(my_format) my_format
=======
#define WSREP_BINLOG_FORMAT(my_format)                         \
   ((wsrep_forced_binlog_format != BINLOG_FORMAT_UNSPEC) ?     \
   wsrep_forced_binlog_format : my_format)
#else
#define WSREP_BINLOG_FORMAT(my_format) my_format
>>>>>>> 014fe12c
#endif
int query_error_code(THD *thd, bool not_killed);
uint purge_log_get_error_code(int res);

int vprint_msg_to_log(enum loglevel level, const char *format, va_list args);
void sql_print_error(const char *format, ...);
void sql_print_warning(const char *format, ...);
void sql_print_information(const char *format, ...);
typedef void (*sql_print_message_func)(const char *format, ...);
extern sql_print_message_func sql_print_message_handlers[];

int error_log_print(enum loglevel level, const char *format,
                    va_list args);

bool slow_log_print(THD *thd, const char *query, uint query_length,
                    ulonglong current_utime);

bool general_log_print(THD *thd, enum enum_server_command command,
                       const char *format,...);

bool general_log_write(THD *thd, enum enum_server_command command,
                       const char *query, uint query_length);

void binlog_report_wait_for(THD *thd, THD *other_thd);
void sql_perror(const char *message);
bool flush_error_log();

File open_binlog(IO_CACHE *log, const char *log_file_name,
                 const char **errmsg);

void make_default_log_name(char **out, const char* log_ext, bool once);
void binlog_reset_cache(THD *thd);

extern MYSQL_PLUGIN_IMPORT MYSQL_BIN_LOG mysql_bin_log;
extern LOGGER logger;


/**
  Turns a relative log binary log path into a full path, based on the
  opt_bin_logname or opt_relay_logname.

  @param from         The log name we want to make into an absolute path.
  @param to           The buffer where to put the results of the 
                      normalization.
  @param is_relay_log Switch that makes is used inside to choose which
                      option (opt_bin_logname or opt_relay_logname) to
                      use when calculating the base path.

  @returns true if a problem occurs, false otherwise.
 */

inline bool normalize_binlog_name(char *to, const char *from, bool is_relay_log)
{
  DBUG_ENTER("normalize_binlog_name");
  bool error= false;
  char buff[FN_REFLEN];
  char *ptr= (char*) from;
  char *opt_name= is_relay_log ? opt_relay_logname : opt_bin_logname;

  DBUG_ASSERT(from);

  /* opt_name is not null and not empty and from is a relative path */
  if (opt_name && opt_name[0] && from && !test_if_hard_path(from))
  {
    // take the path from opt_name
    // take the filename from from 
    char log_dirpart[FN_REFLEN], log_dirname[FN_REFLEN];
    size_t log_dirpart_len, log_dirname_len;
    dirname_part(log_dirpart, opt_name, &log_dirpart_len);
    dirname_part(log_dirname, from, &log_dirname_len);

    /* log may be empty => relay-log or log-bin did not 
        hold paths, just filename pattern */
    if (log_dirpart_len > 0)
    {
      /* create the new path name */
      if(fn_format(buff, from+log_dirname_len, log_dirpart, "",
                   MYF(MY_UNPACK_FILENAME | MY_SAFE_PATH)) == NULL)
      {
        error= true;
        goto end;
      }

      ptr= buff;
    }
  }

  DBUG_ASSERT(ptr);

  if (ptr)
    strmake(to, ptr, strlen(ptr));

end:
  DBUG_RETURN(error);
}

static inline TC_LOG *get_tc_log_implementation()
{
  if (total_ha_2pc <= 1)
    return &tc_log_dummy;
  if (opt_bin_log)
    return &mysql_bin_log;
  return &tc_log_mmap;
}

#endif /* LOG_H */<|MERGE_RESOLUTION|>--- conflicted
+++ resolved
@@ -989,29 +989,17 @@
 };
 
 #ifdef WITH_WSREP
-<<<<<<< HEAD
 IO_CACHE * get_trans_log(THD * thd);
-=======
-IO_CACHE* get_trans_log(THD * thd);
->>>>>>> 014fe12c
 bool wsrep_trans_cache_is_empty(THD *thd);
 void thd_binlog_flush_pending_rows_event(THD *thd, bool stmt_end);
 void thd_binlog_trx_reset(THD * thd);
 void thd_binlog_rollback_stmt(THD * thd);
 
-<<<<<<< HEAD
 #define WSREP_FORMAT(my_format)                           \
   ((wsrep_forced_binlog_format != BINLOG_FORMAT_UNSPEC) ?	\
    wsrep_forced_binlog_format : my_format)
 #else
 #define WSREP_FORMAT(my_format) my_format
-=======
-#define WSREP_BINLOG_FORMAT(my_format)                         \
-   ((wsrep_forced_binlog_format != BINLOG_FORMAT_UNSPEC) ?     \
-   wsrep_forced_binlog_format : my_format)
-#else
-#define WSREP_BINLOG_FORMAT(my_format) my_format
->>>>>>> 014fe12c
 #endif
 int query_error_code(THD *thd, bool not_killed);
 uint purge_log_get_error_code(int res);
