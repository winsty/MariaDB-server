--- conflicted
+++ resolved
@@ -344,12 +344,8 @@
   Only called by SHOW BINLOG EVENTS
 
  ****************************************************************************/
-<<<<<<< HEAD
+#ifndef EMBEDDED_LIBRARY
 int Log_event::net_send(Protocol *protocol, const char* log_name, my_off_t pos)
-=======
-#ifndef EMBEDDED_LIBRARY
-int Log_event::net_send(THD* thd_arg, const char* log_name, my_off_t pos)
->>>>>>> e3b3b683
 {
   const char *p= strrchr(log_name, FN_LIBCHAR);
   const char *event_type;
@@ -360,19 +356,11 @@
   protocol->store(log_name);
   protocol->store((ulonglong) pos);
   event_type = get_type_str();
-<<<<<<< HEAD
   protocol->store(event_type, strlen(event_type));
   protocol->store((uint32) server_id);
   protocol->store((ulonglong) log_pos);
   pack_info(protocol);
   return protocol->write();
-=======
-  net_store_data(packet, event_type, strlen(event_type));
-  net_store_data(packet, server_id);
-  net_store_data(packet, (longlong) log_pos);
-  pack_info(packet);
-  return SEND_ROW(thd_arg, 5, (char*) packet->ptr(), packet->length());
->>>>>>> e3b3b683
 }
 #endif /* EMBEDDED_LIBRARY */
 #endif // !MYSQL_CLIENT
