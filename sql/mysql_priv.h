--- conflicted
+++ resolved
@@ -310,35 +310,6 @@
    TODO: separate three contexts above, move them to separate bitfields.
 */
 
-<<<<<<< HEAD
-#define SELECT_DISTINCT         (1ULL << 0)     // SELECT, user
-#define SELECT_STRAIGHT_JOIN    (1ULL << 1)     // SELECT, user
-#define SELECT_DESCRIBE         (1ULL << 2)     // SELECT, user
-#define SELECT_SMALL_RESULT     (1ULL << 3)     // SELECT, user
-#define SELECT_BIG_RESULT       (1ULL << 4)     // SELECT, user
-#define OPTION_FOUND_ROWS       (1ULL << 5)     // SELECT, user
-#define OPTION_TO_QUERY_CACHE   (1ULL << 6)     // SELECT, user
-#define SELECT_NO_JOIN_CACHE    (1ULL << 7)     // intern
-#define OPTION_BIG_TABLES       (1ULL << 8)     // THD, user
-#define OPTION_BIG_SELECTS      (1ULL << 9)     // THD, user
-#define OPTION_LOG_OFF          (1ULL << 10)    // THD, user
-#define OPTION_QUOTE_SHOW_CREATE (1ULL << 11)   // THD, user, unused
-#define TMP_TABLE_ALL_COLUMNS   (1ULL << 12)    // SELECT, intern
-#define OPTION_WARNINGS         (1ULL << 13)    // THD, user
-#define OPTION_AUTO_IS_NULL     (1ULL << 14)    // THD, user, binlog
-#define OPTION_FOUND_COMMENT    (1ULL << 15)    // SELECT, intern, parser
-#define OPTION_SAFE_UPDATES     (1ULL << 16)    // THD, user
-#define OPTION_BUFFER_RESULT    (1ULL << 17)    // SELECT, user
-#define OPTION_BIN_LOG          (1ULL << 18)    // THD, user
-#define OPTION_NOT_AUTOCOMMIT   (1ULL << 19)    // THD, user
-#define OPTION_BEGIN            (1ULL << 20)    // THD, intern
-#define OPTION_TABLE_LOCK       (1ULL << 21)    // THD, intern
-#define OPTION_QUICK            (1ULL << 22)    // SELECT (for DELETE)
-#define OPTION_KEEP_LOG         (1ULL << 23)    // THD, user
-
-/* The following is used to detect a conflict with DISTINCT */
-#define SELECT_ALL              (1ULL << 24)    // SELECT, user, parser
-=======
 #define SELECT_DISTINCT         (ULL(1) << 0)     // SELECT, user
 #define SELECT_STRAIGHT_JOIN    (ULL(1) << 1)     // SELECT, user
 #define SELECT_DESCRIBE         (ULL(1) << 2)     // SELECT, user
@@ -350,7 +321,7 @@
 #define OPTION_BIG_TABLES       (ULL(1) << 8)     // THD, user
 #define OPTION_BIG_SELECTS      (ULL(1) << 9)     // THD, user
 #define OPTION_LOG_OFF          (ULL(1) << 10)    // THD, user
-#define OPTION_UPDATE_LOG       (ULL(1) << 11)    // THD, user, unused
+#define OPTION_QUOTE_SHOW_CREATE (ULL(1) << 11)   // THD, user, unused
 #define TMP_TABLE_ALL_COLUMNS   (ULL(1) << 12)    // SELECT, intern
 #define OPTION_WARNINGS         (ULL(1) << 13)    // THD, user
 #define OPTION_AUTO_IS_NULL     (ULL(1) << 14)    // THD, user, binlog
@@ -362,12 +333,10 @@
 #define OPTION_BEGIN            (ULL(1) << 20)    // THD, intern
 #define OPTION_TABLE_LOCK       (ULL(1) << 21)    // THD, intern
 #define OPTION_QUICK            (ULL(1) << 22)    // SELECT (for DELETE)
-#define OPTION_QUOTE_SHOW_CREATE (ULL(1) << 23)   // THD, user
-
-/* Thr following is used to detect a conflict with DISTINCT
-   in the user query has requested */
+#define OPTION_KEEP_LOG         (ULL(1) << 23)    // THD, user
+
+/* The following is used to detect a conflict with DISTINCT */
 #define SELECT_ALL              (ULL(1) << 24)    // SELECT, user, parser
->>>>>>> 29b63cb1
 
 /* Set if we are updating a non-transaction safe table */
 #define OPTION_STATUS_NO_TRANS_UPDATE   (ULL(1) << 25) // THD, intern
