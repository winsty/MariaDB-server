/* Copyright (c) 2000, 2015, Oracle and/or its affiliates.
   Copyright (c) 2008, 2018, MariaDB

   This program is free software; you can redistribute it and/or modify
   it under the terms of the GNU General Public License as published by
   the Free Software Foundation; version 2 of the License.

   This program is distributed in the hope that it will be useful,
   but WITHOUT ANY WARRANTY; without even the implied warranty of
   MERCHANTABILITY or FITNESS FOR A PARTICULAR PURPOSE.  See the
   GNU General Public License for more details.

   You should have received a copy of the GNU General Public License
   along with this program; if not, write to the Free Software
   Foundation, Inc., 51 Franklin Street, Fifth Floor, Boston, MA  02110-1335  USA */

#include "sql_plugin.h"                         // Includes my_global.h
#include "sql_priv.h"
#include "unireg.h"
#include <signal.h>
#ifndef __WIN__
#include <netdb.h>        // getservbyname, servent
#endif
#include "sql_parse.h"    // path_starts_from_data_home_dir
#include "sql_cache.h"    // query_cache, query_cache_*
#include "sql_locale.h"   // MY_LOCALES, my_locales, my_locale_by_name
#include "sql_show.h"     // free_status_vars, add_status_vars,
                          // reset_status_vars
#include "strfunc.h"      // find_set_from_flags
#include "parse_file.h"   // File_parser_dummy_hook
#include "sql_db.h"       // my_dboptions_cache_free
                          // my_dboptions_cache_init
#include "sql_table.h"    // release_ddl_log, execute_ddl_log_recovery
#include "sql_connect.h"  // free_max_user_conn, init_max_user_conn,
                          // handle_one_connection
#include "sql_time.h"     // known_date_time_formats,
                          // get_date_time_format_str,
                          // date_time_format_make
#include "tztime.h"       // my_tz_free, my_tz_init, my_tz_SYSTEM
#include "hostname.h"     // hostname_cache_free, hostname_cache_init
#include "sql_acl.h"      // acl_free, grant_free, acl_init,
                          // grant_init
#include "sql_base.h"
#include "sql_test.h"     // mysql_print_status
#include "item_create.h"  // item_create_cleanup, item_create_init
#include "sql_servers.h"  // servers_free, servers_init
#include "init.h"         // unireg_init
#include "derror.h"       // init_errmessage
#include "derror.h"       // init_errmessage
#include "des_key_file.h" // load_des_key_file
#include "sql_manager.h"  // stop_handle_manager, start_handle_manager
#include "sql_expression_cache.h" // subquery_cache_miss, subquery_cache_hit
#include "sys_vars_shared.h"

#include <m_ctype.h>
#include <my_dir.h>
#include <my_bit.h>
#include "slave.h"
#include "rpl_mi.h"
#include "sql_repl.h"
#include "rpl_filter.h"
#include "client_settings.h"
#include "repl_failsafe.h"
#include <sql_common.h>
#include <my_stacktrace.h>
#include "mysqld_suffix.h"
#include "mysys_err.h"
#include "events.h"
#include "sql_audit.h"
#include "probes_mysql.h"
#include "scheduler.h"
#include <waiting_threads.h>
#include "debug_sync.h"
#include "wsrep_mysqld.h"
#include "wsrep_var.h"
#include "wsrep_thd.h"
#include "wsrep_sst.h"

#include "sql_callback.h"
#include "threadpool.h"

#ifdef WITH_PERFSCHEMA_STORAGE_ENGINE
#include "../storage/perfschema/pfs_server.h"
#endif /* WITH_PERFSCHEMA_STORAGE_ENGINE */
#include <mysql/psi/mysql_idle.h>
#include <mysql/psi/mysql_socket.h>
#include <mysql/psi/mysql_statement.h>
#include "mysql_com_server.h"

#include "keycaches.h"
#include "../storage/myisam/ha_myisam.h"
#include "set_var.h"

#include "rpl_injector.h"

#include "rpl_handler.h"

#ifdef HAVE_SYS_PRCTL_H
#include <sys/prctl.h>
#endif

#include <thr_alarm.h>
#include <ft_global.h>
#include <errmsg.h>
#include "sp_rcontext.h"
#include "sp_cache.h"
#include "sql_reload.h"  // reload_acl_and_cache
#include "pcre.h"

#ifdef HAVE_POLL_H
#include <poll.h>
#endif

#include <my_service_manager.h>

#define mysqld_charset &my_charset_latin1

/* We have HAVE_valgrind below as this speeds up the shutdown of MySQL */

#if defined(SIGNALS_DONT_BREAK_READ) || defined(HAVE_valgrind) && defined(__linux__)
#define HAVE_CLOSE_SERVER_SOCK 1
#endif

extern "C" {					// Because of SCO 3.2V4.2
#include <sys/stat.h>
#ifndef __GNU_LIBRARY__
#define __GNU_LIBRARY__				// Skip warnings in getopt.h
#endif
#include <my_getopt.h>
#ifdef HAVE_SYSENT_H
#include <sysent.h>
#endif
#ifdef HAVE_PWD_H
#include <pwd.h>				// For struct passwd
#endif
#include <my_net.h>

#if !defined(__WIN__)
#include <sys/resource.h>
#ifdef HAVE_SYS_UN_H
#include <sys/un.h>
#endif
#ifdef HAVE_SELECT_H
#include <select.h>
#endif
#ifdef HAVE_SYS_SELECT_H
#include <sys/select.h>
#endif
#include <sys/utsname.h>
#endif /* __WIN__ */

#include <my_libwrap.h>

#ifdef HAVE_SYS_MMAN_H
#include <sys/mman.h>
#endif

#ifdef __WIN__ 
#include <crtdbg.h>
#endif

#ifdef HAVE_SOLARIS_LARGE_PAGES
#include <sys/mman.h>
#if defined(__sun__) && defined(__GNUC__) && defined(__cplusplus) \
    && defined(_XOPEN_SOURCE)
extern int getpagesizes(size_t *, int);
extern int getpagesizes2(size_t *, int);
extern int memcntl(caddr_t, size_t, int, caddr_t, int, int);
#endif /* __sun__ ... */
#endif /* HAVE_SOLARIS_LARGE_PAGES */

#ifdef _AIX41
int initgroups(const char *,unsigned int);
#endif

#if defined(__FreeBSD__) && defined(HAVE_IEEEFP_H) && !defined(HAVE_FEDISABLEEXCEPT)
#include <ieeefp.h>
#ifdef HAVE_FP_EXCEPT				// Fix type conflict
typedef fp_except fp_except_t;
#endif
#endif /* __FreeBSD__ && HAVE_IEEEFP_H && !HAVE_FEDISABLEEXCEPT */
#ifdef HAVE_SYS_FPU_H
/* for IRIX to use set_fpc_csr() */
#include <sys/fpu.h>
#endif
#ifdef HAVE_FPU_CONTROL_H
#include <fpu_control.h>
#endif
#if defined(__i386__) && !defined(HAVE_FPU_CONTROL_H)
# define fpu_control_t unsigned int
# define _FPU_EXTENDED 0x300
# define _FPU_DOUBLE 0x200
# if defined(__GNUC__) || (defined(__SUNPRO_CC) && __SUNPRO_CC >= 0x590)
#  define _FPU_GETCW(cw) asm volatile ("fnstcw %0" : "=m" (*&cw))
#  define _FPU_SETCW(cw) asm volatile ("fldcw %0" : : "m" (*&cw))
# else
#  define _FPU_GETCW(cw) (cw= 0)
#  define _FPU_SETCW(cw)
# endif
#endif

#ifndef HAVE_FCNTL
#define fcntl(X,Y,Z) 0
#endif

extern "C" my_bool reopen_fstreams(const char *filename,
                                   FILE *outstream, FILE *errstream);

inline void setup_fpu()
{
#if defined(__FreeBSD__) && defined(HAVE_IEEEFP_H) && !defined(HAVE_FEDISABLEEXCEPT)
  /* We can't handle floating point exceptions with threads, so disable
     this on freebsd
     Don't fall for overflow, underflow,divide-by-zero or loss of precision.
     fpsetmask() is deprecated in favor of fedisableexcept() in C99.
  */
#if defined(FP_X_DNML)
  fpsetmask(~(FP_X_INV | FP_X_DNML | FP_X_OFL | FP_X_UFL | FP_X_DZ |
	      FP_X_IMP));
#else
  fpsetmask(~(FP_X_INV |             FP_X_OFL | FP_X_UFL | FP_X_DZ |
              FP_X_IMP));
#endif /* FP_X_DNML */
#endif /* __FreeBSD__ && HAVE_IEEEFP_H && !HAVE_FEDISABLEEXCEPT */

#ifdef HAVE_FEDISABLEEXCEPT
  fedisableexcept(FE_ALL_EXCEPT);
#endif

#ifdef HAVE_FESETROUND
    /* Set FPU rounding mode to "round-to-nearest" */
  fesetround(FE_TONEAREST);
#endif /* HAVE_FESETROUND */

  /*
    x86 (32-bit) requires FPU precision to be explicitly set to 64 bit
    (double precision) for portable results of floating point operations.
    However, there is no need to do so if compiler is using SSE2 for floating
    point, double values will be stored and processed in 64 bits anyway.
  */
#if defined(__i386__) && !defined(__SSE2_MATH__)
#if defined(_WIN32)
#if !defined(_WIN64)
  _control87(_PC_53, MCW_PC);
#endif /* !_WIN64 */
#else /* !_WIN32 */
  fpu_control_t cw;
  _FPU_GETCW(cw);
  cw= (cw & ~_FPU_EXTENDED) | _FPU_DOUBLE;
  _FPU_SETCW(cw);
#endif /* _WIN32 && */
#endif /* __i386__ */

#if defined(__sgi) && defined(HAVE_SYS_FPU_H)
  /* Enable denormalized DOUBLE values support for IRIX */
  union fpc_csr n;
  n.fc_word = get_fpc_csr();
  n.fc_struct.flush = 0;
  set_fpc_csr(n.fc_word);
#endif
}

} /* cplusplus */

#define MYSQL_KILL_SIGNAL SIGTERM

#include <my_pthread.h>			// For thr_setconcurency()

#ifdef SOLARIS
extern "C" int gethostname(char *name, int namelen);
#endif

extern "C" sig_handler handle_fatal_signal(int sig);

#if defined(__linux__)
#define ENABLE_TEMP_POOL 1
#else
#define ENABLE_TEMP_POOL 0
#endif

int init_io_cache_encryption();

/* Constants */

#include <welcome_copyright_notice.h> // ORACLE_WELCOME_COPYRIGHT_NOTICE

const char *show_comp_option_name[]= {"YES", "NO", "DISABLED"};

static const char *tc_heuristic_recover_names[]=
{
  "OFF", "COMMIT", "ROLLBACK", NullS
};
static TYPELIB tc_heuristic_recover_typelib=
{
  array_elements(tc_heuristic_recover_names)-1,"",
  tc_heuristic_recover_names, NULL
};

const char *first_keyword= "first", *binary_keyword= "BINARY";
const char *my_localhost= "localhost", *delayed_user= "DELAYED";

bool opt_large_files= sizeof(my_off_t) > 4;
static my_bool opt_autocommit; ///< for --autocommit command-line option

/*
  Used with --help for detailed option
*/
static my_bool opt_verbose= 0;

arg_cmp_func Arg_comparator::comparator_matrix[6][2] =
{{&Arg_comparator::compare_string,     &Arg_comparator::compare_e_string},
 {&Arg_comparator::compare_real,       &Arg_comparator::compare_e_real},
 {&Arg_comparator::compare_int_signed, &Arg_comparator::compare_e_int},
 {&Arg_comparator::compare_row,        &Arg_comparator::compare_e_row},
 {&Arg_comparator::compare_decimal,    &Arg_comparator::compare_e_decimal},
 {&Arg_comparator::compare_datetime,   &Arg_comparator::compare_e_datetime}};

/* Timer info to be used by the SQL layer */
MY_TIMER_INFO sys_timer_info;

/* static variables */

#ifdef HAVE_PSI_INTERFACE
#if (defined(_WIN32) || defined(HAVE_SMEM)) && !defined(EMBEDDED_LIBRARY)
static PSI_thread_key key_thread_handle_con_namedpipes;
static PSI_cond_key key_COND_handler_count;
#endif /* _WIN32 || HAVE_SMEM && !EMBEDDED_LIBRARY */

#if defined(HAVE_SMEM) && !defined(EMBEDDED_LIBRARY)
static PSI_thread_key key_thread_handle_con_sharedmem;
#endif /* HAVE_SMEM && !EMBEDDED_LIBRARY */

#if (defined(_WIN32) || defined(HAVE_SMEM)) && !defined(EMBEDDED_LIBRARY)
static PSI_thread_key key_thread_handle_con_sockets;
#endif /* _WIN32 || HAVE_SMEM && !EMBEDDED_LIBRARY */

#ifdef __WIN__
static PSI_thread_key key_thread_handle_shutdown;
#endif /* __WIN__ */

#if defined (HAVE_OPENSSL) && !defined(HAVE_YASSL)
static PSI_rwlock_key key_rwlock_openssl;
#endif
#endif /* HAVE_PSI_INTERFACE */

#ifdef HAVE_NPTL
volatile sig_atomic_t ld_assume_kernel_is_set= 0;
#endif

/**
  Statement instrumentation key for replication.
*/
#ifdef HAVE_PSI_STATEMENT_INTERFACE
PSI_statement_info stmt_info_rpl;
#endif

/* the default log output is log tables */
static bool lower_case_table_names_used= 0;
static bool max_long_data_size_used= false;
static bool volatile select_thread_in_use, signal_thread_in_use;
static volatile bool ready_to_exit;
static my_bool opt_debugging= 0, opt_external_locking= 0, opt_console= 0;
static my_bool opt_short_log_format= 0, opt_silent_startup= 0;
uint kill_cached_threads;
static uint wake_thread;
ulong max_used_connections;
static volatile ulong cached_thread_count= 0;
static char *mysqld_user, *mysqld_chroot;
static char *default_character_set_name;
static char *character_set_filesystem_name;
static char *lc_messages;
static char *lc_time_names_name;
char *my_bind_addr_str;
static char *default_collation_name;
char *default_storage_engine, *default_tmp_storage_engine;
char *enforced_storage_engine=NULL;
static char compiled_default_collation_name[]= MYSQL_DEFAULT_COLLATION_NAME;
static I_List<THD> thread_cache;
static bool binlog_format_used= false;
LEX_STRING opt_init_connect, opt_init_slave;
mysql_cond_t COND_thread_cache;
static mysql_cond_t COND_flush_thread_cache;
mysql_cond_t COND_slave_background;
static DYNAMIC_ARRAY all_options;

/* Global variables */

bool opt_bin_log, opt_bin_log_used=0, opt_ignore_builtin_innodb= 0;
my_bool opt_log, debug_assert_if_crashed_table= 0, opt_help= 0;
my_bool disable_log_notes;
static my_bool opt_abort;
ulonglong log_output_options;
my_bool opt_userstat_running;
my_bool opt_log_queries_not_using_indexes= 0;
bool opt_error_log= IF_WIN(1,0);
bool opt_disable_networking=0, opt_skip_show_db=0;
bool opt_skip_name_resolve=0;
my_bool opt_character_set_client_handshake= 1;
bool server_id_supplied = 0;
bool opt_endinfo, using_udf_functions;
my_bool locked_in_memory;
bool opt_using_transactions;
bool volatile abort_loop;
bool volatile shutdown_in_progress;
uint volatile global_disable_checkpoint;
#if defined(_WIN32) && !defined(EMBEDDED_LIBRARY)
ulong slow_start_timeout;
#endif
/*
  True if the bootstrap thread is running. Protected by LOCK_thread_count,
  just like thread_count.
  Used in bootstrap() function to determine if the bootstrap thread
  has completed. Note, that we can't use 'thread_count' instead,
  since in 5.1, in presence of the Event Scheduler, there may be
  event threads running in parallel, so it's impossible to know
  what value of 'thread_count' is a sign of completion of the
  bootstrap thread.

  At the same time, we can't start the event scheduler after
  bootstrap either, since we want to be able to process event-related
  SQL commands in the init file and in --bootstrap mode.
*/
bool in_bootstrap= FALSE;
/**
   @brief 'grant_option' is used to indicate if privileges needs
   to be checked, in which case the lock, LOCK_grant, is used
   to protect access to the grant table.
   @note This flag is dropped in 5.1
   @see grant_init()
 */
bool volatile grant_option;

my_bool opt_skip_slave_start = 0; ///< If set, slave is not autostarted
my_bool opt_reckless_slave = 0;
my_bool opt_enable_named_pipe= 0;
my_bool opt_local_infile, opt_slave_compressed_protocol;
my_bool opt_safe_user_create = 0;
my_bool opt_show_slave_auth_info;
my_bool opt_log_slave_updates= 0;
my_bool opt_replicate_annotate_row_events= 0;
my_bool opt_mysql56_temporal_format=0, strict_password_validation= 1;
my_bool opt_explicit_defaults_for_timestamp= 0;
char *opt_slave_skip_errors;

/*
  Legacy global handlerton. These will be removed (please do not add more).
*/
handlerton *heap_hton;
handlerton *myisam_hton;
handlerton *partition_hton;

my_bool read_only= 0, opt_readonly= 0;
my_bool use_temp_pool, relay_log_purge;
my_bool relay_log_recovery;
my_bool opt_sync_frm, opt_allow_suspicious_udfs;
my_bool opt_secure_auth= 0;
char* opt_secure_file_priv;
my_bool opt_log_slow_admin_statements= 0;
my_bool opt_log_slow_slave_statements= 0;
my_bool lower_case_file_system= 0;
my_bool opt_large_pages= 0;
my_bool opt_super_large_pages= 0;
my_bool opt_myisam_use_mmap= 0;
uint   opt_large_page_size= 0;
#if defined(ENABLED_DEBUG_SYNC)
MYSQL_PLUGIN_IMPORT uint    opt_debug_sync_timeout= 0;
#endif /* defined(ENABLED_DEBUG_SYNC) */
my_bool opt_old_style_user_limits= 0, trust_function_creators= 0;
ulong opt_replicate_events_marked_for_skip;

/*
  True if there is at least one per-hour limit for some user, so we should
  check them before each query (and possibly reset counters when hour is
  changed). False otherwise.
*/
volatile bool mqh_used = 0;
my_bool opt_noacl;
my_bool sp_automatic_privileges= 1;

ulong opt_binlog_rows_event_max_size;
my_bool opt_master_verify_checksum= 0;
my_bool opt_slave_sql_verify_checksum= 1;
const char *binlog_format_names[]= {"MIXED", "STATEMENT", "ROW", NullS};
volatile sig_atomic_t calling_initgroups= 0; /**< Used in SIGSEGV handler. */
uint mysqld_port, select_errors, dropping_tables, ha_open_options;
uint mysqld_extra_port;
uint mysqld_port_timeout;
ulong delay_key_write_options;
uint protocol_version;
uint lower_case_table_names;
ulong tc_heuristic_recover= 0;
int32 thread_count, service_thread_count;
int32 thread_running;
int32 slave_open_temp_tables;
ulong thread_created;
ulong back_log, connect_timeout, concurrency, server_id;
ulong what_to_log;
ulong slow_launch_time;
ulong open_files_limit, max_binlog_size;
ulong slave_trans_retries;
uint  slave_net_timeout;
ulong slave_exec_mode_options;
ulong slave_run_triggers_for_rbr= 0;
ulong slave_ddl_exec_mode_options= SLAVE_EXEC_MODE_IDEMPOTENT;
ulonglong slave_type_conversions_options;
ulong thread_cache_size=0;
ulonglong binlog_cache_size=0;
ulonglong max_binlog_cache_size=0;
ulong slave_max_allowed_packet= 0;
ulonglong binlog_stmt_cache_size=0;
ulonglong  max_binlog_stmt_cache_size=0;
ulonglong test_flags;
ulonglong query_cache_size=0;
ulong query_cache_limit=0;
ulong executed_events=0;
query_id_t global_query_id;
ulong aborted_threads, aborted_connects;
ulong delayed_insert_timeout, delayed_insert_limit, delayed_queue_size;
ulong delayed_insert_threads, delayed_insert_writes, delayed_rows_in_use;
ulong delayed_insert_errors,flush_time;
ulong specialflag=0;
ulong binlog_cache_use= 0, binlog_cache_disk_use= 0;
ulong binlog_stmt_cache_use= 0, binlog_stmt_cache_disk_use= 0;
ulong max_connections, max_connect_errors;
ulong extra_max_connections;
uint max_digest_length= 0;
ulong slave_retried_transactions;
ulonglong slave_skipped_errors;
ulong feature_files_opened_with_delayed_keys;
ulonglong denied_connections;
my_decimal decimal_zero;

/*
  Maximum length of parameter value which can be set through
  mysql_send_long_data() call.
*/
ulong max_long_data_size;

bool max_user_connections_checking=0;
/**
  Limit of the total number of prepared statements in the server.
  Is necessary to protect the server against out-of-memory attacks.
*/
uint max_prepared_stmt_count;
/**
  Current total number of prepared statements in the server. This number
  is exact, and therefore may not be equal to the difference between
  `com_stmt_prepare' and `com_stmt_close' (global status variables), as
  the latter ones account for all registered attempts to prepare
  a statement (including unsuccessful ones).  Prepared statements are
  currently connection-local: if the same SQL query text is prepared in
  two different connections, this counts as two distinct prepared
  statements.
*/
uint prepared_stmt_count=0;
ulong thread_id=1L,current_pid;
ulong slow_launch_threads = 0;
uint sync_binlog_period= 0, sync_relaylog_period= 0,
     sync_relayloginfo_period= 0, sync_masterinfo_period= 0;
ulong expire_logs_days = 0;
ulong rpl_recovery_rank=0;
/**
  Soft upper limit for number of sp_head objects that can be stored
  in the sp_cache for one connection.
*/
ulong stored_program_cache_size= 0;

ulong opt_slave_parallel_threads= 0;
ulong opt_slave_domain_parallel_threads= 0;
ulong opt_slave_parallel_mode= SLAVE_PARALLEL_CONSERVATIVE;
ulong opt_binlog_commit_wait_count= 0;
ulong opt_binlog_commit_wait_usec= 0;
ulong opt_slave_parallel_max_queued= 131072;
my_bool opt_gtid_ignore_duplicates= FALSE;

const double log_10[] = {
  1e000, 1e001, 1e002, 1e003, 1e004, 1e005, 1e006, 1e007, 1e008, 1e009,
  1e010, 1e011, 1e012, 1e013, 1e014, 1e015, 1e016, 1e017, 1e018, 1e019,
  1e020, 1e021, 1e022, 1e023, 1e024, 1e025, 1e026, 1e027, 1e028, 1e029,
  1e030, 1e031, 1e032, 1e033, 1e034, 1e035, 1e036, 1e037, 1e038, 1e039,
  1e040, 1e041, 1e042, 1e043, 1e044, 1e045, 1e046, 1e047, 1e048, 1e049,
  1e050, 1e051, 1e052, 1e053, 1e054, 1e055, 1e056, 1e057, 1e058, 1e059,
  1e060, 1e061, 1e062, 1e063, 1e064, 1e065, 1e066, 1e067, 1e068, 1e069,
  1e070, 1e071, 1e072, 1e073, 1e074, 1e075, 1e076, 1e077, 1e078, 1e079,
  1e080, 1e081, 1e082, 1e083, 1e084, 1e085, 1e086, 1e087, 1e088, 1e089,
  1e090, 1e091, 1e092, 1e093, 1e094, 1e095, 1e096, 1e097, 1e098, 1e099,
  1e100, 1e101, 1e102, 1e103, 1e104, 1e105, 1e106, 1e107, 1e108, 1e109,
  1e110, 1e111, 1e112, 1e113, 1e114, 1e115, 1e116, 1e117, 1e118, 1e119,
  1e120, 1e121, 1e122, 1e123, 1e124, 1e125, 1e126, 1e127, 1e128, 1e129,
  1e130, 1e131, 1e132, 1e133, 1e134, 1e135, 1e136, 1e137, 1e138, 1e139,
  1e140, 1e141, 1e142, 1e143, 1e144, 1e145, 1e146, 1e147, 1e148, 1e149,
  1e150, 1e151, 1e152, 1e153, 1e154, 1e155, 1e156, 1e157, 1e158, 1e159,
  1e160, 1e161, 1e162, 1e163, 1e164, 1e165, 1e166, 1e167, 1e168, 1e169,
  1e170, 1e171, 1e172, 1e173, 1e174, 1e175, 1e176, 1e177, 1e178, 1e179,
  1e180, 1e181, 1e182, 1e183, 1e184, 1e185, 1e186, 1e187, 1e188, 1e189,
  1e190, 1e191, 1e192, 1e193, 1e194, 1e195, 1e196, 1e197, 1e198, 1e199,
  1e200, 1e201, 1e202, 1e203, 1e204, 1e205, 1e206, 1e207, 1e208, 1e209,
  1e210, 1e211, 1e212, 1e213, 1e214, 1e215, 1e216, 1e217, 1e218, 1e219,
  1e220, 1e221, 1e222, 1e223, 1e224, 1e225, 1e226, 1e227, 1e228, 1e229,
  1e230, 1e231, 1e232, 1e233, 1e234, 1e235, 1e236, 1e237, 1e238, 1e239,
  1e240, 1e241, 1e242, 1e243, 1e244, 1e245, 1e246, 1e247, 1e248, 1e249,
  1e250, 1e251, 1e252, 1e253, 1e254, 1e255, 1e256, 1e257, 1e258, 1e259,
  1e260, 1e261, 1e262, 1e263, 1e264, 1e265, 1e266, 1e267, 1e268, 1e269,
  1e270, 1e271, 1e272, 1e273, 1e274, 1e275, 1e276, 1e277, 1e278, 1e279,
  1e280, 1e281, 1e282, 1e283, 1e284, 1e285, 1e286, 1e287, 1e288, 1e289,
  1e290, 1e291, 1e292, 1e293, 1e294, 1e295, 1e296, 1e297, 1e298, 1e299,
  1e300, 1e301, 1e302, 1e303, 1e304, 1e305, 1e306, 1e307, 1e308
};

time_t server_start_time, flush_status_time;

char mysql_home[FN_REFLEN], pidfile_name[FN_REFLEN], system_time_zone[30];
char *default_tz_name;
char log_error_file[FN_REFLEN], glob_hostname[FN_REFLEN], *opt_log_basename;
char mysql_real_data_home[FN_REFLEN],
     lc_messages_dir[FN_REFLEN], reg_ext[FN_EXTLEN],
     mysql_charsets_dir[FN_REFLEN],
     *opt_init_file, *opt_tc_log_file;
char *lc_messages_dir_ptr= lc_messages_dir, *log_error_file_ptr;
char mysql_unpacked_real_data_home[FN_REFLEN];
int mysql_unpacked_real_data_home_len;
uint mysql_real_data_home_len, mysql_data_home_len= 1;
uint reg_ext_length;
const key_map key_map_empty(0);
key_map key_map_full(0);                        // Will be initialized later

DATE_TIME_FORMAT global_date_format, global_datetime_format, global_time_format;
Time_zone *default_tz;

const char *mysql_real_data_home_ptr= mysql_real_data_home;
char server_version[SERVER_VERSION_LENGTH];
char *mysqld_unix_port, *opt_mysql_tmpdir;
ulong thread_handling;

my_bool encrypt_binlog;
my_bool encrypt_tmp_disk_tables, encrypt_tmp_files;

/** name of reference on left expression in rewritten IN subquery */
const char *in_left_expr_name= "<left expr>";
/** name of additional condition */
const char *in_additional_cond= "<IN COND>";
const char *in_having_cond= "<IN HAVING>";

/** Number of connection errors when selecting on the listening port */
ulong connection_errors_select= 0;
/** Number of connection errors when accepting sockets in the listening port. */
ulong connection_errors_accept= 0;
/** Number of connection errors from TCP wrappers. */
ulong connection_errors_tcpwrap= 0;
/** Number of connection errors from internal server errors. */
ulong connection_errors_internal= 0;
/** Number of connection errors from the server max_connection limit. */
ulong connection_errors_max_connection= 0;
/** Number of errors when reading the peer address. */
ulong connection_errors_peer_addr= 0;

/* classes for comparation parsing/processing */
Eq_creator eq_creator;
Ne_creator ne_creator;
Gt_creator gt_creator;
Lt_creator lt_creator;
Ge_creator ge_creator;
Le_creator le_creator;

MYSQL_FILE *bootstrap_file;
int bootstrap_error;

I_List<THD> threads;
Rpl_filter* cur_rpl_filter;
Rpl_filter* global_rpl_filter;
Rpl_filter* binlog_filter;

THD *first_global_thread()
{
  if (threads.is_empty())
    return NULL;
  return threads.head();
}

THD *next_global_thread(THD *thd)
{
  if (threads.is_last(thd))
    return NULL;
  struct ilink *next= thd->next;
  return static_cast<THD*>(next);
}

struct system_variables global_system_variables;
struct system_variables max_system_variables;
struct system_status_var global_status_var;

MY_TMPDIR mysql_tmpdir_list;
MY_BITMAP temp_pool;

CHARSET_INFO *system_charset_info, *files_charset_info ;
CHARSET_INFO *national_charset_info, *table_alias_charset;
CHARSET_INFO *character_set_filesystem;
CHARSET_INFO *error_message_charset_info;

MY_LOCALE *my_default_lc_messages;
MY_LOCALE *my_default_lc_time_names;

SHOW_COMP_OPTION have_ssl, have_symlink, have_dlopen, have_query_cache;
SHOW_COMP_OPTION have_geometry, have_rtree_keys;
SHOW_COMP_OPTION have_crypt, have_compress;
SHOW_COMP_OPTION have_profiling;
SHOW_COMP_OPTION have_openssl;

/* Thread specific variables */

pthread_key(MEM_ROOT**,THR_MALLOC);
pthread_key(THD*, THR_THD);
mysql_mutex_t LOCK_thread_count, LOCK_thread_cache;
mysql_mutex_t
  LOCK_status, LOCK_show_status, LOCK_error_log, LOCK_short_uuid_generator,
  LOCK_delayed_insert, LOCK_delayed_status, LOCK_delayed_create,
  LOCK_crypt,
  LOCK_global_system_variables,
  LOCK_user_conn, LOCK_slave_list,
  LOCK_connection_count, LOCK_error_messages, LOCK_slave_background;

mysql_mutex_t LOCK_stats, LOCK_global_user_client_stats,
              LOCK_global_table_stats, LOCK_global_index_stats;

/* This protects against changes in master_info_index */
mysql_mutex_t LOCK_active_mi;

/**
  The below lock protects access to two global server variables:
  max_prepared_stmt_count and prepared_stmt_count. These variables
  set the limit and hold the current total number of prepared statements
  in the server, respectively. As PREPARE/DEALLOCATE rate in a loaded
  server may be fairly high, we need a dedicated lock.
*/
mysql_mutex_t LOCK_prepared_stmt_count;
#ifdef HAVE_OPENSSL
mysql_mutex_t LOCK_des_key_file;
#endif
mysql_rwlock_t LOCK_grant, LOCK_sys_init_connect, LOCK_sys_init_slave;
mysql_rwlock_t LOCK_system_variables_hash;
mysql_cond_t COND_thread_count;
pthread_t signal_thread;
pthread_attr_t connection_attrib;
mysql_mutex_t LOCK_server_started;
mysql_cond_t COND_server_started;

int mysqld_server_started=0, mysqld_server_initialized= 0;
File_parser_dummy_hook file_parser_dummy_hook;

/* replication parameters, if master_host is not NULL, we are a slave */
uint report_port= 0;
ulong master_retry_count=0;
char *master_info_file;
char *relay_log_info_file, *report_user, *report_password, *report_host;
char *opt_relay_logname = 0, *opt_relaylog_index_name=0;
char *opt_logname, *opt_slow_logname, *opt_bin_logname;
char *opt_binlog_index_name=0;

/* Static variables */

static volatile sig_atomic_t kill_in_progress;
my_bool opt_stack_trace;
my_bool opt_expect_abort= 0, opt_bootstrap= 0;
static my_bool opt_myisam_log;
static int cleanup_done;
static ulong opt_specialflag;
char *mysql_home_ptr, *pidfile_name_ptr;
/** Initial command line arguments (count), after load_defaults().*/
static int defaults_argc;
/**
  Initial command line arguments (arguments), after load_defaults().
  This memory is allocated by @c load_defaults() and should be freed
  using @c free_defaults().
  Do not modify defaults_argc / defaults_argv,
  use remaining_argc / remaining_argv instead to parse the command
  line arguments in multiple steps.
*/
static char **defaults_argv;
/** Remaining command line arguments (count), filtered by handle_options().*/
static int remaining_argc;
/** Remaining command line arguments (arguments), filtered by handle_options().*/
static char **remaining_argv;

int orig_argc;
char **orig_argv;

static struct my_option pfs_early_options[]=
{
#ifdef WITH_PERFSCHEMA_STORAGE_ENGINE
  {"performance_schema_instrument", OPT_PFS_INSTRUMENT,
    "Default startup value for a performance schema instrument.",
    &pfs_param.m_pfs_instrument, &pfs_param.m_pfs_instrument, 0, GET_STR,
    OPT_ARG, 0, 0, 0, 0, 0, 0},
  {"performance_schema_consumer_events_stages_current", 0,
    "Default startup value for the events_stages_current consumer.",
    &pfs_param.m_consumer_events_stages_current_enabled,
    &pfs_param.m_consumer_events_stages_current_enabled, 0, GET_BOOL,
    OPT_ARG, FALSE, 0, 0, 0, 0, 0},
  {"performance_schema_consumer_events_stages_history", 0,
    "Default startup value for the events_stages_history consumer.",
    &pfs_param.m_consumer_events_stages_history_enabled,
    &pfs_param.m_consumer_events_stages_history_enabled, 0,
    GET_BOOL, OPT_ARG, FALSE, 0, 0, 0, 0, 0},
  {"performance_schema_consumer_events_stages_history_long", 0,
    "Default startup value for the events_stages_history_long consumer.",
    &pfs_param.m_consumer_events_stages_history_long_enabled,
    &pfs_param.m_consumer_events_stages_history_long_enabled, 0,
    GET_BOOL, OPT_ARG, FALSE, 0, 0, 0, 0, 0},
  {"performance_schema_consumer_events_statements_current", 0,
    "Default startup value for the events_statements_current consumer.",
    &pfs_param.m_consumer_events_statements_current_enabled,
    &pfs_param.m_consumer_events_statements_current_enabled, 0,
    GET_BOOL, OPT_ARG, TRUE, 0, 0, 0, 0, 0},
  {"performance_schema_consumer_events_statements_history", 0,
    "Default startup value for the events_statements_history consumer.",
    &pfs_param.m_consumer_events_statements_history_enabled,
    &pfs_param.m_consumer_events_statements_history_enabled, 0,
    GET_BOOL, OPT_ARG, FALSE, 0, 0, 0, 0, 0},
  {"performance_schema_consumer_events_statements_history_long", 0,
    "Default startup value for the events_statements_history_long consumer.",
    &pfs_param.m_consumer_events_statements_history_long_enabled,
    &pfs_param.m_consumer_events_statements_history_long_enabled, 0,
    GET_BOOL, OPT_ARG, FALSE, 0, 0, 0, 0, 0},
  {"performance_schema_consumer_events_waits_current", 0,
    "Default startup value for the events_waits_current consumer.",
    &pfs_param.m_consumer_events_waits_current_enabled,
    &pfs_param.m_consumer_events_waits_current_enabled, 0,
    GET_BOOL, OPT_ARG, FALSE, 0, 0, 0, 0, 0},
  {"performance_schema_consumer_events_waits_history", 0,
    "Default startup value for the events_waits_history consumer.",
    &pfs_param.m_consumer_events_waits_history_enabled,
    &pfs_param.m_consumer_events_waits_history_enabled, 0,
    GET_BOOL, OPT_ARG, FALSE, 0, 0, 0, 0, 0},
  {"performance_schema_consumer_events_waits_history_long", 0,
    "Default startup value for the events_waits_history_long consumer.",
    &pfs_param.m_consumer_events_waits_history_long_enabled,
    &pfs_param.m_consumer_events_waits_history_long_enabled, 0,
    GET_BOOL, OPT_ARG, FALSE, 0, 0, 0, 0, 0},
  {"performance_schema_consumer_global_instrumentation", 0,
    "Default startup value for the global_instrumentation consumer.",
    &pfs_param.m_consumer_global_instrumentation_enabled,
    &pfs_param.m_consumer_global_instrumentation_enabled, 0,
    GET_BOOL, OPT_ARG, TRUE, 0, 0, 0, 0, 0},
  {"performance_schema_consumer_thread_instrumentation", 0,
    "Default startup value for the thread_instrumentation consumer.",
    &pfs_param.m_consumer_thread_instrumentation_enabled,
    &pfs_param.m_consumer_thread_instrumentation_enabled, 0,
    GET_BOOL, OPT_ARG, TRUE, 0, 0, 0, 0, 0},
  {"performance_schema_consumer_statements_digest", 0,
    "Default startup value for the statements_digest consumer.",
    &pfs_param.m_consumer_statement_digest_enabled,
    &pfs_param.m_consumer_statement_digest_enabled, 0,
    GET_BOOL, OPT_ARG, TRUE, 0, 0, 0, 0, 0},
#endif /* WITH_PERFSCHEMA_STORAGE_ENGINE */
  {"getopt-prefix-matching", 0,
    "Recognize command-line options by their unambiguos prefixes.",
    &my_getopt_prefix_matching, &my_getopt_prefix_matching, 0, GET_BOOL,
    NO_ARG, 1, 0, 1, 0, 0, 0}
};

#ifdef HAVE_PSI_INTERFACE
#ifdef HAVE_MMAP
PSI_mutex_key key_PAGE_lock, key_LOCK_sync, key_LOCK_active, key_LOCK_pool,
  key_LOCK_pending_checkpoint;
#endif /* HAVE_MMAP */

#ifdef HAVE_OPENSSL
PSI_mutex_key key_LOCK_des_key_file;
#endif /* HAVE_OPENSSL */

PSI_mutex_key key_BINLOG_LOCK_index, key_BINLOG_LOCK_xid_list,
  key_BINLOG_LOCK_binlog_background_thread,
  m_key_LOCK_binlog_end_pos,
  key_delayed_insert_mutex, key_hash_filo_lock, key_LOCK_active_mi,
  key_LOCK_connection_count, key_LOCK_crypt, key_LOCK_delayed_create,
  key_LOCK_delayed_insert, key_LOCK_delayed_status, key_LOCK_error_log,
  key_LOCK_gdl, key_LOCK_global_system_variables,
  key_LOCK_manager,
  key_LOCK_prepared_stmt_count,
  key_LOCK_rpl_status, key_LOCK_server_started,
  key_LOCK_status, key_LOCK_show_status,
  key_LOCK_system_variables_hash, key_LOCK_thd_data, key_LOCK_thd_kill,
  key_LOCK_user_conn, key_LOCK_uuid_short_generator, key_LOG_LOCK_log,
  key_master_info_data_lock, key_master_info_run_lock,
  key_master_info_sleep_lock, key_master_info_start_stop_lock,
  key_mutex_slave_reporting_capability_err_lock, key_relay_log_info_data_lock,
  key_rpl_group_info_sleep_lock,
  key_relay_log_info_log_space_lock, key_relay_log_info_run_lock,
  key_structure_guard_mutex, key_TABLE_SHARE_LOCK_ha_data,
  key_LOCK_error_messages, key_LOG_INFO_lock,
  key_LOCK_thread_count, key_LOCK_thread_cache,
  key_PARTITION_LOCK_auto_inc;
PSI_mutex_key key_RELAYLOG_LOCK_index;
PSI_mutex_key key_LOCK_slave_state, key_LOCK_binlog_state,
  key_LOCK_rpl_thread, key_LOCK_rpl_thread_pool, key_LOCK_parallel_entry;

PSI_mutex_key key_LOCK_stats,
  key_LOCK_global_user_client_stats, key_LOCK_global_table_stats,
  key_LOCK_global_index_stats,
  key_LOCK_wakeup_ready, key_LOCK_wait_commit;
PSI_mutex_key key_LOCK_gtid_waiting;

PSI_mutex_key key_LOCK_after_binlog_sync;
PSI_mutex_key key_LOCK_prepare_ordered, key_LOCK_commit_ordered,
  key_LOCK_slave_background;
PSI_mutex_key key_TABLE_SHARE_LOCK_share;

static PSI_mutex_info all_server_mutexes[]=
{
#ifdef HAVE_MMAP
  { &key_PAGE_lock, "PAGE::lock", 0},
  { &key_LOCK_sync, "TC_LOG_MMAP::LOCK_sync", 0},
  { &key_LOCK_active, "TC_LOG_MMAP::LOCK_active", 0},
  { &key_LOCK_pool, "TC_LOG_MMAP::LOCK_pool", 0},
  { &key_LOCK_pool, "TC_LOG_MMAP::LOCK_pending_checkpoint", 0},
#endif /* HAVE_MMAP */

#ifdef HAVE_OPENSSL
  { &key_LOCK_des_key_file, "LOCK_des_key_file", PSI_FLAG_GLOBAL},
#endif /* HAVE_OPENSSL */

  { &key_BINLOG_LOCK_index, "MYSQL_BIN_LOG::LOCK_index", 0},
  { &key_BINLOG_LOCK_xid_list, "MYSQL_BIN_LOG::LOCK_xid_list", 0},
  { &key_BINLOG_LOCK_binlog_background_thread, "MYSQL_BIN_LOG::LOCK_binlog_background_thread", 0},
  { &m_key_LOCK_binlog_end_pos, "MYSQL_BIN_LOG::LOCK_binlog_end_pos", 0 },
  { &key_RELAYLOG_LOCK_index, "MYSQL_RELAY_LOG::LOCK_index", 0},
  { &key_delayed_insert_mutex, "Delayed_insert::mutex", 0},
  { &key_hash_filo_lock, "hash_filo::lock", 0},
  { &key_LOCK_active_mi, "LOCK_active_mi", PSI_FLAG_GLOBAL},
  { &key_LOCK_connection_count, "LOCK_connection_count", PSI_FLAG_GLOBAL},
  { &key_LOCK_crypt, "LOCK_crypt", PSI_FLAG_GLOBAL},
  { &key_LOCK_delayed_create, "LOCK_delayed_create", PSI_FLAG_GLOBAL},
  { &key_LOCK_delayed_insert, "LOCK_delayed_insert", PSI_FLAG_GLOBAL},
  { &key_LOCK_delayed_status, "LOCK_delayed_status", PSI_FLAG_GLOBAL},
  { &key_LOCK_error_log, "LOCK_error_log", PSI_FLAG_GLOBAL},
  { &key_LOCK_gdl, "LOCK_gdl", PSI_FLAG_GLOBAL},
  { &key_LOCK_global_system_variables, "LOCK_global_system_variables", PSI_FLAG_GLOBAL},
  { &key_LOCK_manager, "LOCK_manager", PSI_FLAG_GLOBAL},
  { &key_LOCK_prepared_stmt_count, "LOCK_prepared_stmt_count", PSI_FLAG_GLOBAL},
  { &key_LOCK_rpl_status, "LOCK_rpl_status", PSI_FLAG_GLOBAL},
  { &key_LOCK_server_started, "LOCK_server_started", PSI_FLAG_GLOBAL},
  { &key_LOCK_status, "LOCK_status", PSI_FLAG_GLOBAL},
  { &key_LOCK_show_status, "LOCK_show_status", PSI_FLAG_GLOBAL},
  { &key_LOCK_system_variables_hash, "LOCK_system_variables_hash", PSI_FLAG_GLOBAL},
  { &key_LOCK_stats, "LOCK_stats", PSI_FLAG_GLOBAL},
  { &key_LOCK_global_user_client_stats, "LOCK_global_user_client_stats", PSI_FLAG_GLOBAL},
  { &key_LOCK_global_table_stats, "LOCK_global_table_stats", PSI_FLAG_GLOBAL},
  { &key_LOCK_global_index_stats, "LOCK_global_index_stats", PSI_FLAG_GLOBAL},
  { &key_LOCK_wakeup_ready, "THD::LOCK_wakeup_ready", 0},
  { &key_LOCK_wait_commit, "wait_for_commit::LOCK_wait_commit", 0},
  { &key_LOCK_gtid_waiting, "gtid_waiting::LOCK_gtid_waiting", 0},
  { &key_LOCK_thd_data, "THD::LOCK_thd_data", 0},
  { &key_LOCK_thd_kill, "THD::LOCK_thd_kill", 0},
  { &key_LOCK_user_conn, "LOCK_user_conn", PSI_FLAG_GLOBAL},
  { &key_LOCK_uuid_short_generator, "LOCK_uuid_short_generator", PSI_FLAG_GLOBAL},
  { &key_LOG_LOCK_log, "LOG::LOCK_log", 0},
  { &key_master_info_data_lock, "Master_info::data_lock", 0},
  { &key_master_info_start_stop_lock, "Master_info::start_stop_lock", 0},
  { &key_master_info_run_lock, "Master_info::run_lock", 0},
  { &key_master_info_sleep_lock, "Master_info::sleep_lock", 0},
  { &key_mutex_slave_reporting_capability_err_lock, "Slave_reporting_capability::err_lock", 0},
  { &key_relay_log_info_data_lock, "Relay_log_info::data_lock", 0},
  { &key_relay_log_info_log_space_lock, "Relay_log_info::log_space_lock", 0},
  { &key_relay_log_info_run_lock, "Relay_log_info::run_lock", 0},
  { &key_rpl_group_info_sleep_lock, "Rpl_group_info::sleep_lock", 0},
  { &key_structure_guard_mutex, "Query_cache::structure_guard_mutex", 0},
  { &key_TABLE_SHARE_LOCK_ha_data, "TABLE_SHARE::LOCK_ha_data", 0},
  { &key_TABLE_SHARE_LOCK_share, "TABLE_SHARE::LOCK_share", 0},
  { &key_LOCK_error_messages, "LOCK_error_messages", PSI_FLAG_GLOBAL},
  { &key_LOCK_prepare_ordered, "LOCK_prepare_ordered", PSI_FLAG_GLOBAL},
  { &key_LOCK_after_binlog_sync, "LOCK_after_binlog_sync", PSI_FLAG_GLOBAL},
  { &key_LOCK_commit_ordered, "LOCK_commit_ordered", PSI_FLAG_GLOBAL},
  { &key_LOCK_slave_background, "LOCK_slave_background", PSI_FLAG_GLOBAL},
  { &key_LOG_INFO_lock, "LOG_INFO::lock", 0},
  { &key_LOCK_thread_count, "LOCK_thread_count", PSI_FLAG_GLOBAL},
  { &key_LOCK_thread_cache, "LOCK_thread_cache", PSI_FLAG_GLOBAL},
  { &key_PARTITION_LOCK_auto_inc, "HA_DATA_PARTITION::LOCK_auto_inc", 0},
  { &key_LOCK_slave_state, "LOCK_slave_state", 0},
  { &key_LOCK_binlog_state, "LOCK_binlog_state", 0},
  { &key_LOCK_rpl_thread, "LOCK_rpl_thread", 0},
  { &key_LOCK_rpl_thread_pool, "LOCK_rpl_thread_pool", 0},
  { &key_LOCK_parallel_entry, "LOCK_parallel_entry", 0}
};

PSI_rwlock_key key_rwlock_LOCK_grant, key_rwlock_LOCK_logger,
  key_rwlock_LOCK_sys_init_connect, key_rwlock_LOCK_sys_init_slave,
  key_rwlock_LOCK_system_variables_hash, key_rwlock_query_cache_query_lock;

static PSI_rwlock_info all_server_rwlocks[]=
{
#if defined (HAVE_OPENSSL) && !defined(HAVE_YASSL)
  { &key_rwlock_openssl, "CRYPTO_dynlock_value::lock", 0},
#endif
  { &key_rwlock_LOCK_grant, "LOCK_grant", PSI_FLAG_GLOBAL},
  { &key_rwlock_LOCK_logger, "LOGGER::LOCK_logger", 0},
  { &key_rwlock_LOCK_sys_init_connect, "LOCK_sys_init_connect", PSI_FLAG_GLOBAL},
  { &key_rwlock_LOCK_sys_init_slave, "LOCK_sys_init_slave", PSI_FLAG_GLOBAL},
  { &key_rwlock_LOCK_system_variables_hash, "LOCK_system_variables_hash", PSI_FLAG_GLOBAL},
  { &key_rwlock_query_cache_query_lock, "Query_cache_query::lock", 0}
};

#ifdef HAVE_MMAP
PSI_cond_key key_PAGE_cond, key_COND_active, key_COND_pool;
#endif /* HAVE_MMAP */

PSI_cond_key key_BINLOG_COND_xid_list, key_BINLOG_update_cond,
  key_BINLOG_COND_binlog_background_thread,
  key_BINLOG_COND_binlog_background_thread_end,
  key_COND_cache_status_changed, key_COND_manager,
  key_COND_rpl_status, key_COND_server_started,
  key_delayed_insert_cond, key_delayed_insert_cond_client,
  key_item_func_sleep_cond, key_master_info_data_cond,
  key_master_info_start_cond, key_master_info_stop_cond,
  key_master_info_sleep_cond,
  key_relay_log_info_data_cond, key_relay_log_info_log_space_cond,
  key_relay_log_info_start_cond, key_relay_log_info_stop_cond,
  key_rpl_group_info_sleep_cond,
  key_TABLE_SHARE_cond, key_user_level_lock_cond,
  key_COND_thread_count, key_COND_thread_cache, key_COND_flush_thread_cache,
  key_BINLOG_COND_queue_busy;
PSI_cond_key key_RELAYLOG_update_cond, key_COND_wakeup_ready,
  key_COND_wait_commit;
PSI_cond_key key_RELAYLOG_COND_queue_busy;
PSI_cond_key key_TC_LOG_MMAP_COND_queue_busy;
PSI_cond_key key_COND_rpl_thread_queue, key_COND_rpl_thread,
  key_COND_rpl_thread_stop, key_COND_rpl_thread_pool,
  key_COND_parallel_entry, key_COND_group_commit_orderer,
  key_COND_prepare_ordered, key_COND_slave_background;
PSI_cond_key key_COND_wait_gtid, key_COND_gtid_ignore_duplicates;

static PSI_cond_info all_server_conds[]=
{
#if (defined(_WIN32) || defined(HAVE_SMEM)) && !defined(EMBEDDED_LIBRARY)
  { &key_COND_handler_count, "COND_handler_count", PSI_FLAG_GLOBAL},
#endif /* _WIN32 || HAVE_SMEM && !EMBEDDED_LIBRARY */
#ifdef HAVE_MMAP
  { &key_PAGE_cond, "PAGE::cond", 0},
  { &key_COND_active, "TC_LOG_MMAP::COND_active", 0},
  { &key_COND_pool, "TC_LOG_MMAP::COND_pool", 0},
  { &key_TC_LOG_MMAP_COND_queue_busy, "TC_LOG_MMAP::COND_queue_busy", 0},
#endif /* HAVE_MMAP */
  { &key_BINLOG_COND_xid_list, "MYSQL_BIN_LOG::COND_xid_list", 0},
  { &key_BINLOG_update_cond, "MYSQL_BIN_LOG::update_cond", 0},
  { &key_BINLOG_COND_binlog_background_thread, "MYSQL_BIN_LOG::COND_binlog_background_thread", 0},
  { &key_BINLOG_COND_binlog_background_thread_end, "MYSQL_BIN_LOG::COND_binlog_background_thread_end", 0},
  { &key_BINLOG_COND_queue_busy, "MYSQL_BIN_LOG::COND_queue_busy", 0},
  { &key_RELAYLOG_update_cond, "MYSQL_RELAY_LOG::update_cond", 0},
  { &key_RELAYLOG_COND_queue_busy, "MYSQL_RELAY_LOG::COND_queue_busy", 0},
  { &key_COND_wakeup_ready, "THD::COND_wakeup_ready", 0},
  { &key_COND_wait_commit, "wait_for_commit::COND_wait_commit", 0},
  { &key_COND_cache_status_changed, "Query_cache::COND_cache_status_changed", 0},
  { &key_COND_manager, "COND_manager", PSI_FLAG_GLOBAL},
  { &key_COND_server_started, "COND_server_started", PSI_FLAG_GLOBAL},
  { &key_delayed_insert_cond, "Delayed_insert::cond", 0},
  { &key_delayed_insert_cond_client, "Delayed_insert::cond_client", 0},
  { &key_item_func_sleep_cond, "Item_func_sleep::cond", 0},
  { &key_master_info_data_cond, "Master_info::data_cond", 0},
  { &key_master_info_start_cond, "Master_info::start_cond", 0},
  { &key_master_info_stop_cond, "Master_info::stop_cond", 0},
  { &key_master_info_sleep_cond, "Master_info::sleep_cond", 0},
  { &key_relay_log_info_data_cond, "Relay_log_info::data_cond", 0},
  { &key_relay_log_info_log_space_cond, "Relay_log_info::log_space_cond", 0},
  { &key_relay_log_info_start_cond, "Relay_log_info::start_cond", 0},
  { &key_relay_log_info_stop_cond, "Relay_log_info::stop_cond", 0},
  { &key_rpl_group_info_sleep_cond, "Rpl_group_info::sleep_cond", 0},
  { &key_TABLE_SHARE_cond, "TABLE_SHARE::cond", 0},
  { &key_user_level_lock_cond, "User_level_lock::cond", 0},
  { &key_COND_thread_count, "COND_thread_count", PSI_FLAG_GLOBAL},
  { &key_COND_thread_cache, "COND_thread_cache", PSI_FLAG_GLOBAL},
  { &key_COND_flush_thread_cache, "COND_flush_thread_cache", PSI_FLAG_GLOBAL},
  { &key_COND_rpl_thread, "COND_rpl_thread", 0},
  { &key_COND_rpl_thread_queue, "COND_rpl_thread_queue", 0},
  { &key_COND_rpl_thread_stop, "COND_rpl_thread_stop", 0},
  { &key_COND_rpl_thread_pool, "COND_rpl_thread_pool", 0},
  { &key_COND_parallel_entry, "COND_parallel_entry", 0},
  { &key_COND_group_commit_orderer, "COND_group_commit_orderer", 0},
  { &key_COND_prepare_ordered, "COND_prepare_ordered", 0},
  { &key_COND_slave_background, "COND_slave_background", 0},
  { &key_COND_wait_gtid, "COND_wait_gtid", 0},
  { &key_COND_gtid_ignore_duplicates, "COND_gtid_ignore_duplicates", 0}
};

PSI_thread_key key_thread_bootstrap, key_thread_delayed_insert,
  key_thread_handle_manager, key_thread_main,
  key_thread_one_connection, key_thread_signal_hand,
  key_thread_slave_background, key_rpl_parallel_thread;

static PSI_thread_info all_server_threads[]=
{
#if (defined(_WIN32) || defined(HAVE_SMEM)) && !defined(EMBEDDED_LIBRARY)
  { &key_thread_handle_con_namedpipes, "con_named_pipes", PSI_FLAG_GLOBAL},
#endif /* _WIN32 || HAVE_SMEM && !EMBEDDED_LIBRARY */

#if defined(HAVE_SMEM) && !defined(EMBEDDED_LIBRARY)
  { &key_thread_handle_con_sharedmem, "con_shared_mem", PSI_FLAG_GLOBAL},
#endif /* HAVE_SMEM && !EMBEDDED_LIBRARY */

#if (defined(_WIN32) || defined(HAVE_SMEM)) && !defined(EMBEDDED_LIBRARY)
  { &key_thread_handle_con_sockets, "con_sockets", PSI_FLAG_GLOBAL},
#endif /* _WIN32 || HAVE_SMEM && !EMBEDDED_LIBRARY */

#ifdef __WIN__
  { &key_thread_handle_shutdown, "shutdown", PSI_FLAG_GLOBAL},
#endif /* __WIN__ */

  { &key_thread_bootstrap, "bootstrap", PSI_FLAG_GLOBAL},
  { &key_thread_delayed_insert, "delayed_insert", 0},
  { &key_thread_handle_manager, "manager", PSI_FLAG_GLOBAL},
  { &key_thread_main, "main", PSI_FLAG_GLOBAL},
  { &key_thread_one_connection, "one_connection", 0},
  { &key_thread_signal_hand, "signal_handler", PSI_FLAG_GLOBAL},
  { &key_thread_slave_background, "slave_background", PSI_FLAG_GLOBAL},
  { &key_rpl_parallel_thread, "rpl_parallel_thread", 0}
};

#ifdef HAVE_MMAP
PSI_file_key key_file_map;
#endif /* HAVE_MMAP */

PSI_file_key key_file_binlog, key_file_binlog_index, key_file_casetest,
  key_file_dbopt, key_file_des_key_file, key_file_ERRMSG, key_select_to_file,
  key_file_fileparser, key_file_frm, key_file_global_ddl_log, key_file_load,
  key_file_loadfile, key_file_log_event_data, key_file_log_event_info,
  key_file_master_info, key_file_misc, key_file_partition,
  key_file_pid, key_file_relay_log_info, key_file_send_file, key_file_tclog,
  key_file_trg, key_file_trn, key_file_init;
PSI_file_key key_file_query_log, key_file_slow_log;
PSI_file_key key_file_relaylog, key_file_relaylog_index;
PSI_file_key key_file_binlog_state;

#endif /* HAVE_PSI_INTERFACE */

#ifdef HAVE_PSI_STATEMENT_INTERFACE
PSI_statement_info stmt_info_new_packet;
#endif

#ifndef EMBEDDED_LIBRARY
void net_before_header_psi(struct st_net *net, void *user_data, size_t /* unused: count */)
{
  THD *thd;
  thd= static_cast<THD*> (user_data);
  DBUG_ASSERT(thd != NULL);

  /*
    We only come where when the server is IDLE, waiting for the next command.
    Technically, it is a wait on a socket, which may take a long time,
    because the call is blocking.
    Disable the socket instrumentation, to avoid recording a SOCKET event.
    Instead, start explicitly an IDLE event.
  */
  MYSQL_SOCKET_SET_STATE(net->vio->mysql_socket, PSI_SOCKET_STATE_IDLE);
  MYSQL_START_IDLE_WAIT(thd->m_idle_psi, &thd->m_idle_state);
}

void net_after_header_psi(struct st_net *net, void *user_data,
                          size_t /* unused: count */, my_bool rc)
{
  THD *thd;
  thd= static_cast<THD*> (user_data);
  DBUG_ASSERT(thd != NULL);

  /*
    The server just got data for a network packet header,
    from the network layer.
    The IDLE event is now complete, since we now have a message to process.
    We need to:
    - start a new STATEMENT event
    - start a new STAGE event, within this statement,
    - start recording SOCKET WAITS events, within this stage.
    The proper order is critical to get events numbered correctly,
    and nested in the proper parent.
  */
  MYSQL_END_IDLE_WAIT(thd->m_idle_psi);

  if (! rc)
  {
    thd->m_statement_psi= MYSQL_START_STATEMENT(&thd->m_statement_state,
                                                stmt_info_new_packet.m_key,
                                                thd->db, thd->db_length,
                                                thd->charset());

    THD_STAGE_INFO(thd, stage_init);
  }

  /*
    TODO: consider recording a SOCKET event for the bytes just read,
    by also passing count here.
  */
  MYSQL_SOCKET_SET_STATE(net->vio->mysql_socket, PSI_SOCKET_STATE_ACTIVE);
}


void init_net_server_extension(THD *thd)
{
  /* Start with a clean state for connection events. */
  thd->m_idle_psi= NULL;
  thd->m_statement_psi= NULL;
  /* Hook up the NET_SERVER callback in the net layer. */
  thd->m_net_server_extension.m_user_data= thd;
  thd->m_net_server_extension.m_before_header= net_before_header_psi;
  thd->m_net_server_extension.m_after_header= net_after_header_psi;
  /* Activate this private extension for the mysqld server. */
  thd->net.extension= & thd->m_net_server_extension;
}
#endif /* EMBEDDED_LIBRARY */

/**
  A log message for the error log, buffered in memory.
  Log messages are temporarily buffered when generated before the error log
  is initialized, and then printed once the error log is ready.
*/
class Buffered_log : public Sql_alloc
{
public:
  Buffered_log(enum loglevel level, const char *message);

  ~Buffered_log()
  {}

  void print(void);

private:
  /** Log message level. */
  enum loglevel m_level;
  /** Log message text. */
  String m_message;
};

/**
  Constructor.
  @param level          the message log level
  @param message        the message text
*/
Buffered_log::Buffered_log(enum loglevel level, const char *message)
  : m_level(level), m_message()
{
  m_message.copy(message, strlen(message), &my_charset_latin1);
}

/**
  Print a buffered log to the real log file.
*/
void Buffered_log::print()
{
  /*
    Since messages are buffered, they can be printed out
    of order with other entries in the log.
    Add "Buffered xxx" to the message text to prevent confusion.
  */
  switch(m_level)
  {
  case ERROR_LEVEL:
    sql_print_error("Buffered error: %s\n", m_message.c_ptr_safe());
    break;
  case WARNING_LEVEL:
    sql_print_warning("Buffered warning: %s\n", m_message.c_ptr_safe());
    break;
  case INFORMATION_LEVEL:
    /*
      Messages printed as "information" still end up in the mysqld *error* log,
      but with a [Note] tag instead of an [ERROR] tag.
      While this is probably fine for a human reading the log,
      it is upsetting existing automated scripts used to parse logs,
      because such scripts are likely to not already handle [Note] properly.
      INFORMATION_LEVEL messages are simply silenced, on purpose,
      to avoid un needed verbosity.
    */
    break;
  }
}

/**
  Collection of all the buffered log messages.
*/
class Buffered_logs
{
public:
  Buffered_logs()
  {}

  ~Buffered_logs()
  {}

  void init();
  void cleanup();

  void buffer(enum loglevel m_level, const char *msg);
  void print();
private:
  /**
    Memory root to use to store buffered logs.
    This memory root lifespan is between init and cleanup.
    Once the buffered logs are printed, they are not needed anymore,
    and all the memory used is reclaimed.
  */
  MEM_ROOT m_root;
  /** List of buffered log messages. */
  List<Buffered_log> m_list;
};

void Buffered_logs::init()
{
  init_alloc_root(&m_root, 1024, 0, MYF(0));
}

void Buffered_logs::cleanup()
{
  m_list.delete_elements();
  free_root(&m_root, MYF(0));
}

/**
  Add a log message to the buffer.
*/
void Buffered_logs::buffer(enum loglevel level, const char *msg)
{
  /*
    Do not let Sql_alloc::operator new(size_t) allocate memory,
    there is no memory root associated with the main() thread.
    Give explicitly the proper memory root to use to
    Sql_alloc::operator new(size_t, MEM_ROOT *) instead.
  */
  Buffered_log *log= new (&m_root) Buffered_log(level, msg);
  if (log)
    m_list.push_back(log, &m_root);
}

/**
  Print buffered log messages.
*/
void Buffered_logs::print()
{
  Buffered_log *log;
  List_iterator_fast<Buffered_log> it(m_list);
  while ((log= it++))
    log->print();
}

/** Logs reported before a logger is available. */
static Buffered_logs buffered_logs;

static MYSQL_SOCKET unix_sock, base_ip_sock, extra_ip_sock;
struct my_rnd_struct sql_rand; ///< used by sql_class.cc:THD::THD()

#ifndef EMBEDDED_LIBRARY
/**
  Error reporter that buffer log messages.
  @param level          log message level
  @param format         log message format string
*/
C_MODE_START
static void buffered_option_error_reporter(enum loglevel level,
                                           const char *format, ...)
{
  va_list args;
  char buffer[1024];

  va_start(args, format);
  my_vsnprintf(buffer, sizeof(buffer), format, args);
  va_end(args);
  buffered_logs.buffer(level, buffer);
}


/**
  Character set and collation error reporter that prints to sql error log.
  @param level          log message level
  @param format         log message format string

  This routine is used to print character set and collation
  warnings and errors inside an already running mysqld server,
  e.g. when a character set or collation is requested for the very first time
  and its initialization does not go well for some reasons.

  Note: At early mysqld initialization stage,
  when error log is not yet available,
  we use buffered_option_error_reporter() instead,
  to print general character set subsystem initialization errors,
  such as Index.xml syntax problems, bad XML tag hierarchy, etc.
*/
static void charset_error_reporter(enum loglevel level,
                                   const char *format, ...)
{
  va_list args;
  va_start(args, format);
  vprint_msg_to_log(level, format, args);
  va_end(args);                      
}
C_MODE_END

struct passwd *user_info;
static pthread_t select_thread;
#endif

/* OS specific variables */

#ifdef __WIN__
#undef	 getpid
#include <process.h>

static mysql_cond_t COND_handler_count;
static uint handler_count;
static bool start_mode=0, use_opt_args;
static int opt_argc;
static char **opt_argv;

#if !defined(EMBEDDED_LIBRARY)
static HANDLE hEventShutdown;
static char shutdown_event_name[40];
#include "nt_servc.h"
static	 NTService  Service;	      ///< Service object for WinNT
#endif /* EMBEDDED_LIBRARY */
#endif /* __WIN__ */

#ifdef _WIN32
#include <sddl.h> /* ConvertStringSecurityDescriptorToSecurityDescriptor */
static char pipe_name[512];
static SECURITY_ATTRIBUTES saPipeSecurity;
static HANDLE hPipe = INVALID_HANDLE_VALUE;
#endif

#ifndef EMBEDDED_LIBRARY
bool mysqld_embedded=0;
#else
bool mysqld_embedded=1;
#endif

my_bool plugins_are_initialized= FALSE;

#ifndef DBUG_OFF
static const char* default_dbug_option;
#endif
const char *current_dbug_option="";
#ifdef HAVE_LIBWRAP
const char *libwrapName= NULL;
int allow_severity = LOG_INFO;
int deny_severity = LOG_WARNING;
#endif
#ifdef HAVE_QUERY_CACHE
ulong query_cache_min_res_unit= QUERY_CACHE_MIN_RESULT_DATA_SIZE;
Query_cache query_cache;
#endif
#ifdef HAVE_SMEM
const char *shared_memory_base_name= default_shared_memory_base_name;
my_bool opt_enable_shared_memory;
HANDLE smem_event_connect_request= 0;
#endif

my_bool opt_use_ssl  = 0;
char *opt_ssl_ca= NULL, *opt_ssl_capath= NULL, *opt_ssl_cert= NULL,
  *opt_ssl_cipher= NULL, *opt_ssl_key= NULL, *opt_ssl_crl= NULL,
  *opt_ssl_crlpath= NULL;


static scheduler_functions thread_scheduler_struct, extra_thread_scheduler_struct;
scheduler_functions *thread_scheduler= &thread_scheduler_struct,
                    *extra_thread_scheduler= &extra_thread_scheduler_struct;

#ifdef HAVE_OPENSSL
#include <openssl/crypto.h>
#ifndef HAVE_YASSL
typedef struct CRYPTO_dynlock_value
{
  mysql_rwlock_t lock;
} openssl_lock_t;

static openssl_lock_t *openssl_stdlocks;
static openssl_lock_t *openssl_dynlock_create(const char *, int);
static void openssl_dynlock_destroy(openssl_lock_t *, const char *, int);
static void openssl_lock_function(int, int, const char *, int);
static void openssl_lock(int, openssl_lock_t *, const char *, int);
#endif
char *des_key_file;
#ifndef EMBEDDED_LIBRARY
struct st_VioSSLFd *ssl_acceptor_fd;
#endif
#endif /* HAVE_OPENSSL */

/**
  Number of currently active user connections. The variable is protected by
  LOCK_connection_count.
*/
uint connection_count= 0, extra_connection_count= 0;

my_bool opt_gtid_strict_mode= FALSE;


/* Function declarations */

pthread_handler_t signal_hand(void *arg);
static int mysql_init_variables(void);
static int get_options(int *argc_ptr, char ***argv_ptr);
static bool add_terminator(DYNAMIC_ARRAY *options);
static bool add_many_options(DYNAMIC_ARRAY *, my_option *, size_t);
extern "C" my_bool mysqld_get_one_option(int, const struct my_option *, char *);
static int init_thread_environment();
static char *get_relative_path(const char *path);
static int fix_paths(void);
void handle_connections_sockets();
#ifdef _WIN32
pthread_handler_t handle_connections_sockets_thread(void *arg);
#endif
pthread_handler_t kill_server_thread(void *arg);
static void bootstrap(MYSQL_FILE *file);
static bool read_init_file(char *file_name);
#ifdef _WIN32
pthread_handler_t handle_connections_namedpipes(void *arg);
#endif
#ifdef HAVE_SMEM
pthread_handler_t handle_connections_shared_memory(void *arg);
#endif
pthread_handler_t handle_slave(void *arg);
static void clean_up(bool print_message);
static int test_if_case_insensitive(const char *dir_name);

#ifndef EMBEDDED_LIBRARY
static bool pid_file_created= false;
static void usage(void);
static void start_signal_handler(void);
static void close_server_sock();
static void clean_up_mutexes(void);
static void wait_for_signal_thread_to_end(void);
static void create_pid_file();
static void mysqld_exit(int exit_code) __attribute__((noreturn));
#endif
static void delete_pid_file(myf flags);
static void end_ssl();


#ifndef EMBEDDED_LIBRARY
/****************************************************************************
** Code to end mysqld
****************************************************************************/

static void close_connections(void)
{
#ifdef EXTRA_DEBUG
  int count=0;
#endif
  DBUG_ENTER("close_connections");

  /* Clear thread cache */
  kill_cached_threads++;
  flush_thread_cache();

  /* kill connection thread */
#if !defined(__WIN__)
  DBUG_PRINT("quit", ("waiting for select thread: 0x%lx",
                      (ulong) select_thread));
  mysql_mutex_lock(&LOCK_thread_count);

  while (select_thread_in_use)
  {
    struct timespec abstime;
    int UNINIT_VAR(error);
    DBUG_PRINT("info",("Waiting for select thread"));

#ifndef DONT_USE_THR_ALARM
    if (pthread_kill(select_thread, thr_client_alarm))
      break;					// allready dead
#endif
    set_timespec(abstime, 2);
    for (uint tmp=0 ; tmp < 10 && select_thread_in_use; tmp++)
    {
      error= mysql_cond_timedwait(&COND_thread_count, &LOCK_thread_count,
                                  &abstime);
      if (error != EINTR)
	break;
    }
#ifdef EXTRA_DEBUG
    if (error != 0 && error != ETIMEDOUT && !count++)
      sql_print_error("Got error %d from mysql_cond_timedwait", error);
#endif
    close_server_sock();
  }
  mysql_mutex_unlock(&LOCK_thread_count);
#endif /* __WIN__ */


  /* Abort listening to new connections */
  DBUG_PRINT("quit",("Closing sockets"));
  if (!opt_disable_networking )
  {
    if (mysql_socket_getfd(base_ip_sock) != INVALID_SOCKET)
    {
      (void) mysql_socket_shutdown(base_ip_sock, SHUT_RDWR);
      (void) mysql_socket_close(base_ip_sock);
      base_ip_sock= MYSQL_INVALID_SOCKET;
    }
    if (mysql_socket_getfd(extra_ip_sock) != INVALID_SOCKET)
    {
      (void) mysql_socket_shutdown(extra_ip_sock, SHUT_RDWR);
      (void) mysql_socket_close(extra_ip_sock);
      extra_ip_sock= MYSQL_INVALID_SOCKET;
    }
  }
#ifdef _WIN32
  if (hPipe != INVALID_HANDLE_VALUE && opt_enable_named_pipe)
  {
    HANDLE temp;
    DBUG_PRINT("quit", ("Closing named pipes") );

    /* Create connection to the handle named pipe handler to break the loop */
    if ((temp = CreateFile(pipe_name,
			   GENERIC_READ | GENERIC_WRITE,
			   0,
			   NULL,
			   OPEN_EXISTING,
			   0,
			   NULL )) != INVALID_HANDLE_VALUE)
    {
      WaitNamedPipe(pipe_name, 1000);
      DWORD dwMode = PIPE_READMODE_BYTE | PIPE_WAIT;
      SetNamedPipeHandleState(temp, &dwMode, NULL, NULL);
      CancelIo(temp);
      DisconnectNamedPipe(temp);
      CloseHandle(temp);
    }
  }
#endif
#ifdef HAVE_SYS_UN_H
  if (mysql_socket_getfd(unix_sock) != INVALID_SOCKET)
  {
    (void) mysql_socket_shutdown(unix_sock, SHUT_RDWR);
    (void) mysql_socket_close(unix_sock);
    (void) unlink(mysqld_unix_port);
    unix_sock= MYSQL_INVALID_SOCKET;
  }
#endif
  end_thr_alarm(0);			 // Abort old alarms.

  /*
    First signal all threads that it's time to die
    This will give the threads some time to gracefully abort their
    statements and inform their clients that the server is about to die.
  */

  THD *tmp;
  mysql_mutex_lock(&LOCK_thread_count); // For unlink from list

  I_List_iterator<THD> it(threads);
  while ((tmp=it++))
  {
    DBUG_PRINT("quit",("Informing thread %ld that it's time to die",
		       tmp->thread_id));
    /* We skip slave threads & scheduler on this first loop through. */
    if (tmp->slave_thread)
      continue;

#ifdef WITH_WSREP
    /* skip wsrep system threads as well */
    if (WSREP(tmp) && (tmp->wsrep_exec_mode==REPL_RECV || tmp->wsrep_applier))
      continue;
#endif
    tmp->set_killed(KILL_SERVER_HARD);
    MYSQL_CALLBACK(thread_scheduler, post_kill_notification, (tmp));
    mysql_mutex_lock(&tmp->LOCK_thd_data);
    if (tmp->mysys_var)
    {
      tmp->mysys_var->abort=1;
      mysql_mutex_lock(&tmp->mysys_var->mutex);
      if (tmp->mysys_var->current_cond)
      {
        uint i;
        for (i=0; i < 2; i++)
        {
          int ret= mysql_mutex_trylock(tmp->mysys_var->current_mutex);
          mysql_cond_broadcast(tmp->mysys_var->current_cond);
          if (!ret)
          {
            /* Thread has surely got the signal, unlock and abort */
            mysql_mutex_unlock(tmp->mysys_var->current_mutex);
            break;
          }
          sleep(1);
        }
      }
      mysql_mutex_unlock(&tmp->mysys_var->mutex);
    }
    mysql_mutex_unlock(&tmp->LOCK_thd_data);
  }
  mysql_mutex_unlock(&LOCK_thread_count); // For unlink from list

  Events::deinit();
  slave_prepare_for_shutdown();

  /*
    Give threads time to die.

    In 5.5, this was waiting 100 rounds @ 20 milliseconds/round, so as little
    as 2 seconds, depending on thread scheduling.

    From 10.0, we increase this to 1000 rounds / 20 seconds. The rationale is
    that on a server with heavy I/O load, it is quite possible for eg. an
    fsync() of the binlog or whatever to cause something like LOCK_log to be
    held for more than 2 seconds. We do not want to force kill threads in
    such cases, if it can be avoided. Note that normally, the wait will be
    much smaller than even 2 seconds, this is only a safety fallback against
    stuck threads so server shutdown is not held up forever.
  */
  for (int i= 0; *(volatile int32*) &thread_count && i < 1000; i++)
    my_sleep(20000);

  /*
    Force remaining threads to die by closing the connection to the client
    This will ensure that threads that are waiting for a command from the
    client on a blocking read call are aborted.
  */

  for (;;)
  {
    DBUG_PRINT("quit",("Locking LOCK_thread_count"));
    mysql_mutex_lock(&LOCK_thread_count); // For unlink from list
    if (!(tmp=threads.get()))
    {
      DBUG_PRINT("quit",("Unlocking LOCK_thread_count"));
      mysql_mutex_unlock(&LOCK_thread_count);
      break;
    }
#ifndef __bsdi__				// Bug in BSDI kernel
    if (tmp->vio_ok())
    {
      if (global_system_variables.log_warnings)
        sql_print_warning(ER_DEFAULT(ER_FORCING_CLOSE),my_progname,
                          tmp->thread_id,
                          (tmp->main_security_ctx.user ?
                           tmp->main_security_ctx.user : ""));
      /*
        close_connection() might need a valid current_thd
        for memory allocation tracking.
      */
      THD* save_thd= current_thd;
      set_current_thd(tmp);
      close_connection(tmp,ER_SERVER_SHUTDOWN);
      set_current_thd(save_thd);
    }
#endif
#ifdef WITH_WSREP
    /*
     * WSREP_TODO:
     *       this code block may turn out redundant. wsrep->disconnect()
     *       should terminate slave threads gracefully, and we don't need
     *       to signal them here. 
     *       The code here makes sure mysqld will not hang during shutdown
     *       even if wsrep provider has problems in shutting down.
     */
    if (WSREP(tmp) && tmp->wsrep_exec_mode==REPL_RECV)
    {
      sql_print_information("closing wsrep system thread");
      tmp->set_killed(KILL_CONNECTION);
      MYSQL_CALLBACK(thread_scheduler, post_kill_notification, (tmp));
      if (tmp->mysys_var)
      {
        tmp->mysys_var->abort=1;
        mysql_mutex_lock(&tmp->mysys_var->mutex);
        if (tmp->mysys_var->current_cond)
        {
          mysql_mutex_lock(tmp->mysys_var->current_mutex);
          mysql_cond_broadcast(tmp->mysys_var->current_cond);
          mysql_mutex_unlock(tmp->mysys_var->current_mutex);
        }
        mysql_mutex_unlock(&tmp->mysys_var->mutex);
      }
    }
#endif
    DBUG_PRINT("quit",("Unlocking LOCK_thread_count"));
    mysql_mutex_unlock(&LOCK_thread_count);
  }
  end_slave();
  /* All threads has now been aborted */
  DBUG_PRINT("quit",("Waiting for threads to die (count=%u)",thread_count));
  mysql_mutex_lock(&LOCK_thread_count);
  while (thread_count || service_thread_count)
  {
    mysql_cond_wait(&COND_thread_count, &LOCK_thread_count);
    DBUG_PRINT("quit",("One thread died (count=%u)",thread_count));
  }
  mysql_mutex_unlock(&LOCK_thread_count);

  DBUG_PRINT("quit",("close_connections thread"));
  DBUG_VOID_RETURN;
}


#ifdef HAVE_CLOSE_SERVER_SOCK
static void close_socket(MYSQL_SOCKET sock, const char *info)
{
  DBUG_ENTER("close_socket");

  if (mysql_socket_getfd(sock) != INVALID_SOCKET)
  {
    DBUG_PRINT("info", ("calling shutdown on %s socket", info));
    (void) mysql_socket_shutdown(sock, SHUT_RDWR);
  }
  DBUG_VOID_RETURN;
}
#endif


static void close_server_sock()
{
#ifdef HAVE_CLOSE_SERVER_SOCK
  DBUG_ENTER("close_server_sock");

  close_socket(base_ip_sock, "TCP/IP");
  close_socket(extra_ip_sock, "TCP/IP");
  close_socket(unix_sock, "unix/IP");

  if (mysql_socket_getfd(unix_sock) != INVALID_SOCKET)
    (void) unlink(mysqld_unix_port);
  base_ip_sock= extra_ip_sock= unix_sock= MYSQL_INVALID_SOCKET;

  DBUG_VOID_RETURN;
#endif
}

#endif /*EMBEDDED_LIBRARY*/


void kill_mysql(void)
{
  DBUG_ENTER("kill_mysql");

#if defined(SIGNALS_DONT_BREAK_READ) && !defined(EMBEDDED_LIBRARY)
  abort_loop=1;					// Break connection loops
  close_server_sock();				// Force accept to wake up
#endif

#if defined(__WIN__)
#if !defined(EMBEDDED_LIBRARY)
  {
    if (!SetEvent(hEventShutdown))
    {
      DBUG_PRINT("error",("Got error: %ld from SetEvent",GetLastError()));
    }
    /*
      or:
      HANDLE hEvent=OpenEvent(0, FALSE, "MySqlShutdown");
      SetEvent(hEventShutdown);
      CloseHandle(hEvent);
    */
  }
#endif
#elif defined(HAVE_PTHREAD_KILL)
  if (pthread_kill(signal_thread, MYSQL_KILL_SIGNAL))
  {
    DBUG_PRINT("error",("Got error %d from pthread_kill",errno)); /* purecov: inspected */
  }
#elif !defined(SIGNALS_DONT_BREAK_READ)
  kill(current_pid, MYSQL_KILL_SIGNAL);
#endif
  DBUG_PRINT("quit",("After pthread_kill"));
  shutdown_in_progress=1;			// Safety if kill didn't work
#ifdef SIGNALS_DONT_BREAK_READ
  if (!kill_in_progress)
  {
    pthread_t tmp;
    int error;
    abort_loop=1;
    if ((error= mysql_thread_create(0, /* Not instrumented */
                                    &tmp, &connection_attrib,
                                    kill_server_thread, (void*) 0)))
      sql_print_error("Can't create thread to kill server (errno= %d).", error);
  }
#endif
  DBUG_VOID_RETURN;
}

/**
  Force server down. Kill all connections and threads and exit.

  @param  sig_ptr       Signal number that caused kill_server to be called.

  @note
    A signal number of 0 mean that the function was not called
    from a signal handler and there is thus no signal to block
    or stop, we just want to kill the server.
*/

#if !defined(__WIN__)
static void *kill_server(void *sig_ptr)
#define RETURN_FROM_KILL_SERVER return 0
#else
static void __cdecl kill_server(int sig_ptr)
#define RETURN_FROM_KILL_SERVER return
#endif
{
  DBUG_ENTER("kill_server");
#ifndef EMBEDDED_LIBRARY
  int sig=(int) (long) sig_ptr;			// This is passed a int
  // if there is a signal during the kill in progress, ignore the other
  if (kill_in_progress)				// Safety
  {
    DBUG_LEAVE;
    RETURN_FROM_KILL_SERVER;
  }
  kill_in_progress=TRUE;
  abort_loop=1;					// This should be set
  if (sig != 0) // 0 is not a valid signal number
    my_sigset(sig, SIG_IGN);                    /* purify inspected */
  if (sig == MYSQL_KILL_SIGNAL || sig == 0)
    sql_print_information(ER_DEFAULT(ER_NORMAL_SHUTDOWN),my_progname);
  else
    sql_print_error(ER_DEFAULT(ER_GOT_SIGNAL),my_progname,sig); /* purecov: inspected */

#ifdef HAVE_SMEM
  /*
    Send event to smem_event_connect_request for aborting
  */
  if (opt_enable_shared_memory)
  {
    if (!SetEvent(smem_event_connect_request))
    {
      DBUG_PRINT("error",
                 ("Got error: %ld from SetEvent of smem_event_connect_request",
                  GetLastError()));
    }
  }
#endif

  /* Stop wsrep threads in case they are running. */
  if (wsrep_running_threads > 0)
  {
    wsrep_stop_replication(NULL);
  }

  close_connections();

  if (wsrep_inited == 1)
    wsrep_deinit(true);

  wsrep_thr_deinit();

  if (sig != MYSQL_KILL_SIGNAL &&
      sig != 0)
    unireg_abort(1);				/* purecov: inspected */
  else
    unireg_end();

  /* purecov: begin deadcode */
  DBUG_LEAVE;                                   // Must match DBUG_ENTER()
  my_thread_end();
  pthread_exit(0);
  /* purecov: end */

  RETURN_FROM_KILL_SERVER;                      // Avoid compiler warnings

#else /* EMBEDDED_LIBRARY*/

  DBUG_LEAVE;
  RETURN_FROM_KILL_SERVER;

#endif /* EMBEDDED_LIBRARY */
}


#if defined(USE_ONE_SIGNAL_HAND)
pthread_handler_t kill_server_thread(void *arg __attribute__((unused)))
{
  my_thread_init();				// Initialize new thread
  kill_server(0);
  /* purecov: begin deadcode */
  my_thread_end();
  pthread_exit(0);
  return 0;
  /* purecov: end */
}
#endif


extern "C" sig_handler print_signal_warning(int sig)
{
  if (global_system_variables.log_warnings)
    sql_print_warning("Got signal %d from thread %ld", sig,my_thread_id());
#ifdef SIGNAL_HANDLER_RESET_ON_DELIVERY
  my_sigset(sig,print_signal_warning);		/* int. thread system calls */
#endif
#if !defined(__WIN__)
  if (sig == SIGALRM)
    alarm(2);					/* reschedule alarm */
#endif
}

#ifndef EMBEDDED_LIBRARY

static void init_error_log_mutex()
{
  mysql_mutex_init(key_LOCK_error_log, &LOCK_error_log, MY_MUTEX_INIT_FAST);
}


static void clean_up_error_log_mutex()
{
  mysql_mutex_destroy(&LOCK_error_log);
}


/**
  cleanup all memory and end program nicely.

    If SIGNALS_DONT_BREAK_READ is defined, this function is called
    by the main thread. To get MySQL to shut down nicely in this case
    (Mac OS X) we have to call exit() instead if pthread_exit().

  @note
    This function never returns.
*/
void unireg_end(void)
{
  clean_up(1);
  my_thread_end();
  sd_notify(0, "STATUS=MariaDB server is down");
#if defined(SIGNALS_DONT_BREAK_READ)
  exit(0);
#else
  pthread_exit(0);				// Exit is in main thread
#endif
}


extern "C" void unireg_abort(int exit_code)
{
  DBUG_ENTER("unireg_abort");

  if (opt_help)
    usage();
  if (exit_code)
    sql_print_error("Aborting\n");
  /* Don't write more notes to the log to not hide error message */
  disable_log_notes= 1;

#ifdef WITH_WSREP
  /* Check if wsrep class is used. If yes, then cleanup wsrep */
  if (wsrep)
  {
    /*
      This is an abort situation, we cannot expect to gracefully close all
      wsrep threads here, we can only diconnect from service
    */
    wsrep_close_client_connections(FALSE);
    shutdown_in_progress= 1;
    wsrep->disconnect(wsrep);
    WSREP_INFO("Service disconnected.");
    wsrep_close_threads(NULL); /* this won't close all threads */
    sleep(1); /* so give some time to exit for those which can */
    WSREP_INFO("Some threads may fail to exit.");

    /* In bootstrap mode we deinitialize wsrep here. */
    if (opt_bootstrap && wsrep_inited)
      wsrep_deinit(true);
  }
#endif // WITH_WSREP

  clean_up(!opt_abort && (exit_code || !opt_bootstrap)); /* purecov: inspected */
  DBUG_PRINT("quit",("done with cleanup in unireg_abort"));
  mysqld_exit(exit_code);
}


static void cleanup_tls()
{
  if (THR_THD)
    (void)pthread_key_delete(THR_THD);
  if (THR_MALLOC)
    (void)pthread_key_delete(THR_MALLOC);
}


static void mysqld_exit(int exit_code)
{
  DBUG_ENTER("mysqld_exit");
  /*
    Important note: we wait for the signal thread to end,
    but if a kill -15 signal was sent, the signal thread did
    spawn the kill_server_thread thread, which is running concurrently.
  */
  rpl_deinit_gtid_waiting();
  rpl_deinit_gtid_slave_state();
  wait_for_signal_thread_to_end();
  mysql_audit_finalize();
  clean_up_mutexes();
  clean_up_error_log_mutex();
  my_end((opt_endinfo ? MY_CHECK_ERROR | MY_GIVE_INFO : 0));
#ifdef WITH_PERFSCHEMA_STORAGE_ENGINE
  shutdown_performance_schema();        // we do it as late as possible
#endif
  cleanup_tls();
  DBUG_LEAVE;
  sd_notify(0, "STATUS=MariaDB server is down");
  exit(exit_code); /* purecov: inspected */
}

#endif /* !EMBEDDED_LIBRARY */

void clean_up(bool print_message)
{
  DBUG_PRINT("exit",("clean_up"));
  if (cleanup_done++)
    return; /* purecov: inspected */

#ifdef HAVE_REPLICATION
  // We must call end_slave() as clean_up may have been called during startup
  end_slave();
  if (use_slave_mask)
    my_bitmap_free(&slave_error_mask);
#endif
  stop_handle_manager();
  release_ddl_log();

  logger.cleanup_base();

  injector::free_instance();
  mysql_bin_log.cleanup();

  my_tz_free();
  my_dboptions_cache_free();
  ignore_db_dirs_free();
  servers_free(1);
#ifndef NO_EMBEDDED_ACCESS_CHECKS
  acl_free(1);
  grant_free();
#endif
  query_cache_destroy();
  hostname_cache_free();
  item_func_sleep_free();
  lex_free();				/* Free some memory */
  item_create_cleanup();
  tdc_start_shutdown();
  plugin_shutdown();
  udf_free();
  ha_end();
  if (tc_log)
    tc_log->close();
  delegates_destroy();
  xid_cache_free();
  tdc_deinit();
  mdl_destroy();
  dflt_key_cache= 0;
  key_caches.delete_elements((void (*)(const char*, uchar*)) free_key_cache);
  wt_end();
  multi_keycache_free();
  sp_cache_end();
  free_status_vars();
  end_thr_alarm(1);			/* Free allocated memory */
#ifndef EMBEDDED_LIBRARY
  end_thr_timer();
#endif
  my_free_open_file_info();
  if (defaults_argv)
    free_defaults(defaults_argv);
  free_tmpdir(&mysql_tmpdir_list);
  my_bitmap_free(&temp_pool);
  free_max_user_conn();
  free_global_user_stats();
  free_global_client_stats();
  free_global_table_stats();
  free_global_index_stats();
  delete_dynamic(&all_options);
  free_all_rpl_filters();
#ifdef HAVE_REPLICATION
  end_slave_list();
#endif
  my_uuid_end();
  delete binlog_filter;
  delete global_rpl_filter;
  end_ssl();
#ifndef EMBEDDED_LIBRARY
  vio_end();
#endif /*!EMBEDDED_LIBRARY*/
#if defined(ENABLED_DEBUG_SYNC)
  /* End the debug sync facility. See debug_sync.cc. */
  debug_sync_end();
#endif /* defined(ENABLED_DEBUG_SYNC) */

  delete_pid_file(MYF(0));

  if (print_message && my_default_lc_messages && server_start_time)
    sql_print_information(ER_DEFAULT(ER_SHUTDOWN_COMPLETE),my_progname);
  cleanup_errmsgs();
  MYSQL_CALLBACK(thread_scheduler, end, ());
  thread_scheduler= 0;
  mysql_library_end();
  finish_client_errs();
  (void) my_error_unregister(ER_ERROR_FIRST, ER_ERROR_LAST); // finish server errs
  DBUG_PRINT("quit", ("Error messages freed"));
  /* Tell main we are ready */
  logger.cleanup_end();
  sys_var_end();
  free_charsets();
  mysql_mutex_lock(&LOCK_thread_count);
  DBUG_PRINT("quit", ("got thread count lock"));
  ready_to_exit=1;
  /* do the broadcast inside the lock to ensure that my_end() is not called */
  mysql_cond_broadcast(&COND_thread_count);
  mysql_mutex_unlock(&LOCK_thread_count);

  my_free(const_cast<char*>(log_bin_basename));
  my_free(const_cast<char*>(log_bin_index));
#ifndef EMBEDDED_LIBRARY
  my_free(const_cast<char*>(relay_log_basename));
  my_free(const_cast<char*>(relay_log_index));
#endif
  free_list(opt_plugin_load_list_ptr);

  /*
    The following lines may never be executed as the main thread may have
    killed us
  */
  DBUG_PRINT("quit", ("done with cleanup"));
} /* clean_up */


#ifndef EMBEDDED_LIBRARY

/**
  This is mainly needed when running with purify, but it's still nice to
  know that all child threads have died when mysqld exits.
*/
static void wait_for_signal_thread_to_end()
{
  uint i;
  /*
    Wait up to 10 seconds for signal thread to die. We use this mainly to
    avoid getting warnings that my_thread_end has not been called
  */
  for (i= 0 ; i < 100 && signal_thread_in_use; i++)
  {
    if (pthread_kill(signal_thread, MYSQL_KILL_SIGNAL) == ESRCH)
      break;
    my_sleep(100);				// Give it time to die
  }
}
#endif /*EMBEDDED_LIBRARY*/

static void clean_up_mutexes()
{
  DBUG_ENTER("clean_up_mutexes");
  mysql_rwlock_destroy(&LOCK_grant);
  mysql_mutex_destroy(&LOCK_thread_count);
  mysql_mutex_destroy(&LOCK_thread_cache);
  mysql_mutex_destroy(&LOCK_status);
  mysql_mutex_destroy(&LOCK_show_status);
  mysql_mutex_destroy(&LOCK_delayed_insert);
  mysql_mutex_destroy(&LOCK_delayed_status);
  mysql_mutex_destroy(&LOCK_delayed_create);
  mysql_mutex_destroy(&LOCK_crypt);
  mysql_mutex_destroy(&LOCK_user_conn);
  mysql_mutex_destroy(&LOCK_connection_count);
  mysql_mutex_destroy(&LOCK_stats);
  mysql_mutex_destroy(&LOCK_global_user_client_stats);
  mysql_mutex_destroy(&LOCK_global_table_stats);
  mysql_mutex_destroy(&LOCK_global_index_stats);
#ifdef HAVE_OPENSSL
  mysql_mutex_destroy(&LOCK_des_key_file);
#ifndef HAVE_YASSL
  for (int i= 0; i < CRYPTO_num_locks(); ++i)
    mysql_rwlock_destroy(&openssl_stdlocks[i].lock);
  OPENSSL_free(openssl_stdlocks);
#endif /* HAVE_YASSL */
#endif /* HAVE_OPENSSL */
#ifdef HAVE_REPLICATION
  mysql_mutex_destroy(&LOCK_rpl_status);
#endif /* HAVE_REPLICATION */
  mysql_mutex_destroy(&LOCK_active_mi);
  mysql_rwlock_destroy(&LOCK_sys_init_connect);
  mysql_rwlock_destroy(&LOCK_sys_init_slave);
  mysql_mutex_destroy(&LOCK_global_system_variables);
  mysql_rwlock_destroy(&LOCK_system_variables_hash);
  mysql_mutex_destroy(&LOCK_short_uuid_generator);
  mysql_mutex_destroy(&LOCK_prepared_stmt_count);
  mysql_mutex_destroy(&LOCK_error_messages);
  mysql_cond_destroy(&COND_thread_count);
  mysql_cond_destroy(&COND_thread_cache);
  mysql_cond_destroy(&COND_flush_thread_cache);
  mysql_mutex_destroy(&LOCK_server_started);
  mysql_cond_destroy(&COND_server_started);
  mysql_mutex_destroy(&LOCK_prepare_ordered);
  mysql_cond_destroy(&COND_prepare_ordered);
  mysql_mutex_destroy(&LOCK_after_binlog_sync);
  mysql_mutex_destroy(&LOCK_commit_ordered);
  mysql_mutex_destroy(&LOCK_slave_background);
  mysql_cond_destroy(&COND_slave_background);
  DBUG_VOID_RETURN;
}


/****************************************************************************
** Init IP and UNIX socket
****************************************************************************/

#ifdef EMBEDDED_LIBRARY
static void set_ports()
{
}

#else
static void set_ports()
{
  char	*env;
  if (!mysqld_port && !opt_disable_networking)
  {					// Get port if not from commandline
    mysqld_port= MYSQL_PORT;

    /*
      if builder specifically requested a default port, use that
      (even if it coincides with our factory default).
      only if they didn't do we check /etc/services (and, failing
      on that, fall back to the factory default of 3306).
      either default can be overridden by the environment variable
      MYSQL_TCP_PORT, which in turn can be overridden with command
      line options.
    */

#if MYSQL_PORT_DEFAULT == 0
    struct  servent *serv_ptr;
    if ((serv_ptr= getservbyname("mysql", "tcp")))
      SYSVAR_AUTOSIZE(mysqld_port, ntohs((u_short) serv_ptr->s_port));
#endif
    if ((env = getenv("MYSQL_TCP_PORT")))
    {
      mysqld_port= (uint) atoi(env);
      set_sys_var_value_origin(&mysqld_port, sys_var::ENV);
    }
  }
  if (!mysqld_unix_port)
  {
#ifdef __WIN__
    mysqld_unix_port= (char*) MYSQL_NAMEDPIPE;
#else
    mysqld_unix_port= (char*) MYSQL_UNIX_ADDR;
#endif
    if ((env = getenv("MYSQL_UNIX_PORT")))
    {
      mysqld_unix_port= env;
      set_sys_var_value_origin(&mysqld_unix_port, sys_var::ENV);
    }
  }
}

/* Change to run as another user if started with --user */

static struct passwd *check_user(const char *user)
{
  myf flags= 0;
  if (global_system_variables.log_warnings)
    flags|= MY_WME;
  if (!opt_bootstrap && !opt_help)
    flags|= MY_FAE;

  struct passwd *tmp_user_info= my_check_user(user, MYF(flags));

  if (!tmp_user_info && my_errno==EINVAL && (flags & MY_FAE))
    unireg_abort(1);

  return tmp_user_info;
}

static inline void allow_coredumps()
{
#ifdef PR_SET_DUMPABLE
  if (test_flags & TEST_CORE_ON_SIGNAL)
  {
    /* inform kernel that process is dumpable */
    (void) prctl(PR_SET_DUMPABLE, 1);
  }
#endif
}


static void set_user(const char *user, struct passwd *user_info_arg)
{
  /*
    We can get a SIGSEGV when calling initgroups() on some systems when NSS
    is configured to use LDAP and the server is statically linked.  We set
    calling_initgroups as a flag to the SIGSEGV handler that is then used to
    output a specific message to help the user resolve this problem.
  */
  calling_initgroups= 1;
  int res= my_set_user(user, user_info_arg, MYF(MY_WME));
  calling_initgroups= 0;
  if (res)
    unireg_abort(1);
  allow_coredumps();
}


static void set_effective_user(struct passwd *user_info_arg)
{
#if !defined(__WIN__)
  DBUG_ASSERT(user_info_arg != 0);
  if (setregid((gid_t)-1, user_info_arg->pw_gid) == -1)
  {
    sql_perror("setregid");
    unireg_abort(1);
  }
  if (setreuid((uid_t)-1, user_info_arg->pw_uid) == -1)
  {
    sql_perror("setreuid");
    unireg_abort(1);
  }
  allow_coredumps();
#endif
}


/** Change root user if started with @c --chroot . */
static void set_root(const char *path)
{
#if !defined(__WIN__)
  if (chroot(path) == -1)
  {
    sql_perror("chroot");
    unireg_abort(1);
  }
  my_setwd("/", MYF(0));
#endif
}

/**
   Activate usage of a tcp port
*/

static MYSQL_SOCKET activate_tcp_port(uint port)
{
  struct addrinfo *ai, *a;
  struct addrinfo hints;
  int error;
  int	arg;
  char port_buf[NI_MAXSERV];
  const char *real_bind_addr_str;
  MYSQL_SOCKET ip_sock= MYSQL_INVALID_SOCKET;
  DBUG_ENTER("activate_tcp_port");
  DBUG_PRINT("general",("IP Socket is %d",port));

  bzero(&hints, sizeof (hints));
  hints.ai_flags= AI_PASSIVE;
  hints.ai_socktype= SOCK_STREAM;
  hints.ai_family= AF_UNSPEC;
  
  if (my_bind_addr_str && strcmp(my_bind_addr_str, "*") == 0)
    real_bind_addr_str= NULL; // windows doesn't seem to support * here
  else
    real_bind_addr_str= my_bind_addr_str;

  my_snprintf(port_buf, NI_MAXSERV, "%d", port);
  error= getaddrinfo(real_bind_addr_str, port_buf, &hints, &ai);
  if (error != 0)
  {
    DBUG_PRINT("error",("Got error: %d from getaddrinfo()", error));

    sql_print_error("%s: %s", ER_DEFAULT(ER_IPSOCK_ERROR), gai_strerror(error));
    unireg_abort(1);				/* purecov: tested */
  }

  /*
    special case: for wildcard addresses prefer ipv6 over ipv4,
    because we later switch off IPV6_V6ONLY, so ipv6 wildcard
    addresses will work for ipv4 too
  */
  if (!real_bind_addr_str && ai->ai_family == AF_INET && ai->ai_next
      && ai->ai_next->ai_family == AF_INET6)
  {
    a= ai;
    ai= ai->ai_next;
    a->ai_next= ai->ai_next;
    ai->ai_next= a;
  }

  for (a= ai; a != NULL; a= a->ai_next)
  {
    ip_sock= mysql_socket_socket(key_socket_tcpip, a->ai_family,
                                 a->ai_socktype, a->ai_protocol);

    char ip_addr[INET6_ADDRSTRLEN];
    if (vio_get_normalized_ip_string(a->ai_addr, a->ai_addrlen,
                                     ip_addr, sizeof (ip_addr)))
    {
      ip_addr[0]= 0;
    }

    if (mysql_socket_getfd(ip_sock) == INVALID_SOCKET)
    {
      sql_print_message_func func= real_bind_addr_str ? sql_print_error
                                                      : sql_print_warning;
      func("Failed to create a socket for %s '%s': errno: %d.",
           (a->ai_family == AF_INET) ? "IPv4" : "IPv6",
           (const char *) ip_addr, (int) socket_errno);
    }
    else 
    {
      sql_print_information("Server socket created on IP: '%s'.",
                          (const char *) ip_addr);
      break;
    }
  }

  if (mysql_socket_getfd(ip_sock) == INVALID_SOCKET)
  {
    DBUG_PRINT("error",("Got error: %d from socket()",socket_errno));
    sql_perror(ER_DEFAULT(ER_IPSOCK_ERROR));  /* purecov: tested */
    unireg_abort(1);				/* purecov: tested */
  }

  mysql_socket_set_thread_owner(ip_sock);

#ifndef __WIN__
  /*
    We should not use SO_REUSEADDR on windows as this would enable a
    user to open two mysqld servers with the same TCP/IP port.
  */
  arg= 1;
  (void) mysql_socket_setsockopt(ip_sock,SOL_SOCKET,SO_REUSEADDR,(char*)&arg,
                                 sizeof(arg));
#endif /* __WIN__ */

#ifdef IPV6_V6ONLY
   /*
     For interoperability with older clients, IPv6 socket should
     listen on both IPv6 and IPv4 wildcard addresses.
     Turn off IPV6_V6ONLY option.

     NOTE: this will work starting from Windows Vista only.
     On Windows XP dual stack is not available, so it will not
     listen on the corresponding IPv4-address.
   */
  if (a->ai_family == AF_INET6)
  {
    arg= 0;
    (void) mysql_socket_setsockopt(ip_sock, IPPROTO_IPV6, IPV6_V6ONLY,
                                   (char*)&arg, sizeof(arg));
  }
#endif

#ifdef IP_FREEBIND
  arg= 1;
  (void) mysql_socket_setsockopt(ip_sock, IPPROTO_IP, IP_FREEBIND, (char*) &arg,
                                 sizeof(arg));
#endif
  /*
    Sometimes the port is not released fast enough when stopping and
    restarting the server. This happens quite often with the test suite
    on busy Linux systems. Retry to bind the address at these intervals:
    Sleep intervals: 1, 2, 4,  6,  9, 13, 17, 22, ...
    Retry at second: 1, 3, 7, 13, 22, 35, 52, 74, ...
    Limit the sequence by mysqld_port_timeout (set --port-open-timeout=#).
  */
  int ret;
  uint waited, retry, this_wait;
  for (waited= 0, retry= 1; ; retry++, waited+= this_wait)
  {
    if (((ret= mysql_socket_bind(ip_sock, a->ai_addr, a->ai_addrlen)) >= 0 ) ||
        (socket_errno != SOCKET_EADDRINUSE) ||
        (waited >= mysqld_port_timeout))
      break;
    sql_print_information("Retrying bind on TCP/IP port %u", port);
    this_wait= retry * retry / 3 + 1;
    sleep(this_wait);
  }
  freeaddrinfo(ai);
  if (ret < 0)
  {
    char buff[100];
    sprintf(buff, "Can't start server: Bind on TCP/IP port. Got error: %d",
            (int) socket_errno);
    sql_perror(buff);
    sql_print_error("Do you already have another mysqld server running on "
                    "port: %u ?", port);
    unireg_abort(1);
  }
  if (mysql_socket_listen(ip_sock,(int) back_log) < 0)
  {
    sql_perror("Can't start server: listen() on TCP/IP port");
    sql_print_error("listen() on TCP/IP failed with error %d",
                    socket_errno);
    unireg_abort(1);
  }

#ifdef FD_CLOEXEC
  (void) fcntl(mysql_socket_getfd(ip_sock), F_SETFD, FD_CLOEXEC);
#endif

  DBUG_RETURN(ip_sock);
}

static void network_init(void)
{
#ifdef HAVE_SYS_UN_H
  struct sockaddr_un	UNIXaddr;
  int	arg;
#endif
  DBUG_ENTER("network_init");

  if (MYSQL_CALLBACK_ELSE(thread_scheduler, init, (), 0))
    unireg_abort(1);			/* purecov: inspected */

  set_ports();

  if (report_port == 0)
  {
    SYSVAR_AUTOSIZE(report_port, mysqld_port);
  }
#ifndef DBUG_OFF
  if (!opt_disable_networking)
    DBUG_ASSERT(report_port != 0);
#endif
  if (!opt_disable_networking && !opt_bootstrap)
  {
    if (mysqld_port)
      base_ip_sock= activate_tcp_port(mysqld_port);
    if (mysqld_extra_port)
      extra_ip_sock= activate_tcp_port(mysqld_extra_port);
  }

#ifdef _WIN32
  /* create named pipe */
  if (Service.IsNT() && mysqld_unix_port[0] && !opt_bootstrap &&
      opt_enable_named_pipe)
  {

    strxnmov(pipe_name, sizeof(pipe_name)-1, "\\\\.\\pipe\\",
	     mysqld_unix_port, NullS);
    /*
      Create a security descriptor for pipe.
      - Use low integrity level, so that it is possible to connect
      from any process.
      - Give Everyone read/write access to pipe.
    */
    if (!ConvertStringSecurityDescriptorToSecurityDescriptor(
         "S:(ML;; NW;;; LW) D:(A;; FRFW;;; WD)",
         SDDL_REVISION_1, &saPipeSecurity.lpSecurityDescriptor, NULL))
    {
      sql_perror("Can't start server : Initialize security descriptor");
      unireg_abort(1);
    }
    saPipeSecurity.nLength = sizeof(SECURITY_ATTRIBUTES);
    saPipeSecurity.bInheritHandle = FALSE;
    if ((hPipe= CreateNamedPipe(pipe_name,
        PIPE_ACCESS_DUPLEX | FILE_FLAG_OVERLAPPED | FILE_FLAG_FIRST_PIPE_INSTANCE,
        PIPE_TYPE_BYTE | PIPE_READMODE_BYTE | PIPE_WAIT,
        PIPE_UNLIMITED_INSTANCES,
        (int) global_system_variables.net_buffer_length,
        (int) global_system_variables.net_buffer_length,
        NMPWAIT_USE_DEFAULT_WAIT,
        &saPipeSecurity)) == INVALID_HANDLE_VALUE)
    {
      sql_perror("Create named pipe failed");
      unireg_abort(1);
    }
  }
#endif

#if defined(HAVE_SYS_UN_H)
  /*
  ** Create the UNIX socket
  */
  if (mysqld_unix_port[0] && !opt_bootstrap)
  {
    DBUG_PRINT("general",("UNIX Socket is %s",mysqld_unix_port));

    if (strlen(mysqld_unix_port) > (sizeof(UNIXaddr.sun_path) - 1))
    {
      sql_print_error("The socket file path is too long (> %u): %s",
                      (uint) sizeof(UNIXaddr.sun_path) - 1, mysqld_unix_port);
      unireg_abort(1);
    }
    unix_sock= mysql_socket_socket(key_socket_unix, AF_UNIX, SOCK_STREAM, 0);
    if (mysql_socket_getfd(unix_sock) < 0)
    {
      sql_perror("Can't start server : UNIX Socket "); /* purecov: inspected */
      unireg_abort(1);				/* purecov: inspected */
    }

    mysql_socket_set_thread_owner(unix_sock);

    bzero((char*) &UNIXaddr, sizeof(UNIXaddr));
    UNIXaddr.sun_family = AF_UNIX;
    strmov(UNIXaddr.sun_path, mysqld_unix_port);
    (void) unlink(mysqld_unix_port);
    arg= 1;
    (void) mysql_socket_setsockopt(unix_sock,SOL_SOCKET,SO_REUSEADDR,
                                   (char*)&arg, sizeof(arg));
    umask(0);
    if (mysql_socket_bind(unix_sock,
                          reinterpret_cast<struct sockaddr *>(&UNIXaddr),
                          sizeof(UNIXaddr)) < 0)
    {
      sql_perror("Can't start server : Bind on unix socket"); /* purecov: tested */
      sql_print_error("Do you already have another mysqld server running on socket: %s ?",mysqld_unix_port);
      unireg_abort(1);					/* purecov: tested */
    }
    umask(((~my_umask) & 0666));
#if defined(S_IFSOCK) && defined(SECURE_SOCKETS)
    (void) chmod(mysqld_unix_port,S_IFSOCK);	/* Fix solaris 2.6 bug */
#endif
    if (mysql_socket_listen(unix_sock,(int) back_log) < 0)
      sql_print_warning("listen() on Unix socket failed with error %d",
		      socket_errno);
#ifdef FD_CLOEXEC
    (void) fcntl(mysql_socket_getfd(unix_sock), F_SETFD, FD_CLOEXEC);
#endif
  }
#endif
  DBUG_PRINT("info",("server started"));
  DBUG_VOID_RETURN;
}


/**
  Close a connection.

  @param thd        Thread handle.
  @param sql_errno  The error code to send before disconnect.

  @note
    For the connection that is doing shutdown, this is called twice
*/
void close_connection(THD *thd, uint sql_errno)
{
  DBUG_ENTER("close_connection");

  if (sql_errno)
    net_send_error(thd, sql_errno, ER_DEFAULT(sql_errno), NULL);

  thd->print_aborted_warning(3, sql_errno ? ER_DEFAULT(sql_errno)
                                          : "CLOSE_CONNECTION");

  thd->disconnect();

  MYSQL_CONNECTION_DONE((int) sql_errno, thd->thread_id);

  if (MYSQL_CONNECTION_DONE_ENABLED())
  {
    sleep(0); /* Workaround to avoid tailcall optimisation */
  }
  mysql_audit_notify_connection_disconnect(thd, sql_errno);
  DBUG_VOID_RETURN;
}
#endif /* EMBEDDED_LIBRARY */


/** Called when mysqld is aborted with ^C */
/* ARGSUSED */
extern "C" sig_handler end_mysqld_signal(int sig __attribute__((unused)))
{
  DBUG_ENTER("end_mysqld_signal");
  /* Don't call kill_mysql() if signal thread is not running */
  if (signal_thread_in_use)
    kill_mysql();                          // Take down mysqld nicely
  DBUG_VOID_RETURN;				/* purecov: deadcode */
}


/*
  Cleanup THD object

  SYNOPSIS
    thd_cleanup()
    thd		 Thread handler
*/

void thd_cleanup(THD *thd)
{
  thd->cleanup();
}

/*
  Decrease number of connections

  SYNOPSIS
    dec_connection_count()
*/

void dec_connection_count(THD *thd)
{
#ifdef WITH_WSREP
  /*
    Do not decrement when its wsrep system thread. wsrep_applier is set for
    applier as well as rollbacker threads.
  */
  if (thd->wsrep_applier)
    return;
#endif /* WITH_WSREP */

  DBUG_ASSERT(*thd->scheduler->connection_count > 0);
  mysql_mutex_lock(&LOCK_connection_count);
  (*thd->scheduler->connection_count)--;
  mysql_mutex_unlock(&LOCK_connection_count);
}


/*
  Send a signal to unblock close_conneciton() if there is no more
  threads running with a THD attached

  It's safe to check for thread_count and service_thread_count outside
  of a mutex as we are only interested to see if they where decremented
  to 0 by a previous unlink_thd() call.

  We should only signal COND_thread_count if both variables are 0,
  false positives are ok.
*/

void signal_thd_deleted()
{
  if (!thread_count && ! service_thread_count)
  {
    /* Signal close_connections() that all THD's are freed */
    mysql_mutex_lock(&LOCK_thread_count);
    mysql_cond_broadcast(&COND_thread_count);
    mysql_mutex_unlock(&LOCK_thread_count);
  }
}


/*
  Unlink thd from global list of available connections and free thd

  SYNOPSIS
    unlink_thd()
    thd		 Thread handler

  NOTES
    LOCK_thread_count is locked and left locked
*/

void unlink_thd(THD *thd)
{
  DBUG_ENTER("unlink_thd");
  DBUG_PRINT("enter", ("thd: 0x%lx", (long) thd));

  thd_cleanup(thd);
  dec_connection_count(thd);

  thd->add_status_to_global();

  mysql_mutex_lock(&LOCK_thread_count);
  thd->unlink();
  /*
    Used by binlog_reset_master.  It would be cleaner to use
    DEBUG_SYNC here, but that's not possible because the THD's debug
    sync feature has been shut down at this point.
  */
  DBUG_EXECUTE_IF("sleep_after_lock_thread_count_before_delete_thd", sleep(5););
  mysql_mutex_unlock(&LOCK_thread_count);

  delete thd;
  thread_safe_decrement32(&thread_count);

  DBUG_VOID_RETURN;
}


/*
  Store thread in cache for reuse by new connections

  SYNOPSIS
    cache_thread()

  NOTES
    LOCK_thread_cache is used to protect the cache variables

  RETURN
    0  Thread was not put in cache
    1  Thread is to be reused by new connection.
       (ie, caller should return, not abort with pthread_exit())
*/


static bool cache_thread()
{
  DBUG_ENTER("cache_thread");

  mysql_mutex_lock(&LOCK_thread_cache);
  if (cached_thread_count < thread_cache_size &&
      ! abort_loop && !kill_cached_threads)
  {
    /* Don't kill the thread, just put it in cache for reuse */
    DBUG_PRINT("info", ("Adding thread to cache"));
    cached_thread_count++;

#ifdef HAVE_PSI_THREAD_INTERFACE
    /*
      Delete the instrumentation for the job that just completed,
      before parking this pthread in the cache (blocked on COND_thread_cache).
    */
    PSI_THREAD_CALL(delete_current_thread)();
#endif

    while (!abort_loop && ! wake_thread && ! kill_cached_threads)
      mysql_cond_wait(&COND_thread_cache, &LOCK_thread_cache);
    cached_thread_count--;
    if (kill_cached_threads)
      mysql_cond_signal(&COND_flush_thread_cache);
    if (wake_thread)
    {
      THD *thd;
      wake_thread--;
      thd= thread_cache.get();
      mysql_mutex_unlock(&LOCK_thread_cache);

      thd->thread_stack= (char*) &thd;          // For store_globals
      (void) thd->store_globals();

#ifdef HAVE_PSI_THREAD_INTERFACE
      /*
        Create new instrumentation for the new THD job,
        and attach it to this running pthread.
      */
      PSI_thread *psi= PSI_THREAD_CALL(new_thread)(key_thread_one_connection,
                                                   thd, thd->thread_id);
      PSI_THREAD_CALL(set_thread)(psi);
#endif

      /*
        THD::mysys_var::abort is associated with physical thread rather
        than with THD object. So we need to reset this flag before using
        this thread for handling of new THD object/connection.
      */
      thd->mysys_var->abort= 0;
      thd->thr_create_utime= microsecond_interval_timer();
      thd->start_utime= thd->thr_create_utime;

      /* Link thd into list of all active threads (THD's) */
      mysql_mutex_lock(&LOCK_thread_count);
      threads.append(thd);
      mysql_mutex_unlock(&LOCK_thread_count);
      DBUG_RETURN(1);
    }
  }
  mysql_mutex_unlock(&LOCK_thread_cache);
  DBUG_RETURN(0);
}


/*
  End thread for the current connection

  SYNOPSIS
    one_thread_per_connection_end()
    thd		  Thread handler
    put_in_cache  Store thread in cache, if there is room in it
                  Normally this is true in all cases except when we got
                  out of resources initializing the current thread

  NOTES
    If thread is cached, we will wait until thread is scheduled to be
    reused and then we will return.
    If thread is not cached, we end the thread.

  RETURN
    0    Signal to handle_one_connection to reuse connection
*/

bool one_thread_per_connection_end(THD *thd, bool put_in_cache)
{
  DBUG_ENTER("one_thread_per_connection_end");
  const bool wsrep_applier= IF_WSREP(thd->wsrep_applier, false);

  unlink_thd(thd);

  if (!wsrep_applier && put_in_cache && cache_thread())
    DBUG_RETURN(0);                             // Thread is reused

  signal_thd_deleted();
  DBUG_LEAVE;                                   // Must match DBUG_ENTER()
#if defined(HAVE_OPENSSL) && !defined(EMBEDDED_LIBRARY)
  ERR_remove_state(0);
#endif
  my_thread_end();

  pthread_exit(0);
  return 0;                                     // Avoid compiler warnings
}


void flush_thread_cache()
{
  DBUG_ENTER("flush_thread_cache");
  mysql_mutex_lock(&LOCK_thread_cache);
  kill_cached_threads++;
  while (cached_thread_count)
  {
    mysql_cond_broadcast(&COND_thread_cache);
    mysql_cond_wait(&COND_flush_thread_cache, &LOCK_thread_cache);
  }
  kill_cached_threads--;
  mysql_mutex_unlock(&LOCK_thread_cache);
  DBUG_VOID_RETURN;
}


/******************************************************************************
  Setup a signal thread with handles all signals.
  Because Linux doesn't support schemas use a mutex to check that
  the signal thread is ready before continuing
******************************************************************************/

#if defined(__WIN__)


/*
  On Windows, we use native SetConsoleCtrlHandler for handle events like Ctrl-C
  with graceful shutdown.
  Also, we do not use signal(), but SetUnhandledExceptionFilter instead - as it
  provides possibility to pass the exception to just-in-time debugger, collect
  dumps and potentially also the exception and thread context used to output
  callstack.
*/

static BOOL WINAPI console_event_handler( DWORD type ) 
{
  DBUG_ENTER("console_event_handler");
#ifndef EMBEDDED_LIBRARY
  if(type == CTRL_C_EVENT)
  {
     /*
       Do not shutdown before startup is finished and shutdown
       thread is initialized. Otherwise there is a race condition 
       between main thread doing initialization and CTRL-C thread doing
       cleanup, which can result into crash.
     */
#ifndef EMBEDDED_LIBRARY
     if(hEventShutdown)
       kill_mysql();
     else
#endif
       sql_print_warning("CTRL-C ignored during startup");
     DBUG_RETURN(TRUE);
  }
#endif
  DBUG_RETURN(FALSE);
}




#ifdef DEBUG_UNHANDLED_EXCEPTION_FILTER
#define DEBUGGER_ATTACH_TIMEOUT 120
/*
  Wait for debugger to attach and break into debugger. If debugger is
  not attached, resume after timeout.
*/
static void wait_for_debugger(int timeout_sec)
{
   if(!IsDebuggerPresent())
   {
     int i;
     printf("Waiting for debugger to attach, pid=%u\n",GetCurrentProcessId());
     fflush(stdout);
     for(i= 0; i < timeout_sec; i++)
     {
       Sleep(1000);
       if(IsDebuggerPresent())
       {
         /* Break into debugger */
         __debugbreak();
         return;
       }
     }
     printf("pid=%u, debugger not attached after %d seconds, resuming\n",GetCurrentProcessId(),
       timeout_sec);
     fflush(stdout);
   }
}
#endif /* DEBUG_UNHANDLED_EXCEPTION_FILTER */

LONG WINAPI my_unhandler_exception_filter(EXCEPTION_POINTERS *ex_pointers)
{
   static BOOL first_time= TRUE;
   if(!first_time)
   {
     /*
       This routine can be called twice, typically
       when detaching in JIT debugger.
       Return EXCEPTION_EXECUTE_HANDLER to terminate process.
     */
     return EXCEPTION_EXECUTE_HANDLER;
   }
   first_time= FALSE;
#ifdef DEBUG_UNHANDLED_EXCEPTION_FILTER
   /*
    Unfortunately there is no clean way to debug unhandled exception filters,
    as debugger does not stop there(also documented in MSDN) 
    To overcome, one could put a MessageBox, but this will not work in service.
    Better solution is to print error message and sleep some minutes 
    until debugger is attached
  */
  wait_for_debugger(DEBUGGER_ATTACH_TIMEOUT);
#endif /* DEBUG_UNHANDLED_EXCEPTION_FILTER */
  __try
  {
    my_set_exception_pointers(ex_pointers);
    handle_fatal_signal(ex_pointers->ExceptionRecord->ExceptionCode);
  }
  __except(EXCEPTION_EXECUTE_HANDLER)
  {
    DWORD written;
    const char msg[] = "Got exception in exception handler!\n";
    WriteFile(GetStdHandle(STD_OUTPUT_HANDLE),msg, sizeof(msg)-1, 
      &written,NULL);
  }
  /*
    Return EXCEPTION_CONTINUE_SEARCH to give JIT debugger
    (drwtsn32 or vsjitdebugger) possibility to attach,
    if JIT debugger is configured.
    Windows Error reporting might generate a dump here.
  */
  return EXCEPTION_CONTINUE_SEARCH;
}


void init_signals(void)
{
  if(opt_console)
    SetConsoleCtrlHandler(console_event_handler,TRUE);

    /* Avoid MessageBox()es*/
  _CrtSetReportMode(_CRT_WARN, _CRTDBG_MODE_FILE);
  _CrtSetReportFile(_CRT_WARN, _CRTDBG_FILE_STDERR);
  _CrtSetReportMode(_CRT_ERROR, _CRTDBG_MODE_FILE);
  _CrtSetReportFile(_CRT_ERROR, _CRTDBG_FILE_STDERR);
  _CrtSetReportMode(_CRT_ASSERT, _CRTDBG_MODE_FILE);
  _CrtSetReportFile(_CRT_ASSERT, _CRTDBG_FILE_STDERR);

   /*
     Do not use SEM_NOGPFAULTERRORBOX in the following SetErrorMode (),
     because it would prevent JIT debugger and Windows error reporting
     from working. We need WER or JIT-debugging, since our own unhandled
     exception filter is not guaranteed to work in all situation
     (like heap corruption or stack overflow)
   */
  SetErrorMode(SetErrorMode(0) | SEM_FAILCRITICALERRORS
                               | SEM_NOOPENFILEERRORBOX);
  SetUnhandledExceptionFilter(my_unhandler_exception_filter);
}


static void start_signal_handler(void)
{
#ifndef EMBEDDED_LIBRARY
  // Save vm id of this process
  if (!opt_bootstrap)
    create_pid_file();
#endif /* EMBEDDED_LIBRARY */
}


static void check_data_home(const char *path)
{}

#endif /* __WIN__ */


#if BACKTRACE_DEMANGLE
#include <cxxabi.h>
extern "C" char *my_demangle(const char *mangled_name, int *status)
{
  return abi::__cxa_demangle(mangled_name, NULL, NULL, status);
}
#endif


/*
  pthread_attr_setstacksize() without so much platform-dependency

  Return: The actual stack size if possible.
*/

#ifndef EMBEDDED_LIBRARY
static size_t my_setstacksize(pthread_attr_t *attr, size_t stacksize)
{
  size_t guard_size __attribute__((unused))= 0;

#if defined(__ia64__) || defined(__ia64)
  /*
    On IA64, half of the requested stack size is used for "normal stack"
    and half for "register stack".  The space measured by check_stack_overrun
    is the "normal stack", so double the request to make sure we have the
    caller-expected amount of normal stack.

    NOTE: there is no guarantee that the register stack can't grow faster
    than normal stack, so it's very unclear that we won't dump core due to
    stack overrun despite check_stack_overrun's efforts.  Experimentation
    shows that in the execution_constants test, the register stack grows
    less than half as fast as normal stack, but perhaps other scenarios are
    less forgiving.  If it turns out that more space is needed for the
    register stack, that could be forced (rather inefficiently) by using a
    multiplier higher than 2 here.
  */
  stacksize *= 2;
#endif

  /*
    On many machines, the "guard space" is subtracted from the requested
    stack size, and that space is quite large on some platforms.  So add
    it to our request, if we can find out what it is.
  */
#ifdef HAVE_PTHREAD_ATTR_GETGUARDSIZE
  if (pthread_attr_getguardsize(attr, &guard_size))
    guard_size = 0;		/* if can't find it out, treat as 0 */
#endif

  pthread_attr_setstacksize(attr, stacksize + guard_size);

  /* Retrieve actual stack size if possible */
#ifdef HAVE_PTHREAD_ATTR_GETSTACKSIZE
  {
    size_t real_stack_size= 0;
    /* We must ignore real_stack_size = 0 as Solaris 2.9 can return 0 here */
    if (pthread_attr_getstacksize(attr, &real_stack_size) == 0 &&
	real_stack_size > guard_size)
    {
      real_stack_size -= guard_size;
      if (real_stack_size < stacksize)
      {
	if (global_system_variables.log_warnings)
          sql_print_warning("Asked for %zu thread stack, but got %zu",
                            stacksize, real_stack_size);
	stacksize= real_stack_size;
      }
    }
  }
#endif /* !EMBEDDED_LIBRARY */

#if defined(__ia64__) || defined(__ia64)
  stacksize /= 2;
#endif
  return stacksize;
}
#endif


#if !defined(__WIN__)
#ifndef SA_RESETHAND
#define SA_RESETHAND 0
#endif /* SA_RESETHAND */
#ifndef SA_NODEFER
#define SA_NODEFER 0
#endif /* SA_NODEFER */

#ifndef EMBEDDED_LIBRARY

void init_signals(void)
{
  sigset_t set;
  struct sigaction sa;
  DBUG_ENTER("init_signals");

  my_sigset(THR_SERVER_ALARM,print_signal_warning); // Should never be called!

  if (opt_stack_trace || (test_flags & TEST_CORE_ON_SIGNAL))
  {
    sa.sa_flags = SA_RESETHAND | SA_NODEFER;
    sigemptyset(&sa.sa_mask);
    sigprocmask(SIG_SETMASK,&sa.sa_mask,NULL);

    my_init_stacktrace();
#if defined(__amiga__)
    sa.sa_handler=(void(*)())handle_fatal_signal;
#else
    sa.sa_handler=handle_fatal_signal;
#endif
    sigaction(SIGSEGV, &sa, NULL);
    sigaction(SIGABRT, &sa, NULL);
#ifdef SIGBUS
    sigaction(SIGBUS, &sa, NULL);
#endif
    sigaction(SIGILL, &sa, NULL);
    sigaction(SIGFPE, &sa, NULL);
  }

#ifdef HAVE_GETRLIMIT
  if (test_flags & TEST_CORE_ON_SIGNAL)
  {
    /* Change limits so that we will get a core file */
    STRUCT_RLIMIT rl;
    rl.rlim_cur = rl.rlim_max = (rlim_t) RLIM_INFINITY;
    if (setrlimit(RLIMIT_CORE, &rl) && global_system_variables.log_warnings)
      sql_print_warning("setrlimit could not change the size of core files to 'infinity';  We may not be able to generate a core file on signals");
  }
#endif
  (void) sigemptyset(&set);
  my_sigset(SIGPIPE,SIG_IGN);
  sigaddset(&set,SIGPIPE);
#ifndef IGNORE_SIGHUP_SIGQUIT
  sigaddset(&set,SIGQUIT);
  sigaddset(&set,SIGHUP);
#endif
  sigaddset(&set,SIGTERM);

  /* Fix signals if blocked by parents (can happen on Mac OS X) */
  sigemptyset(&sa.sa_mask);
  sa.sa_flags = 0;
  sa.sa_handler = print_signal_warning;
  sigaction(SIGTERM, &sa, (struct sigaction*) 0);
  sa.sa_flags = 0;
  sa.sa_handler = print_signal_warning;
  sigaction(SIGHUP, &sa, (struct sigaction*) 0);
  if (thd_lib_detected != THD_LIB_LT)
    sigaddset(&set,THR_SERVER_ALARM);
  if (test_flags & TEST_SIGINT)
  {
    /* Allow SIGINT to break mysqld. This is for debugging with --gdb */
    my_sigset(SIGINT, end_mysqld_signal);
    sigdelset(&set, SIGINT);
  }
  else
  {
    sigaddset(&set,SIGINT);
#ifdef SIGTSTP
    sigaddset(&set,SIGTSTP);
#endif
  }

  sigprocmask(SIG_SETMASK,&set,NULL);
  pthread_sigmask(SIG_SETMASK,&set,NULL);
  DBUG_VOID_RETURN;
}


static void start_signal_handler(void)
{
  int error;
  pthread_attr_t thr_attr;
  DBUG_ENTER("start_signal_handler");

  (void) pthread_attr_init(&thr_attr);
  pthread_attr_setscope(&thr_attr,PTHREAD_SCOPE_SYSTEM);
  (void) pthread_attr_setdetachstate(&thr_attr,PTHREAD_CREATE_DETACHED);
  (void) my_setstacksize(&thr_attr,my_thread_stack_size);

  mysql_mutex_lock(&LOCK_thread_count);
  if ((error= mysql_thread_create(key_thread_signal_hand,
                                  &signal_thread, &thr_attr, signal_hand, 0)))
  {
    sql_print_error("Can't create interrupt-thread (error %d, errno: %d)",
		    error,errno);
    exit(1);
  }
  mysql_cond_wait(&COND_thread_count, &LOCK_thread_count);
  mysql_mutex_unlock(&LOCK_thread_count);

  (void) pthread_attr_destroy(&thr_attr);
  DBUG_VOID_RETURN;
}


/** This threads handles all signals and alarms. */
/* ARGSUSED */
pthread_handler_t signal_hand(void *arg __attribute__((unused)))
{
  sigset_t set;
  int sig;
  my_thread_init();				// Init new thread
  DBUG_ENTER("signal_hand");
  signal_thread_in_use= 1;

  /*
    Setup alarm handler
    This should actually be '+ max_number_of_slaves' instead of +10,
    but the +10 should be quite safe.
  */
  init_thr_alarm(thread_scheduler->max_threads + extra_max_connections +
		 global_system_variables.max_insert_delayed_threads + 10);
  if (test_flags & TEST_SIGINT)
  {
    /* Allow SIGINT to break mysqld. This is for debugging with --gdb */
    (void) sigemptyset(&set);
    (void) sigaddset(&set,SIGINT);
    (void) pthread_sigmask(SIG_UNBLOCK,&set,NULL);
  }
  (void) sigemptyset(&set);			// Setup up SIGINT for debug
#ifdef USE_ONE_SIGNAL_HAND
  (void) sigaddset(&set,THR_SERVER_ALARM);	// For alarms
#endif
#ifndef IGNORE_SIGHUP_SIGQUIT
  (void) sigaddset(&set,SIGQUIT);
  (void) sigaddset(&set,SIGHUP);
#endif
  (void) sigaddset(&set,SIGTERM);
  (void) sigaddset(&set,SIGTSTP);

  /* Save pid to this process (or thread on Linux) */
  if (!opt_bootstrap)
    create_pid_file();

  /*
    signal to start_signal_handler that we are ready
    This works by waiting for start_signal_handler to free mutex,
    after which we signal it that we are ready.
    At this pointer there is no other threads running, so there
    should not be any other mysql_cond_signal() calls.
  */
  mysql_mutex_lock(&LOCK_thread_count);
  mysql_mutex_unlock(&LOCK_thread_count);
  mysql_cond_broadcast(&COND_thread_count);

  (void) pthread_sigmask(SIG_BLOCK,&set,NULL);
  for (;;)
  {
    int error;					// Used when debugging
    if (shutdown_in_progress && !abort_loop)
    {
      sig= SIGTERM;
      error=0;
    }
    else
      while ((error=my_sigwait(&set,&sig)) == EINTR) ;
    if (cleanup_done)
    {
      DBUG_PRINT("quit",("signal_handler: calling my_thread_end()"));
      my_thread_end();
      DBUG_LEAVE;                               // Must match DBUG_ENTER()
      signal_thread_in_use= 0;
      pthread_exit(0);				// Safety
      return 0;                                 // Avoid compiler warnings
    }
    switch (sig) {
    case SIGTERM:
    case SIGQUIT:
    case SIGKILL:
#ifdef EXTRA_DEBUG
      sql_print_information("Got signal %d to shutdown mysqld",sig);
#endif
      /* switch to the old log message processing */
      logger.set_handlers(LOG_FILE, global_system_variables.sql_log_slow ? LOG_FILE:LOG_NONE,
                          opt_log ? LOG_FILE:LOG_NONE);
      DBUG_PRINT("info",("Got signal: %d  abort_loop: %d",sig,abort_loop));
      if (!abort_loop)
      {
	abort_loop=1;				// mark abort for threads
#ifdef HAVE_PSI_THREAD_INTERFACE
        /* Delete the instrumentation for the signal thread */
        PSI_THREAD_CALL(delete_current_thread)();
#endif
#ifdef USE_ONE_SIGNAL_HAND
	pthread_t tmp;
        if ((error= mysql_thread_create(0, /* Not instrumented */
                                        &tmp, &connection_attrib,
                                        kill_server_thread,
                                        (void*) &sig)))
          sql_print_error("Can't create thread to kill server (errno= %d)",
                          error);
#else
	kill_server((void*) sig);	// MIT THREAD has a alarm thread
#endif
      }
      break;
    case SIGHUP:
      if (!abort_loop)
      {
        int not_used;
	mysql_print_status();		// Print some debug info
	reload_acl_and_cache((THD*) 0,
			     (REFRESH_LOG | REFRESH_TABLES | REFRESH_FAST |
			      REFRESH_GRANT |
			      REFRESH_THREADS | REFRESH_HOSTS),
			     (TABLE_LIST*) 0, &not_used); // Flush logs
      }
      /* reenable logs after the options were reloaded */
      if (log_output_options & LOG_NONE)
      {
        logger.set_handlers(LOG_FILE,
                            global_system_variables.sql_log_slow ?
                            LOG_TABLE : LOG_NONE,
                            opt_log ? LOG_TABLE : LOG_NONE);
      }
      else
      {
        logger.set_handlers(LOG_FILE,
                            global_system_variables.sql_log_slow ?
                            log_output_options : LOG_NONE,
                            opt_log ? log_output_options : LOG_NONE);
      }
      break;
#ifdef USE_ONE_SIGNAL_HAND
    case THR_SERVER_ALARM:
      process_alarm(sig);			// Trigger alarms.
      break;
#endif
    default:
#ifdef EXTRA_DEBUG
      sql_print_warning("Got signal: %d  error: %d",sig,error); /* purecov: tested */
#endif
      break;					/* purecov: tested */
    }
  }
  return(0);					/* purecov: deadcode */
}

static void check_data_home(const char *path)
{}

#endif /*!EMBEDDED_LIBRARY*/
#endif	/* __WIN__*/


/**
  All global error messages are sent here where the first one is stored
  for the client.
*/
/* ARGSUSED */
extern "C" void my_message_sql(uint error, const char *str, myf MyFlags);

void my_message_sql(uint error, const char *str, myf MyFlags)
{
  THD *thd= current_thd;
  Sql_condition::enum_warning_level level;
  sql_print_message_func func;
  DBUG_ENTER("my_message_sql");
  DBUG_PRINT("error", ("error: %u  message: '%s'  Flag: %lu", error, str,
                       MyFlags));

  DBUG_ASSERT(str != NULL);
  DBUG_ASSERT(error != 0);

  if (MyFlags & ME_JUST_INFO)
  {
    level= Sql_condition::WARN_LEVEL_NOTE;
    func= sql_print_information;
  }
  else if (MyFlags & ME_JUST_WARNING)
  {
    level= Sql_condition::WARN_LEVEL_WARN;
    func= sql_print_warning;
  }
  else
  {
    level= Sql_condition::WARN_LEVEL_ERROR;
    func= sql_print_error;
  }

  if (thd)
  {
    if (MyFlags & ME_FATALERROR)
      thd->is_fatal_error= 1;
    (void) thd->raise_condition(error, NULL, level, str);
  }
  else
    mysql_audit_general(0, MYSQL_AUDIT_GENERAL_ERROR, error, str);

  /* When simulating OOM, skip writing to error log to avoid mtr errors */
  DBUG_EXECUTE_IF("simulate_out_of_memory", DBUG_VOID_RETURN;);

  if (!thd || thd->log_all_errors || (MyFlags & ME_NOREFRESH))
    (*func)("%s: %s", my_progname_short, str); /* purecov: inspected */
  DBUG_VOID_RETURN;
}


extern "C" void *my_str_malloc_mysqld(size_t size);

void *my_str_malloc_mysqld(size_t size)
{
  return my_malloc(size, MYF(MY_FAE));
}


#ifdef __WIN__

pthread_handler_t handle_shutdown(void *arg)
{
  MSG msg;
  my_thread_init();

  /* this call should create the message queue for this thread */
  PeekMessage(&msg, NULL, 1, 65534,PM_NOREMOVE);
#if !defined(EMBEDDED_LIBRARY)
  if (WaitForSingleObject(hEventShutdown,INFINITE)==WAIT_OBJECT_0)
#endif /* EMBEDDED_LIBRARY */
     kill_server(MYSQL_KILL_SIGNAL);
  return 0;
}
#endif

#include <mysqld_default_groups.h>

#if defined(__WIN__) && !defined(EMBEDDED_LIBRARY)
static const int load_default_groups_sz=
sizeof(load_default_groups)/sizeof(load_default_groups[0]);
#endif


/**
  This function is used to check for stack overrun for pathological
  cases of  regular expressions and 'like' expressions.
*/
extern "C" int
check_enough_stack_size_slow()
{
  uchar stack_top;
  THD *my_thd= current_thd;
  if (my_thd != NULL)
    return check_stack_overrun(my_thd, STACK_MIN_SIZE * 2, &stack_top);
  return 0;
}


/*
  The call to current_thd in check_enough_stack_size_slow is quite expensive,
  so we try to avoid it for the normal cases.
  The size of  each stack frame for the wildcmp() routines is ~128 bytes,
  so checking  *every* recursive call is not necessary.
 */
extern "C" int
check_enough_stack_size(int recurse_level)
{
  if (recurse_level % 16 != 0)
    return 0;
  return check_enough_stack_size_slow();
}


static void init_libstrings()
{
#ifndef EMBEDDED_LIBRARY
  my_string_stack_guard= check_enough_stack_size;
#endif
}

ulonglong my_pcre_frame_size;

static void init_pcre()
{
  pcre_malloc= pcre_stack_malloc= my_str_malloc_mysqld;
  pcre_free= pcre_stack_free= my_free;
  pcre_stack_guard= check_enough_stack_size_slow;
  /* See http://pcre.org/original/doc/html/pcrestack.html */
  my_pcre_frame_size= -pcre_exec(NULL, NULL, NULL, -999, -999, 0, NULL, 0);
  // pcre can underestimate its stack usage. Use a safe value, as in the manual
  set_if_bigger(my_pcre_frame_size, 500);
  my_pcre_frame_size += 16; // Again, safety margin, see the manual
}


/**
  Initialize one of the global date/time format variables.

  @param format_type		What kind of format should be supported
  @param var_ptr		Pointer to variable that should be updated

  @retval
    0 ok
  @retval
    1 error
*/

static bool init_global_datetime_format(timestamp_type format_type,
                                        DATE_TIME_FORMAT *format)
{
  /*
    Get command line option
    format->format.str is already set by my_getopt
  */
  format->format.length= strlen(format->format.str);

  if (parse_date_time_format(format_type, format))
  {
    fprintf(stderr, "Wrong date/time format specifier: %s\n",
            format->format.str);
    return true;
  }
  return false;
}

#define COM_STATUS(X)  (void*) offsetof(STATUS_VAR, X), SHOW_LONG_STATUS
#define STMT_STATUS(X) COM_STATUS(com_stat[(uint) X])

SHOW_VAR com_status_vars[]= {
  {"admin_commands",       COM_STATUS(com_other)},
  {"alter_db",             STMT_STATUS(SQLCOM_ALTER_DB)},
  {"alter_db_upgrade",     STMT_STATUS(SQLCOM_ALTER_DB_UPGRADE)},
  {"alter_event",          STMT_STATUS(SQLCOM_ALTER_EVENT)},
  {"alter_function",       STMT_STATUS(SQLCOM_ALTER_FUNCTION)},
  {"alter_procedure",      STMT_STATUS(SQLCOM_ALTER_PROCEDURE)},
  {"alter_server",         STMT_STATUS(SQLCOM_ALTER_SERVER)},
  {"alter_table",          STMT_STATUS(SQLCOM_ALTER_TABLE)},
  {"alter_tablespace",     STMT_STATUS(SQLCOM_ALTER_TABLESPACE)},
  {"analyze",              STMT_STATUS(SQLCOM_ANALYZE)},
  {"assign_to_keycache",   STMT_STATUS(SQLCOM_ASSIGN_TO_KEYCACHE)},
  {"begin",                STMT_STATUS(SQLCOM_BEGIN)},
  {"binlog",               STMT_STATUS(SQLCOM_BINLOG_BASE64_EVENT)},
  {"call_procedure",       STMT_STATUS(SQLCOM_CALL)},
  {"change_db",            STMT_STATUS(SQLCOM_CHANGE_DB)},
  {"change_master",        STMT_STATUS(SQLCOM_CHANGE_MASTER)},
  {"check",                STMT_STATUS(SQLCOM_CHECK)},
  {"checksum",             STMT_STATUS(SQLCOM_CHECKSUM)},
  {"commit",               STMT_STATUS(SQLCOM_COMMIT)},
  {"compound_sql",         STMT_STATUS(SQLCOM_COMPOUND)},
  {"create_db",            STMT_STATUS(SQLCOM_CREATE_DB)},
  {"create_event",         STMT_STATUS(SQLCOM_CREATE_EVENT)},
  {"create_function",      STMT_STATUS(SQLCOM_CREATE_SPFUNCTION)},
  {"create_index",         STMT_STATUS(SQLCOM_CREATE_INDEX)},
  {"create_procedure",     STMT_STATUS(SQLCOM_CREATE_PROCEDURE)},
  {"create_role",          STMT_STATUS(SQLCOM_CREATE_ROLE)},
  {"create_server",        STMT_STATUS(SQLCOM_CREATE_SERVER)},
  {"create_table",         STMT_STATUS(SQLCOM_CREATE_TABLE)},
  {"create_temporary_table", COM_STATUS(com_create_tmp_table)},
  {"create_trigger",       STMT_STATUS(SQLCOM_CREATE_TRIGGER)},
  {"create_udf",           STMT_STATUS(SQLCOM_CREATE_FUNCTION)},
  {"create_user",          STMT_STATUS(SQLCOM_CREATE_USER)},
  {"create_view",          STMT_STATUS(SQLCOM_CREATE_VIEW)},
  {"dealloc_sql",          STMT_STATUS(SQLCOM_DEALLOCATE_PREPARE)},
  {"delete",               STMT_STATUS(SQLCOM_DELETE)},
  {"delete_multi",         STMT_STATUS(SQLCOM_DELETE_MULTI)},
  {"do",                   STMT_STATUS(SQLCOM_DO)},
  {"drop_db",              STMT_STATUS(SQLCOM_DROP_DB)},
  {"drop_event",           STMT_STATUS(SQLCOM_DROP_EVENT)},
  {"drop_function",        STMT_STATUS(SQLCOM_DROP_FUNCTION)},
  {"drop_index",           STMT_STATUS(SQLCOM_DROP_INDEX)},
  {"drop_procedure",       STMT_STATUS(SQLCOM_DROP_PROCEDURE)},
  {"drop_role",            STMT_STATUS(SQLCOM_DROP_ROLE)},
  {"drop_server",          STMT_STATUS(SQLCOM_DROP_SERVER)},
  {"drop_table",           STMT_STATUS(SQLCOM_DROP_TABLE)},
  {"drop_temporary_table", COM_STATUS(com_drop_tmp_table)},
  {"drop_trigger",         STMT_STATUS(SQLCOM_DROP_TRIGGER)},
  {"drop_user",            STMT_STATUS(SQLCOM_DROP_USER)},
  {"drop_view",            STMT_STATUS(SQLCOM_DROP_VIEW)},
  {"empty_query",          STMT_STATUS(SQLCOM_EMPTY_QUERY)},
  {"execute_sql",          STMT_STATUS(SQLCOM_EXECUTE)},
  {"flush",                STMT_STATUS(SQLCOM_FLUSH)},
  {"get_diagnostics",      STMT_STATUS(SQLCOM_GET_DIAGNOSTICS)},
  {"grant",                STMT_STATUS(SQLCOM_GRANT)},
  {"grant_role",           STMT_STATUS(SQLCOM_GRANT_ROLE)},
  {"ha_close",             STMT_STATUS(SQLCOM_HA_CLOSE)},
  {"ha_open",              STMT_STATUS(SQLCOM_HA_OPEN)},
  {"ha_read",              STMT_STATUS(SQLCOM_HA_READ)},
  {"help",                 STMT_STATUS(SQLCOM_HELP)},
  {"insert",               STMT_STATUS(SQLCOM_INSERT)},
  {"insert_select",        STMT_STATUS(SQLCOM_INSERT_SELECT)},
  {"install_plugin",       STMT_STATUS(SQLCOM_INSTALL_PLUGIN)},
  {"kill",                 STMT_STATUS(SQLCOM_KILL)},
  {"load",                 STMT_STATUS(SQLCOM_LOAD)},
  {"lock_tables",          STMT_STATUS(SQLCOM_LOCK_TABLES)},
  {"optimize",             STMT_STATUS(SQLCOM_OPTIMIZE)},
  {"preload_keys",         STMT_STATUS(SQLCOM_PRELOAD_KEYS)},
  {"prepare_sql",          STMT_STATUS(SQLCOM_PREPARE)},
  {"purge",                STMT_STATUS(SQLCOM_PURGE)},
  {"purge_before_date",    STMT_STATUS(SQLCOM_PURGE_BEFORE)},
  {"release_savepoint",    STMT_STATUS(SQLCOM_RELEASE_SAVEPOINT)},
  {"rename_table",         STMT_STATUS(SQLCOM_RENAME_TABLE)},
  {"rename_user",          STMT_STATUS(SQLCOM_RENAME_USER)},
  {"repair",               STMT_STATUS(SQLCOM_REPAIR)},
  {"replace",              STMT_STATUS(SQLCOM_REPLACE)},
  {"replace_select",       STMT_STATUS(SQLCOM_REPLACE_SELECT)},
  {"reset",                STMT_STATUS(SQLCOM_RESET)},
  {"resignal",             STMT_STATUS(SQLCOM_RESIGNAL)},
  {"revoke",               STMT_STATUS(SQLCOM_REVOKE)},
  {"revoke_all",           STMT_STATUS(SQLCOM_REVOKE_ALL)},
  {"revoke_role",          STMT_STATUS(SQLCOM_REVOKE_ROLE)},
  {"rollback",             STMT_STATUS(SQLCOM_ROLLBACK)},
  {"rollback_to_savepoint",STMT_STATUS(SQLCOM_ROLLBACK_TO_SAVEPOINT)},
  {"savepoint",            STMT_STATUS(SQLCOM_SAVEPOINT)},
  {"select",               STMT_STATUS(SQLCOM_SELECT)},
  {"set_option",           STMT_STATUS(SQLCOM_SET_OPTION)},
  {"show_authors",         STMT_STATUS(SQLCOM_SHOW_AUTHORS)},
  {"show_binlog_events",   STMT_STATUS(SQLCOM_SHOW_BINLOG_EVENTS)},
  {"show_binlogs",         STMT_STATUS(SQLCOM_SHOW_BINLOGS)},
  {"show_charsets",        STMT_STATUS(SQLCOM_SHOW_CHARSETS)},
  {"show_collations",      STMT_STATUS(SQLCOM_SHOW_COLLATIONS)},
  {"show_contributors",    STMT_STATUS(SQLCOM_SHOW_CONTRIBUTORS)},
  {"show_create_db",       STMT_STATUS(SQLCOM_SHOW_CREATE_DB)},
  {"show_create_event",    STMT_STATUS(SQLCOM_SHOW_CREATE_EVENT)},
  {"show_create_func",     STMT_STATUS(SQLCOM_SHOW_CREATE_FUNC)},
  {"show_create_proc",     STMT_STATUS(SQLCOM_SHOW_CREATE_PROC)},
  {"show_create_table",    STMT_STATUS(SQLCOM_SHOW_CREATE)},
  {"show_create_trigger",  STMT_STATUS(SQLCOM_SHOW_CREATE_TRIGGER)},
  {"show_databases",       STMT_STATUS(SQLCOM_SHOW_DATABASES)},
  {"show_engine_logs",     STMT_STATUS(SQLCOM_SHOW_ENGINE_LOGS)},
  {"show_engine_mutex",    STMT_STATUS(SQLCOM_SHOW_ENGINE_MUTEX)},
  {"show_engine_status",   STMT_STATUS(SQLCOM_SHOW_ENGINE_STATUS)},
  {"show_errors",          STMT_STATUS(SQLCOM_SHOW_ERRORS)},
  {"show_events",          STMT_STATUS(SQLCOM_SHOW_EVENTS)},
  {"show_explain",         STMT_STATUS(SQLCOM_SHOW_EXPLAIN)},
  {"show_fields",          STMT_STATUS(SQLCOM_SHOW_FIELDS)},
#ifndef DBUG_OFF
  {"show_function_code",   STMT_STATUS(SQLCOM_SHOW_FUNC_CODE)},
#endif
  {"show_function_status", STMT_STATUS(SQLCOM_SHOW_STATUS_FUNC)},
  {"show_generic",         STMT_STATUS(SQLCOM_SHOW_GENERIC)},
  {"show_grants",          STMT_STATUS(SQLCOM_SHOW_GRANTS)},
  {"show_keys",            STMT_STATUS(SQLCOM_SHOW_KEYS)},
  {"show_master_status",   STMT_STATUS(SQLCOM_SHOW_MASTER_STAT)},
  {"show_open_tables",     STMT_STATUS(SQLCOM_SHOW_OPEN_TABLES)},
  {"show_plugins",         STMT_STATUS(SQLCOM_SHOW_PLUGINS)},
  {"show_privileges",      STMT_STATUS(SQLCOM_SHOW_PRIVILEGES)},
#ifndef DBUG_OFF
  {"show_procedure_code",  STMT_STATUS(SQLCOM_SHOW_PROC_CODE)},
#endif
  {"show_procedure_status",STMT_STATUS(SQLCOM_SHOW_STATUS_PROC)},
  {"show_processlist",     STMT_STATUS(SQLCOM_SHOW_PROCESSLIST)},
  {"show_profile",         STMT_STATUS(SQLCOM_SHOW_PROFILE)},
  {"show_profiles",        STMT_STATUS(SQLCOM_SHOW_PROFILES)},
  {"show_relaylog_events", STMT_STATUS(SQLCOM_SHOW_RELAYLOG_EVENTS)},
  {"show_slave_hosts",     STMT_STATUS(SQLCOM_SHOW_SLAVE_HOSTS)},
  {"show_slave_status",    STMT_STATUS(SQLCOM_SHOW_SLAVE_STAT)},
  {"show_status",          STMT_STATUS(SQLCOM_SHOW_STATUS)},
  {"show_storage_engines", STMT_STATUS(SQLCOM_SHOW_STORAGE_ENGINES)},
  {"show_table_status",    STMT_STATUS(SQLCOM_SHOW_TABLE_STATUS)},
  {"show_tables",          STMT_STATUS(SQLCOM_SHOW_TABLES)},
  {"show_triggers",        STMT_STATUS(SQLCOM_SHOW_TRIGGERS)},
  {"show_variables",       STMT_STATUS(SQLCOM_SHOW_VARIABLES)},
  {"show_warnings",        STMT_STATUS(SQLCOM_SHOW_WARNS)},
  {"shutdown",             STMT_STATUS(SQLCOM_SHUTDOWN)},
  {"signal",               STMT_STATUS(SQLCOM_SIGNAL)},
  {"start_all_slaves",     STMT_STATUS(SQLCOM_SLAVE_ALL_START)},
  {"start_slave",          STMT_STATUS(SQLCOM_SLAVE_START)},
  {"stmt_close",           COM_STATUS(com_stmt_close)},
  {"stmt_execute",         COM_STATUS(com_stmt_execute)},
  {"stmt_fetch",           COM_STATUS(com_stmt_fetch)},
  {"stmt_prepare",         COM_STATUS(com_stmt_prepare)},
  {"stmt_reprepare",       COM_STATUS(com_stmt_reprepare)},
  {"stmt_reset",           COM_STATUS(com_stmt_reset)},
  {"stmt_send_long_data",  COM_STATUS(com_stmt_send_long_data)},
  {"stop_all_slaves",      STMT_STATUS(SQLCOM_SLAVE_ALL_STOP)},
  {"stop_slave",           STMT_STATUS(SQLCOM_SLAVE_STOP)},
  {"truncate",             STMT_STATUS(SQLCOM_TRUNCATE)},
  {"uninstall_plugin",     STMT_STATUS(SQLCOM_UNINSTALL_PLUGIN)},
  {"unlock_tables",        STMT_STATUS(SQLCOM_UNLOCK_TABLES)},
  {"update",               STMT_STATUS(SQLCOM_UPDATE)},
  {"update_multi",         STMT_STATUS(SQLCOM_UPDATE_MULTI)},
  {"xa_commit",            STMT_STATUS(SQLCOM_XA_COMMIT)},
  {"xa_end",               STMT_STATUS(SQLCOM_XA_END)},
  {"xa_prepare",           STMT_STATUS(SQLCOM_XA_PREPARE)},
  {"xa_recover",           STMT_STATUS(SQLCOM_XA_RECOVER)},
  {"xa_rollback",          STMT_STATUS(SQLCOM_XA_ROLLBACK)},
  {"xa_start",             STMT_STATUS(SQLCOM_XA_START)},
  {NullS, NullS, SHOW_LONG}
};


#ifdef HAVE_PSI_STATEMENT_INTERFACE
PSI_statement_info sql_statement_info[(uint) SQLCOM_END + 1];
PSI_statement_info com_statement_info[(uint) COM_END + 1];

/**
  Initialize the command names array.
  Since we do not want to maintain a separate array,
  this is populated from data mined in com_status_vars,
  which already has one name for each command.
*/
void init_sql_statement_info()
{
  size_t first_com= offsetof(STATUS_VAR, com_stat[0]);
  size_t last_com=  offsetof(STATUS_VAR, com_stat[(uint) SQLCOM_END]);
  int record_size= offsetof(STATUS_VAR, com_stat[1])
                   - offsetof(STATUS_VAR, com_stat[0]);
  size_t ptr;
  uint i;
  uint com_index;

  static const char* dummy= "";
  for (i= 0; i < ((uint) SQLCOM_END + 1); i++)
  {
    sql_statement_info[i].m_name= dummy;
    sql_statement_info[i].m_flags= 0;
  }

  SHOW_VAR *var= &com_status_vars[0];
  while (var->name != NULL)
  {
    ptr= (size_t)(var->value);
    if ((first_com <= ptr) && (ptr < last_com))
    {
      com_index= ((int)(ptr - first_com))/record_size;
      DBUG_ASSERT(com_index < (uint) SQLCOM_END);
      sql_statement_info[com_index].m_name= var->name;
    }
    var++;
  }

  DBUG_ASSERT(strcmp(sql_statement_info[(uint) SQLCOM_SELECT].m_name, "select") == 0);
  DBUG_ASSERT(strcmp(sql_statement_info[(uint) SQLCOM_SIGNAL].m_name, "signal") == 0);

  sql_statement_info[(uint) SQLCOM_END].m_name= "error";
}

void init_com_statement_info()
{
  uint index;

  for (index= 0; index < (uint) COM_END + 1; index++)
  {
    com_statement_info[index].m_name= command_name[index].str;
    com_statement_info[index].m_flags= 0;
  }

  /* "statement/abstract/query" can mutate into "statement/sql/..." */
  com_statement_info[(uint) COM_QUERY].m_flags= PSI_FLAG_MUTABLE;
}
#endif


#ifdef SAFEMALLOC
/*
  Return the id for the current THD, to allow safemalloc to associate
  the memory with the right id.
*/

extern "C" my_thread_id mariadb_dbug_id()
{
  THD *thd;
  if ((thd= current_thd))
  {
    return thd->thread_id;
  }
  return my_thread_dbug_id();
}
#endif /* SAFEMALLOC */

/* Thread Mem Usage By P.Linux */
extern "C" {
static void my_malloc_size_cb_func(long long size, my_bool is_thread_specific)
{
  THD *thd= current_thd;

  /*
    When thread specific is set, both mysqld_server_initialized and thd
    must be set, and we check that with DBUG_ASSERT.

    However, do not crash, if current_thd is NULL, in release version.
  */
  DBUG_ASSERT(!is_thread_specific || (mysqld_server_initialized && thd));

  if (is_thread_specific && likely(thd))  /* If thread specific memory */
  {
    DBUG_PRINT("info", ("thd memory_used: %lld  size: %lld",
                        (longlong) thd->status_var.local_memory_used,
                        size));
    thd->status_var.local_memory_used+= size;
    if (size > 0 &&
        thd->status_var.local_memory_used > (int64)thd->variables.max_mem_used &&
        !thd->killed && !thd->get_stmt_da()->is_set())
    {
      /* Ensure we don't get called here again */
      char buf[50], *buf2;
      thd->set_killed(KILL_QUERY);
      my_snprintf(buf, sizeof(buf), "--max-thread-mem-used=%llu",
                  thd->variables.max_mem_used);
      if ((buf2= (char*) thd->alloc(256)))
      {
        my_snprintf(buf2, 256, ER_THD(thd, ER_OPTION_PREVENTS_STATEMENT), buf);
        thd->set_killed(KILL_QUERY, ER_OPTION_PREVENTS_STATEMENT, buf2);
      }
    }
    DBUG_ASSERT((longlong) thd->status_var.local_memory_used >= 0);
  }
  else if (likely(thd))
  {
    DBUG_PRINT("info", ("global thd memory_used: %lld  size: %lld",
                        (longlong) thd->status_var.global_memory_used, size));
    thd->status_var.global_memory_used+= size;
  }
  else
  {
    update_global_memory_status(size);
  }
}
}

/**
  Create a replication file name or base for file names.

  @param[in] opt Value of option, or NULL
  @param[in] def Default value if option value is not set.
  @param[in] ext Extension to use for the path

  @returns Pointer to string containing the full file path, or NULL if
  it was not possible to create the path.
 */
static inline const char *
rpl_make_log_name(const char *opt,
                  const char *def,
                  const char *ext)
{
  DBUG_ENTER("rpl_make_log_name");
  DBUG_PRINT("enter", ("opt: %s, def: %s, ext: %s", opt, def, ext));
  char buff[FN_REFLEN];
  const char *base= opt ? opt : def;
  unsigned int options=
    MY_REPLACE_EXT | MY_UNPACK_FILENAME | MY_SAFE_PATH;

  /* mysql_real_data_home_ptr  may be null if no value of datadir has been
     specified through command-line or througha cnf file. If that is the
     case we make mysql_real_data_home_ptr point to mysql_real_data_home
     which, in that case holds the default path for data-dir.
  */
  if(mysql_real_data_home_ptr == NULL)
    mysql_real_data_home_ptr= mysql_real_data_home;

  if (fn_format(buff, base, mysql_real_data_home_ptr, ext, options))
    DBUG_RETURN(my_strdup(buff, MYF(MY_WME)));
  else
    DBUG_RETURN(NULL);
}

/* We have to setup my_malloc_size_cb_func early to catch all mallocs */

static int init_early_variables()
{
  if (pthread_key_create(&THR_THD, NULL))
  {
    fprintf(stderr, "Fatal error: Can't create thread-keys\n");
    return 1;
  }
  set_current_thd(0);
  set_malloc_size_cb(my_malloc_size_cb_func);
  global_status_var.global_memory_used= 0;
  return 0;
}

#ifdef _WIN32
static void get_win_tzname(char* buf, size_t size)
{
  static struct
  {
    const wchar_t* windows_name;
    const char*  tzdb_name;
  }
  tz_data[] =
  {
#include "win_tzname_data.h"
    {0,0}
  };
  DYNAMIC_TIME_ZONE_INFORMATION  tzinfo;
  if (GetDynamicTimeZoneInformation(&tzinfo) == TIME_ZONE_ID_UNKNOWN)
  {
    strncpy(buf, "unknown", size);
    return;
  }

  for (size_t i= 0; tz_data[i].windows_name; i++)
  {
    if (wcscmp(tzinfo.TimeZoneKeyName, tz_data[i].windows_name) == 0)
    {
      strncpy(buf, tz_data[i].tzdb_name, size);
      return;
    }
  }
  wcstombs(buf, tzinfo.TimeZoneKeyName, size);
  buf[size-1]= 0;
  return;
}
#endif

static int init_common_variables()
{
  umask(((~my_umask) & 0666));
  connection_errors_select= 0;
  connection_errors_accept= 0;
  connection_errors_tcpwrap= 0;
  connection_errors_internal= 0;
  connection_errors_max_connection= 0;
  connection_errors_peer_addr= 0;
  my_decimal_set_zero(&decimal_zero); // set decimal_zero constant;

  if (pthread_key_create(&THR_MALLOC,NULL))
  {
    sql_print_error("Can't create thread-keys");
    return 1;
  }

  init_libstrings();
  tzset();			// Set tzname

  sf_leaking_memory= 0; // no memory leaks from now on
#ifdef SAFEMALLOC
  sf_malloc_dbug_id= mariadb_dbug_id;
#endif

  max_system_variables.pseudo_thread_id= (ulong)~0;
  server_start_time= flush_status_time= my_time(0);
  my_disable_copystat_in_redel= 1;

  global_rpl_filter= new Rpl_filter;
  binlog_filter= new Rpl_filter;
  if (!global_rpl_filter || !binlog_filter)
  {
    sql_perror("Could not allocate replication and binlog filters");
    return 1;
  }

  if (init_thread_environment() ||
      mysql_init_variables())
    return 1;

  if (ignore_db_dirs_init())
    return 1;
#ifdef _WIN32
  get_win_tzname(system_time_zone, sizeof(system_time_zone));
#elif defined(HAVE_TZNAME)
  struct tm tm_tmp;
  localtime_r(&server_start_time,&tm_tmp);
  const char *tz_name=  tzname[tm_tmp.tm_isdst != 0 ? 1 : 0];
  strmake_buf(system_time_zone, tz_name);
#endif /* HAVE_TZNAME */

  /*
    We set SYSTEM time zone as reasonable default and
    also for failure of my_tz_init() and bootstrap mode.
    If user explicitly set time zone with --default-time-zone
    option we will change this value in my_tz_init().
  */
  global_system_variables.time_zone= my_tz_SYSTEM;

#ifdef HAVE_PSI_INTERFACE
  /*
    Complete the mysql_bin_log initialization.
    Instrumentation keys are known only after the performance schema
    initialization, and can not be set in the MYSQL_BIN_LOG
    constructor (called before main()).
  */
  mysql_bin_log.set_psi_keys(key_BINLOG_LOCK_index,
                             key_BINLOG_update_cond,
                             key_file_binlog,
                             key_file_binlog_index,
                             key_BINLOG_COND_queue_busy);
#endif

  /*
    Init mutexes for the global MYSQL_BIN_LOG objects.
    As safe_mutex depends on what MY_INIT() does, we can't init the mutexes of
    global MYSQL_BIN_LOGs in their constructors, because then they would be
    inited before MY_INIT(). So we do it here.
  */
  mysql_bin_log.init_pthread_objects();

  /* TODO: remove this when my_time_t is 64 bit compatible */
  if (!IS_TIME_T_VALID_FOR_TIMESTAMP(server_start_time))
  {
    sql_print_error("This MySQL server doesn't support dates later than 2038");
    return 1;
  }

  opt_log_basename= const_cast<char *>("mysql");

  if (gethostname(glob_hostname,sizeof(glob_hostname)) < 0)
  {
    /*
      Get hostname of computer (used by 'show variables') and as default
      basename for the pid file if --log-basename is not given.
    */
    strmake(glob_hostname, STRING_WITH_LEN("localhost"));
    sql_print_warning("gethostname failed, using '%s' as hostname",
                        glob_hostname);
  }
  else if (is_filename_allowed(glob_hostname, strlen(glob_hostname), FALSE))
    opt_log_basename= glob_hostname;

  strmake(pidfile_name, opt_log_basename, sizeof(pidfile_name)-5);
  strmov(fn_ext(pidfile_name),".pid");		// Add proper extension
  SYSVAR_AUTOSIZE(pidfile_name_ptr, pidfile_name);
  set_sys_var_value_origin(&opt_tc_log_size, sys_var::AUTO);

  /*
    The default-storage-engine entry in my_long_options should have a
    non-null default value. It was earlier intialized as
    (longlong)"MyISAM" in my_long_options but this triggered a
    compiler error in the Sun Studio 12 compiler. As a work-around we
    set the def_value member to 0 in my_long_options and initialize it
    to the correct value here.

    From MySQL 5.5 onwards, the default storage engine is InnoDB
    (except in the embedded server, where the default continues to
    be MyISAM)
  */
#if defined(WITH_INNOBASE_STORAGE_ENGINE) || defined(WITH_XTRADB_STORAGE_ENGINE)
  default_storage_engine= const_cast<char *>("InnoDB");
#else
  default_storage_engine= const_cast<char *>("MyISAM");
#endif
  default_tmp_storage_engine= NULL;

  /*
    Add server status variables to the dynamic list of
    status variables that is shown by SHOW STATUS.
    Later, in plugin_init, and mysql_install_plugin
    new entries could be added to that list.
  */
  if (add_status_vars(status_vars))
    return 1; // an error was already reported

#ifndef DBUG_OFF
  /*
    We have few debug-only commands in com_status_vars, only visible in debug
    builds. for simplicity we enable the assert only in debug builds

    There are 10 Com_ variables which don't have corresponding SQLCOM_ values:
    (TODO strictly speaking they shouldn't be here, should not have Com_ prefix
    that is. Perhaps Stmt_ ? Comstmt_ ? Prepstmt_ ?)

      Com_admin_commands         => com_other
      Com_create_temporary_table => com_create_tmp_table
      Com_drop_temporary_table   => com_drop_tmp_table
      Com_stmt_close             => com_stmt_close
      Com_stmt_execute           => com_stmt_execute
      Com_stmt_fetch             => com_stmt_fetch
      Com_stmt_prepare           => com_stmt_prepare
      Com_stmt_reprepare         => com_stmt_reprepare
      Com_stmt_reset             => com_stmt_reset
      Com_stmt_send_long_data    => com_stmt_send_long_data

    With this correction the number of Com_ variables (number of elements in
    the array, excluding the last element - terminator) must match the number
    of SQLCOM_ constants.
  */
  compile_time_assert(sizeof(com_status_vars)/sizeof(com_status_vars[0]) - 1 ==
                     SQLCOM_END + 10);
#endif

  if (get_options(&remaining_argc, &remaining_argv))
    return 1;
  set_server_version();

  if (!opt_abort)
    sql_print_information("%s (mysqld %s) starting as process %lu ...",
                          my_progname, server_version, (ulong) getpid());

#ifndef EMBEDDED_LIBRARY
  if (opt_abort && !opt_verbose)
    unireg_abort(0);
#endif /*!EMBEDDED_LIBRARY*/

  DBUG_PRINT("info",("%s  Ver %s for %s on %s\n",my_progname,
		     server_version, SYSTEM_TYPE,MACHINE_TYPE));

#ifdef HAVE_LARGE_PAGES
  /* Initialize large page size */
  if (opt_large_pages)
  {
    SYSVAR_AUTOSIZE(opt_large_page_size, my_get_large_page_size());
    if (opt_large_page_size)
    {
      DBUG_PRINT("info", ("Large page set, large_page_size = %d",
                 opt_large_page_size));
      my_use_large_pages= 1;
      my_large_page_size= opt_large_page_size;
    }
    else
      SYSVAR_AUTOSIZE(opt_large_pages, 0);
  }
#endif /* HAVE_LARGE_PAGES */
#ifdef HAVE_SOLARIS_LARGE_PAGES
#define LARGE_PAGESIZE (4*1024*1024)  /* 4MB */
#define SUPER_LARGE_PAGESIZE (256*1024*1024)  /* 256MB */
  if (opt_large_pages)
  {
  /*
    tell the kernel that we want to use 4/256MB page for heap storage
    and also for the stack. We use 4 MByte as default and if the
    super-large-page is set we increase it to 256 MByte. 256 MByte
    is for server installations with GBytes of RAM memory where
    the MySQL Server will have page caches and other memory regions
    measured in a number of GBytes.
    We use as big pages as possible which isn't bigger than the above
    desired page sizes.
  */
   int nelem;
   size_t max_desired_page_size;
   if (opt_super_large_pages)
     max_desired_page_size= SUPER_LARGE_PAGESIZE;
   else
     max_desired_page_size= LARGE_PAGESIZE;
   nelem = getpagesizes(NULL, 0);
   if (nelem > 0)
   {
     size_t *pagesize = (size_t *) malloc(sizeof(size_t) * nelem);
     if (pagesize != NULL && getpagesizes(pagesize, nelem) > 0)
     {
       size_t max_page_size= 0;
       for (int i= 0; i < nelem; i++)
       {
         if (pagesize[i] > max_page_size &&
             pagesize[i] <= max_desired_page_size)
            max_page_size= pagesize[i];
       }
       free(pagesize);
       if (max_page_size > 0)
       {
         struct memcntl_mha mpss;

         mpss.mha_cmd= MHA_MAPSIZE_BSSBRK;
         mpss.mha_pagesize= max_page_size;
         mpss.mha_flags= 0;
         memcntl(NULL, 0, MC_HAT_ADVISE, (caddr_t)&mpss, 0, 0);
         mpss.mha_cmd= MHA_MAPSIZE_STACK;
         memcntl(NULL, 0, MC_HAT_ADVISE, (caddr_t)&mpss, 0, 0);
       }
     }
   }
  }
#endif /* HAVE_SOLARIS_LARGE_PAGES */


#if defined(HAVE_POOL_OF_THREADS) && !defined(_WIN32)
  if (IS_SYSVAR_AUTOSIZE(&threadpool_size))
    SYSVAR_AUTOSIZE(threadpool_size, my_getncpus());
#endif

  /* Fix host_cache_size. */
  if (IS_SYSVAR_AUTOSIZE(&host_cache_size))
  {
    if (max_connections <= 628 - 128)
      SYSVAR_AUTOSIZE(host_cache_size, 128 + max_connections);
    else if (max_connections <= ((ulong)(2000 - 628)) * 20 + 500)
      SYSVAR_AUTOSIZE(host_cache_size, 628 + ((max_connections - 500) / 20));
    else
      SYSVAR_AUTOSIZE(host_cache_size, 2000);
  }

  /* Fix back_log (back_log == 0 added for MySQL compatibility) */
  if (back_log == 0 || IS_SYSVAR_AUTOSIZE(&back_log))
  {
    if ((900 - 50) * 5 >= max_connections)
     SYSVAR_AUTOSIZE(back_log, (50 + max_connections / 5));
    else
     SYSVAR_AUTOSIZE(back_log, 900);
  }

  /* connections and databases needs lots of files */
  {
    uint files, wanted_files, max_open_files, min_tc_size, extra_files,
      min_connections;
    ulong org_max_connections, org_tc_size;

    /* Number of files reserved for temporary files */
    extra_files= 30;
    min_connections= 10;
    /* MyISAM requires two file handles per table. */
    wanted_files= (extra_files + max_connections + extra_max_connections +
                   tc_size * 2);
#if defined(HAVE_POOL_OF_THREADS) && !defined(__WIN__)
    // add epoll or kevent fd for each threadpool group, in case pool of threads is used
    wanted_files+= (thread_handling > SCHEDULER_NO_THREADS) ? 0 : threadpool_size;
#endif

    min_tc_size= MY_MIN(tc_size, TABLE_OPEN_CACHE_MIN);
    org_max_connections= max_connections;
    org_tc_size= tc_size;

    /*
      We are trying to allocate no less than max_connections*5 file
      handles (i.e. we are trying to set the limit so that they will
      be available).  In addition, we allocate no less than how much
      was already allocated.  However below we report a warning and
      recompute values only if we got less file handles than were
      explicitly requested.  No warning and re-computation occur if we
      can't get max_connections*5 but still got no less than was
      requested (value of wanted_files).
    */
    max_open_files= MY_MAX(MY_MAX(wanted_files,
                                  (max_connections + extra_max_connections)*5),
                           open_files_limit);
    files= my_set_max_open_files(max_open_files);
    SYSVAR_AUTOSIZE_IF_CHANGED(open_files_limit, files, ulong);

    if (files < wanted_files && global_system_variables.log_warnings)
      sql_print_warning("Could not increase number of max_open_files to more than %u (request: %u)", files, wanted_files);

    /*
      If we have requested too much file handles than we bring
      max_connections in supported bounds. Still leave at least
      'min_connections' connections
    */
    SYSVAR_AUTOSIZE_IF_CHANGED(max_connections,
                               (ulong) MY_MAX(MY_MIN(files- extra_files-
                                                     min_tc_size*2,
                                                     max_connections),
                                              min_connections),
                               ulong);

    /*
      Decrease tc_size according to max_connections, but
      not below min_tc_size.  Outer MY_MIN() ensures that we
      never increase tc_size automatically (that could
      happen if max_connections is decreased above).
    */
    SYSVAR_AUTOSIZE_IF_CHANGED(tc_size,
                               (ulong) MY_MIN(MY_MAX((files - extra_files -
                                                      max_connections) / 2,
                                                     min_tc_size),
                                              tc_size), ulong);
    DBUG_PRINT("warning",
               ("Current limits: max_open_files: %u  max_connections: %ld  table_cache: %ld",
                files, max_connections, tc_size));
    if (global_system_variables.log_warnings > 1 &&
        (max_connections < org_max_connections ||
         tc_size < org_tc_size))
      sql_print_warning("Changed limits: max_open_files: %u  max_connections: %lu (was %lu)  table_cache: %lu (was %lu)",
			files, max_connections, org_max_connections,
                        tc_size, org_tc_size);
  }
  /*
    Max_connections and tc_cache are now set.
    Now we can fix other variables depending on this variable.
  */

  unireg_init(opt_specialflag); /* Set up extern variabels */
  if (!(my_default_lc_messages=
        my_locale_by_name(lc_messages)))
  {
    sql_print_error("Unknown locale: '%s'", lc_messages);
    return 1;
  }

  if (init_errmessage())	/* Read error messages from file */
    return 1;
  global_system_variables.lc_messages= my_default_lc_messages;
  global_system_variables.errmsgs= my_default_lc_messages->errmsgs->errmsgs;
  init_client_errs();
  mysql_library_init(unused,unused,unused); /* for replication */
  lex_init();
  if (item_create_init())
    return 1;
  item_init();
  init_pcre();
  /*
    Process a comma-separated character set list and choose
    the first available character set. This is mostly for
    test purposes, to be able to start "mysqld" even if
    the requested character set is not available (see bug#18743).
  */
  for (;;)
  {
    char *next_character_set_name= strchr(default_character_set_name, ',');
    if (next_character_set_name)
      *next_character_set_name++= '\0';
    if (!(default_charset_info=
          get_charset_by_csname(default_character_set_name,
                                MY_CS_PRIMARY, MYF(MY_WME))))
    {
      if (next_character_set_name)
      {
        default_character_set_name= next_character_set_name;
        default_collation_name= 0;          // Ignore collation
      }
      else
        return 1;                           // Eof of the list
    }
    else
      break;
  }

  if (default_collation_name)
  {
    CHARSET_INFO *default_collation;
    default_collation= get_charset_by_name(default_collation_name, MYF(0));
    if (!default_collation)
    {
#ifdef WITH_PERFSCHEMA_STORAGE_ENGINE
      buffered_logs.print();
      buffered_logs.cleanup();
#endif
      sql_print_error(ER_DEFAULT(ER_UNKNOWN_COLLATION), default_collation_name);
      return 1;
    }
    if (!my_charset_same(default_charset_info, default_collation))
    {
      sql_print_error(ER_DEFAULT(ER_COLLATION_CHARSET_MISMATCH),
		      default_collation_name,
		      default_charset_info->csname);
      return 1;
    }
    default_charset_info= default_collation;
  }
  /* Set collactions that depends on the default collation */
  global_system_variables.collation_server= default_charset_info;
  global_system_variables.collation_database= default_charset_info;
  if (is_supported_parser_charset(default_charset_info))
  {
    global_system_variables.collation_connection= default_charset_info;
    global_system_variables.character_set_results= default_charset_info;
    global_system_variables.character_set_client= default_charset_info;
  }
  else
  {
    sql_print_warning("'%s' can not be used as client character set. "
                      "'%s' will be used as default client character set.",
                      default_charset_info->csname,
                      my_charset_latin1.csname);
    global_system_variables.collation_connection= &my_charset_latin1;
    global_system_variables.character_set_results= &my_charset_latin1;
    global_system_variables.character_set_client= &my_charset_latin1;
  }

  if (!(character_set_filesystem=
        get_charset_by_csname(character_set_filesystem_name,
                              MY_CS_PRIMARY, MYF(MY_WME))))
    return 1;
  global_system_variables.character_set_filesystem= character_set_filesystem;

  if (!(my_default_lc_time_names=
        my_locale_by_name(lc_time_names_name)))
  {
    sql_print_error("Unknown locale: '%s'", lc_time_names_name);
    return 1;
  }
  global_system_variables.lc_time_names= my_default_lc_time_names;

  /* check log options and issue warnings if needed */
  if (opt_log && opt_logname && *opt_logname &&
      !(log_output_options & (LOG_FILE | LOG_NONE)))
    sql_print_warning("Although a path was specified for the "
                      "--log option, log tables are used. "
                      "To enable logging to files use the --log-output option.");

  if (global_system_variables.sql_log_slow && opt_slow_logname &&
      *opt_slow_logname &&
      !(log_output_options & (LOG_FILE | LOG_NONE)))
    sql_print_warning("Although a path was specified for the "
                      "--log-slow-queries option, log tables are used. "
                      "To enable logging to files use the --log-output=file option.");

  if (!opt_logname || !*opt_logname)
    make_default_log_name(&opt_logname, ".log", false);
  if (!opt_slow_logname || !*opt_slow_logname)
    make_default_log_name(&opt_slow_logname, "-slow.log", false);

#if defined(ENABLED_DEBUG_SYNC)
  /* Initialize the debug sync facility. See debug_sync.cc. */
  if (debug_sync_init())
    return 1; /* purecov: tested */
#endif /* defined(ENABLED_DEBUG_SYNC) */

#if (ENABLE_TEMP_POOL)
  if (use_temp_pool && my_bitmap_init(&temp_pool,0,1024,1))
    return 1;
#else
  use_temp_pool= 0;
#endif

  if (my_dboptions_cache_init())
    return 1;

  /*
    Ensure that lower_case_table_names is set on system where we have case
    insensitive names.  If this is not done the users MyISAM tables will
    get corrupted if accesses with names of different case.
  */
  DBUG_PRINT("info", ("lower_case_table_names: %d", lower_case_table_names));
  SYSVAR_AUTOSIZE(lower_case_file_system,
                  test_if_case_insensitive(mysql_real_data_home));
  if (!lower_case_table_names && lower_case_file_system == 1)
  {
    if (lower_case_table_names_used)
    {
      sql_print_error("The server option 'lower_case_table_names' is "
                      "configured to use case sensitive table names but the "
                      "data directory resides on a case-insensitive file system. "
                      "Please use a case sensitive file system for your data "
                      "directory or switch to a case-insensitive table name "
                      "mode.");
      return 1;
    }
    else
    {
      if (global_system_variables.log_warnings)
	sql_print_warning("Setting lower_case_table_names=2 because file "
                  "system for %s is case insensitive", mysql_real_data_home);
      SYSVAR_AUTOSIZE(lower_case_table_names, 2);
    }
  }
  else if (lower_case_table_names == 2 &&
           !(lower_case_file_system= (lower_case_file_system == 1)))
  {
    if (global_system_variables.log_warnings)
      sql_print_warning("lower_case_table_names was set to 2, even though your "
                        "the file system '%s' is case sensitive.  Now setting "
                        "lower_case_table_names to 0 to avoid future problems.",
			mysql_real_data_home);
    SYSVAR_AUTOSIZE(lower_case_table_names, 0);
  }
  else
  {
    lower_case_file_system= (lower_case_file_system == 1);
  }

  /* Reset table_alias_charset, now that lower_case_table_names is set. */
  table_alias_charset= (lower_case_table_names ?
			files_charset_info :
			&my_charset_bin);

  if (ignore_db_dirs_process_additions())
  {
    sql_print_error("An error occurred while storing ignore_db_dirs to a hash.");
    return 1;
  }

#ifdef WITH_WSREP
  /*
    We need to initialize auxiliary variables, that will be
    further keep the original values of auto-increment options
    as they set by the user. These variables used to restore
    user-defined values of the auto-increment options after
    setting of the wsrep_auto_increment_control to 'OFF'.
  */
  global_system_variables.saved_auto_increment_increment=
    global_system_variables.auto_increment_increment;
  global_system_variables.saved_auto_increment_offset=
    global_system_variables.auto_increment_offset;
#endif /* WITH_WSREP */

  return 0;
}


static int init_thread_environment()
{
  DBUG_ENTER("init_thread_environment");
  mysql_mutex_init(key_LOCK_thread_count, &LOCK_thread_count, MY_MUTEX_INIT_FAST);
  mysql_mutex_init(key_LOCK_thread_cache, &LOCK_thread_cache, MY_MUTEX_INIT_FAST);
  mysql_mutex_init(key_LOCK_status, &LOCK_status, MY_MUTEX_INIT_FAST);
  mysql_mutex_init(key_LOCK_show_status, &LOCK_show_status, MY_MUTEX_INIT_SLOW);
  mysql_mutex_init(key_LOCK_delayed_insert,
                   &LOCK_delayed_insert, MY_MUTEX_INIT_FAST);
  mysql_mutex_init(key_LOCK_delayed_status,
                   &LOCK_delayed_status, MY_MUTEX_INIT_FAST);
  mysql_mutex_init(key_LOCK_delayed_create,
                   &LOCK_delayed_create, MY_MUTEX_INIT_SLOW);
  mysql_mutex_init(key_LOCK_crypt, &LOCK_crypt, MY_MUTEX_INIT_FAST);
  mysql_mutex_init(key_LOCK_user_conn, &LOCK_user_conn, MY_MUTEX_INIT_FAST);
  mysql_mutex_init(key_LOCK_active_mi, &LOCK_active_mi, MY_MUTEX_INIT_FAST);
  mysql_mutex_init(key_LOCK_global_system_variables,
                   &LOCK_global_system_variables, MY_MUTEX_INIT_FAST);
  mysql_mutex_record_order(&LOCK_active_mi, &LOCK_global_system_variables);
  mysql_mutex_record_order(&LOCK_status, &LOCK_thread_count);
  mysql_rwlock_init(key_rwlock_LOCK_system_variables_hash,
                    &LOCK_system_variables_hash);
  mysql_mutex_init(key_LOCK_prepared_stmt_count,
                   &LOCK_prepared_stmt_count, MY_MUTEX_INIT_FAST);
  mysql_mutex_init(key_LOCK_error_messages,
                   &LOCK_error_messages, MY_MUTEX_INIT_FAST);
  mysql_mutex_init(key_LOCK_uuid_short_generator,
                   &LOCK_short_uuid_generator, MY_MUTEX_INIT_FAST);
  mysql_mutex_init(key_LOCK_connection_count,
                   &LOCK_connection_count, MY_MUTEX_INIT_FAST);
  mysql_mutex_init(key_LOCK_stats, &LOCK_stats, MY_MUTEX_INIT_FAST);
  mysql_mutex_init(key_LOCK_global_user_client_stats,
                   &LOCK_global_user_client_stats, MY_MUTEX_INIT_FAST);
  mysql_mutex_init(key_LOCK_global_table_stats,
                   &LOCK_global_table_stats, MY_MUTEX_INIT_FAST);
  mysql_mutex_init(key_LOCK_global_index_stats,
                   &LOCK_global_index_stats, MY_MUTEX_INIT_FAST);
  mysql_mutex_init(key_LOCK_prepare_ordered, &LOCK_prepare_ordered,
                   MY_MUTEX_INIT_SLOW);
  mysql_cond_init(key_COND_prepare_ordered, &COND_prepare_ordered, NULL);
  mysql_mutex_init(key_LOCK_after_binlog_sync, &LOCK_after_binlog_sync,
                   MY_MUTEX_INIT_SLOW);
  mysql_mutex_init(key_LOCK_commit_ordered, &LOCK_commit_ordered,
                   MY_MUTEX_INIT_SLOW);
  mysql_mutex_init(key_LOCK_slave_background, &LOCK_slave_background,
                   MY_MUTEX_INIT_SLOW);
  mysql_cond_init(key_COND_slave_background, &COND_slave_background, NULL);

#ifdef HAVE_OPENSSL
  mysql_mutex_init(key_LOCK_des_key_file,
                   &LOCK_des_key_file, MY_MUTEX_INIT_FAST);
#ifndef HAVE_YASSL
  openssl_stdlocks= (openssl_lock_t*) OPENSSL_malloc(CRYPTO_num_locks() *
                                                     sizeof(openssl_lock_t));
  for (int i= 0; i < CRYPTO_num_locks(); ++i)
    mysql_rwlock_init(key_rwlock_openssl, &openssl_stdlocks[i].lock);
  CRYPTO_set_dynlock_create_callback(openssl_dynlock_create);
  CRYPTO_set_dynlock_destroy_callback(openssl_dynlock_destroy);
  CRYPTO_set_dynlock_lock_callback(openssl_lock);
  CRYPTO_set_locking_callback(openssl_lock_function);
#endif
#endif
  mysql_rwlock_init(key_rwlock_LOCK_sys_init_connect, &LOCK_sys_init_connect);
  mysql_rwlock_init(key_rwlock_LOCK_sys_init_slave, &LOCK_sys_init_slave);
  mysql_rwlock_init(key_rwlock_LOCK_grant, &LOCK_grant);
  mysql_cond_init(key_COND_thread_count, &COND_thread_count, NULL);
  mysql_cond_init(key_COND_thread_cache, &COND_thread_cache, NULL);
  mysql_cond_init(key_COND_flush_thread_cache, &COND_flush_thread_cache, NULL);
#ifdef HAVE_REPLICATION
  mysql_mutex_init(key_LOCK_rpl_status, &LOCK_rpl_status, MY_MUTEX_INIT_FAST);
#endif
  mysql_mutex_init(key_LOCK_server_started,
                   &LOCK_server_started, MY_MUTEX_INIT_FAST);
  mysql_cond_init(key_COND_server_started, &COND_server_started, NULL);
  sp_cache_init();
#ifdef HAVE_EVENT_SCHEDULER
  Events::init_mutexes();
#endif
  init_show_explain_psi_keys();
  /* Parameter for threads created for connections */
  (void) pthread_attr_init(&connection_attrib);
  (void) pthread_attr_setdetachstate(&connection_attrib,
				     PTHREAD_CREATE_DETACHED);
  pthread_attr_setscope(&connection_attrib, PTHREAD_SCOPE_SYSTEM);

#ifdef HAVE_REPLICATION
  rpl_init_gtid_slave_state();
  rpl_init_gtid_waiting();
#endif

  DBUG_RETURN(0);
}


#if defined(HAVE_OPENSSL) && !defined(HAVE_YASSL)
static openssl_lock_t *openssl_dynlock_create(const char *file, int line)
{
  openssl_lock_t *lock= new openssl_lock_t;
  mysql_rwlock_init(key_rwlock_openssl, &lock->lock);
  return lock;
}


static void openssl_dynlock_destroy(openssl_lock_t *lock, const char *file,
				    int line)
{
  mysql_rwlock_destroy(&lock->lock);
  delete lock;
}


static void openssl_lock_function(int mode, int n, const char *file, int line)
{
  if (n < 0 || n > CRYPTO_num_locks())
  {
    /* Lock number out of bounds. */
    sql_print_error("Fatal: OpenSSL interface problem (n = %d)", n);
    abort();
  }
  openssl_lock(mode, &openssl_stdlocks[n], file, line);
}


static void openssl_lock(int mode, openssl_lock_t *lock, const char *file,
			 int line)
{
  int err;
  char const *what;

  switch (mode) {
  case CRYPTO_LOCK|CRYPTO_READ:
    what = "read lock";
    err= mysql_rwlock_rdlock(&lock->lock);
    break;
  case CRYPTO_LOCK|CRYPTO_WRITE:
    what = "write lock";
    err= mysql_rwlock_wrlock(&lock->lock);
    break;
  case CRYPTO_UNLOCK|CRYPTO_READ:
  case CRYPTO_UNLOCK|CRYPTO_WRITE:
    what = "unlock";
    err= mysql_rwlock_unlock(&lock->lock);
    break;
  default:
    /* Unknown locking mode. */
    sql_print_error("Fatal: OpenSSL interface problem (mode=0x%x)", mode);
    abort();
  }
  if (err)
  {
    sql_print_error("Fatal: can't %s OpenSSL lock", what);
    abort();
  }
}
#endif /* HAVE_OPENSSL */


static void init_ssl()
{
#if defined(HAVE_OPENSSL) && !defined(EMBEDDED_LIBRARY)
  if (opt_use_ssl)
  {
    enum enum_ssl_init_error error= SSL_INITERR_NOERROR;

    /* having ssl_acceptor_fd != 0 signals the use of SSL */
    ssl_acceptor_fd= new_VioSSLAcceptorFd(opt_ssl_key, opt_ssl_cert,
					  opt_ssl_ca, opt_ssl_capath,
					  opt_ssl_cipher, &error,
                                          opt_ssl_crl, opt_ssl_crlpath);
    DBUG_PRINT("info",("ssl_acceptor_fd: 0x%lx", (long) ssl_acceptor_fd));
    if (!ssl_acceptor_fd)
    {
      sql_print_warning("Failed to setup SSL");
      sql_print_warning("SSL error: %s", sslGetErrString(error));
      opt_use_ssl = 0;
      have_ssl= SHOW_OPTION_DISABLED;
    }
    if (global_system_variables.log_warnings > 0)
    {
      ulong err;
      while ((err= ERR_get_error()))
        sql_print_warning("SSL error: %s", ERR_error_string(err, NULL));
    }
    else
      ERR_remove_state(0);
  }
  else
  {
    have_ssl= SHOW_OPTION_DISABLED;
  }
  if (des_key_file)
    load_des_key_file(des_key_file);
#endif /* HAVE_OPENSSL && ! EMBEDDED_LIBRARY */
}


static void end_ssl()
{
#ifdef HAVE_OPENSSL
#ifndef EMBEDDED_LIBRARY
  if (ssl_acceptor_fd)
  {
    free_vio_ssl_acceptor_fd(ssl_acceptor_fd);
    ssl_acceptor_fd= 0;
  }
#endif /* ! EMBEDDED_LIBRARY */
#endif /* HAVE_OPENSSL */
}

#ifdef _WIN32
/**
  Registers a file to be collected when Windows Error Reporting creates a crash 
  report.

  @note only works on Vista and later, since WerRegisterFile() is not available
  on earlier Windows.
*/
#include <werapi.h>
static void add_file_to_crash_report(char *file)
{
  /* Load WerRegisterFile function dynamically.*/
  HRESULT (WINAPI *pWerRegisterFile)(PCWSTR, WER_REGISTER_FILE_TYPE, DWORD)
    =(HRESULT (WINAPI *) (PCWSTR, WER_REGISTER_FILE_TYPE, DWORD))
    GetProcAddress(GetModuleHandle("kernel32"),"WerRegisterFile");

  if (pWerRegisterFile)
  {
    wchar_t wfile[MAX_PATH+1]= {0};
    if (mbstowcs(wfile, file, MAX_PATH) != (size_t)-1)
    {
      pWerRegisterFile(wfile, WerRegFileTypeOther, WER_FILE_ANONYMOUS_DATA);
    }
  }
}
#endif

#define init_default_storage_engine(X,Y) \
  init_default_storage_engine_impl(#X, X, &global_system_variables.Y)

static int init_default_storage_engine_impl(const char *opt_name,
                                            char *engine_name, plugin_ref *res)
{
  if (!engine_name)
  {
    *res= 0;
    return 0;
  }

  LEX_STRING name= { engine_name, strlen(engine_name) };
  plugin_ref plugin;
  handlerton *hton;
  if ((plugin= ha_resolve_by_name(0, &name, false)))
    hton= plugin_hton(plugin);
  else
  {
    sql_print_error("Unknown/unsupported storage engine: %s", engine_name);
    return 1;
  }
  if (!ha_storage_engine_is_enabled(hton))
  {
    if (!opt_bootstrap)
    {
      sql_print_error("%s (%s) is not available", opt_name, engine_name);
      return 1;
    }
    DBUG_ASSERT(*res);
  }
  else
  {
    /*
      Need to unlock as global_system_variables.table_plugin
      was acquired during plugin_init()
    */
    mysql_mutex_lock(&LOCK_global_system_variables);
    if (*res)
      plugin_unlock(0, *res);
    *res= plugin;
    mysql_mutex_unlock(&LOCK_global_system_variables);
  }
  return 0;
}

static int init_server_components()
{
  DBUG_ENTER("init_server_components");
  /*
    We need to call each of these following functions to ensure that
    all things are initialized so that unireg_abort() doesn't fail
  */
  mdl_init();
  tdc_init();
  if (hostname_cache_init())
    unireg_abort(1);

  query_cache_set_min_res_unit(query_cache_min_res_unit);
  query_cache_result_size_limit(query_cache_limit);
  /* if we set size of QC non zero in config then probably we want it ON */
  if (query_cache_size != 0 &&
      global_system_variables.query_cache_type == 0 &&
      !IS_SYSVAR_AUTOSIZE(&query_cache_size))
  {
    global_system_variables.query_cache_type= 1;
  }
  query_cache_init();
  query_cache_resize(query_cache_size);
  my_rnd_init(&sql_rand,(ulong) server_start_time,(ulong) server_start_time/2);
  setup_fpu();
  init_thr_lock();

#ifndef EMBEDDED_LIBRARY
  if (init_thr_timer(thread_scheduler->max_threads + extra_max_connections))
  {
    fprintf(stderr, "Can't initialize timers\n");
    unireg_abort(1);
  }
#endif

  my_uuid_init((ulong) (my_rnd(&sql_rand))*12345,12345);
#ifdef HAVE_REPLICATION
  init_slave_list();
#endif
  wt_init();

  /* Setup logs */

  /*
    Enable old-fashioned error log, except when the user has requested
    help information. Since the implementation of plugin server
    variables the help output is now written much later.
  */
  if (opt_error_log && !opt_abort)
  {
    if (!log_error_file_ptr[0])
    {
      fn_format(log_error_file, pidfile_name, mysql_data_home, ".err",
                MY_REPLACE_EXT); /* replace '.<domain>' by '.err', bug#4997 */
      SYSVAR_AUTOSIZE(log_error_file_ptr, log_error_file);
    }
    else
    {
      fn_format(log_error_file, log_error_file_ptr, mysql_data_home, ".err",
                MY_UNPACK_FILENAME | MY_SAFE_PATH);
      log_error_file_ptr= log_error_file;
    }
    if (!log_error_file[0])
      opt_error_log= 0;                         // Too long file name
    else
    {
      my_bool res;
#ifndef EMBEDDED_LIBRARY
      res= reopen_fstreams(log_error_file, stdout, stderr);
#else
      res= reopen_fstreams(log_error_file, NULL, stderr);
#endif

      if (!res)
        setbuf(stderr, NULL);

#ifdef _WIN32
      /* Add error log to windows crash reporting. */
      add_file_to_crash_report(log_error_file);
#endif
    }
  }

  /* set up the hook before initializing plugins which may use it */
  error_handler_hook= my_message_sql;
  proc_info_hook= set_thd_stage_info;

#ifdef WITH_PERFSCHEMA_STORAGE_ENGINE
  /*
    Parsing the performance schema command line option may have reported
    warnings/information messages.
    Now that the logger is finally available, and redirected
    to the proper file when the --log--error option is used,
    print the buffered messages to the log.
  */
  buffered_logs.print();
  buffered_logs.cleanup();
#endif /* WITH_PERFSCHEMA_STORAGE_ENGINE */

#ifndef EMBEDDED_LIBRARY
  /*
    Now that the logger is available, redirect character set
    errors directly to the logger
    (instead of the buffered_logs used at the server startup time).
  */
  my_charset_error_reporter= charset_error_reporter;
#endif

  xid_cache_init();

  /*
    initialize delegates for extension observers, errors have already
    been reported in the function
  */
  if (delegates_init())
    unireg_abort(1);

  /* need to configure logging before initializing storage engines */
  if (!opt_bin_log_used && !WSREP_ON)
  {
    if (opt_log_slave_updates)
      sql_print_warning("You need to use --log-bin to make "
                        "--log-slave-updates work.");
    if (binlog_format_used)
      sql_print_warning("You need to use --log-bin to make "
                        "--binlog-format work.");
  }

  /* Check that we have not let the format to unspecified at this point */
  DBUG_ASSERT((uint)global_system_variables.binlog_format <=
              array_elements(binlog_format_names)-1);

#ifdef HAVE_REPLICATION
  if (opt_log_slave_updates && replicate_same_server_id)
  {
    if (opt_bin_log)
    {
      sql_print_error("using --replicate-same-server-id in conjunction with "
                      "--log-slave-updates is impossible, it would lead to "
                      "infinite loops in this server.");
      unireg_abort(1);
    }
    else
      sql_print_warning("using --replicate-same-server-id in conjunction with "
                        "--log-slave-updates would lead to infinite loops in "
                        "this server. However this will be ignored as the "
                        "--log-bin option is not defined.");
  }
#endif

  if (opt_bin_log)
  {
    /* Reports an error and aborts, if the --log-bin's path 
       is a directory.*/
    if (opt_bin_logname[0] && 
        opt_bin_logname[strlen(opt_bin_logname) - 1] == FN_LIBCHAR)
    {
      sql_print_error("Path '%s' is a directory name, please specify "
                      "a file name for --log-bin option", opt_bin_logname);
      unireg_abort(1);
    }

    /* Reports an error and aborts, if the --log-bin-index's path 
       is a directory.*/
    if (opt_binlog_index_name && 
        opt_binlog_index_name[strlen(opt_binlog_index_name) - 1] 
        == FN_LIBCHAR)
    {
      sql_print_error("Path '%s' is a directory name, please specify "
                      "a file name for --log-bin-index option",
                      opt_binlog_index_name);
      unireg_abort(1);
    }

    char buf[FN_REFLEN];
    const char *ln;
    ln= mysql_bin_log.generate_name(opt_bin_logname, "-bin", 1, buf);
    if (!opt_bin_logname[0] && !opt_binlog_index_name)
    {
      /*
        User didn't give us info to name the binlog index file.
        Picking `hostname`-bin.index like did in 4.x, causes replication to
        fail if the hostname is changed later. So, we would like to instead
        require a name. But as we don't want to break many existing setups, we
        only give warning, not error.
      */
      sql_print_warning("No argument was provided to --log-bin and "
                        "neither --log-basename or --log-bin-index where "
                        "used;  This may cause repliction to break when this "
                        "server acts as a master and has its hostname "
                        "changed! Please use '--log-basename=%s' or "
                        "'--log-bin=%s' to avoid this problem.",
                        opt_log_basename, ln);
    }
    if (ln == buf)
      opt_bin_logname= my_once_strdup(buf, MYF(MY_WME));
  }

  /*
    Since some wsrep threads (THDs) are create before plugins are
    initialized, LOCK_plugin mutex needs to be initialized here.
  */
  plugin_mutex_init();

  /*
    Wsrep initialization must happen at this point, because:
    - opt_bin_logname must be known when starting replication
      since SST may need it
    - SST may modify binlog index file, so it must be opened
      after SST has happened

    We also (unconditionally) initialize wsrep LOCKs and CONDs.
    It is because they are used while accessing wsrep system
    variables even when a wsrep provider is not loaded.
  */

  /* It's now safe to use thread specific memory */
  mysqld_server_initialized= 1;

  wsrep_thr_init();

  if (WSREP_ON && !wsrep_recovery && !opt_abort) /* WSREP BEFORE SE */
  {
    if (opt_bootstrap) // bootsrap option given - disable wsrep functionality
    {
      wsrep_provider_init(WSREP_NONE);
      if (wsrep_init())
        unireg_abort(1);
    }
    else // full wsrep initialization
    {
      // add basedir/bin to PATH to resolve wsrep script names
      char* const tmp_path= (char*)my_alloca(strlen(mysql_home) +
                                             strlen("/bin") + 1);
      if (tmp_path)
      {
        strcpy(tmp_path, mysql_home);
        strcat(tmp_path, "/bin");
        wsrep_prepend_PATH(tmp_path);
      }
      else
      {
        WSREP_ERROR("Could not append %s/bin to PATH", mysql_home);
      }
      my_afree(tmp_path);

      if (wsrep_before_SE())
      {
        set_ports(); // this is also called in network_init() later but we need
                     // to know mysqld_port now - lp:1071882
        wsrep_init_startup(true);
      }
    }
  }

  if (opt_bin_log)
  {
    if (mysql_bin_log.open_index_file(opt_binlog_index_name, opt_bin_logname,
                                      TRUE))
    {
      unireg_abort(1);
    }
  }

  if (opt_bin_log)
  {
    log_bin_basename=
      rpl_make_log_name(opt_bin_logname, pidfile_name,
                        opt_bin_logname ? "" : "-bin");
    log_bin_index=
      rpl_make_log_name(opt_binlog_index_name, log_bin_basename, ".index");
    if (log_bin_basename == NULL || log_bin_index == NULL)
    {
      sql_print_error("Unable to create replication path names:"
                      " out of memory or path names too long"
                      " (path name exceeds " STRINGIFY_ARG(FN_REFLEN)
                      " or file name exceeds " STRINGIFY_ARG(FN_LEN) ").");
      unireg_abort(1);
    }
  }

#ifndef EMBEDDED_LIBRARY
  DBUG_PRINT("debug",
             ("opt_bin_logname: %s, opt_relay_logname: %s, pidfile_name: %s",
              opt_bin_logname, opt_relay_logname, pidfile_name));
  if (opt_relay_logname)
  {
    relay_log_basename=
      rpl_make_log_name(opt_relay_logname, pidfile_name,
                        opt_relay_logname ? "" : "-relay-bin");
    relay_log_index=
      rpl_make_log_name(opt_relaylog_index_name, relay_log_basename, ".index");
    if (relay_log_basename == NULL || relay_log_index == NULL)
    {
      sql_print_error("Unable to create replication path names:"
                      " out of memory or path names too long"
                      " (path name exceeds " STRINGIFY_ARG(FN_REFLEN)
                      " or file name exceeds " STRINGIFY_ARG(FN_LEN) ").");
      unireg_abort(1);
    }
  }
#endif /* !EMBEDDED_LIBRARY */

  /* call ha_init_key_cache() on all key caches to init them */
  process_key_caches(&ha_init_key_cache, 0);

  init_global_table_stats();
  init_global_index_stats();

  /* Allow storage engine to give real error messages */
  if (ha_init_errors())
    DBUG_RETURN(1);

  tc_log= 0; // ha_initialize_handlerton() needs that

  if (plugin_init(&remaining_argc, remaining_argv,
                  (opt_noacl ? PLUGIN_INIT_SKIP_PLUGIN_TABLE : 0) |
                  (opt_abort ? PLUGIN_INIT_SKIP_INITIALIZATION : 0)))
  {
    sql_print_error("Failed to initialize plugins.");
    unireg_abort(1);
  }
  plugins_are_initialized= TRUE;  /* Don't separate from init function */

  /* we do want to exit if there are any other unknown options */
  if (remaining_argc > 1)
  {
    int ho_error;
    struct my_option no_opts[]=
    {
      {0, 0, 0, 0, 0, 0, GET_NO_ARG, NO_ARG, 0, 0, 0, 0, 0, 0}
    };
    /*
      We need to eat any 'loose' arguments first before we conclude
      that there are unprocessed options.
    */
    my_getopt_skip_unknown= 0;

    if ((ho_error= handle_options(&remaining_argc, &remaining_argv, no_opts,
                                  mysqld_get_one_option)))
      unireg_abort(ho_error);
    /* Add back the program name handle_options removes */
    remaining_argc++;
    remaining_argv--;
    my_getopt_skip_unknown= TRUE;

    if (remaining_argc > 1)
    {
      fprintf(stderr, "%s: Too many arguments (first extra is '%s').\n",
              my_progname, remaining_argv[1]);
      unireg_abort(1);
    }
  }

  if (init_io_cache_encryption())
    unireg_abort(1);

  if (opt_abort)
    unireg_abort(0);

  /* if the errmsg.sys is not loaded, terminate to maintain behaviour */
  if (!DEFAULT_ERRMSGS[0][0])
    unireg_abort(1);  

  /* We have to initialize the storage engines before CSV logging */
  if (ha_init())
  {
    sql_print_error("Can't init databases");
    unireg_abort(1);
  }

  if (opt_bootstrap)
    log_output_options= LOG_FILE;
  else
    logger.init_log_tables();

  if (log_output_options & LOG_NONE)
  {
    /*
      Issue a warining if there were specified additional options to the
      log-output along with NONE. Probably this wasn't what user wanted.
    */
    if ((log_output_options & LOG_NONE) && (log_output_options & ~LOG_NONE))
      sql_print_warning("There were other values specified to "
                        "log-output besides NONE. Disabling slow "
                        "and general logs anyway.");
    logger.set_handlers(LOG_FILE, LOG_NONE, LOG_NONE);
  }
  else
  {
    /* fall back to the log files if tables are not present */
    LEX_STRING csv_name={C_STRING_WITH_LEN("csv")};
    if (!plugin_is_ready(&csv_name, MYSQL_STORAGE_ENGINE_PLUGIN))
    {
      /* purecov: begin inspected */
      sql_print_error("CSV engine is not present, falling back to the "
                      "log files");
      SYSVAR_AUTOSIZE(log_output_options, 
                      (log_output_options & ~LOG_TABLE) | LOG_FILE);
      /* purecov: end */
    }

    logger.set_handlers(LOG_FILE,
                        global_system_variables.sql_log_slow ?
                        log_output_options:LOG_NONE,
                        opt_log ? log_output_options:LOG_NONE);
  }

  if (init_default_storage_engine(default_storage_engine, table_plugin))
    unireg_abort(1);

  if (default_tmp_storage_engine && !*default_tmp_storage_engine)
    default_tmp_storage_engine= NULL;

  if (enforced_storage_engine && !*enforced_storage_engine)
    enforced_storage_engine= NULL;

  if (init_default_storage_engine(default_tmp_storage_engine, tmp_table_plugin))
    unireg_abort(1);

  if (init_default_storage_engine(enforced_storage_engine, enforced_table_plugin))
    unireg_abort(1);

#ifdef USE_ARIA_FOR_TMP_TABLES
  if (!ha_storage_engine_is_enabled(maria_hton) && !opt_bootstrap)
  {
    sql_print_error("Aria engine is not enabled or did not start. The Aria engine must be enabled to continue as mysqld was configured with --with-aria-tmp-tables");
    unireg_abort(1);
  }
#endif

#ifdef WITH_WSREP
  /*
    Now is the right time to initialize members of wsrep startup threads
    that rely on plugins and other related global system variables to be
    initialized. This initialization was not possible before, as plugins
    (and thus some global system variables) are initialized after wsrep
    startup threads are created.
    Note: This only needs to be done for rsync, xtrabackup based SST methods.
  */
  if (wsrep_before_SE())
    wsrep_plugins_post_init();

  if (WSREP_ON && !opt_bin_log)
  {
    wsrep_emulate_bin_log= 1;
  }
#endif

  tc_log= get_tc_log_implementation();

  if (tc_log->open(opt_bin_log ? opt_bin_logname : opt_tc_log_file))
  {
    sql_print_error("Can't init tc log");
    unireg_abort(1);
  }

  if (ha_recover(0))
  {
    unireg_abort(1);
  }

  if (opt_bin_log)
  {
    int error;
    mysql_mutex_t *log_lock= mysql_bin_log.get_log_lock();
    mysql_mutex_lock(log_lock);
    error= mysql_bin_log.open(opt_bin_logname, LOG_BIN, 0, 0,
                              WRITE_CACHE, max_binlog_size, 0, TRUE);
    mysql_mutex_unlock(log_lock);
    if (error)
      unireg_abort(1);
  }

#ifdef HAVE_REPLICATION
  if (opt_bin_log && expire_logs_days)
  {
    time_t purge_time= server_start_time - expire_logs_days*24*60*60;
    if (purge_time >= 0)
      mysql_bin_log.purge_logs_before_date(purge_time);
  }
#endif

  if (opt_myisam_log)
    (void) mi_log(1);

#if defined(HAVE_MLOCKALL) && defined(MCL_CURRENT) && !defined(EMBEDDED_LIBRARY)
  if (locked_in_memory)
  {
    int error;
    if (user_info)
    {
      DBUG_ASSERT(!getuid());
      if (setreuid((uid_t) -1, 0) == -1)
      {
        sql_perror("setreuid");
        unireg_abort(1);
      }
      error= mlockall(MCL_CURRENT);
      set_user(mysqld_user, user_info);
    }
    else
      error= mlockall(MCL_CURRENT);

    if (error)
    {
      if (global_system_variables.log_warnings)
	sql_print_warning("Failed to lock memory. Errno: %d\n",errno);
      locked_in_memory= 0;
    }
  }
#else
  locked_in_memory= 0;
#endif

  ft_init_stopwords();

  init_max_user_conn();
  init_update_queries();
  init_global_user_stats();
  init_global_client_stats();
  if (!opt_bootstrap)
    servers_init(0);
  init_status_vars();
  DBUG_RETURN(0);
}


#ifndef EMBEDDED_LIBRARY

static void create_shutdown_thread()
{
#ifdef __WIN__
  hEventShutdown=CreateEvent(0, FALSE, FALSE, shutdown_event_name);
  pthread_t hThread;
  int error;
  if ((error= mysql_thread_create(key_thread_handle_shutdown,
                                  &hThread, &connection_attrib,
                                  handle_shutdown, 0)))
    sql_print_warning("Can't create thread to handle shutdown requests"
                      " (errno= %d)", error);

  // On "Stop Service" we have to do regular shutdown
  Service.SetShutdownEvent(hEventShutdown);
#endif /* __WIN__ */
}

#endif /* EMBEDDED_LIBRARY */

#if (defined(_WIN32) || defined(HAVE_SMEM)) && !defined(EMBEDDED_LIBRARY)
static void handle_connections_methods()
{
  pthread_t hThread;
  int error;
  DBUG_ENTER("handle_connections_methods");
  if (hPipe == INVALID_HANDLE_VALUE &&
      (!have_tcpip || opt_disable_networking) &&
      !opt_enable_shared_memory)
  {
    sql_print_error("TCP/IP, --shared-memory, or --named-pipe should be configured on NT OS");
    unireg_abort(1);				// Will not return
  }

  mysql_mutex_lock(&LOCK_thread_count);
  mysql_cond_init(key_COND_handler_count, &COND_handler_count, NULL);
  handler_count=0;
  if (hPipe != INVALID_HANDLE_VALUE)
  {
    handler_count++;
    if ((error= mysql_thread_create(key_thread_handle_con_namedpipes,
                                    &hThread, &connection_attrib,
                                    handle_connections_namedpipes, 0)))
    {
      sql_print_warning("Can't create thread to handle named pipes"
                        " (errno= %d)", error);
      handler_count--;
    }
  }
  if (have_tcpip && !opt_disable_networking)
  {
    handler_count++;
    if ((error= mysql_thread_create(key_thread_handle_con_sockets,
                                    &hThread, &connection_attrib,
                                    handle_connections_sockets_thread, 0)))
    {
      sql_print_warning("Can't create thread to handle TCP/IP",
                        " (errno= %d)", error);
      handler_count--;
    }
  }
#ifdef HAVE_SMEM
  if (opt_enable_shared_memory)
  {
    handler_count++;
    if ((error= mysql_thread_create(key_thread_handle_con_sharedmem,
                                    &hThread, &connection_attrib,
                                    handle_connections_shared_memory, 0)))
    {
      sql_print_warning("Can't create thread to handle shared memory",
                        " (errno= %d)", error);
      handler_count--;
    }
  }
#endif

  while (handler_count > 0)
    mysql_cond_wait(&COND_handler_count, &LOCK_thread_count);
  mysql_mutex_unlock(&LOCK_thread_count);
  DBUG_VOID_RETURN;
}

void decrement_handler_count()
{
  mysql_mutex_lock(&LOCK_thread_count);
  handler_count--;
  mysql_cond_signal(&COND_handler_count);
  mysql_mutex_unlock(&LOCK_thread_count);
  my_thread_end();
}
#else
#define decrement_handler_count()
#endif /* defined(_WIN32) || defined(HAVE_SMEM) */


#ifndef EMBEDDED_LIBRARY

#ifndef DBUG_OFF
/*
  Debugging helper function to keep the locale database
  (see sql_locale.cc) and max_month_name_length and
  max_day_name_length variable values in consistent state.
*/
static void test_lc_time_sz()
{
  DBUG_ENTER("test_lc_time_sz");
  for (MY_LOCALE **loc= my_locales; *loc; loc++)
  {
    uint max_month_len= 0;
    uint max_day_len = 0;
    for (const char **month= (*loc)->month_names->type_names; *month; month++)
    {
      set_if_bigger(max_month_len,
                    my_numchars_mb(&my_charset_utf8_general_ci,
                                   *month, *month + strlen(*month)));
    }
    for (const char **day= (*loc)->day_names->type_names; *day; day++)
    {
      set_if_bigger(max_day_len,
                    my_numchars_mb(&my_charset_utf8_general_ci,
                                   *day, *day + strlen(*day)));
    }
    if ((*loc)->max_month_name_length != max_month_len ||
        (*loc)->max_day_name_length != max_day_len)
    {
      DBUG_PRINT("Wrong max day name(or month name) length for locale:",
                 ("%s", (*loc)->name));
      DBUG_ASSERT(0);
    }
  }
  DBUG_VOID_RETURN;
}
#endif//DBUG_OFF


#ifdef __WIN__
int win_main(int argc, char **argv)
#else
int mysqld_main(int argc, char **argv)
#endif
{
#ifndef _WIN32
  /* We can't close stdin just now, because it may be booststrap mode. */
  bool please_close_stdin= fcntl(STDIN_FILENO, F_GETFD) >= 0;
#endif

  /*
    Perform basic thread library and malloc initialization,
    to be able to read defaults files and parse options.
  */
  my_progname= argv[0];
  sf_leaking_memory= 1; // no safemalloc memory leak reports if we exit early
  mysqld_server_started= mysqld_server_initialized= 0;

  if (init_early_variables())
    exit(1);

#ifdef HAVE_NPTL
  ld_assume_kernel_is_set= (getenv("LD_ASSUME_KERNEL") != 0);
#endif
#ifndef _WIN32
  // For windows, my_init() is called from the win specific mysqld_main
  if (my_init())                 // init my_sys library & pthreads
  {
    fprintf(stderr, "my_init() failed.");
    return 1;
  }
#endif

  orig_argc= argc;
  orig_argv= argv;
  my_getopt_use_args_separator= TRUE;
  load_defaults_or_exit(MYSQL_CONFIG_NAME, load_default_groups, &argc, &argv);
  my_getopt_use_args_separator= FALSE;
  defaults_argc= argc;
  defaults_argv= argv;
  remaining_argc= argc;
  remaining_argv= argv;

  /* Must be initialized early for comparison of options name */
  system_charset_info= &my_charset_utf8_general_ci;

  sys_var_init();

#ifdef WITH_PERFSCHEMA_STORAGE_ENGINE
  /*
    Initialize the array of performance schema instrument configurations.
  */
  init_pfs_instrument_array();
#endif /* WITH_PERFSCHEMA_STORAGE_ENGINE */
  /*
    Logs generated while parsing the command line
    options are buffered and printed later.
  */
  buffered_logs.init();
  my_getopt_error_reporter= buffered_option_error_reporter;
  my_charset_error_reporter= buffered_option_error_reporter;
#ifdef WITH_PERFSCHEMA_STORAGE_ENGINE
  pfs_param.m_pfs_instrument= const_cast<char*>("");
#endif /* WITH_PERFSCHEMA_STORAGE_ENGINE */
  my_timer_init(&sys_timer_info);

  int ho_error __attribute__((unused))= handle_early_options();

  /* fix tdc_size */
  if (IS_SYSVAR_AUTOSIZE(&tdc_size))
  {
    SYSVAR_AUTOSIZE(tdc_size, MY_MIN(400 + tdc_size / 2, 2000));
  }

#ifdef WITH_PERFSCHEMA_STORAGE_ENGINE
  if (ho_error == 0)
  {
    if (pfs_param.m_enabled  && !opt_help && !opt_bootstrap)
    {
      /* Add sizing hints from the server sizing parameters. */
      pfs_param.m_hints.m_table_definition_cache= tdc_size;
      pfs_param.m_hints.m_table_open_cache= tc_size;
      pfs_param.m_hints.m_max_connections= max_connections;
      pfs_param.m_hints.m_open_files_limit= open_files_limit;
      PSI_hook= initialize_performance_schema(&pfs_param);
      if (PSI_hook == NULL)
      {
        pfs_param.m_enabled= false;
        buffered_logs.buffer(WARNING_LEVEL,
                             "Performance schema disabled (reason: init failed).");
      }
    }
  }
#else
  /*
    Other provider of the instrumentation interface should
    initialize PSI_hook here:
    - HAVE_PSI_INTERFACE is for the instrumentation interface
    - WITH_PERFSCHEMA_STORAGE_ENGINE is for one implementation
      of the interface,
    but there could be alternate implementations, which is why
    these two defines are kept separate.
  */
#endif /* WITH_PERFSCHEMA_STORAGE_ENGINE */

#ifdef HAVE_PSI_INTERFACE
  /*
    Obtain the current performance schema instrumentation interface,
    if available.
  */
  if (PSI_hook)
  {
    PSI *psi_server= (PSI*) PSI_hook->get_interface(PSI_CURRENT_VERSION);
    if (likely(psi_server != NULL))
    {
      set_psi_server(psi_server);

      /*
        Now that we have parsed the command line arguments, and have
        initialized the performance schema itself, the next step is to
        register all the server instruments.
      */
      init_server_psi_keys();
      /* Instrument the main thread */
      PSI_thread *psi= PSI_THREAD_CALL(new_thread)(key_thread_main, NULL, 0);
      PSI_THREAD_CALL(set_thread)(psi);

      /*
        Now that some instrumentation is in place,
        recreate objects which were initialised early,
        so that they are instrumented as well.
      */
      my_thread_global_reinit();
    }
  }
#endif /* HAVE_PSI_INTERFACE */

  init_error_log_mutex();

  /* Initialize audit interface globals. Audit plugins are inited later. */
  mysql_audit_initialize();

  /*
    Perform basic logger initialization logger. Should be called after
    MY_INIT, as it initializes mutexes. Log tables are inited later.
  */
  logger.init_base();

#ifdef WITH_PERFSCHEMA_STORAGE_ENGINE
  if (ho_error)
  {
    /*
      Parsing command line option failed,
      Since we don't have a workable remaining_argc/remaining_argv
      to continue the server initialization, this is as far as this
      code can go.
      This is the best effort to log meaningful messages:
      - messages will be printed to stderr, which is not redirected yet,
      - messages will be printed in the NT event log, for windows.
    */
    buffered_logs.print();
    buffered_logs.cleanup();
    /*
      Not enough initializations for unireg_abort()
      Using exit() for windows.
    */
    exit (ho_error);
  }
#endif /* WITH_PERFSCHEMA_STORAGE_ENGINE */

#ifdef _CUSTOMSTARTUPCONFIG_
  if (_cust_check_startup())
  {
    / * _cust_check_startup will report startup failure error * /
    exit(1);
  }
#endif

  if (init_common_variables())
    unireg_abort(1);				// Will do exit

  init_signals();

  ulonglong new_thread_stack_size;
  new_thread_stack_size= my_setstacksize(&connection_attrib,
                                         my_thread_stack_size);
  if (new_thread_stack_size != my_thread_stack_size)
    SYSVAR_AUTOSIZE(my_thread_stack_size, new_thread_stack_size);

  (void) thr_setconcurrency(concurrency);	// 10 by default

  select_thread=pthread_self();
  select_thread_in_use=1;

#ifdef HAVE_LIBWRAP
  libwrapName= my_progname+dirname_length(my_progname);
  openlog(libwrapName, LOG_PID, LOG_AUTH);
#endif

#ifndef DBUG_OFF
  test_lc_time_sz();
  srand((uint) time(NULL)); 
#endif

  /*
    We have enough space for fiddling with the argv, continue
  */
  check_data_home(mysql_real_data_home);
  if (my_setwd(mysql_real_data_home, opt_abort ? 0 : MYF(MY_WME)) && !opt_abort)
    unireg_abort(1);				/* purecov: inspected */

  if ((user_info= check_user(mysqld_user)))
  {
#if defined(HAVE_MLOCKALL) && defined(MCL_CURRENT)
    if (locked_in_memory) // getuid() == 0 here
      set_effective_user(user_info);
    else
#endif
      set_user(mysqld_user, user_info);
  }

  if (WSREP_ON && wsrep_check_opts())
    global_system_variables.wsrep_on= 0;

  if (opt_bin_log && !global_system_variables.server_id)
  {
    SYSVAR_AUTOSIZE(global_system_variables.server_id, ::server_id= 1);
#ifdef EXTRA_DEBUG
    sql_print_warning("You have enabled the binary log, but you haven't set "
                      "server-id to a non-zero value: we force server id to 1; "
                      "updates will be logged to the binary log, but "
                      "connections from slaves will not be accepted.");
#endif
  }

  /* 
   The subsequent calls may take a long time : e.g. innodb log read.
   Thus set the long running service control manager timeout
  */
#if defined(_WIN32) && !defined(EMBEDDED_LIBRARY)
  Service.SetSlowStarting(slow_start_timeout);
#endif

  if (init_server_components())
    unireg_abort(1);

  init_ssl();
  network_init();

#ifdef __WIN__
  if (!opt_console)
  {
    FreeConsole();				// Remove window
  }

  if (fileno(stdin) >= 0)
  {
    /* Disable CRLF translation (MDEV-9409). */
    _setmode(fileno(stdin), O_BINARY);
  }
#endif

#ifdef WITH_WSREP
  // Recover and exit.
  if (wsrep_recovery)
  {
    select_thread_in_use= 0;
    if (WSREP_ON)
      wsrep_recover();
    else
      sql_print_information("WSREP: disabled, skipping position recovery");
    unireg_abort(0);
  }
#endif

  /*
    init signals & alarm
    After this we can't quit by a simple unireg_abort
  */
  start_signal_handler();				// Creates pidfile

  if (mysql_rm_tmp_tables() || acl_init(opt_noacl) ||
      my_tz_init((THD *)0, default_tz_name, opt_bootstrap))
  {
    abort_loop=1;
    select_thread_in_use=0;

    (void) pthread_kill(signal_thread, MYSQL_KILL_SIGNAL);

    delete_pid_file(MYF(MY_WME));

    if (mysql_socket_getfd(unix_sock) != INVALID_SOCKET)
      unlink(mysqld_unix_port);
    exit(1);
  }

  if (!opt_noacl)
    (void) grant_init();

  udf_init();

  if (opt_bootstrap) /* If running with bootstrap, do not start replication. */
    opt_skip_slave_start= 1;

  binlog_unsafe_map_init();

#ifdef WITH_PERFSCHEMA_STORAGE_ENGINE
  initialize_performance_schema_acl(opt_bootstrap);
#endif

  initialize_information_schema_acl();

  execute_ddl_log_recovery();

  /*
    Change EVENTS_ORIGINAL to EVENTS_OFF (the default value) as there is no
    point in using ORIGINAL during startup
  */
  if (Events::opt_event_scheduler == Events::EVENTS_ORIGINAL)
    Events::opt_event_scheduler= Events::EVENTS_OFF;

  Events::set_original_state(Events::opt_event_scheduler);
  if (Events::init((THD*) 0, opt_noacl || opt_bootstrap))
    unireg_abort(1);

  if (WSREP_ON)
  {
    if (opt_bootstrap)
    {
      /*! bootstrap wsrep init was taken care of above */
    }
    else
    {
      wsrep_SE_initialized();

      if (wsrep_before_SE())
      {
        /*! in case of no SST wsrep waits in view handler callback */
        wsrep_SE_init_grab();
        wsrep_SE_init_done();
        /*! in case of SST wsrep waits for wsrep->sst_received */
        wsrep_sst_continue();
      }
      else
      {
        wsrep_init_startup (false);
      }

      wsrep_create_appliers(wsrep_slave_threads - 1);
    }
  }

  if (opt_bootstrap)
  {
    select_thread_in_use= 0;                    // Allow 'kill' to work
    bootstrap(mysql_stdin);
    if (!kill_in_progress)
      unireg_abort(bootstrap_error ? 1 : 0);
    else
    {
      sleep(2);                                 // Wait for kill
      exit(0);
    }
  }

  create_shutdown_thread();
  start_handle_manager();

  /* Copy default global rpl_filter to global_rpl_filter */
  copy_filter_setting(global_rpl_filter, get_or_create_rpl_filter("", 0));

  /*
    init_slave() must be called after the thread keys are created.
    Some parts of the code (e.g. SHOW STATUS LIKE 'slave_running' and other
    places) assume that active_mi != 0, so let's fail if it's 0 (out of
    memory); a message has already been printed.
  */
  if (init_slave() && !active_mi)
  {
    unireg_abort(1);
  }

  if (opt_init_file && *opt_init_file)
  {
    if (read_init_file(opt_init_file))
      unireg_abort(1);
  }

  disable_log_notes= 0; /* Startup done, now we can give notes again */
  sql_print_information(ER_DEFAULT(ER_STARTUP),my_progname,server_version,
                        ((mysql_socket_getfd(unix_sock) == INVALID_SOCKET) ?
                         (char*) "" : mysqld_unix_port),
                         mysqld_port,
                         MYSQL_COMPILATION_COMMENT);

#ifndef _WIN32
  // try to keep fd=0 busy
  if (please_close_stdin && !freopen("/dev/null", "r", stdin))
  {
    // fall back on failure
    fclose(stdin);
  }
#endif

#if defined(_WIN32) && !defined(EMBEDDED_LIBRARY)
  Service.SetRunning();
#endif

  /* Signal threads waiting for server to be started */
  mysql_mutex_lock(&LOCK_server_started);
  mysqld_server_started= 1;
  mysql_cond_signal(&COND_server_started);
  mysql_mutex_unlock(&LOCK_server_started);

  MYSQL_SET_STAGE(0 ,__FILE__, __LINE__);

#if defined(_WIN32) || defined(HAVE_SMEM)
  handle_connections_methods();
#else
  handle_connections_sockets();
#endif /* _WIN32 || HAVE_SMEM */

  /* (void) pthread_attr_destroy(&connection_attrib); */

  DBUG_PRINT("quit",("Exiting main thread"));

#ifndef __WIN__
#ifdef EXTRA_DEBUG2
  sql_print_error("Before Lock_thread_count");
#endif
  WSREP_DEBUG("Before Lock_thread_count");
  mysql_mutex_lock(&LOCK_thread_count);
  DBUG_PRINT("quit", ("Got thread_count mutex"));
  select_thread_in_use=0;			// For close_connections
  mysql_mutex_unlock(&LOCK_thread_count);
  mysql_cond_broadcast(&COND_thread_count);
#ifdef EXTRA_DEBUG2
  sql_print_error("After lock_thread_count");
#endif
#endif /* __WIN__ */

#ifdef HAVE_PSI_THREAD_INTERFACE
  /*
    Disable the main thread instrumentation,
    to avoid recording events during the shutdown.
  */
  PSI_THREAD_CALL(delete_current_thread)();
#endif

  /* Wait until cleanup is done */
  mysql_mutex_lock(&LOCK_thread_count);
  while (!ready_to_exit)
    mysql_cond_wait(&COND_thread_count, &LOCK_thread_count);
  mysql_mutex_unlock(&LOCK_thread_count);

#if defined(__WIN__) && !defined(EMBEDDED_LIBRARY)
  if (Service.IsNT() && start_mode)
    Service.Stop();
  else
  {
    Service.SetShutdownEvent(0);
    if (hEventShutdown)
      CloseHandle(hEventShutdown);
  }
#endif
  mysqld_exit(0);
  return 0;
}

#endif /* !EMBEDDED_LIBRARY */


/****************************************************************************
  Main and thread entry function for Win32
  (all this is needed only to run mysqld as a service on WinNT)
****************************************************************************/

#if defined(__WIN__) && !defined(EMBEDDED_LIBRARY)
int mysql_service(void *p)
{
  if (my_thread_init())
    return 1;
  
  if (use_opt_args)
    win_main(opt_argc, opt_argv);
  else
    win_main(Service.my_argc, Service.my_argv);

  my_thread_end();
  return 0;
}


/* Quote string if it contains space, else copy */

static char *add_quoted_string(char *to, const char *from, char *to_end)
{
  uint length= (uint) (to_end-to);

  if (!strchr(from, ' '))
    return strmake(to, from, length-1);
  return strxnmov(to, length-1, "\"", from, "\"", NullS);
}


/**
  Handle basic handling of services, like installation and removal.

  @param argv	   	        Pointer to argument list
  @param servicename		Internal name of service
  @param displayname		Display name of service (in taskbar ?)
  @param file_path		Path to this program
  @param startup_option	Startup option to mysqld

  @retval 0	option handled
  @retval 1	Could not handle option
*/

static bool
default_service_handling(char **argv,
			 const char *servicename,
			 const char *displayname,
			 const char *file_path,
			 const char *extra_opt,
			 const char *account_name)
{
  char path_and_service[FN_REFLEN+FN_REFLEN+32], *pos, *end;
  const char *opt_delim;
  end= path_and_service + sizeof(path_and_service)-3;

  /* We have to quote filename if it contains spaces */
  pos= add_quoted_string(path_and_service, file_path, end);
  if (extra_opt && *extra_opt)
  {
    /* 
     Add option after file_path. There will be zero or one extra option.  It's 
     assumed to be --defaults-file=file but isn't checked.  The variable (not
     the option name) should be quoted if it contains a string.  
    */
    *pos++= ' ';
    if (opt_delim= strchr(extra_opt, '='))
    {
      size_t length= ++opt_delim - extra_opt;
      pos= strnmov(pos, extra_opt, length);
    }
    else
      opt_delim= extra_opt;
    
    pos= add_quoted_string(pos, opt_delim, end);
  }
  /* We must have servicename last */
  *pos++= ' ';
  (void) add_quoted_string(pos, servicename, end);

  if (Service.got_service_option(argv, "install"))
  {
    Service.Install(1, servicename, displayname, path_and_service,
                    account_name);
    return 0;
  }
  if (Service.got_service_option(argv, "install-manual"))
  {
    Service.Install(0, servicename, displayname, path_and_service,
                    account_name);
    return 0;
  }
  if (Service.got_service_option(argv, "remove"))
  {
    Service.Remove(servicename);
    return 0;
  }
  return 1;
}


int mysqld_main(int argc, char **argv)
{
  my_progname= argv[0];

  /*
    When several instances are running on the same machine, we
    need to have an  unique  named  hEventShudown  through the
    application PID e.g.: MySQLShutdown1890; MySQLShutdown2342
  */
  int10_to_str((int) GetCurrentProcessId(),strmov(shutdown_event_name,
                                                  "MySQLShutdown"), 10);

  /* Must be initialized early for comparison of service name */
  system_charset_info= &my_charset_utf8_general_ci;

  if (my_init())
  {
    fprintf(stderr, "my_init() failed.");
    return 1;
  }

  if (Service.GetOS())	/* true NT family */
  {
    char file_path[FN_REFLEN];
    my_path(file_path, argv[0], "");		      /* Find name in path */
    fn_format(file_path,argv[0],file_path,"",
	      MY_REPLACE_DIR | MY_UNPACK_FILENAME | MY_RESOLVE_SYMLINKS);

    if (argc == 2)
    {
      if (!default_service_handling(argv, MYSQL_SERVICENAME, MYSQL_SERVICENAME,
				   file_path, "", NULL))
	return 0;
      if (Service.IsService(argv[1]))        /* Start an optional service */
      {
	/*
	  Only add the service name to the groups read from the config file
	  if it's not "MySQL". (The default service name should be 'mysqld'
	  but we started a bad tradition by calling it MySQL from the start
	  and we are now stuck with it.
	*/
	if (my_strcasecmp(system_charset_info, argv[1],"mysql"))
	  load_default_groups[load_default_groups_sz-2]= argv[1];
        start_mode= 1;
        Service.Init(argv[1], mysql_service);
        return 0;
      }
    }
    else if (argc == 3) /* install or remove any optional service */
    {
      if (!default_service_handling(argv, argv[2], argv[2], file_path, "",
                                    NULL))
	return 0;
      if (Service.IsService(argv[2]))
      {
	/*
	  mysqld was started as
	  mysqld --defaults-file=my_path\my.ini service-name
	*/
	use_opt_args=1;
	opt_argc= 2;				// Skip service-name
	opt_argv=argv;
	start_mode= 1;
	if (my_strcasecmp(system_charset_info, argv[2],"mysql"))
	  load_default_groups[load_default_groups_sz-2]= argv[2];
	Service.Init(argv[2], mysql_service);
	return 0;
      }
    }
    else if (argc == 4 || argc == 5)
    {
      /*
        This may seem strange, because we handle --local-service while
        preserving 4.1's behavior of allowing any one other argument that is
        passed to the service on startup. (The assumption is that this is
        --defaults-file=file, but that was not enforced in 4.1, so we don't
        enforce it here.)
      */
      const char *extra_opt= NullS;
      const char *account_name = NullS;
      int index;
      for (index = 3; index < argc; index++)
      {
        if (!strcmp(argv[index], "--local-service"))
          account_name= "NT AUTHORITY\\LocalService";
        else
          extra_opt= argv[index];
      }

      if (argc == 4 || account_name)
        if (!default_service_handling(argv, argv[2], argv[2], file_path,
                                      extra_opt, account_name))
          return 0;
    }
    else if (argc == 1 && Service.IsService(MYSQL_SERVICENAME))
    {
      /* start the default service */
      start_mode= 1;
      Service.Init(MYSQL_SERVICENAME, mysql_service);
      return 0;
    }
  }
  /* Start as standalone server */
  Service.my_argc=argc;
  Service.my_argv=argv;
  mysql_service(NULL);
  return 0;
}
#endif


/**
  Execute all commands from a file. Used by the mysql_install_db script to
  create MySQL privilege tables without having to start a full MySQL server.
*/

static void bootstrap(MYSQL_FILE *file)
{
  DBUG_ENTER("bootstrap");

  THD *thd= new THD;
#ifdef WITH_WSREP
  thd->variables.wsrep_on= 0;
#endif
  thd->bootstrap=1;
  my_net_init(&thd->net,(st_vio*) 0, thd, MYF(0));
  thd->max_client_packet_length= thd->net.max_packet;
  thd->security_ctx->master_access= ~(ulong)0;
  thd->thread_id= thd->variables.pseudo_thread_id= thread_id++;
  thread_count++;                        // Safe as only one thread running
  in_bootstrap= TRUE;

  bootstrap_file=file;
#ifndef EMBEDDED_LIBRARY			// TODO:  Enable this
  int error;
  if ((error= mysql_thread_create(key_thread_bootstrap,
                                  &thd->real_id, &connection_attrib,
                                  handle_bootstrap,
                                  (void*) thd)))
  {
    sql_print_warning("Can't create thread to handle bootstrap (errno= %d)",
                      error);
    bootstrap_error=-1;
    DBUG_VOID_RETURN;
  }
  /* Wait for thread to die */
  mysql_mutex_lock(&LOCK_thread_count);
  while (in_bootstrap)
  {
    mysql_cond_wait(&COND_thread_count, &LOCK_thread_count);
    DBUG_PRINT("quit",("One thread died (count=%u)",thread_count));
  }
  mysql_mutex_unlock(&LOCK_thread_count);
#else
  thd->mysql= 0;
  do_handle_bootstrap(thd);
#endif

  DBUG_VOID_RETURN;
}


static bool read_init_file(char *file_name)
{
  MYSQL_FILE *file;
  DBUG_ENTER("read_init_file");
  DBUG_PRINT("enter",("name: %s",file_name));
  if (!(file= mysql_file_fopen(key_file_init, file_name,
                               O_RDONLY, MYF(MY_WME))))
    DBUG_RETURN(TRUE);
  bootstrap(file);
  mysql_file_fclose(file, MYF(MY_WME));
  DBUG_RETURN(FALSE);
}


/**
  Increment number of created threads
*/
void inc_thread_created(void)
{
  thread_created++;
}

#ifndef EMBEDDED_LIBRARY

/*
   Simple scheduler that use the main thread to handle the request

   NOTES
     This is only used for debugging, when starting mysqld with
     --thread-handling=no-threads or --one-thread

     When we enter this function, LOCK_thread_count is hold!
*/

void handle_connection_in_main_thread(THD *thd)
{
  mysql_mutex_assert_owner(&LOCK_thread_count);
  thread_cache_size=0;			// Safety
  threads.append(thd);
  mysql_mutex_unlock(&LOCK_thread_count);
  thd->start_utime= microsecond_interval_timer();
  do_handle_one_connection(thd);
}


/*
  Scheduler that uses one thread per connection
*/

void create_thread_to_handle_connection(THD *thd)
{
  DBUG_ENTER("create_thread_to_handle_connection");
  mysql_mutex_assert_owner(&LOCK_thread_count);

  /* Check if we can get thread from the cache */
  if (cached_thread_count > wake_thread)
  {
    mysql_mutex_lock(&LOCK_thread_cache);
    /* Recheck condition when we have the lock */
    if (cached_thread_count > wake_thread)
    {
      mysql_mutex_unlock(&LOCK_thread_count);
      /* Get thread from cache */
      thread_cache.push_back(thd);
      wake_thread++;
      mysql_cond_signal(&COND_thread_cache);
      mysql_mutex_unlock(&LOCK_thread_cache);
      DBUG_PRINT("info",("Thread created"));
      DBUG_VOID_RETURN;
    }
    mysql_mutex_unlock(&LOCK_thread_cache);
  }

  char error_message_buff[MYSQL_ERRMSG_SIZE];
  /* Create new thread to handle connection */
  int error;
  thread_created++;
  threads.append(thd);
  DBUG_PRINT("info",(("creating thread %lu"), thd->thread_id));
  thd->prior_thr_create_utime= microsecond_interval_timer();
  if ((error= mysql_thread_create(key_thread_one_connection,
                                  &thd->real_id, &connection_attrib,
                                  handle_one_connection,
                                  (void*) thd)))
  {
    /* purecov: begin inspected */
    DBUG_PRINT("error",
               ("Can't create thread to handle request (error %d)",
                error));
    thd->set_killed(KILL_CONNECTION);             // Safety
    mysql_mutex_unlock(&LOCK_thread_count);

    mysql_mutex_lock(&LOCK_connection_count);
    (*thd->scheduler->connection_count)--;
    mysql_mutex_unlock(&LOCK_connection_count);

    statistic_increment(aborted_connects,&LOCK_status);
    statistic_increment(connection_errors_internal, &LOCK_status);
    /* Can't use my_error() since store_globals has not been called. */
    my_snprintf(error_message_buff, sizeof(error_message_buff),
                ER_THD(thd, ER_CANT_CREATE_THREAD), error);
    net_send_error(thd, ER_CANT_CREATE_THREAD, error_message_buff, NULL);
    close_connection(thd, ER_OUT_OF_RESOURCES);

    mysql_mutex_lock(&LOCK_thread_count);
    thd->unlink();
    mysql_mutex_unlock(&LOCK_thread_count);
    delete thd;
    thread_safe_decrement32(&thread_count);
    return;
    /* purecov: end */
  }
  mysql_mutex_unlock(&LOCK_thread_count);
  DBUG_PRINT("info",("Thread created"));
  DBUG_VOID_RETURN;
}


/**
  Create new thread to handle incoming connection.

    This function will create new thread to handle the incoming
    connection.  If there are idle cached threads one will be used.
    'thd' will be pushed into 'threads'.

    In single-threaded mode (\#define ONE_THREAD) connection will be
    handled inside this function.

  @param[in,out] thd    Thread handle of future thread.
*/

static void create_new_thread(THD *thd)
{
  DBUG_ENTER("create_new_thread");

  /*
    Don't allow too many connections. We roughly check here that we allow
    only (max_connections + 1) connections.
  */

  mysql_mutex_lock(&LOCK_connection_count);

  if (*thd->scheduler->connection_count >=
      *thd->scheduler->max_connections + 1|| abort_loop)
  {
    mysql_mutex_unlock(&LOCK_connection_count);

    DBUG_PRINT("error",("Too many connections"));
    close_connection(thd, ER_CON_COUNT_ERROR);
    statistic_increment(denied_connections, &LOCK_status);
    delete thd;
    statistic_increment(connection_errors_max_connection, &LOCK_status);
    DBUG_VOID_RETURN;
  }

  ++*thd->scheduler->connection_count;

  if (connection_count + extra_connection_count > max_used_connections)
    max_used_connections= connection_count + extra_connection_count;

  mysql_mutex_unlock(&LOCK_connection_count);

  thread_safe_increment32(&thread_count);

  /* Start a new thread to handle connection. */
  mysql_mutex_lock(&LOCK_thread_count);
  /*
    The initialization of thread_id is done in create_embedded_thd() for
    the embedded library.
    TODO: refactor this to avoid code duplication there
  */
  thd->thread_id= thd->variables.pseudo_thread_id= thread_id++;

  MYSQL_CALLBACK(thd->scheduler, add_connection, (thd));

  DBUG_VOID_RETURN;
}
#endif /* EMBEDDED_LIBRARY */


#ifdef SIGNALS_DONT_BREAK_READ
inline void kill_broken_server()
{
  /* hack to get around signals ignored in syscalls for problem OS's */
  if (mysql_socket_getfd(unix_sock) == INVALID_SOCKET ||
      (!opt_disable_networking &&
       mysql_socket_getfd(base_ip_sock) == INVALID_SOCKET))
  {
    select_thread_in_use = 0;
    /* The following call will never return */
    DBUG_PRINT("general", ("killing server because socket is closed"));
    kill_server((void*) MYSQL_KILL_SIGNAL);
  }
}
#define MAYBE_BROKEN_SYSCALL kill_broken_server();
#else
#define MAYBE_BROKEN_SYSCALL
#endif

	/* Handle new connections and spawn new process to handle them */

#ifndef EMBEDDED_LIBRARY

void handle_connections_sockets()
{
  MYSQL_SOCKET sock= mysql_socket_invalid();
  MYSQL_SOCKET new_sock= mysql_socket_invalid();
  uint error_count=0;
  THD *thd;
  struct sockaddr_storage cAddr;
  int ip_flags __attribute__((unused))=0;
  int socket_flags __attribute__((unused))= 0;
  int extra_ip_flags __attribute__((unused))=0;
  int flags=0,retval;
  st_vio *vio_tmp;
  bool is_unix_sock;
#ifdef HAVE_POLL
  int socket_count= 0;
  struct pollfd fds[3]; // for ip_sock, unix_sock and extra_ip_sock
  MYSQL_SOCKET  pfs_fds[3]; // for performance schema
#define setup_fds(X)                    \
    mysql_socket_set_thread_owner(X);             \
    pfs_fds[socket_count]= (X);                   \
    fds[socket_count].fd= mysql_socket_getfd(X);  \
    fds[socket_count].events= POLLIN;   \
    socket_count++
#else
#define setup_fds(X)    FD_SET(mysql_socket_getfd(X),&clientFDs)
  fd_set readFDs,clientFDs;
  FD_ZERO(&clientFDs);
#endif

  DBUG_ENTER("handle_connections_sockets");

  if (mysql_socket_getfd(base_ip_sock) != INVALID_SOCKET)
  {
    setup_fds(base_ip_sock);
    ip_flags = fcntl(mysql_socket_getfd(base_ip_sock), F_GETFL, 0);
  }
  if (mysql_socket_getfd(extra_ip_sock) != INVALID_SOCKET)
  {
    setup_fds(extra_ip_sock);
    extra_ip_flags = fcntl(mysql_socket_getfd(extra_ip_sock), F_GETFL, 0);
  }
#ifdef HAVE_SYS_UN_H
  setup_fds(unix_sock);
  socket_flags=fcntl(mysql_socket_getfd(unix_sock), F_GETFL, 0);
#endif

  sd_notify(0, "READY=1\n"
            "STATUS=Taking your SQL requests now...\n");

  DBUG_PRINT("general",("Waiting for connections."));
  MAYBE_BROKEN_SYSCALL;
  while (!abort_loop)
  {
#ifdef HAVE_POLL
    retval= poll(fds, socket_count, -1);
#else
    readFDs=clientFDs;
    retval= select((int) 0,&readFDs,0,0,0);
#endif

    if (retval < 0)
    {
      if (socket_errno != SOCKET_EINTR)
      {
        /*
          select(2)/poll(2) failed on the listening port.
          There is not much details to report about the client,
          increment the server global status variable.
        */
        statistic_increment(connection_errors_accept, &LOCK_status);
	if (!select_errors++ && !abort_loop)	/* purecov: inspected */
	  sql_print_error("mysqld: Got error %d from select",socket_errno); /* purecov: inspected */
      }
      MAYBE_BROKEN_SYSCALL
      continue;
    }

    if (abort_loop)
    {
      MAYBE_BROKEN_SYSCALL;
      break;
    }

    /* Is this a new connection request ? */
#ifdef HAVE_POLL
    for (int i= 0; i < socket_count; ++i) 
    {
      if (fds[i].revents & POLLIN)
      {
        sock= pfs_fds[i];
        flags= fcntl(mysql_socket_getfd(sock), F_GETFL, 0);
        break;
      }
    }
#else  // HAVE_POLL
    if (FD_ISSET(mysql_socket_getfd(base_ip_sock),&readFDs))
    {
      sock=  base_ip_sock;
      flags= ip_flags;
    }
    else
    if (FD_ISSET(mysql_socket_getfd(extra_ip_sock),&readFDs))
    {
      sock=  extra_ip_sock;
      flags= extra_ip_flags;
    }
    else
    {
      sock = unix_sock;
      flags= socket_flags;
    }
#endif // HAVE_POLL

#if !defined(NO_FCNTL_NONBLOCK)
    if (!(test_flags & TEST_BLOCKING))
    {
#if defined(O_NONBLOCK)
      fcntl(mysql_socket_getfd(sock), F_SETFL, flags | O_NONBLOCK);
#elif defined(O_NDELAY)
      fcntl(mysql_socket_getfd(sock), F_SETFL, flags | O_NDELAY);
#endif
    }
#endif /* NO_FCNTL_NONBLOCK */
    for (uint retry=0; retry < MAX_ACCEPT_RETRY; retry++)
    {
      size_socket length= sizeof(struct sockaddr_storage);
      new_sock= mysql_socket_accept(key_socket_client_connection, sock,
                                    (struct sockaddr *)(&cAddr),
                                    &length);
      if (mysql_socket_getfd(new_sock) != INVALID_SOCKET ||
	  (socket_errno != SOCKET_EINTR && socket_errno != SOCKET_EAGAIN))
	break;
      MAYBE_BROKEN_SYSCALL;
#if !defined(NO_FCNTL_NONBLOCK)
      if (!(test_flags & TEST_BLOCKING))
      {
	if (retry == MAX_ACCEPT_RETRY - 1)
        {
          // Try without O_NONBLOCK
	  fcntl(mysql_socket_getfd(sock), F_SETFL, flags);
        }
      }
#endif
    }
#if !defined(NO_FCNTL_NONBLOCK)
    if (!(test_flags & TEST_BLOCKING))
      fcntl(mysql_socket_getfd(sock), F_SETFL, flags);
#endif
    if (mysql_socket_getfd(new_sock) == INVALID_SOCKET)
    {
      /*
        accept(2) failed on the listening port, after many retries.
        There is not much details to report about the client,
        increment the server global status variable.
      */
      statistic_increment(connection_errors_accept, &LOCK_status);
      if ((error_count++ & 255) == 0)		// This can happen often
	sql_perror("Error in accept");
      MAYBE_BROKEN_SYSCALL;
      if (socket_errno == SOCKET_ENFILE || socket_errno == SOCKET_EMFILE)
	sleep(1);				// Give other threads some time
      continue;
    }
#ifdef FD_CLOEXEC
    (void) fcntl(mysql_socket_getfd(new_sock), F_SETFD, FD_CLOEXEC);
#endif

#ifdef HAVE_LIBWRAP
    {
      if (mysql_socket_getfd(sock) == mysql_socket_getfd(base_ip_sock) ||
          mysql_socket_getfd(sock) == mysql_socket_getfd(extra_ip_sock))
      {
	struct request_info req;
	signal(SIGCHLD, SIG_DFL);
	request_init(&req, RQ_DAEMON, libwrapName, RQ_FILE,
                     mysql_socket_getfd(new_sock), NULL);
	my_fromhost(&req);
	if (!my_hosts_access(&req))
	{
	  /*
	    This may be stupid but refuse() includes an exit(0)
	    which we surely don't want...
	    clean_exit() - same stupid thing ...
	  */
	  syslog(deny_severity, "refused connect from %s",
		 my_eval_client(&req));

	  /*
	    C++ sucks (the gibberish in front just translates the supplied
	    sink function pointer in the req structure from a void (*sink)();
	    to a void(*sink)(int) if you omit the cast, the C++ compiler
	    will cry...
	  */
	  if (req.sink)
	    ((void (*)(int))req.sink)(req.fd);

	  (void) mysql_socket_shutdown(new_sock, SHUT_RDWR);
	  (void) mysql_socket_close(new_sock);
          /*
            The connection was refused by TCP wrappers.
            There are no details (by client IP) available to update the
            host_cache.
          */
          statistic_increment(connection_errors_tcpwrap, &LOCK_status);
	  continue;
	}
      }
    }
#endif /* HAVE_LIBWRAP */

    /*
    ** Don't allow too many connections
    */

    DBUG_PRINT("info", ("Creating THD for new connection"));
    if (!(thd= new THD) || thd->is_error())
    {
      (void) mysql_socket_shutdown(new_sock, SHUT_RDWR);
      (void) mysql_socket_close(new_sock);
      statistic_increment(connection_errors_internal, &LOCK_status);
      delete thd;
      continue;
    }
    /* Set to get io buffers to be part of THD */
    set_current_thd(thd);

    is_unix_sock= (mysql_socket_getfd(sock) ==
                   mysql_socket_getfd(unix_sock));

    if (!(vio_tmp=
          mysql_socket_vio_new(new_sock,
                               is_unix_sock ? VIO_TYPE_SOCKET : VIO_TYPE_TCPIP,
                               is_unix_sock ? VIO_LOCALHOST: 0)) ||
	my_net_init(&thd->net, vio_tmp, thd, MYF(MY_THREAD_SPECIFIC)))
    {
      /*
        Only delete the temporary vio if we didn't already attach it to the
        NET object. The destructor in THD will delete any initialized net
        structure.
      */
      if (vio_tmp && thd->net.vio != vio_tmp)
        vio_delete(vio_tmp);
      else
      {
	(void) mysql_socket_shutdown(new_sock, SHUT_RDWR);
	(void) mysql_socket_close(new_sock);
      }
      delete thd;
      statistic_increment(connection_errors_internal, &LOCK_status);
      continue;
    }

    init_net_server_extension(thd);
    if (is_unix_sock)
      thd->security_ctx->host=(char*) my_localhost;

    if (mysql_socket_getfd(sock) == mysql_socket_getfd(extra_ip_sock))
    {
      thd->extra_port= 1;
      thd->scheduler= extra_thread_scheduler;
    }
    create_new_thread(thd);
    set_current_thd(0);
  }
  sd_notify(0, "STOPPING=1\n"
            "STATUS=Shutdown in progress\n");
  DBUG_VOID_RETURN;
}


#ifdef _WIN32
pthread_handler_t handle_connections_sockets_thread(void *arg)
{
  my_thread_init();
  handle_connections_sockets();
  decrement_handler_count();
  return 0;
}

pthread_handler_t handle_connections_namedpipes(void *arg)
{
  HANDLE hConnectedPipe;
  OVERLAPPED connectOverlapped= {0};
  THD *thd;
  my_thread_init();
  DBUG_ENTER("handle_connections_namedpipes");
  connectOverlapped.hEvent= CreateEvent(NULL, TRUE, FALSE, NULL);
  if (!connectOverlapped.hEvent)
  {
    sql_print_error("Can't create event, last error=%u", GetLastError());
    unireg_abort(1);
  }
  DBUG_PRINT("general",("Waiting for named pipe connections."));
  while (!abort_loop)
  {
    /* wait for named pipe connection */
    BOOL fConnected= ConnectNamedPipe(hPipe, &connectOverlapped);
    if (!fConnected && (GetLastError() == ERROR_IO_PENDING))
    {
        /*
          ERROR_IO_PENDING says async IO has started but not yet finished.
          GetOverlappedResult will wait for completion.
        */
        DWORD bytes;
        fConnected= GetOverlappedResult(hPipe, &connectOverlapped,&bytes, TRUE);
    }
    if (abort_loop)
      break;
    if (!fConnected)
      fConnected = GetLastError() == ERROR_PIPE_CONNECTED;
    if (!fConnected)
    {
      CloseHandle(hPipe);
      if ((hPipe= CreateNamedPipe(pipe_name,
                                  PIPE_ACCESS_DUPLEX |
                                  FILE_FLAG_OVERLAPPED,
                                  PIPE_TYPE_BYTE |
                                  PIPE_READMODE_BYTE |
                                  PIPE_WAIT,
                                  PIPE_UNLIMITED_INSTANCES,
                                  (int) global_system_variables.
                                  net_buffer_length,
                                  (int) global_system_variables.
                                  net_buffer_length,
                                  NMPWAIT_USE_DEFAULT_WAIT,
                                  &saPipeSecurity)) ==
	  INVALID_HANDLE_VALUE)
      {
	sql_perror("Can't create new named pipe!");
	break;					// Abort
      }
    }
    hConnectedPipe = hPipe;
    /* create new pipe for new connection */
    if ((hPipe = CreateNamedPipe(pipe_name,
                 PIPE_ACCESS_DUPLEX |
                 FILE_FLAG_OVERLAPPED,
				 PIPE_TYPE_BYTE |
				 PIPE_READMODE_BYTE |
				 PIPE_WAIT,
				 PIPE_UNLIMITED_INSTANCES,
				 (int) global_system_variables.net_buffer_length,
				 (int) global_system_variables.net_buffer_length,
				 NMPWAIT_USE_DEFAULT_WAIT,
				 &saPipeSecurity)) ==
	INVALID_HANDLE_VALUE)
    {
      sql_perror("Can't create new named pipe!");
      hPipe=hConnectedPipe;
      continue;					// We have to try again
    }

    if (!(thd = new THD))
    {
      DisconnectNamedPipe(hConnectedPipe);
      CloseHandle(hConnectedPipe);
      continue;
    }
    set_current_thd(thd);
    if (!(thd->net.vio= vio_new_win32pipe(hConnectedPipe)) ||
	my_net_init(&thd->net, thd->net.vio, thd, MYF(MY_THREAD_SPECIFIC)))
    {
      close_connection(thd, ER_OUT_OF_RESOURCES);
      delete thd;
      continue;
    }
    /* Host is unknown */
    thd->security_ctx->host= my_strdup(my_localhost, MYF(0));
    create_new_thread(thd);
    set_current_thd(0);
  }
  LocalFree(saPipeSecurity.lpSecurityDescriptor);
  CloseHandle(connectOverlapped.hEvent);
  DBUG_LEAVE;
  decrement_handler_count();
  return 0;
}
#endif /* _WIN32 */


#ifdef HAVE_SMEM

/**
  Thread of shared memory's service.

  @param arg                              Arguments of thread
*/
pthread_handler_t handle_connections_shared_memory(void *arg)
{
  /* file-mapping object, use for create shared memory */
  HANDLE handle_connect_file_map= 0;
  char  *handle_connect_map= 0;                 // pointer on shared memory
  HANDLE event_connect_answer= 0;
  ulong smem_buffer_length= shared_memory_buffer_length + 4;
  ulong connect_number= 1;
  char *tmp= NULL;
  char *suffix_pos;
  char connect_number_char[22], *p;
  const char *errmsg= 0;
  SECURITY_ATTRIBUTES *sa_event= 0, *sa_mapping= 0;
  my_thread_init();
  DBUG_ENTER("handle_connections_shared_memorys");
  DBUG_PRINT("general",("Waiting for allocated shared memory."));

  /*
     get enough space base-name + '_' + longest suffix we might ever send
   */
  if (!(tmp= (char *)my_malloc(strlen(shared_memory_base_name) + 32L, MYF(MY_FAE))))
    goto error;

  if (my_security_attr_create(&sa_event, &errmsg,
                              GENERIC_ALL, SYNCHRONIZE | EVENT_MODIFY_STATE))
    goto error;

  if (my_security_attr_create(&sa_mapping, &errmsg,
                             GENERIC_ALL, FILE_MAP_READ | FILE_MAP_WRITE))
    goto error;

  /*
    The name of event and file-mapping events create agree next rule:
      shared_memory_base_name+unique_part
    Where:
      shared_memory_base_name is unique value for each server
      unique_part is unique value for each object (events and file-mapping)
  */
  suffix_pos= strxmov(tmp,shared_memory_base_name,"_",NullS);
  strmov(suffix_pos, "CONNECT_REQUEST");
  if ((smem_event_connect_request= CreateEvent(sa_event,
                                               FALSE, FALSE, tmp)) == 0)
  {
    errmsg= "Could not create request event";
    goto error;
  }
  strmov(suffix_pos, "CONNECT_ANSWER");
  if ((event_connect_answer= CreateEvent(sa_event, FALSE, FALSE, tmp)) == 0)
  {
    errmsg="Could not create answer event";
    goto error;
  }
  strmov(suffix_pos, "CONNECT_DATA");
  if ((handle_connect_file_map=
       CreateFileMapping(INVALID_HANDLE_VALUE, sa_mapping,
                         PAGE_READWRITE, 0, sizeof(connect_number), tmp)) == 0)
  {
    errmsg= "Could not create file mapping";
    goto error;
  }
  if ((handle_connect_map= (char *)MapViewOfFile(handle_connect_file_map,
						  FILE_MAP_WRITE,0,0,
						  sizeof(DWORD))) == 0)
  {
    errmsg= "Could not create shared memory service";
    goto error;
  }

  while (!abort_loop)
  {
    /* Wait a request from client */
    WaitForSingleObject(smem_event_connect_request,INFINITE);

    /*
       it can be after shutdown command
    */
    if (abort_loop)
      goto error;

    HANDLE handle_client_file_map= 0;
    char  *handle_client_map= 0;
    HANDLE event_client_wrote= 0;
    HANDLE event_client_read= 0;    // for transfer data server <-> client
    HANDLE event_server_wrote= 0;
    HANDLE event_server_read= 0;
    HANDLE event_conn_closed= 0;
    THD *thd= 0;

    p= int10_to_str(connect_number, connect_number_char, 10);
    /*
      The name of event and file-mapping events create agree next rule:
        shared_memory_base_name+unique_part+number_of_connection
        Where:
	  shared_memory_base_name is uniquel value for each server
	  unique_part is unique value for each object (events and file-mapping)
	  number_of_connection is connection-number between server and client
    */
    suffix_pos= strxmov(tmp,shared_memory_base_name,"_",connect_number_char,
			 "_",NullS);
    strmov(suffix_pos, "DATA");
    if ((handle_client_file_map=
         CreateFileMapping(INVALID_HANDLE_VALUE, sa_mapping,
                           PAGE_READWRITE, 0, smem_buffer_length, tmp)) == 0)
    {
      errmsg= "Could not create file mapping";
      goto errorconn;
    }
    if ((handle_client_map= (char*)MapViewOfFile(handle_client_file_map,
						  FILE_MAP_WRITE,0,0,
						  smem_buffer_length)) == 0)
    {
      errmsg= "Could not create memory map";
      goto errorconn;
    }
    strmov(suffix_pos, "CLIENT_WROTE");
    if ((event_client_wrote= CreateEvent(sa_event, FALSE, FALSE, tmp)) == 0)
    {
      errmsg= "Could not create client write event";
      goto errorconn;
    }
    strmov(suffix_pos, "CLIENT_READ");
    if ((event_client_read= CreateEvent(sa_event, FALSE, FALSE, tmp)) == 0)
    {
      errmsg= "Could not create client read event";
      goto errorconn;
    }
    strmov(suffix_pos, "SERVER_READ");
    if ((event_server_read= CreateEvent(sa_event, FALSE, FALSE, tmp)) == 0)
    {
      errmsg= "Could not create server read event";
      goto errorconn;
    }
    strmov(suffix_pos, "SERVER_WROTE");
    if ((event_server_wrote= CreateEvent(sa_event,
                                         FALSE, FALSE, tmp)) == 0)
    {
      errmsg= "Could not create server write event";
      goto errorconn;
    }
    strmov(suffix_pos, "CONNECTION_CLOSED");
    if ((event_conn_closed= CreateEvent(sa_event,
                                        TRUE, FALSE, tmp)) == 0)
    {
      errmsg= "Could not create closed connection event";
      goto errorconn;
    }
    if (abort_loop)
      goto errorconn;
    if (!(thd= new THD))
      goto errorconn;
    /* Send number of connection to client */
    int4store(handle_connect_map, connect_number);
    if (!SetEvent(event_connect_answer))
    {
      errmsg= "Could not send answer event";
      goto errorconn;
    }
    /* Set event that client should receive data */
    if (!SetEvent(event_client_read))
    {
      errmsg= "Could not set client to read mode";
      goto errorconn;
    }
    set_current_thd(thd);
    if (!(thd->net.vio= vio_new_win32shared_memory(handle_client_file_map,
                                                   handle_client_map,
                                                   event_client_wrote,
                                                   event_client_read,
                                                   event_server_wrote,
                                                   event_server_read,
                                                   event_conn_closed)) ||
        my_net_init(&thd->net, thd->net.vio, thd, MYF(MY_THREAD_SPECIFIC)))
    {
      close_connection(thd, ER_OUT_OF_RESOURCES);
      errmsg= 0;
      goto errorconn;
    }
    thd->security_ctx->host= my_strdup(my_localhost, MYF(0)); /* Host is unknown */
    create_new_thread(thd);
    connect_number++;
    set_current_thd(0);
    continue;

errorconn:
    /* Could not form connection;  Free used handlers/memort and retry */
    if (errmsg)
    {
      char buff[180];
      strxmov(buff, "Can't create shared memory connection: ", errmsg, ".",
	      NullS);
      sql_perror(buff);
    }
    if (handle_client_file_map)
      CloseHandle(handle_client_file_map);
    if (handle_client_map)
      UnmapViewOfFile(handle_client_map);
    if (event_server_wrote)
      CloseHandle(event_server_wrote);
    if (event_server_read)
      CloseHandle(event_server_read);
    if (event_client_wrote)
      CloseHandle(event_client_wrote);
    if (event_client_read)
      CloseHandle(event_client_read);
    if (event_conn_closed)
      CloseHandle(event_conn_closed);
    delete thd;
  }
  set_current_thd(0);

  /* End shared memory handling */
error:
  if (tmp)
    my_free(tmp);

  if (errmsg)
  {
    char buff[180];
    strxmov(buff, "Can't create shared memory service: ", errmsg, ".", NullS);
    sql_perror(buff);
  }
  my_security_attr_free(sa_event);
  my_security_attr_free(sa_mapping);
  if (handle_connect_map)	UnmapViewOfFile(handle_connect_map);
  if (handle_connect_file_map)	CloseHandle(handle_connect_file_map);
  if (event_connect_answer)	CloseHandle(event_connect_answer);
  if (smem_event_connect_request) CloseHandle(smem_event_connect_request);
  DBUG_LEAVE;
  decrement_handler_count();
  return 0;
}
#endif /* HAVE_SMEM */
#endif /* EMBEDDED_LIBRARY */


/****************************************************************************
  Handle start options
******************************************************************************/


/**
  Process command line options flagged as 'early'.
  Some components needs to be initialized as early as possible,
  because the rest of the server initialization depends on them.
  Options that needs to be parsed early includes:
  - the performance schema, when compiled in,
  - options related to the help,
  - options related to the bootstrap
  The performance schema needs to be initialized as early as possible,
  before to-be-instrumented objects of the server are initialized.
*/

int handle_early_options()
{
  int ho_error;
  DYNAMIC_ARRAY all_early_options;

  my_getopt_register_get_addr(NULL);
  /* Skip unknown options so that they may be processed later */
  my_getopt_skip_unknown= TRUE;

  /* prepare all_early_options array */
  my_init_dynamic_array(&all_early_options, sizeof(my_option), 100, 25, MYF(0));
  add_many_options(&all_early_options, pfs_early_options,
                  array_elements(pfs_early_options));
  sys_var_add_options(&all_early_options, sys_var::PARSE_EARLY);
  add_terminator(&all_early_options);

  ho_error= handle_options(&remaining_argc, &remaining_argv,
                           (my_option*)(all_early_options.buffer),
                           mysqld_get_one_option);
  if (ho_error == 0)
  {
    /* Add back the program name handle_options removes */
    remaining_argc++;
    remaining_argv--;
  }

  delete_dynamic(&all_early_options);

  return ho_error;
}


#define MYSQL_COMPATIBILITY_OPTION(option) \
  { option, OPT_MYSQL_COMPATIBILITY, \
   0, 0, 0, 0, GET_STR, OPT_ARG, 0, 0, 0, 0, 0, 0 }

#define MYSQL_TO_BE_IMPLEMENTED_OPTION(option) \
  { option, OPT_MYSQL_TO_BE_IMPLEMENTED, \
   0, 0, 0, 0, GET_STR, OPT_ARG, 0, 0, 0, 0, 0, 0 }

#define MYSQL_SUGGEST_ANALOG_OPTION(option, str) \
  { option, OPT_MYSQL_COMPATIBILITY, \
   0, 0, 0, 0, GET_STR, OPT_ARG, 0, 0, 0, 0, 0, 0 }


/**
  System variables are automatically command-line options (few
  exceptions are documented in sys_var.h), so don't need
  to be listed here.
*/

struct my_option my_long_options[]=
{
  {"help", '?', "Display this help and exit.", 
   &opt_help, &opt_help, 0, GET_BOOL, NO_ARG, 0, 0, 0, 0,
   0, 0},
  {"allow-suspicious-udfs", 0,
   "Allows use of UDFs consisting of only one symbol xxx() "
   "without corresponding xxx_init() or xxx_deinit(). That also means "
   "that one can load any function from any library, for example exit() "
   "from libc.so",
   &opt_allow_suspicious_udfs, &opt_allow_suspicious_udfs,
   0, GET_BOOL, NO_ARG, 0, 0, 0, 0, 0, 0},
  {"ansi", 'a', "Use ANSI SQL syntax instead of MySQL syntax. This mode "
   "will also set transaction isolation level 'serializable'.", 0, 0, 0,
   GET_NO_ARG, NO_ARG, 0, 0, 0, 0, 0, 0},
  /*
    Because Sys_var_bit does not support command-line options, we need to
    explicitely add one for --autocommit
  */
  {"autocommit", 0, "Set default value for autocommit (0 or 1)",
   &opt_autocommit, &opt_autocommit, 0,
   GET_BOOL, OPT_ARG, 1, 0, 0, 0, 0, NULL},
  {"bind-address", 0, "IP address to bind to.",
   &my_bind_addr_str, &my_bind_addr_str, 0, GET_STR,
   REQUIRED_ARG, 0, 0, 0, 0, 0, 0},
  {"binlog-do-db", OPT_BINLOG_DO_DB,
   "Tells the master it should log updates for the specified database, "
   "and exclude all others not explicitly mentioned.",
   0, 0, 0, GET_STR, REQUIRED_ARG, 0, 0, 0, 0, 0, 0},
  {"binlog-ignore-db", OPT_BINLOG_IGNORE_DB,
   "Tells the master that updates to the given database should not be logged to the binary log.",
   0, 0, 0, GET_STR, REQUIRED_ARG, 0, 0, 0, 0, 0, 0},
  {"binlog-row-event-max-size", 0,
   "The maximum size of a row-based binary log event in bytes. Rows will be "
   "grouped into events smaller than this size if possible. "
   "The value has to be a multiple of 256.",
   &opt_binlog_rows_event_max_size, &opt_binlog_rows_event_max_size,
   0, GET_ULONG, REQUIRED_ARG,
   /* def_value */ 1024, /* min_value */  256, /* max_value */ ULONG_MAX, 
   /* sub_size */     0, /* block_size */ 256, 
   /* app_type */ 0
  },
#ifndef DISABLE_GRANT_OPTIONS
  {"bootstrap", OPT_BOOTSTRAP, "Used by mysql installation scripts.", 0, 0, 0,
   GET_NO_ARG, NO_ARG, 0, 0, 0, 0, 0, 0},
#endif
  {"character-set-client-handshake", 0,
   "Don't ignore client side character set value sent during handshake.",
   &opt_character_set_client_handshake,
   &opt_character_set_client_handshake,
    0, GET_BOOL, NO_ARG, 1, 0, 0, 0, 0, 0},
  {"character-set-filesystem", 0,
   "Set the filesystem character set.",
   &character_set_filesystem_name,
   &character_set_filesystem_name,
   0, GET_STR, REQUIRED_ARG, 0, 0, 0, 0, 0, 0 },
  {"character-set-server", 'C', "Set the default character set.",
   &default_character_set_name, &default_character_set_name,
   0, GET_STR, REQUIRED_ARG, 0, 0, 0, 0, 0, 0 },
  {"chroot", 'r', "Chroot mysqld daemon during startup.",
   &mysqld_chroot, &mysqld_chroot, 0, GET_STR, REQUIRED_ARG,
   0, 0, 0, 0, 0, 0},
  {"collation-server", 0, "Set the default collation.",
   &default_collation_name, &default_collation_name,
   0, GET_STR, REQUIRED_ARG, 0, 0, 0, 0, 0, 0 },
  {"console", OPT_CONSOLE, "Write error output on screen; don't remove the console window on windows.",
   &opt_console, &opt_console, 0, GET_BOOL, NO_ARG, 0, 0, 0,
   0, 0, 0},
  {"core-file", OPT_WANT_CORE, "Write core on errors.", 0, 0, 0, GET_NO_ARG,
   NO_ARG, 0, 0, 0, 0, 0, 0},
#ifdef DBUG_OFF
  {"debug", '#', "Built in DBUG debugger. Disabled in this build.",
   &current_dbug_option, &current_dbug_option, 0, GET_STR, OPT_ARG,
   0, 0, 0, 0, 0, 0},
#endif
#ifdef HAVE_REPLICATION
  {"debug-abort-slave-event-count", 0,
   "Option used by mysql-test for debugging and testing of replication.",
   &abort_slave_event_count,  &abort_slave_event_count,
   0, GET_INT, REQUIRED_ARG, 0, 0, 0, 0, 0, 0},
#endif /* HAVE_REPLICATION */
#ifndef DBUG_OFF
  {"debug-assert-on-error", 0,
   "Do an assert in various functions if we get a fatal error",
   &my_assert_on_error, &my_assert_on_error,
   0, GET_BOOL, NO_ARG, 0, 0, 0, 0, 0, 0},
  {"debug-assert-if-crashed-table", 0,
   "Do an assert in handler::print_error() if we get a crashed table",
   &debug_assert_if_crashed_table, &debug_assert_if_crashed_table,
   0, GET_BOOL, NO_ARG, 0, 0, 0, 0, 0, 0},
#endif
#ifdef HAVE_REPLICATION
  {"debug-disconnect-slave-event-count", 0,
   "Option used by mysql-test for debugging and testing of replication.",
   &disconnect_slave_event_count, &disconnect_slave_event_count,
   0, GET_INT, REQUIRED_ARG, 0, 0, 0, 0, 0, 0},
#endif /* HAVE_REPLICATION */
  {"debug-exit-info", 'T', "Used for debugging. Use at your own risk.",
   0, 0, 0, GET_LONG, OPT_ARG, 0, 0, 0, 0, 0, 0},
  {"debug-gdb", 0,
   "Set up signals usable for debugging.",
   &opt_debugging, &opt_debugging,
   0, GET_BOOL, NO_ARG, 0, 0, 0, 0, 0, 0},
#ifdef HAVE_REPLICATION
  {"debug-max-binlog-dump-events", 0,
   "Option used by mysql-test for debugging and testing of replication.",
   &max_binlog_dump_events, &max_binlog_dump_events, 0,
   GET_INT, REQUIRED_ARG, 0, 0, 0, 0, 0, 0},
#endif /* HAVE_REPLICATION */
#ifdef SAFE_MUTEX
  {"debug-mutex-deadlock-detector", 0,
   "Enable checking of wrong mutex usage.",
   &safe_mutex_deadlock_detector,
   &safe_mutex_deadlock_detector,
   0, GET_BOOL, NO_ARG, 1, 0, 0, 0, 0, 0},
#endif
  {"debug-no-sync", 0,
   "Disables system sync calls. Only for running tests or debugging!",
   &my_disable_sync, &my_disable_sync, 0, GET_BOOL, NO_ARG, 0, 0, 0, 0, 0, 0},
#ifdef HAVE_REPLICATION
  {"debug-sporadic-binlog-dump-fail", 0,
   "Option used by mysql-test for debugging and testing of replication.",
   &opt_sporadic_binlog_dump_fail,
   &opt_sporadic_binlog_dump_fail, 0, GET_BOOL, NO_ARG, 0, 0, 0, 0, 0,
   0},
#endif /* HAVE_REPLICATION */
  /* default-storage-engine should have "MyISAM" as def_value. Instead
     of initializing it here it is done in init_common_variables() due
     to a compiler bug in Sun Studio compiler. */
  {"default-storage-engine", 0, "The default storage engine for new tables",
   &default_storage_engine, 0, 0, GET_STR, REQUIRED_ARG,
   0, 0, 0, 0, 0, 0 },
  {"default-tmp-storage-engine", 0,
    "The default storage engine for user-created temporary tables",
   &default_tmp_storage_engine, 0, 0, GET_STR, REQUIRED_ARG,
   0, 0, 0, 0, 0, 0 },
  {"default-time-zone", 0, "Set the default time zone.",
   &default_tz_name, &default_tz_name,
   0, GET_STR, REQUIRED_ARG, 0, 0, 0, 0, 0, 0 },
#if defined(ENABLED_DEBUG_SYNC)
  {"debug-sync-timeout", OPT_DEBUG_SYNC_TIMEOUT,
   "Enable the debug sync facility "
   "and optionally specify a default wait timeout in seconds. "
   "A zero value keeps the facility disabled.",
   &opt_debug_sync_timeout, 0,
   0, GET_UINT, OPT_ARG, 0, 0, UINT_MAX, 0, 0, 0},
#endif /* defined(ENABLED_DEBUG_SYNC) */
#ifdef HAVE_OPENSSL
  {"des-key-file", 0,
   "Load keys for des_encrypt() and des_encrypt from given file.",
   &des_key_file, &des_key_file, 0, GET_STR, REQUIRED_ARG,
   0, 0, 0, 0, 0, 0},
#endif /* HAVE_OPENSSL */
#ifdef HAVE_STACKTRACE
  {"stack-trace", 0 , "Print a symbolic stack trace on failure",
   &opt_stack_trace, &opt_stack_trace, 0, GET_BOOL, NO_ARG, 1, 0, 0, 0, 0, 0},
#endif /* HAVE_STACKTRACE */
  {"enforce-storage-engine", 0, "Force the use of a storage engine for new tables",
   &enforced_storage_engine, 0, 0, GET_STR, REQUIRED_ARG,
   0, 0, 0, 0, 0, 0 },
  {"external-locking", 0, "Use system (external) locking (disabled by "
   "default).  With this option enabled you can run myisamchk to test "
   "(not repair) tables while the MySQL server is running. Disable with "
   "--skip-external-locking.", &opt_external_locking, &opt_external_locking,
   0, GET_BOOL, NO_ARG, 0, 0, 0, 0, 0, 0},
  /* We must always support the next option to make scripts like mysqltest
     easier to do */
  {"gdb", 0,
   "Set up signals usable for debugging. Deprecated, use --debug-gdb instead.",
   &opt_debugging, &opt_debugging,
   0, GET_BOOL, NO_ARG, 0, 0, 0, 0, 0, 0},
#ifdef HAVE_LARGE_PAGE_OPTION
  {"super-large-pages", 0, "Enable support for super large pages.",
   &opt_super_large_pages, &opt_super_large_pages, 0,
   GET_BOOL, OPT_ARG, 0, 0, 1, 0, 1, 0},
#endif
  {"language", 'L',
   "Client error messages in given language. May be given as a full path. "
   "Deprecated. Use --lc-messages-dir instead.",
   0, 0, 0,
   GET_STR, REQUIRED_ARG, 0, 0, 0, 0, 0, 0},
  {"lc-messages", 0,
   "Set the language used for the error messages.",
   &lc_messages, &lc_messages, 0, GET_STR, REQUIRED_ARG,
   0, 0, 0, 0, 0, 0 },
  {"lc-time-names", 0,
   "Set the language used for the month names and the days of the week.",
   &lc_time_names_name, &lc_time_names_name,
   0, GET_STR, REQUIRED_ARG, 0, 0, 0, 0, 0, 0 },
  {"log-basename", OPT_LOG_BASENAME,
   "Basename for all log files and the .pid file. This sets all log file "
   "names at once (in 'datadir') and is normally the only option you need "
   "for specifying log files. Sets names for --log-bin, --log-bin-index, "
   "--relay-log, --relay-log-index, --general-log-file, "
   "--log-slow-query-log-file, --log-error-file, and --pid-file",
   &opt_log_basename, &opt_log_basename, 0, GET_STR, REQUIRED_ARG,
   0, 0, 0, 0, 0, 0},
  {"log-bin", OPT_BIN_LOG,
   "Log update queries in binary format. Optional argument should be name for "
   "binary log. If not given "
   "'datadir'/'log-basename'-bin or 'datadir'/mysql-bin will be used (the later if "
   "--log-basename is not specified). We strongly recommend to use either "
   "--log-basename or specify a filename to ensure that replication doesn't "
   "stop if the real hostname of the computer changes.",
   &opt_bin_logname, &opt_bin_logname, 0, GET_STR,
   OPT_ARG, 0, 0, 0, 0, 0, 0},
  {"log-bin-index", 0,
   "File that holds the names for last binary log files.",
   &opt_binlog_index_name, &opt_binlog_index_name, 0, GET_STR,
   REQUIRED_ARG, 0, 0, 0, 0, 0, 0},
  {"relay-log-index", 0,
   "The location and name to use for the file that keeps a list of the last "
   "relay logs",
   &opt_relaylog_index_name, &opt_relaylog_index_name, 0, GET_STR,
   REQUIRED_ARG, 0, 0, 0, 0, 0, 0},
  {"log-isam", OPT_ISAM_LOG, "Log all MyISAM changes to file.",
   &myisam_log_filename, &myisam_log_filename, 0, GET_STR,
   OPT_ARG, 0, 0, 0, 0, 0, 0},
  {"log-short-format", 0,
   "Don't log extra information to update and slow-query logs.",
   &opt_short_log_format, &opt_short_log_format,
   0, GET_BOOL, NO_ARG, 0, 0, 0, 0, 0, 0},
  {"log-tc", 0,
   "Path to transaction coordinator log (used for transactions that affect "
   "more than one storage engine, when binary log is disabled).",
   &opt_tc_log_file, &opt_tc_log_file, 0, GET_STR,
   REQUIRED_ARG, 0, 0, 0, 0, 0, 0},
  {"master-info-file", 0,
   "The location and name of the file that remembers the master and where "
   "the I/O replication thread is in the master's binlogs. Defaults to "
   "master.info",
   &master_info_file, &master_info_file, 0, GET_STR,
   REQUIRED_ARG, 0, 0, 0, 0, 0, 0},
  {"master-retry-count", 0,
   "The number of tries the slave will make to connect to the master before giving up.",
   &master_retry_count, &master_retry_count, 0, GET_ULONG,
   REQUIRED_ARG, 3600*24, 0, 0, 0, 0, 0},
#ifdef HAVE_REPLICATION
  {"init-rpl-role", 0, "Set the replication role",
   &rpl_status, &rpl_status, &rpl_role_typelib,
   GET_ENUM, REQUIRED_ARG, 0, 0, 0, 0, 0, 0},
#endif /* HAVE_REPLICATION */
  {"memlock", 0, "Lock mysqld in memory.", &locked_in_memory,
   &locked_in_memory, 0, GET_BOOL, NO_ARG, 0, 0, 0, 0, 0, 0},
  {"old-style-user-limits", 0,
   "Enable old-style user limits (before 5.0.3, user resources were counted "
   "per each user+host vs. per account).",
   &opt_old_style_user_limits, &opt_old_style_user_limits,
   0, GET_BOOL, NO_ARG, 0, 0, 0, 0, 0, 0},
  {"port-open-timeout", 0,
   "Maximum time in seconds to wait for the port to become free. "
   "(Default: No wait).", &mysqld_port_timeout, &mysqld_port_timeout, 0,
   GET_UINT, REQUIRED_ARG, 0, 0, 0, 0, 0, 0},
  {"replicate-do-db", OPT_REPLICATE_DO_DB,
   "Tells the slave thread to restrict replication to the specified database. "
   "To specify more than one database, use the directive multiple times, "
   "once for each database. Note that this will only work if you do not use "
   "cross-database queries such as UPDATE some_db.some_table SET foo='bar' "
   "while having selected a different or no database. If you need cross "
   "database updates to work, make sure you have 3.23.28 or later, and use "
   "replicate-wild-do-table=db_name.%.",
   0, 0, 0, GET_STR | GET_ASK_ADDR, REQUIRED_ARG, 0, 0, 0, 0, 0, 0},
  {"replicate-do-table", OPT_REPLICATE_DO_TABLE,
   "Tells the slave thread to restrict replication to the specified table. "
   "To specify more than one table, use the directive multiple times, once "
   "for each table. This will work for cross-database updates, in contrast "
   "to replicate-do-db.", 0, 0, 0, GET_STR | GET_ASK_ADDR, REQUIRED_ARG, 0, 0, 0, 0, 0, 0},
  {"replicate-ignore-db", OPT_REPLICATE_IGNORE_DB,
   "Tells the slave thread to not replicate to the specified database. To "
   "specify more than one database to ignore, use the directive multiple "
   "times, once for each database. This option will not work if you use "
   "cross database updates. If you need cross database updates to work, "
   "make sure you have 3.23.28 or later, and use replicate-wild-ignore-"
   "table=db_name.%. ", 0, 0, 0, GET_STR | GET_ASK_ADDR, REQUIRED_ARG, 0, 0, 0, 0, 0, 0},
  {"replicate-ignore-table", OPT_REPLICATE_IGNORE_TABLE,
   "Tells the slave thread to not replicate to the specified table. To specify "
   "more than one table to ignore, use the directive multiple times, once for "
   "each table. This will work for cross-database updates, in contrast to "
   "replicate-ignore-db.", 0, 0, 0, GET_STR | GET_ASK_ADDR, REQUIRED_ARG, 0, 0, 0, 0, 0, 0},
  {"replicate-rewrite-db", OPT_REPLICATE_REWRITE_DB,
   "Updates to a database with a different name than the original. Example: "
   "replicate-rewrite-db=master_db_name->slave_db_name.",
   0, 0, 0, GET_STR | GET_ASK_ADDR, REQUIRED_ARG, 0, 0, 0, 0, 0, 0},
#ifdef HAVE_REPLICATION
  {"replicate-same-server-id", 0,
   "In replication, if set to 1, do not skip events having our server id. "
   "Default value is 0 (to break infinite loops in circular replication). "
   "Can't be set to 1 if --log-slave-updates is used.",
   &replicate_same_server_id, &replicate_same_server_id,
   0, GET_BOOL, NO_ARG, 0, 0, 0, 0, 0, 0},
#endif
  {"replicate-wild-do-table", OPT_REPLICATE_WILD_DO_TABLE,
   "Tells the slave thread to restrict replication to the tables that match "
   "the specified wildcard pattern. To specify more than one table, use the "
   "directive multiple times, once for each table. This will work for cross-"
   "database updates. Example: replicate-wild-do-table=foo%.bar% will "
   "replicate only updates to tables in all databases that start with foo "
   "and whose table names start with bar.",
   0, 0, 0, GET_STR | GET_ASK_ADDR, REQUIRED_ARG, 0, 0, 0, 0, 0, 0},
  {"replicate-wild-ignore-table", OPT_REPLICATE_WILD_IGNORE_TABLE,
   "Tells the slave thread to not replicate to the tables that match the "
   "given wildcard pattern. To specify more than one table to ignore, use "
   "the directive multiple times, once for each table. This will work for "
   "cross-database updates. Example: replicate-wild-ignore-table=foo%.bar% "
   "will not do updates to tables in databases that start with foo and whose "
   "table names start with bar.",
   0, 0, 0, GET_STR | GET_ASK_ADDR, REQUIRED_ARG, 0, 0, 0, 0, 0, 0},
  {"safe-mode", OPT_SAFE, "Skip some optimize stages (for testing). Deprecated.",
   0, 0, 0, GET_NO_ARG, NO_ARG, 0, 0, 0, 0, 0, 0},
  {"safe-user-create", 0,
   "Don't allow new user creation by the user who has no write privileges to the mysql.user table.",
   &opt_safe_user_create, &opt_safe_user_create, 0, GET_BOOL,
   NO_ARG, 0, 0, 0, 0, 0, 0},
  {"show-slave-auth-info", 0,
   "Show user and password in SHOW SLAVE HOSTS on this master.",
   &opt_show_slave_auth_info, &opt_show_slave_auth_info, 0,
   GET_BOOL, NO_ARG, 0, 0, 0, 0, 0, 0},
  {"silent-startup", OPT_SILENT, "Don't print [Note] to the error log during startup.",
   &opt_silent_startup, &opt_silent_startup, 0, GET_BOOL, NO_ARG, 0, 0, 0, 0, 0, 0},
  {"skip-bdb", OPT_DEPRECATED_OPTION,
   "Deprecated option; Exist only for compatibility with old my.cnf files",
   0, 0, 0, GET_NO_ARG, NO_ARG, 0, 0, 0, 0, 0, 0},
#ifndef DISABLE_GRANT_OPTIONS
  {"skip-grant-tables", 0,
   "Start without grant tables. This gives all users FULL ACCESS to all tables.",
   &opt_noacl, &opt_noacl, 0, GET_BOOL, NO_ARG, 0, 0, 0, 0, 0,
   0},
#endif
  {"skip-host-cache", OPT_SKIP_HOST_CACHE, "Don't cache host names.", 0, 0, 0,
   GET_NO_ARG, NO_ARG, 0, 0, 0, 0, 0, 0},
  {"skip-slave-start", 0,
   "If set, slave is not autostarted.", &opt_skip_slave_start,
   &opt_skip_slave_start, 0, GET_BOOL, NO_ARG, 0, 0, 0, 0, 0, 0},
#ifdef HAVE_REPLICATION
  {"slave-parallel-mode", OPT_SLAVE_PARALLEL_MODE,
   "Controls what transactions are applied in parallel when using "
   "--slave-parallel-threads. Possible values: \"optimistic\" tries to "
   "apply most transactional DML in parallel, and handles any conflicts "
   "with rollback and retry. \"conservative\" limits parallelism in an "
   "effort to avoid any conflicts. \"aggressive\" tries to maximise the "
   "parallelism, possibly at the cost of increased conflict rate. "
   "\"minimal\" only parallelizes the commit steps of transactions. "
   "\"none\" disables parallel apply completely.",
   &opt_slave_parallel_mode, &opt_slave_parallel_mode,
   &slave_parallel_mode_typelib, GET_ENUM | GET_ASK_ADDR, REQUIRED_ARG,
   SLAVE_PARALLEL_CONSERVATIVE, 0, 0, 0, 0, 0},
#endif
#if defined(_WIN32) && !defined(EMBEDDED_LIBRARY)
  {"slow-start-timeout", 0,
   "Maximum number of milliseconds that the service control manager should wait "
   "before trying to kill the windows service during startup"
   "(Default: 15000).", &slow_start_timeout, &slow_start_timeout, 0,
   GET_ULONG, REQUIRED_ARG, 15000, 0, 0, 0, 0, 0},
#endif
#ifdef HAVE_OPENSSL
  {"ssl", 0,
   "Enable SSL for connection (automatically enabled if an ssl option is used).",
   &opt_use_ssl, &opt_use_ssl, 0, GET_BOOL, OPT_ARG, 0, 0, 0,
   0, 0, 0},
#endif
#ifdef __WIN__
  {"standalone", 0,
  "Dummy option to start as a standalone program (NT).", 0, 0, 0, GET_NO_ARG,
   NO_ARG, 0, 0, 0, 0, 0, 0},
#endif
  {"symbolic-links", 's', "Enable symbolic link support.",
   &my_use_symdir, &my_use_symdir, 0, GET_BOOL, NO_ARG,
   /*
     The system call realpath() produces warnings under valgrind and
     purify. These are not suppressed: instead we disable symlinks
     option if compiled with valgrind support.
     Also disable by default on Windows, due to high overhead for checking .sym 
     files.
   */
   IF_VALGRIND(0,IF_WIN(0,1)), 0, 0, 0, 0, 0},
  {"sysdate-is-now", 0,
   "Non-default option to alias SYSDATE() to NOW() to make it safe-replicable. "
   "Since 5.0, SYSDATE() returns a `dynamic' value different for different "
   "invocations, even within the same statement.",
   &global_system_variables.sysdate_is_now,
   0, 0, GET_BOOL, NO_ARG, 0, 0, 1, 0, 1, 0},
  {"tc-heuristic-recover", 0,
   "Decision to use in heuristic recover process",
   &tc_heuristic_recover, &tc_heuristic_recover,
   &tc_heuristic_recover_typelib, GET_ENUM, REQUIRED_ARG, 0, 0, 0, 0, 0, 0},
  {"temp-pool", 0,
#if (ENABLE_TEMP_POOL)
   "Using this option will cause most temporary files created to use a small "
   "set of names, rather than a unique name for each new file.",
#else
   "This option is ignored on this OS.",
#endif
   &use_temp_pool, &use_temp_pool, 0, GET_BOOL, NO_ARG, 1,
   0, 0, 0, 0, 0},
  {"transaction-isolation", 0,
   "Default transaction isolation level",
   &global_system_variables.tx_isolation,
   &global_system_variables.tx_isolation, &tx_isolation_typelib,
   GET_ENUM, REQUIRED_ARG, ISO_REPEATABLE_READ, 0, 0, 0, 0, 0},
  {"transaction-read-only", 0,
   "Default transaction access mode. "
   "True if transactions are read-only.",
   &global_system_variables.tx_read_only,
   &global_system_variables.tx_read_only, 0,
   GET_BOOL, OPT_ARG, 0, 0, 0, 0, 0, 0},
  {"user", 'u', "Run mysqld daemon as user.", 0, 0, 0, GET_STR, REQUIRED_ARG,
   0, 0, 0, 0, 0, 0},
  {"verbose", 'v', "Used with --help option for detailed help.",
   &opt_verbose, &opt_verbose, 0, GET_BOOL, NO_ARG, 0, 0, 0, 0, 0, 0},
  {"version", 'V', "Output version information and exit.", 0, 0, 0, GET_NO_ARG,
   NO_ARG, 0, 0, 0, 0, 0, 0},
  {"plugin-load", OPT_PLUGIN_LOAD,
   "Semicolon-separated list of plugins to load, where each plugin is "
   "specified as ether a plugin_name=library_file pair or only a library_file. "
   "If the latter case, all plugins from a given library_file will be loaded.",
   0, 0, 0,
   GET_STR, REQUIRED_ARG, 0, 0, 0, 0, 0, 0},
  {"plugin-load-add", OPT_PLUGIN_LOAD_ADD,
   "Optional semicolon-separated list of plugins to load. This option adds "
   "to the list specified by --plugin-load in an incremental way. "
   "It can be specified many times, adding more plugins every time.",
   0, 0, 0,
    GET_STR, REQUIRED_ARG, 0, 0, 0, 0, 0, 0},
  {"table_cache", 0, "Deprecated; use --table-open-cache instead.",
   &tc_size, &tc_size, 0, GET_ULONG,
   REQUIRED_ARG, TABLE_OPEN_CACHE_DEFAULT, 1, 512*1024L, 0, 1, 0},
#ifdef WITH_WSREP
  {"wsrep-new-cluster", 0, "Bootstrap a cluster. It works by overriding the "
   "current value of wsrep_cluster_address. It is recommended not to add this "
   "option to the config file as this will trigger bootstrap on every server "
   "start.", &wsrep_new_cluster, &wsrep_new_cluster, 0, GET_BOOL, NO_ARG,
   0, 0, 0, 0, 0, 0},
#endif

  /* The following options exist in 5.6 but not in 10.0 */
  MYSQL_COMPATIBILITY_OPTION("log-raw"),
  MYSQL_COMPATIBILITY_OPTION("log-bin-use-v1-row-events"),
  MYSQL_TO_BE_IMPLEMENTED_OPTION("default-authentication-plugin"),
  MYSQL_COMPATIBILITY_OPTION("binlog-max-flush-queue-time"),
  MYSQL_COMPATIBILITY_OPTION("master-info-repository"),
  MYSQL_COMPATIBILITY_OPTION("relay-log-info-repository"),
  MYSQL_SUGGEST_ANALOG_OPTION("binlog-rows-query-log-events", "--binlog-annotate-row-events"),
  MYSQL_COMPATIBILITY_OPTION("binlog-order-commits"),
  MYSQL_TO_BE_IMPLEMENTED_OPTION("log-throttle-queries-not-using-indexes"),
  MYSQL_TO_BE_IMPLEMENTED_OPTION("end-markers-in-json"),
  MYSQL_TO_BE_IMPLEMENTED_OPTION("optimizer-trace"),              // OPTIMIZER_TRACE
  MYSQL_TO_BE_IMPLEMENTED_OPTION("optimizer-trace-features"),     // OPTIMIZER_TRACE
  MYSQL_TO_BE_IMPLEMENTED_OPTION("optimizer-trace-offset"),       // OPTIMIZER_TRACE
  MYSQL_TO_BE_IMPLEMENTED_OPTION("optimizer-trace-limit"),        // OPTIMIZER_TRACE
  MYSQL_TO_BE_IMPLEMENTED_OPTION("optimizer-trace-max-mem-size"), // OPTIMIZER_TRACE
  MYSQL_TO_BE_IMPLEMENTED_OPTION("eq-range-index-dive-limit"),
  MYSQL_COMPATIBILITY_OPTION("server-id-bits"),
  MYSQL_TO_BE_IMPLEMENTED_OPTION("slave-rows-search-algorithms"), // HAVE_REPLICATION
  MYSQL_COMPATIBILITY_OPTION("table-open-cache-instances"),
  MYSQL_TO_BE_IMPLEMENTED_OPTION("slave-allow-batching"),         // HAVE_REPLICATION
  MYSQL_COMPATIBILITY_OPTION("slave-checkpoint-period"),      // HAVE_REPLICATION
  MYSQL_COMPATIBILITY_OPTION("slave-checkpoint-group"),       // HAVE_REPLICATION
  MYSQL_SUGGEST_ANALOG_OPTION("slave-parallel-workers", "--slave-parallel-threads"),       // HAVE_REPLICATION
  MYSQL_SUGGEST_ANALOG_OPTION("slave-pending-jobs-size-max", "--slave-parallel-max-queued"),  // HAVE_REPLICATION
  MYSQL_TO_BE_IMPLEMENTED_OPTION("disconnect-on-expired-password"),
  MYSQL_TO_BE_IMPLEMENTED_OPTION("sha256-password-private-key-path"), // HAVE_OPENSSL && !HAVE_YASSL
  MYSQL_TO_BE_IMPLEMENTED_OPTION("sha256-password-public-key-path"),  // HAVE_OPENSSL && !HAVE_YASSL

  /* The following options exist in 5.5 and 5.6 but not in 10.0 */
  MYSQL_SUGGEST_ANALOG_OPTION("abort-slave-event-count", "--debug-abort-slave-event-count"),
  MYSQL_SUGGEST_ANALOG_OPTION("disconnect-slave-event-count", "--debug-disconnect-slave-event-count"),
  MYSQL_SUGGEST_ANALOG_OPTION("exit-info", "--debug-exit-info"),
  MYSQL_SUGGEST_ANALOG_OPTION("max-binlog-dump-events", "--debug-max-binlog-dump-events"),
  MYSQL_SUGGEST_ANALOG_OPTION("sporadic-binlog-dump-fail", "--debug-sporadic-binlog-dump-fail"),
  MYSQL_COMPATIBILITY_OPTION("new"),

  /* The following options were added after 5.6.10 */
  MYSQL_TO_BE_IMPLEMENTED_OPTION("rpl-stop-slave-timeout"),
  MYSQL_TO_BE_IMPLEMENTED_OPTION("validate-user-plugins") // NO_EMBEDDED_ACCESS_CHECKS
};

static int show_queries(THD *thd, SHOW_VAR *var, char *buff,
                        enum enum_var_type scope)
{
  var->type= SHOW_LONGLONG;
  var->value= &thd->query_id;
  return 0;
}


static int show_net_compression(THD *thd, SHOW_VAR *var, char *buff,
                                enum enum_var_type scope)
{
  var->type= SHOW_MY_BOOL;
  var->value= &thd->net.compress;
  return 0;
}

static int show_starttime(THD *thd, SHOW_VAR *var, char *buff,
                          enum enum_var_type scope)
{
  var->type= SHOW_LONG;
  var->value= buff;
  *((long *)buff)= (long) (thd->query_start() - server_start_time);
  return 0;
}

#ifdef ENABLED_PROFILING
static int show_flushstatustime(THD *thd, SHOW_VAR *var, char *buff,
                                enum enum_var_type scope)
{
  var->type= SHOW_LONG;
  var->value= buff;
  *((long *)buff)= (long) (thd->query_start() - flush_status_time);
  return 0;
}
#endif

#ifdef HAVE_REPLICATION
static int show_rpl_status(THD *thd, SHOW_VAR *var, char *buff,
                           enum enum_var_type scope)
{
  var->type= SHOW_CHAR;
  var->value= const_cast<char*>(rpl_status_type[(int)rpl_status]);
  return 0;
}

static int show_slave_running(THD *thd, SHOW_VAR *var, char *buff,
                              enum enum_var_type scope)
{
  Master_info *mi= NULL;
  bool UNINIT_VAR(tmp);

  var->type= SHOW_MY_BOOL;
  var->value= buff;

  if ((mi= get_master_info(&thd->variables.default_master_connection,
                           Sql_condition::WARN_LEVEL_NOTE)))
  {
    tmp= (my_bool) (mi->slave_running == MYSQL_SLAVE_RUN_READING &&
                    mi->rli.slave_running != MYSQL_SLAVE_NOT_RUN);
    mi->release();
  }
  if (mi)
    *((my_bool *)buff)= tmp;
  else
    var->type= SHOW_UNDEF;
  return 0;
}


/* How many slaves are connected to this master */

static int show_slaves_connected(THD *thd, SHOW_VAR *var, char *buff)
{

  var->type= SHOW_LONGLONG;
  var->value= buff;
  mysql_mutex_lock(&LOCK_slave_list);

  *((longlong *)buff)= slave_list.records;

  mysql_mutex_unlock(&LOCK_slave_list);
  return 0;
}


/* How many masters this slave is connected to */


static int show_slaves_running(THD *thd, SHOW_VAR *var, char *buff)
{
  var->type= SHOW_LONGLONG;
  var->value= buff;

  *((longlong *)buff)= any_slave_sql_running();

  return 0;
}


static int show_slave_received_heartbeats(THD *thd, SHOW_VAR *var, char *buff,
                                          enum enum_var_type scope)
{
  Master_info *mi;

  var->type= SHOW_LONGLONG;
  var->value= buff;

  if ((mi= get_master_info(&thd->variables.default_master_connection,
                           Sql_condition::WARN_LEVEL_NOTE)))
  {
    *((longlong *)buff)= mi->received_heartbeats;
    mi->release();
  }
  else
    var->type= SHOW_UNDEF;
  return 0;
}


static int show_heartbeat_period(THD *thd, SHOW_VAR *var, char *buff,
                                 enum enum_var_type scope)
{
  Master_info *mi;

  var->type= SHOW_CHAR;
  var->value= buff;

  if ((mi= get_master_info(&thd->variables.default_master_connection,
                           Sql_condition::WARN_LEVEL_NOTE)))
  {
    sprintf(buff, "%.3f", mi->heartbeat_period);
    mi->release();
  }
  else
    var->type= SHOW_UNDEF;
  return 0;
}


#endif /* HAVE_REPLICATION */

static int show_open_tables(THD *thd, SHOW_VAR *var, char *buff,
                            enum enum_var_type scope)
{
  var->type= SHOW_LONG;
  var->value= buff;
  *((long *) buff)= (long) tc_records();
  return 0;
}

static int show_prepared_stmt_count(THD *thd, SHOW_VAR *var, char *buff,
                                    enum enum_var_type scope)
{
  var->type= SHOW_LONG;
  var->value= buff;
  mysql_mutex_lock(&LOCK_prepared_stmt_count);
  *((long *)buff)= (long)prepared_stmt_count;
  mysql_mutex_unlock(&LOCK_prepared_stmt_count);
  return 0;
}

static int show_table_definitions(THD *thd, SHOW_VAR *var, char *buff,
                                  enum enum_var_type scope)
{
  var->type= SHOW_LONG;
  var->value= buff;
  *((long *) buff)= (long) tdc_records();
  return 0;
}


static int show_flush_commands(THD *thd, SHOW_VAR *var, char *buff,
                               enum enum_var_type scope)
{
  var->type= SHOW_LONG;
  var->value= buff;
  *((long *) buff)= (long) tdc_refresh_version();
  return 0;
}


#if defined(HAVE_OPENSSL) && !defined(EMBEDDED_LIBRARY)
/* Functions relying on CTX */
static int show_ssl_ctx_sess_accept(THD *thd, SHOW_VAR *var, char *buff,
                                    enum enum_var_type scope)
{
  var->type= SHOW_LONG;
  var->value= buff;
  *((long *)buff)= (!ssl_acceptor_fd ? 0 :
                     SSL_CTX_sess_accept(ssl_acceptor_fd->ssl_context));
  return 0;
}

static int show_ssl_ctx_sess_accept_good(THD *thd, SHOW_VAR *var, char *buff,
                                         enum enum_var_type scope)
{
  var->type= SHOW_LONG;
  var->value= buff;
  *((long *)buff)= (!ssl_acceptor_fd ? 0 :
                     SSL_CTX_sess_accept_good(ssl_acceptor_fd->ssl_context));
  return 0;
}

static int show_ssl_ctx_sess_connect_good(THD *thd, SHOW_VAR *var, char *buff,
                                          enum enum_var_type scope)
{
  var->type= SHOW_LONG;
  var->value= buff;
  *((long *)buff)= (!ssl_acceptor_fd ? 0 :
                     SSL_CTX_sess_connect_good(ssl_acceptor_fd->ssl_context));
  return 0;
}

static int show_ssl_ctx_sess_accept_renegotiate(THD *thd, SHOW_VAR *var,
                                                char *buff,
                                                enum enum_var_type scope)
{
  var->type= SHOW_LONG;
  var->value= buff;
  *((long *)buff)= (!ssl_acceptor_fd ? 0 :
                     SSL_CTX_sess_accept_renegotiate(ssl_acceptor_fd->ssl_context));
  return 0;
}

static int show_ssl_ctx_sess_connect_renegotiate(THD *thd, SHOW_VAR *var,
                                                 char *buff,
                                                 enum enum_var_type scope)
{
  var->type= SHOW_LONG;
  var->value= buff;
  *((long *)buff)= (!ssl_acceptor_fd ? 0 :
                     SSL_CTX_sess_connect_renegotiate(ssl_acceptor_fd->ssl_context));
  return 0;
}

static int show_ssl_ctx_sess_cb_hits(THD *thd, SHOW_VAR *var, char *buff,
                                     enum enum_var_type scope)
{
  var->type= SHOW_LONG;
  var->value= buff;
  *((long *)buff)= (!ssl_acceptor_fd ? 0 :
                     SSL_CTX_sess_cb_hits(ssl_acceptor_fd->ssl_context));
  return 0;
}

static int show_ssl_ctx_sess_hits(THD *thd, SHOW_VAR *var, char *buff,
                                  enum enum_var_type scope)
{
  var->type= SHOW_LONG;
  var->value= buff;
  *((long *)buff)= (!ssl_acceptor_fd ? 0 :
                     SSL_CTX_sess_hits(ssl_acceptor_fd->ssl_context));
  return 0;
}

static int show_ssl_ctx_sess_cache_full(THD *thd, SHOW_VAR *var, char *buff,
                                        enum enum_var_type scope)
{
  var->type= SHOW_LONG;
  var->value= buff;
  *((long *)buff)= (!ssl_acceptor_fd ? 0 :
                     SSL_CTX_sess_cache_full(ssl_acceptor_fd->ssl_context));
  return 0;
}

static int show_ssl_ctx_sess_misses(THD *thd, SHOW_VAR *var, char *buff,
                                    enum enum_var_type scope)
{
  var->type= SHOW_LONG;
  var->value= buff;
  *((long *)buff)= (!ssl_acceptor_fd ? 0 :
                     SSL_CTX_sess_misses(ssl_acceptor_fd->ssl_context));
  return 0;
}

static int show_ssl_ctx_sess_timeouts(THD *thd, SHOW_VAR *var, char *buff,
                                      enum enum_var_type scope)
{
  var->type= SHOW_LONG;
  var->value= buff;
  *((long *)buff)= (!ssl_acceptor_fd ? 0 :
                     SSL_CTX_sess_timeouts(ssl_acceptor_fd->ssl_context));
  return 0;
}

static int show_ssl_ctx_sess_number(THD *thd, SHOW_VAR *var, char *buff,
                                    enum enum_var_type scope)
{
  var->type= SHOW_LONG;
  var->value= buff;
  *((long *)buff)= (!ssl_acceptor_fd ? 0 :
                     SSL_CTX_sess_number(ssl_acceptor_fd->ssl_context));
  return 0;
}

static int show_ssl_ctx_sess_connect(THD *thd, SHOW_VAR *var, char *buff,
                                     enum enum_var_type scope)
{
  var->type= SHOW_LONG;
  var->value= buff;
  *((long *)buff)= (!ssl_acceptor_fd ? 0 :
                     SSL_CTX_sess_connect(ssl_acceptor_fd->ssl_context));
  return 0;
}

static int show_ssl_ctx_sess_get_cache_size(THD *thd, SHOW_VAR *var,
                                            char *buff,
                                            enum enum_var_type scope)
{
  var->type= SHOW_LONG;
  var->value= buff;
  *((long *)buff)= (!ssl_acceptor_fd ? 0 :
                     SSL_CTX_sess_get_cache_size(ssl_acceptor_fd->ssl_context));
  return 0;
}

static int show_ssl_ctx_get_verify_mode(THD *thd, SHOW_VAR *var, char *buff,
                                        enum enum_var_type scope)
{
  var->type= SHOW_LONG;
  var->value= buff;
  *((long *)buff)= (!ssl_acceptor_fd ? 0 :
                     SSL_CTX_get_verify_mode(ssl_acceptor_fd->ssl_context));
  return 0;
}

static int show_ssl_ctx_get_verify_depth(THD *thd, SHOW_VAR *var, char *buff,
                                         enum enum_var_type scope)
{
  var->type= SHOW_LONG;
  var->value= buff;
  *((long *)buff)= (!ssl_acceptor_fd ? 0 :
                     SSL_CTX_get_verify_depth(ssl_acceptor_fd->ssl_context));
  return 0;
}

static int show_ssl_ctx_get_session_cache_mode(THD *thd, SHOW_VAR *var,
                                               char *buff,
                                               enum enum_var_type scope)
{
  var->type= SHOW_CHAR;
  if (!ssl_acceptor_fd)
    var->value= const_cast<char*>("NONE");
  else
    switch (SSL_CTX_get_session_cache_mode(ssl_acceptor_fd->ssl_context))
    {
    case SSL_SESS_CACHE_OFF:
      var->value= const_cast<char*>("OFF"); break;
    case SSL_SESS_CACHE_CLIENT:
      var->value= const_cast<char*>("CLIENT"); break;
    case SSL_SESS_CACHE_SERVER:
      var->value= const_cast<char*>("SERVER"); break;
    case SSL_SESS_CACHE_BOTH:
      var->value= const_cast<char*>("BOTH"); break;
    case SSL_SESS_CACHE_NO_AUTO_CLEAR:
      var->value= const_cast<char*>("NO_AUTO_CLEAR"); break;
    case SSL_SESS_CACHE_NO_INTERNAL_LOOKUP:
      var->value= const_cast<char*>("NO_INTERNAL_LOOKUP"); break;
    default:
      var->value= const_cast<char*>("Unknown"); break;
    }
  return 0;
}

/*
   Functions relying on SSL
   Note: In the show_ssl_* functions, we need to check if we have a
         valid vio-object since this isn't always true, specifically
         when session_status or global_status is requested from
         inside an Event.
 */

static int show_ssl_get_version(THD *thd, SHOW_VAR *var, char *buff,
                                enum enum_var_type scope)
{
  var->type= SHOW_CHAR;
  if( thd->vio_ok() && thd->net.vio->ssl_arg )
    var->value= const_cast<char*>(SSL_get_version((SSL*) thd->net.vio->ssl_arg));
  else
    var->value= const_cast<char*>("");
  return 0;
}

static int show_ssl_session_reused(THD *thd, SHOW_VAR *var, char *buff,
                                   enum enum_var_type scope)
{
  var->type= SHOW_LONG;
  var->value= buff;
  if( thd->vio_ok() && thd->net.vio->ssl_arg )
    *((long *)buff)= (long)SSL_session_reused((SSL*) thd->net.vio->ssl_arg);
  else
    *((long *)buff)= 0;
  return 0;
}

static int show_ssl_get_default_timeout(THD *thd, SHOW_VAR *var, char *buff,
                                        enum enum_var_type scope)
{
  var->type= SHOW_LONG;
  var->value= buff;
  if( thd->vio_ok() && thd->net.vio->ssl_arg )
    *((long *)buff)= (long)SSL_get_default_timeout((SSL*)thd->net.vio->ssl_arg);
  else
    *((long *)buff)= 0;
  return 0;
}

static int show_ssl_get_verify_mode(THD *thd, SHOW_VAR *var, char *buff,
                                    enum enum_var_type scope)
{
  var->type= SHOW_LONG;
  var->value= buff;
  if( thd->net.vio && thd->net.vio->ssl_arg )
    *((long *)buff)= (long)SSL_get_verify_mode((SSL*)thd->net.vio->ssl_arg);
  else
    *((long *)buff)= 0;
  return 0;
}

static int show_ssl_get_verify_depth(THD *thd, SHOW_VAR *var, char *buff,
                                     enum enum_var_type scope)
{
  var->type= SHOW_LONG;
  var->value= buff;
  if( thd->vio_ok() && thd->net.vio->ssl_arg )
    *((long *)buff)= (long)SSL_get_verify_depth((SSL*)thd->net.vio->ssl_arg);
  else
    *((long *)buff)= 0;
  return 0;
}

static int show_ssl_get_cipher(THD *thd, SHOW_VAR *var, char *buff,
                               enum enum_var_type scope)
{
  var->type= SHOW_CHAR;
  if( thd->vio_ok() && thd->net.vio->ssl_arg )
    var->value= const_cast<char*>(SSL_get_cipher((SSL*) thd->net.vio->ssl_arg));
  else
    var->value= const_cast<char*>("");
  return 0;
}

static int show_ssl_get_cipher_list(THD *thd, SHOW_VAR *var, char *buff,
                                    enum enum_var_type scope)
{
  var->type= SHOW_CHAR;
  var->value= buff;
  if (thd->vio_ok() && thd->net.vio->ssl_arg)
  {
    int i;
    const char *p;
    char *end= buff + SHOW_VAR_FUNC_BUFF_SIZE;
    for (i=0; (p= SSL_get_cipher_list((SSL*) thd->net.vio->ssl_arg,i)) &&
               buff < end; i++)
    {
      buff= strnmov(buff, p, end-buff-1);
      *buff++= ':';
    }
    if (i)
      buff--;
  }
  *buff=0;
  return 0;
}


#ifdef HAVE_YASSL

static char *
my_asn1_time_to_string(ASN1_TIME *time, char *buf, size_t len)
{
  return yaSSL_ASN1_TIME_to_string(time, buf, len);
}

#else /* openssl */

static char *
my_asn1_time_to_string(ASN1_TIME *time, char *buf, size_t len)
{
  int n_read;
  char *res= NULL;
  BIO *bio= BIO_new(BIO_s_mem());

  if (bio == NULL)
    return NULL;

  if (!ASN1_TIME_print(bio, time))
    goto end;

  n_read= BIO_read(bio, buf, (int) (len - 1));

  if (n_read > 0)
  {
    buf[n_read]= 0;
    res= buf;
  }

end:
  BIO_free(bio);
  return res;
}

#endif


/**
  Handler function for the 'ssl_get_server_not_before' variable

  @param      thd  the mysql thread structure
  @param      var  the data for the variable
  @param[out] buf  the string to put the value of the variable into

  @return          status
  @retval     0    success
*/

static int
show_ssl_get_server_not_before(THD *thd, SHOW_VAR *var, char *buff,
                               enum enum_var_type scope)
{
  var->type= SHOW_CHAR;
  if(thd->vio_ok() && thd->net.vio->ssl_arg)
  {
    SSL *ssl= (SSL*) thd->net.vio->ssl_arg;
    X509 *cert= SSL_get_certificate(ssl);
    ASN1_TIME *not_before= X509_get_notBefore(cert);

    var->value= my_asn1_time_to_string(not_before, buff,
                                       SHOW_VAR_FUNC_BUFF_SIZE);
    if (!var->value)
      return 1;
    var->value= buff;
  }
  else
    var->value= empty_c_string;
  return 0;
}


/**
  Handler function for the 'ssl_get_server_not_after' variable

  @param      thd  the mysql thread structure
  @param      var  the data for the variable
  @param[out] buf  the string to put the value of the variable into

  @return          status
  @retval     0    success
*/

static int
show_ssl_get_server_not_after(THD *thd, SHOW_VAR *var, char *buff,
                              enum enum_var_type scope)
{
  var->type= SHOW_CHAR;
  if(thd->vio_ok() && thd->net.vio->ssl_arg)
  {
    SSL *ssl= (SSL*) thd->net.vio->ssl_arg;
    X509 *cert= SSL_get_certificate(ssl);
    ASN1_TIME *not_after= X509_get_notAfter(cert);

    var->value= my_asn1_time_to_string(not_after, buff,
                                       SHOW_VAR_FUNC_BUFF_SIZE);
    if (!var->value)
      return 1;
  }
  else
    var->value= empty_c_string;
  return 0;
}

#endif /* HAVE_OPENSSL && !EMBEDDED_LIBRARY */

static int show_default_keycache(THD *thd, SHOW_VAR *var, char *buff,
                                 enum enum_var_type scope)
{
  struct st_data {
    KEY_CACHE_STATISTICS stats;
    SHOW_VAR var[9];
  } *data;
  SHOW_VAR *v;

  data=(st_data *)buff;
  v= data->var;

  var->type= SHOW_ARRAY;
  var->value= v;

  get_key_cache_statistics(dflt_key_cache, 0, &data->stats);

#define set_one_keycache_var(X,Y)       \
  v->name= X;                           \
  v->type= SHOW_LONGLONG;               \
  v->value= &data->stats.Y;      \
  v++;

  set_one_keycache_var("blocks_not_flushed", blocks_changed);
  set_one_keycache_var("blocks_unused",      blocks_unused);
  set_one_keycache_var("blocks_used",        blocks_used);
  set_one_keycache_var("blocks_warm",        blocks_warm);
  set_one_keycache_var("read_requests",      read_requests);
  set_one_keycache_var("reads",              reads);
  set_one_keycache_var("write_requests",     write_requests);
  set_one_keycache_var("writes",             writes);

  v->name= 0;

  DBUG_ASSERT((char*)(v+1) <= buff + SHOW_VAR_FUNC_BUFF_SIZE);

#undef set_one_keycache_var

  return 0;
}


static int show_memory_used(THD *thd, SHOW_VAR *var, char *buff,
                            struct system_status_var *status_var,
                            enum enum_var_type scope)
{
  var->type= SHOW_LONGLONG;
  var->value= buff;
  if (scope == OPT_GLOBAL)
    *(longlong*) buff= (status_var->global_memory_used +
                        status_var->local_memory_used);
  else
    *(longlong*) buff= status_var->local_memory_used;
  return 0;
}


#ifndef DBUG_OFF
static int debug_status_func(THD *thd, SHOW_VAR *var, char *buff,
                             enum enum_var_type scope)
{
#define add_var(X,Y,Z)                  \
  v->name= X;                           \
  v->value= (char*)Y;                   \
  v->type= Z;                           \
  v++;

  var->type= SHOW_ARRAY;
  var->value= buff;

  SHOW_VAR *v= (SHOW_VAR *)buff;

  if (_db_keyword_(0, "role_merge_stats", 1))
  {
    static SHOW_VAR roles[]= {
      {"global",  &role_global_merges,  SHOW_ULONG},
      {"db",      &role_db_merges,      SHOW_ULONG},
      {"table",   &role_table_merges,   SHOW_ULONG},
      {"column",  &role_column_merges,  SHOW_ULONG},
      {"routine", &role_routine_merges, SHOW_ULONG},
      {NullS, NullS, SHOW_LONG}
    };

    add_var("role_merges", roles, SHOW_ARRAY);
  }

  v->name= 0;

#undef add_var

  return 0;
}
#endif

#ifdef HAVE_POOL_OF_THREADS
int show_threadpool_idle_threads(THD *thd, SHOW_VAR *var, char *buff,
                                 enum enum_var_type scope)
{
  var->type= SHOW_INT;
  var->value= buff;
  *(int *)buff= tp_get_idle_thread_count(); 
  return 0;
}
#endif

/*
  Variables shown by SHOW STATUS in alphabetical order
*/

SHOW_VAR status_vars[]= {
  {"Aborted_clients",          (char*) &aborted_threads,        SHOW_LONG},
  {"Aborted_connects",         (char*) &aborted_connects,       SHOW_LONG},
  {"Acl",                      (char*) acl_statistics,          SHOW_ARRAY},
  {"Access_denied_errors",     (char*) offsetof(STATUS_VAR, access_denied_errors), SHOW_LONG_STATUS},
  {"Binlog_bytes_written",     (char*) offsetof(STATUS_VAR, binlog_bytes_written), SHOW_LONGLONG_STATUS},
  {"Binlog_cache_disk_use",    (char*) &binlog_cache_disk_use,  SHOW_LONG},
  {"Binlog_cache_use",         (char*) &binlog_cache_use,       SHOW_LONG},
  {"Binlog_stmt_cache_disk_use",(char*) &binlog_stmt_cache_disk_use,  SHOW_LONG},
  {"Binlog_stmt_cache_use",    (char*) &binlog_stmt_cache_use,       SHOW_LONG},
  {"Busy_time",                (char*) offsetof(STATUS_VAR, busy_time), SHOW_DOUBLE_STATUS},
  {"Bytes_received",           (char*) offsetof(STATUS_VAR, bytes_received), SHOW_LONGLONG_STATUS},
  {"Bytes_sent",               (char*) offsetof(STATUS_VAR, bytes_sent), SHOW_LONGLONG_STATUS},
  {"Com",                      (char*) com_status_vars, SHOW_ARRAY},
  {"Compression",              (char*) &show_net_compression, SHOW_SIMPLE_FUNC},
  {"Connections",              (char*) &thread_id,              SHOW_LONG_NOFLUSH},
  {"Connection_errors_accept", (char*) &connection_errors_accept, SHOW_LONG},
  {"Connection_errors_internal", (char*) &connection_errors_internal, SHOW_LONG},
  {"Connection_errors_max_connections", (char*) &connection_errors_max_connection, SHOW_LONG},
  {"Connection_errors_peer_address", (char*) &connection_errors_peer_addr, SHOW_LONG},
  {"Connection_errors_select", (char*) &connection_errors_select, SHOW_LONG},
  {"Connection_errors_tcpwrap", (char*) &connection_errors_tcpwrap, SHOW_LONG},
  {"Cpu_time",                 (char*) offsetof(STATUS_VAR, cpu_time), SHOW_DOUBLE_STATUS},
  {"Created_tmp_disk_tables",  (char*) offsetof(STATUS_VAR, created_tmp_disk_tables_), SHOW_LONG_STATUS},
  {"Created_tmp_files",	       (char*) &my_tmp_file_created,	SHOW_LONG},
  {"Created_tmp_tables",       (char*) offsetof(STATUS_VAR, created_tmp_tables_), SHOW_LONG_STATUS},
#ifndef DBUG_OFF
  {"Debug",                    (char*) &debug_status_func,  SHOW_FUNC},
#endif
  {"Delayed_errors",           (char*) &delayed_insert_errors,  SHOW_LONG},
  {"Delayed_insert_threads",   (char*) &delayed_insert_threads, SHOW_LONG_NOFLUSH},
  {"Delayed_writes",           (char*) &delayed_insert_writes,  SHOW_LONG},
  {"Delete_scan",	       (char*) offsetof(STATUS_VAR, delete_scan_count), SHOW_LONG_STATUS},
  {"Empty_queries",            (char*) offsetof(STATUS_VAR, empty_queries), SHOW_LONG_STATUS},
  {"Executed_events",          (char*) &executed_events, SHOW_LONG_NOFLUSH },
  {"Executed_triggers",        (char*) offsetof(STATUS_VAR, executed_triggers), SHOW_LONG_STATUS},
  {"Feature_delay_key_write",  (char*) &feature_files_opened_with_delayed_keys, SHOW_LONG },
  {"Feature_dynamic_columns",  (char*) offsetof(STATUS_VAR, feature_dynamic_columns), SHOW_LONG_STATUS},
  {"Feature_fulltext",         (char*) offsetof(STATUS_VAR, feature_fulltext), SHOW_LONG_STATUS},
  {"Feature_gis",              (char*) offsetof(STATUS_VAR, feature_gis), SHOW_LONG_STATUS},
  {"Feature_locale",           (char*) offsetof(STATUS_VAR, feature_locale), SHOW_LONG_STATUS},
  {"Feature_subquery",         (char*) offsetof(STATUS_VAR, feature_subquery), SHOW_LONG_STATUS},
  {"Feature_timezone",         (char*) offsetof(STATUS_VAR, feature_timezone), SHOW_LONG_STATUS},
  {"Feature_trigger",          (char*) offsetof(STATUS_VAR, feature_trigger), SHOW_LONG_STATUS},
  {"Feature_xml",              (char*) offsetof(STATUS_VAR, feature_xml), SHOW_LONG_STATUS},
  {"Flush_commands",           (char*) &show_flush_commands, SHOW_SIMPLE_FUNC},
  {"Handler_commit",           (char*) offsetof(STATUS_VAR, ha_commit_count), SHOW_LONG_STATUS},
  {"Handler_delete",           (char*) offsetof(STATUS_VAR, ha_delete_count), SHOW_LONG_STATUS},
  {"Handler_discover",         (char*) offsetof(STATUS_VAR, ha_discover_count), SHOW_LONG_STATUS},
  {"Handler_external_lock",    (char*) offsetof(STATUS_VAR, ha_external_lock_count), SHOW_LONGLONG_STATUS},
  {"Handler_icp_attempts",     (char*) offsetof(STATUS_VAR, ha_icp_attempts), SHOW_LONG_STATUS},
  {"Handler_icp_match",        (char*) offsetof(STATUS_VAR, ha_icp_match), SHOW_LONG_STATUS},
  {"Handler_mrr_init",         (char*) offsetof(STATUS_VAR, ha_mrr_init_count),  SHOW_LONG_STATUS},
  {"Handler_mrr_key_refills",  (char*) offsetof(STATUS_VAR, ha_mrr_key_refills_count), SHOW_LONG_STATUS},
  {"Handler_mrr_rowid_refills",(char*) offsetof(STATUS_VAR, ha_mrr_rowid_refills_count), SHOW_LONG_STATUS},
  {"Handler_prepare",          (char*) offsetof(STATUS_VAR, ha_prepare_count),  SHOW_LONG_STATUS},
  {"Handler_read_first",       (char*) offsetof(STATUS_VAR, ha_read_first_count), SHOW_LONG_STATUS},
  {"Handler_read_key",         (char*) offsetof(STATUS_VAR, ha_read_key_count), SHOW_LONG_STATUS},
  {"Handler_read_last",        (char*) offsetof(STATUS_VAR, ha_read_last_count), SHOW_LONG_STATUS},
  {"Handler_read_next",        (char*) offsetof(STATUS_VAR, ha_read_next_count), SHOW_LONG_STATUS},
  {"Handler_read_prev",        (char*) offsetof(STATUS_VAR, ha_read_prev_count), SHOW_LONG_STATUS},
  {"Handler_read_retry",       (char*) offsetof(STATUS_VAR, ha_read_retry_count), SHOW_LONG_STATUS},
  {"Handler_read_rnd",         (char*) offsetof(STATUS_VAR, ha_read_rnd_count), SHOW_LONG_STATUS},
  {"Handler_read_rnd_deleted", (char*) offsetof(STATUS_VAR, ha_read_rnd_deleted_count), SHOW_LONG_STATUS},
  {"Handler_read_rnd_next",    (char*) offsetof(STATUS_VAR, ha_read_rnd_next_count), SHOW_LONG_STATUS},
  {"Handler_rollback",         (char*) offsetof(STATUS_VAR, ha_rollback_count), SHOW_LONG_STATUS},
  {"Handler_savepoint",        (char*) offsetof(STATUS_VAR, ha_savepoint_count), SHOW_LONG_STATUS},
  {"Handler_savepoint_rollback",(char*) offsetof(STATUS_VAR, ha_savepoint_rollback_count), SHOW_LONG_STATUS},
  {"Handler_tmp_update",       (char*) offsetof(STATUS_VAR, ha_tmp_update_count), SHOW_LONG_STATUS},
  {"Handler_tmp_write",        (char*) offsetof(STATUS_VAR, ha_tmp_write_count), SHOW_LONG_STATUS},
  {"Handler_update",           (char*) offsetof(STATUS_VAR, ha_update_count), SHOW_LONG_STATUS},
  {"Handler_write",            (char*) offsetof(STATUS_VAR, ha_write_count), SHOW_LONG_STATUS},
  {"Key",                      (char*) &show_default_keycache, SHOW_FUNC},
  {"Last_query_cost",          (char*) offsetof(STATUS_VAR, last_query_cost), SHOW_DOUBLE_STATUS},
  {"Max_statement_time_exceeded", (char*) offsetof(STATUS_VAR, max_statement_time_exceeded), SHOW_LONG_STATUS},
  {"Master_gtid_wait_count",   (char*) offsetof(STATUS_VAR, master_gtid_wait_count), SHOW_LONGLONG_STATUS},
  {"Master_gtid_wait_timeouts", (char*) offsetof(STATUS_VAR, master_gtid_wait_timeouts), SHOW_LONGLONG_STATUS},
  {"Master_gtid_wait_time",    (char*) offsetof(STATUS_VAR, master_gtid_wait_time), SHOW_LONGLONG_STATUS},
  {"Max_used_connections",     (char*) &max_used_connections,  SHOW_LONG},
  {"Memory_used",              (char*) &show_memory_used, SHOW_SIMPLE_FUNC},
  {"Not_flushed_delayed_rows", (char*) &delayed_rows_in_use,    SHOW_LONG_NOFLUSH},
  {"Open_files",               (char*) &my_file_opened,         SHOW_LONG_NOFLUSH},
  {"Open_streams",             (char*) &my_stream_opened,       SHOW_LONG_NOFLUSH},
  {"Open_table_definitions",   (char*) &show_table_definitions, SHOW_SIMPLE_FUNC},
  {"Open_tables",              (char*) &show_open_tables,       SHOW_SIMPLE_FUNC},
  {"Opened_files",             (char*) &my_file_total_opened, SHOW_LONG_NOFLUSH},
  {"Opened_plugin_libraries",  (char*) &dlopen_count, SHOW_LONG},
  {"Opened_table_definitions", (char*) offsetof(STATUS_VAR, opened_shares), SHOW_LONG_STATUS},
  {"Opened_tables",            (char*) offsetof(STATUS_VAR, opened_tables), SHOW_LONG_STATUS},
  {"Opened_views",             (char*) offsetof(STATUS_VAR, opened_views), SHOW_LONG_STATUS},
  {"Prepared_stmt_count",      (char*) &show_prepared_stmt_count, SHOW_SIMPLE_FUNC},
  {"Rows_sent",                (char*) offsetof(STATUS_VAR, rows_sent), SHOW_LONGLONG_STATUS},
  {"Rows_read",                (char*) offsetof(STATUS_VAR, rows_read), SHOW_LONGLONG_STATUS},
  {"Rows_tmp_read",            (char*) offsetof(STATUS_VAR, rows_tmp_read), SHOW_LONGLONG_STATUS},
#ifdef HAVE_QUERY_CACHE
  {"Qcache_free_blocks",       (char*) &query_cache.free_memory_blocks, SHOW_LONG_NOFLUSH},
  {"Qcache_free_memory",       (char*) &query_cache.free_memory, SHOW_LONG_NOFLUSH},
  {"Qcache_hits",              (char*) &query_cache.hits,       SHOW_LONG},
  {"Qcache_inserts",           (char*) &query_cache.inserts,    SHOW_LONG},
  {"Qcache_lowmem_prunes",     (char*) &query_cache.lowmem_prunes, SHOW_LONG},
  {"Qcache_not_cached",        (char*) &query_cache.refused,    SHOW_LONG},
  {"Qcache_queries_in_cache",  (char*) &query_cache.queries_in_cache, SHOW_LONG_NOFLUSH},
  {"Qcache_total_blocks",      (char*) &query_cache.total_blocks, SHOW_LONG_NOFLUSH},
#endif /*HAVE_QUERY_CACHE*/
  {"Queries",                  (char*) &show_queries,            SHOW_SIMPLE_FUNC},
  {"Questions",                (char*) offsetof(STATUS_VAR, questions), SHOW_LONG_STATUS},
#ifdef HAVE_REPLICATION
  {"Rpl_status",               (char*) &show_rpl_status,          SHOW_SIMPLE_FUNC},
#endif
  {"Select_full_join",         (char*) offsetof(STATUS_VAR, select_full_join_count_), SHOW_LONG_STATUS},
  {"Select_full_range_join",   (char*) offsetof(STATUS_VAR, select_full_range_join_count_), SHOW_LONG_STATUS},
  {"Select_range",             (char*) offsetof(STATUS_VAR, select_range_count_), SHOW_LONG_STATUS},
  {"Select_range_check",       (char*) offsetof(STATUS_VAR, select_range_check_count_), SHOW_LONG_STATUS},
  {"Select_scan",	       (char*) offsetof(STATUS_VAR, select_scan_count_), SHOW_LONG_STATUS},
  {"Slave_open_temp_tables",   (char*) &slave_open_temp_tables, SHOW_INT},
#ifdef HAVE_REPLICATION
  {"Slaves_connected",        (char*) &show_slaves_connected, SHOW_SIMPLE_FUNC },
  {"Slaves_running",          (char*) &show_slaves_running, SHOW_SIMPLE_FUNC },
  {"Slave_connections",       (char*) offsetof(STATUS_VAR, com_register_slave), SHOW_LONG_STATUS},
  {"Slave_heartbeat_period",   (char*) &show_heartbeat_period, SHOW_SIMPLE_FUNC},
  {"Slave_received_heartbeats",(char*) &show_slave_received_heartbeats, SHOW_SIMPLE_FUNC},
  {"Slave_retried_transactions",(char*)&slave_retried_transactions, SHOW_LONG},
  {"Slave_running",            (char*) &show_slave_running,     SHOW_SIMPLE_FUNC},
  {"Slave_skipped_errors",     (char*) &slave_skipped_errors, SHOW_LONGLONG},
#endif
  {"Slow_launch_threads",      (char*) &slow_launch_threads,    SHOW_LONG},
  {"Slow_queries",             (char*) offsetof(STATUS_VAR, long_query_count), SHOW_LONG_STATUS},
  {"Sort_merge_passes",	       (char*) offsetof(STATUS_VAR, filesort_merge_passes_), SHOW_LONG_STATUS},
  {"Sort_priority_queue_sorts",(char*) offsetof(STATUS_VAR, filesort_pq_sorts_), SHOW_LONG_STATUS}, 
  {"Sort_range",	       (char*) offsetof(STATUS_VAR, filesort_range_count_), SHOW_LONG_STATUS},
  {"Sort_rows",		       (char*) offsetof(STATUS_VAR, filesort_rows_), SHOW_LONG_STATUS},
  {"Sort_scan",		       (char*) offsetof(STATUS_VAR, filesort_scan_count_), SHOW_LONG_STATUS},
#ifdef HAVE_OPENSSL
#ifndef EMBEDDED_LIBRARY
  {"Ssl_accept_renegotiates",  (char*) &show_ssl_ctx_sess_accept_renegotiate, SHOW_SIMPLE_FUNC},
  {"Ssl_accepts",              (char*) &show_ssl_ctx_sess_accept, SHOW_SIMPLE_FUNC},
  {"Ssl_callback_cache_hits",  (char*) &show_ssl_ctx_sess_cb_hits, SHOW_SIMPLE_FUNC},
  {"Ssl_cipher",               (char*) &show_ssl_get_cipher, SHOW_SIMPLE_FUNC},
  {"Ssl_cipher_list",          (char*) &show_ssl_get_cipher_list, SHOW_SIMPLE_FUNC},
  {"Ssl_client_connects",      (char*) &show_ssl_ctx_sess_connect, SHOW_SIMPLE_FUNC},
  {"Ssl_connect_renegotiates", (char*) &show_ssl_ctx_sess_connect_renegotiate, SHOW_SIMPLE_FUNC},
  {"Ssl_ctx_verify_depth",     (char*) &show_ssl_ctx_get_verify_depth, SHOW_SIMPLE_FUNC},
  {"Ssl_ctx_verify_mode",      (char*) &show_ssl_ctx_get_verify_mode, SHOW_SIMPLE_FUNC},
  {"Ssl_default_timeout",      (char*) &show_ssl_get_default_timeout, SHOW_SIMPLE_FUNC},
  {"Ssl_finished_accepts",     (char*) &show_ssl_ctx_sess_accept_good, SHOW_SIMPLE_FUNC},
  {"Ssl_finished_connects",    (char*) &show_ssl_ctx_sess_connect_good, SHOW_SIMPLE_FUNC},
  {"Ssl_server_not_after",     (char*) &show_ssl_get_server_not_after, SHOW_SIMPLE_FUNC},
  {"Ssl_server_not_before",    (char*) &show_ssl_get_server_not_before, SHOW_SIMPLE_FUNC},
  {"Ssl_session_cache_hits",   (char*) &show_ssl_ctx_sess_hits, SHOW_SIMPLE_FUNC},
  {"Ssl_session_cache_misses", (char*) &show_ssl_ctx_sess_misses, SHOW_SIMPLE_FUNC},
  {"Ssl_session_cache_mode",   (char*) &show_ssl_ctx_get_session_cache_mode, SHOW_SIMPLE_FUNC},
  {"Ssl_session_cache_overflows", (char*) &show_ssl_ctx_sess_cache_full, SHOW_SIMPLE_FUNC},
  {"Ssl_session_cache_size",   (char*) &show_ssl_ctx_sess_get_cache_size, SHOW_SIMPLE_FUNC},
  {"Ssl_session_cache_timeouts", (char*) &show_ssl_ctx_sess_timeouts, SHOW_SIMPLE_FUNC},
  {"Ssl_sessions_reused",      (char*) &show_ssl_session_reused, SHOW_SIMPLE_FUNC},
  {"Ssl_used_session_cache_entries",(char*) &show_ssl_ctx_sess_number, SHOW_SIMPLE_FUNC},
  {"Ssl_verify_depth",         (char*) &show_ssl_get_verify_depth, SHOW_SIMPLE_FUNC},
  {"Ssl_verify_mode",          (char*) &show_ssl_get_verify_mode, SHOW_SIMPLE_FUNC},
  {"Ssl_version",              (char*) &show_ssl_get_version, SHOW_SIMPLE_FUNC},
#endif
#endif /* HAVE_OPENSSL */
  {"Syncs",                    (char*) &my_sync_count,          SHOW_LONG_NOFLUSH},
  /*
    Expression cache used only for caching subqueries now, so its statistic
    variables we call subquery_cache*.
  */
  {"Subquery_cache_hit",       (char*) &subquery_cache_hit,     SHOW_LONG},
  {"Subquery_cache_miss",      (char*) &subquery_cache_miss,    SHOW_LONG},
  {"Table_locks_immediate",    (char*) &locks_immediate,        SHOW_LONG},
  {"Table_locks_waited",       (char*) &locks_waited,           SHOW_LONG},
#ifdef HAVE_MMAP
  {"Tc_log_max_pages_used",    (char*) &tc_log_max_pages_used,  SHOW_LONG},
  {"Tc_log_page_size",         (char*) &tc_log_page_size,       SHOW_LONG_NOFLUSH},
  {"Tc_log_page_waits",        (char*) &tc_log_page_waits,      SHOW_LONG},
#endif
#ifdef HAVE_POOL_OF_THREADS
  {"Threadpool_idle_threads",  (char *) &show_threadpool_idle_threads, SHOW_SIMPLE_FUNC},
  {"Threadpool_threads",       (char *) &tp_stats.num_worker_threads, SHOW_INT},
#endif
  {"Threads_cached",           (char*) &cached_thread_count,    SHOW_LONG_NOFLUSH},
  {"Threads_connected",        (char*) &connection_count,       SHOW_INT},
  {"Threads_created",	       (char*) &thread_created,		SHOW_LONG_NOFLUSH},
  {"Threads_running",          (char*) &thread_running,         SHOW_INT},
  {"Update_scan",	       (char*) offsetof(STATUS_VAR, update_scan_count), SHOW_LONG_STATUS},
  {"Uptime",                   (char*) &show_starttime,         SHOW_SIMPLE_FUNC},
#ifdef ENABLED_PROFILING
  {"Uptime_since_flush_status",(char*) &show_flushstatustime,   SHOW_SIMPLE_FUNC},
#endif
#ifdef WITH_WSREP
  {"wsrep",                    (char*) &wsrep_show_status,       SHOW_FUNC},
#endif
  {NullS, NullS, SHOW_LONG}
};

static bool add_terminator(DYNAMIC_ARRAY *options)
{
  my_option empty_element= {0, 0, 0, 0, 0, 0, GET_NO_ARG, NO_ARG, 0, 0, 0, 0, 0, 0};
  return insert_dynamic(options, (uchar *)&empty_element);
}

static bool add_many_options(DYNAMIC_ARRAY *options, my_option *list,
                            size_t elements)
{
  for (my_option *opt= list; opt < list + elements; opt++)
    if (insert_dynamic(options, opt))
      return 1;
  return 0;
}

#ifndef EMBEDDED_LIBRARY
static void print_version(void)
{
  set_server_version();

  printf("%s  Ver %s for %s on %s (%s)\n",my_progname,
	 server_version,SYSTEM_TYPE,MACHINE_TYPE, MYSQL_COMPILATION_COMMENT);
}

/** Compares two options' names, treats - and _ the same */
static int option_cmp(my_option *a, my_option *b)
{
  const char *sa= a->name;
  const char *sb= b->name;
  for (; *sa || *sb; sa++, sb++)
  {
    if (*sa < *sb)
    {
      if (*sa == '-' && *sb == '_')
        continue;
      else
        return -1;
    }
    if (*sa > *sb)
    {
      if (*sa == '_' && *sb == '-')
        continue;
      else
        return 1;
    }
  }
  return 0;
}

static void print_help()
{
  MEM_ROOT mem_root;
  init_alloc_root(&mem_root, 4096, 4096, MYF(0));

  pop_dynamic(&all_options);
  add_many_options(&all_options, pfs_early_options,
                  array_elements(pfs_early_options));
  sys_var_add_options(&all_options, sys_var::PARSE_EARLY);
  add_plugin_options(&all_options, &mem_root);
  sort_dynamic(&all_options, (qsort_cmp) option_cmp);
  sort_dynamic(&all_options, (qsort_cmp) option_cmp);
  add_terminator(&all_options);

  my_print_help((my_option*) all_options.buffer);

  /* Add variables that must be shown but not changed, like version numbers */
  pop_dynamic(&all_options);
  sys_var_add_options(&all_options, sys_var::GETOPT_ONLY_HELP);
  sort_dynamic(&all_options, (qsort_cmp) option_cmp);
  add_terminator(&all_options);
  my_print_variables((my_option*) all_options.buffer);

  free_root(&mem_root, MYF(0));
}

static void usage(void)
{
  DBUG_ENTER("usage");
  if (!(default_charset_info= get_charset_by_csname(default_character_set_name,
					           MY_CS_PRIMARY,
						   MYF(MY_WME))))
    exit(1);
  if (!default_collation_name)
    default_collation_name= (char*) default_charset_info->name;
  print_version();
  puts(ORACLE_WELCOME_COPYRIGHT_NOTICE("2000"));
  puts("Starts the MariaDB database server.\n");
  printf("Usage: %s [OPTIONS]\n", my_progname);
  if (!opt_verbose)
    puts("\nFor more help options (several pages), use mysqld --verbose --help.");
  else
  {
#ifdef __WIN__
  puts("NT and Win32 specific options:\n"
       "  --install                     Install the default service (NT).\n"
       "  --install-manual              Install the default service started manually (NT).\n"
       "  --install service_name        Install an optional service (NT).\n"
       "  --install-manual service_name Install an optional service started manually (NT).\n"
       "  --remove                      Remove the default service from the service list (NT).\n"
       "  --remove service_name         Remove the service_name from the service list (NT).\n"
       "  --enable-named-pipe           Only to be used for the default server (NT).\n"
       "  --standalone                  Dummy option to start as a standalone server (NT).");
  puts("");
#endif
  print_defaults(MYSQL_CONFIG_NAME,load_default_groups);
  puts("");
  set_ports();

  /* Print out all the options including plugin supplied options */
  print_help();

  if (! plugins_are_initialized)
  {
    puts("\nPlugins have parameters that are not reflected in this list"
         "\nbecause execution stopped before plugins were initialized.");
  }

<<<<<<< HEAD
  puts("\nTo see what values a running MySQL server is using, type"
       "\n'mysqladmin variables' instead of 'mysqld --verbose --help'.");
=======
  puts("\n\
To see what variables a running MySQL server is using, type\n\
'mysqladmin variables' instead of 'mysqld --verbose --help'.");
>>>>>>> e3d3bbf5
  }
  DBUG_VOID_RETURN;
}
#endif /*!EMBEDDED_LIBRARY*/

/**
  Initialize MySQL global variables to default values.

  @note
    The reason to set a lot of global variables to zero is to allow one to
    restart the embedded server with a clean environment
    It's also needed on some exotic platforms where global variables are
    not set to 0 when a program starts.

    We don't need to set variables refered to in my_long_options
    as these are initialized by my_getopt.
*/

static int mysql_init_variables(void)
{
  /* Things reset to zero */
  opt_skip_slave_start= opt_reckless_slave = 0;
  mysql_home[0]= pidfile_name[0]= log_error_file[0]= 0;
#if defined(HAVE_REALPATH) && !defined(HAVE_valgrind) && !defined(HAVE_BROKEN_REALPATH)
  /*  We can only test for sub paths if my_symlink.c is using realpath */
  mysys_test_invalid_symlink= path_starts_from_data_home_dir;
#endif
  opt_log= 0;
  opt_bin_log= opt_bin_log_used= 0;
  opt_disable_networking= opt_skip_show_db=0;
  opt_skip_name_resolve= 0;
  opt_ignore_builtin_innodb= 0;
  opt_logname= opt_binlog_index_name= opt_slow_logname= 0;
  opt_log_basename= 0;
  opt_tc_log_file= (char *)"tc.log";      // no hostname in tc_log file name !
  opt_secure_auth= 0;
  opt_bootstrap= opt_myisam_log= 0;
  disable_log_notes= 0;
  mqh_used= 0;
  kill_in_progress= 0;
  cleanup_done= 0;
  server_id_supplied= 0;
  test_flags= select_errors= dropping_tables= ha_open_options=0;
  thread_count= thread_running= kill_cached_threads= wake_thread= 0;
  service_thread_count= 0;
  slave_open_temp_tables= 0;
  cached_thread_count= 0;
  opt_endinfo= using_udf_functions= 0;
  opt_using_transactions= 0;
  abort_loop= select_thread_in_use= signal_thread_in_use= 0;
  ready_to_exit= shutdown_in_progress= grant_option= 0;
  aborted_threads= aborted_connects= 0;
  subquery_cache_miss= subquery_cache_hit= 0;
  delayed_insert_threads= delayed_insert_writes= delayed_rows_in_use= 0;
  delayed_insert_errors= thread_created= 0;
  specialflag= 0;
  binlog_cache_use=  binlog_cache_disk_use= 0;
  max_used_connections= slow_launch_threads = 0;
  mysqld_user= mysqld_chroot= opt_init_file= opt_bin_logname = 0;
  prepared_stmt_count= 0;
  mysqld_unix_port= opt_mysql_tmpdir= my_bind_addr_str= NullS;
  bzero((uchar*) &mysql_tmpdir_list, sizeof(mysql_tmpdir_list));
  /* Clear all except global_memory_used */
  bzero((char*) &global_status_var, offsetof(STATUS_VAR,
                                             last_cleared_system_status_var));
  opt_large_pages= 0;
  opt_super_large_pages= 0;
#if defined(ENABLED_DEBUG_SYNC)
  opt_debug_sync_timeout= 0;
#endif /* defined(ENABLED_DEBUG_SYNC) */
  key_map_full.set_all();

  /* Character sets */
  system_charset_info= &my_charset_utf8_general_ci;
  files_charset_info= &my_charset_utf8_general_ci;
  national_charset_info= &my_charset_utf8_general_ci;
  table_alias_charset= &my_charset_bin;
  character_set_filesystem= &my_charset_bin;

  opt_specialflag= SPECIAL_ENGLISH;
  unix_sock= base_ip_sock= extra_ip_sock= MYSQL_INVALID_SOCKET;
  mysql_home_ptr= mysql_home;
  log_error_file_ptr= log_error_file;
  protocol_version= PROTOCOL_VERSION;
  what_to_log= ~ (1L << (uint) COM_TIME);
  denied_connections= 0;
  executed_events= 0;
  global_query_id= thread_id= 1L;
  strnmov(server_version, MYSQL_SERVER_VERSION, sizeof(server_version)-1);
  threads.empty();
  thread_cache.empty();
  key_caches.empty();
  if (!(dflt_key_cache= get_or_create_key_cache(default_key_cache_base.str,
                                                default_key_cache_base.length)))
  {
    sql_print_error("Cannot allocate the keycache");
    return 1;
  }

  /* set key_cache_hash.default_value = dflt_key_cache */
  multi_keycache_init();

  /* Set directory paths */
  mysql_real_data_home_len=
    strmake_buf(mysql_real_data_home,
                get_relative_path(MYSQL_DATADIR)) - mysql_real_data_home;
  /* Replication parameters */
  master_info_file= (char*) "master.info",
    relay_log_info_file= (char*) "relay-log.info";
  report_user= report_password = report_host= 0;	/* TO BE DELETED */
  opt_relay_logname= opt_relaylog_index_name= 0;
  slave_retried_transactions= 0;
  log_bin_basename= NULL;
  log_bin_index= NULL;

  /* Variables in libraries */
  charsets_dir= 0;
  default_character_set_name= (char*) MYSQL_DEFAULT_CHARSET_NAME;
  default_collation_name= compiled_default_collation_name;
  character_set_filesystem_name= (char*) "binary";
  lc_messages= (char*) "en_US";
  lc_time_names_name= (char*) "en_US";
  
  /* Variables that depends on compile options */
#ifndef DBUG_OFF
  default_dbug_option=IF_WIN("d:t:i:O,\\mysqld.trace",
			     "d:t:i:o,/tmp/mysqld.trace");
  current_dbug_option= default_dbug_option;
#endif
  opt_error_log= IF_WIN(1,0);
#ifdef ENABLED_PROFILING
    have_profiling = SHOW_OPTION_YES;
#else
    have_profiling = SHOW_OPTION_NO;
#endif

#if defined(HAVE_OPENSSL) && !defined(EMBEDDED_LIBRARY)
  have_ssl=SHOW_OPTION_YES;
#if HAVE_YASSL
  have_openssl= SHOW_OPTION_NO;
#else
  have_openssl= SHOW_OPTION_YES;
#endif
#else
  have_openssl= have_ssl= SHOW_OPTION_NO;
#endif
#ifdef HAVE_BROKEN_REALPATH
  have_symlink=SHOW_OPTION_NO;
#else
  have_symlink=SHOW_OPTION_YES;
#endif
#ifdef HAVE_DLOPEN
  have_dlopen=SHOW_OPTION_YES;
#else
  have_dlopen=SHOW_OPTION_NO;
#endif
#ifdef HAVE_QUERY_CACHE
  have_query_cache=SHOW_OPTION_YES;
#else
  have_query_cache=SHOW_OPTION_NO;
#endif
#ifdef HAVE_SPATIAL
  have_geometry=SHOW_OPTION_YES;
#else
  have_geometry=SHOW_OPTION_NO;
#endif
#ifdef HAVE_RTREE_KEYS
  have_rtree_keys=SHOW_OPTION_YES;
#else
  have_rtree_keys=SHOW_OPTION_NO;
#endif
#ifdef HAVE_CRYPT
  have_crypt=SHOW_OPTION_YES;
#else
  have_crypt=SHOW_OPTION_NO;
#endif
#ifdef HAVE_COMPRESS
  have_compress= SHOW_OPTION_YES;
#else
  have_compress= SHOW_OPTION_NO;
#endif
#ifdef HAVE_LIBWRAP
  libwrapName= NullS;
#endif
#ifdef HAVE_OPENSSL
  des_key_file = 0;
#ifndef EMBEDDED_LIBRARY
  ssl_acceptor_fd= 0;
#endif /* ! EMBEDDED_LIBRARY */
#endif /* HAVE_OPENSSL */
#ifdef HAVE_SMEM
  shared_memory_base_name= default_shared_memory_base_name;
#endif

#if defined(__WIN__)
  /* Allow Win32 users to move MySQL anywhere */
  {
    char prg_dev[LIBLEN];
    char executing_path_name[LIBLEN];
    if (!test_if_hard_path(my_progname))
    {
      // we don't want to use GetModuleFileName inside of my_path since
      // my_path is a generic path dereferencing function and here we care
      // only about the executing binary.
      GetModuleFileName(NULL, executing_path_name, sizeof(executing_path_name));
      my_path(prg_dev, executing_path_name, NULL);
    }
    else
      my_path(prg_dev, my_progname, "mysql/bin");
    strcat(prg_dev,"/../");			// Remove 'bin' to get base dir
    cleanup_dirname(mysql_home,prg_dev);
  }
#else
  const char *tmpenv;
  if (!(tmpenv = getenv("MY_BASEDIR_VERSION")))
    tmpenv = DEFAULT_MYSQL_HOME;
  strmake_buf(mysql_home, tmpenv);
  set_sys_var_value_origin(&mysql_home_ptr, sys_var::ENV);
#endif

  if (wsrep_init_vars())
    return 1;

  return 0;
}

my_bool
mysqld_get_one_option(int optid, const struct my_option *opt, char *argument)
{
  if (opt->app_type)
  {
    sys_var *var= (sys_var*) opt->app_type;
    if (argument == autoset_my_option)
    {
      var->value_origin= sys_var::AUTO;
      return 0;
    }
    var->value_origin= sys_var::CONFIG;
  }

  switch(optid) {
  case '#':
#ifndef DBUG_OFF
    if (!argument)
      argument= (char*) default_dbug_option;
    if (argument[0] == '0' && !argument[1])
    {
      DEBUGGER_OFF;
      break;
    }
    DEBUGGER_ON;
    if (argument[0] == '1' && !argument[1])
      break;
    DBUG_SET_INITIAL(argument);
    current_dbug_option= argument;
    opt_endinfo=1;				/* unireg: memory allocation */
#else
    sql_print_warning("'%s' is disabled in this build", opt->name);
#endif
    break;
  case OPT_DEPRECATED_OPTION:
    sql_print_warning("'%s' is deprecated. It does nothing and exists only "
                      "for compatibility with old my.cnf files.",
                      opt->name);
    break;
  case OPT_MYSQL_COMPATIBILITY:
    sql_print_warning("'%s' is MySQL 5.6 compatible option. Not used or needed "
                      "in MariaDB.", opt->name);
    break;
  case OPT_MYSQL_TO_BE_IMPLEMENTED:
    sql_print_warning("'%s' is MySQL 5.6 compatible option. To be implemented "
                      "in later versions.", opt->name);
    break;
  case 'a':
    SYSVAR_AUTOSIZE(global_system_variables.sql_mode, MODE_ANSI);
    SYSVAR_AUTOSIZE(global_system_variables.tx_isolation, ISO_SERIALIZABLE);
    break;
  case 'b':
    strmake_buf(mysql_home, argument);
    break;
  case 'C':
    if (default_collation_name == compiled_default_collation_name)
      default_collation_name= 0;
    break;
  case 'h':
    strmake_buf(mysql_real_data_home, argument);
    /* Correct pointer set by my_getopt (for embedded library) */
    mysql_real_data_home_ptr= mysql_real_data_home;
    break;
  case 'u':
    if (!mysqld_user || !strcmp(mysqld_user, argument))
      mysqld_user= argument;
    else
      sql_print_warning("Ignoring user change to '%s' because the user was set to '%s' earlier on the command line\n", argument, mysqld_user);
    break;
  case 'L':
    strmake_buf(lc_messages_dir, argument);
    break;
  case OPT_BINLOG_FORMAT:
    binlog_format_used= true;
    break;
#include <sslopt-case.h>
#ifndef EMBEDDED_LIBRARY
  case 'V':
    print_version();
    opt_abort= 1;                    // Abort after parsing all options
    break;
#endif /*EMBEDDED_LIBRARY*/
  case 'W':
    if (!argument)
      global_system_variables.log_warnings++;
    else if (argument == disabled_my_option)
      global_system_variables.log_warnings= 0L;
    else
      global_system_variables.log_warnings= atoi(argument);
    break;
  case 'T':
    test_flags= argument ? (uint) atoi(argument) : 0;
    opt_endinfo=1;
    break;
  case OPT_THREAD_CONCURRENCY:
    WARN_DEPRECATED_NO_REPLACEMENT(NULL, "THREAD_CONCURRENCY");
    break;
  case (int) OPT_ISAM_LOG:
    opt_myisam_log=1;
    break;
  case (int) OPT_BIN_LOG:
    opt_bin_log= MY_TEST(argument != disabled_my_option);
    opt_bin_log_used= 1;
    break;
  case (int) OPT_LOG_BASENAME:
  {
    if (opt_log_basename[0] == 0 || strchr(opt_log_basename, FN_EXTCHAR) ||
        strchr(opt_log_basename,FN_LIBCHAR) ||
        !is_filename_allowed(opt_log_basename, strlen(opt_log_basename), FALSE))
    {
      sql_print_error("Wrong argument for --log-basename. It can't be empty or contain '.' or '" FN_DIRSEP "'. It must be valid filename.");
      return 1;
    }
    if (log_error_file_ptr != disabled_my_option)
      SYSVAR_AUTOSIZE(log_error_file_ptr, opt_log_basename);

    /* General log file */
    make_default_log_name(&opt_logname, ".log", false);
    /* Slow query log file */
    make_default_log_name(&opt_slow_logname, "-slow.log", false);
    /* Binary log file */
    make_default_log_name(&opt_bin_logname, "-bin", true);
    /* Binary log index file */
    make_default_log_name(&opt_binlog_index_name, "-bin.index", true);
    set_sys_var_value_origin(&opt_logname, sys_var::AUTO);
    set_sys_var_value_origin(&opt_slow_logname, sys_var::AUTO);
    if (!opt_logname || !opt_slow_logname || !opt_bin_logname ||
        !opt_binlog_index_name)
      return 1;

#ifdef HAVE_REPLICATION
    /* Relay log file */
    make_default_log_name(&opt_relay_logname, "-relay-bin", true);
    /* Relay log index file */
    make_default_log_name(&opt_relaylog_index_name, "-relay-bin.index", true);
    set_sys_var_value_origin(&opt_relay_logname, sys_var::AUTO);
    if (!opt_relay_logname || !opt_relaylog_index_name)
      return 1;
#endif

    SYSVAR_AUTOSIZE(pidfile_name_ptr, pidfile_name);
    /* PID file */
    strmake(pidfile_name, argument, sizeof(pidfile_name)-5);
    strmov(fn_ext(pidfile_name),".pid");

    /* check for errors */
    if (!pidfile_name_ptr)
      return 1;                                 // out of memory error
    break;
  }
#ifdef HAVE_REPLICATION
  case (int)OPT_REPLICATE_IGNORE_DB:
  {
    cur_rpl_filter->add_ignore_db(argument);
    break;
  }
  case (int)OPT_REPLICATE_DO_DB:
  {
    cur_rpl_filter->add_do_db(argument);
    break;
  }
  case (int)OPT_REPLICATE_REWRITE_DB:
  {
    /* See also OPT_REWRITE_DB handling in client/mysqlbinlog.cc */
    char* key = argument,*p, *val;

    if (!(p= strstr(argument, "->")))
    {
      sql_print_error("Bad syntax in replicate-rewrite-db - missing '->'!\n");
      return 1;
    }
    val= p--;
    while (my_isspace(mysqld_charset, *p) && p > argument)
      *p-- = 0;
    /* Db name can be one char also */
    if (p == argument && my_isspace(mysqld_charset, *p))
    {
      sql_print_error("Bad syntax in replicate-rewrite-db - empty FROM db!\n");
      return 1;
    }
    *val= 0;
    val+= 2;
    while (*val && my_isspace(mysqld_charset, *val))
      val++;
    if (!*val)
    {
      sql_print_error("Bad syntax in replicate-rewrite-db - empty TO db!\n");
      return 1;
    }

    cur_rpl_filter->add_db_rewrite(key, val);
    break;
  }
  case (int)OPT_SLAVE_PARALLEL_MODE:
  {
    /* Store latest mode for Master::Info */
    cur_rpl_filter->set_parallel_mode
      ((enum_slave_parallel_mode)opt_slave_parallel_mode);
    break;
  }

  case (int)OPT_BINLOG_IGNORE_DB:
  {
    binlog_filter->add_ignore_db(argument);
    break;
  }
  case (int)OPT_BINLOG_DO_DB:
  {
    binlog_filter->add_do_db(argument);
    break;
  }
  case (int)OPT_REPLICATE_DO_TABLE:
  {
    if (cur_rpl_filter->add_do_table(argument))
    {
      sql_print_error("Could not add do table rule '%s'!\n", argument);
      return 1;
    }
    break;
  }
  case (int)OPT_REPLICATE_WILD_DO_TABLE:
  {
    if (cur_rpl_filter->add_wild_do_table(argument))
    {
      sql_print_error("Could not add do table rule '%s'!\n", argument);
      return 1;
    }
    break;
  }
  case (int)OPT_REPLICATE_WILD_IGNORE_TABLE:
  {
    if (cur_rpl_filter->add_wild_ignore_table(argument))
    {
      sql_print_error("Could not add ignore table rule '%s'!\n", argument);
      return 1;
    }
    break;
  }
  case (int)OPT_REPLICATE_IGNORE_TABLE:
  {
    if (cur_rpl_filter->add_ignore_table(argument))
    {
      sql_print_error("Could not add ignore table rule '%s'!\n", argument);
      return 1;
    }
    break;
  }
#endif /* HAVE_REPLICATION */
  case (int) OPT_SAFE:
    opt_specialflag|= SPECIAL_SAFE_MODE | SPECIAL_NO_NEW_FUNC;
    SYSVAR_AUTOSIZE(delay_key_write_options, (uint) DELAY_KEY_WRITE_NONE);
    SYSVAR_AUTOSIZE(myisam_recover_options, HA_RECOVER_DEFAULT);
    ha_open_options&= ~(HA_OPEN_DELAY_KEY_WRITE);
#ifdef HAVE_QUERY_CACHE
    SYSVAR_AUTOSIZE(query_cache_size, 0);
#endif
    sql_print_warning("The syntax '--safe-mode' is deprecated and will be "
                      "removed in a future release.");
    break;
  case (int) OPT_SKIP_HOST_CACHE:
    opt_specialflag|= SPECIAL_NO_HOST_CACHE;
    break;
  case (int) OPT_SKIP_RESOLVE:
    opt_skip_name_resolve= 1;
    opt_specialflag|=SPECIAL_NO_RESOLVE;
    break;
  case (int) OPT_WANT_CORE:
    test_flags |= TEST_CORE_ON_SIGNAL;
    break;
  case OPT_CONSOLE:
    if (opt_console)
      opt_error_log= 0;			// Force logs to stdout
    break;
  case OPT_BOOTSTRAP:
    opt_noacl=opt_bootstrap=1;
    break;
  case OPT_SERVER_ID:
    server_id_supplied = 1;
    ::server_id= global_system_variables.server_id;
    break;
  case OPT_LOWER_CASE_TABLE_NAMES:
    lower_case_table_names_used= 1;
    break;
#if defined(ENABLED_DEBUG_SYNC)
  case OPT_DEBUG_SYNC_TIMEOUT:
    /*
      Debug Sync Facility. See debug_sync.cc.
      Default timeout for WAIT_FOR action.
      Default value is zero (facility disabled).
      If option is given without an argument, supply a non-zero value.
    */
    if (!argument)
    {
      /* purecov: begin tested */
      opt_debug_sync_timeout= DEBUG_SYNC_DEFAULT_WAIT_TIMEOUT;
      /* purecov: end */
    }
    break;
#endif /* defined(ENABLED_DEBUG_SYNC) */
  case OPT_LOG_ERROR:
    /*
      "No --log-error" == "write errors to stderr",
      "--log-error without argument" == "write errors to a file".
    */
    if (argument == NULL) /* no argument */
      log_error_file_ptr= const_cast<char*>("");
    break;
  case OPT_IGNORE_DB_DIRECTORY:
    opt_ignore_db_dirs= NULL; // will be set in ignore_db_dirs_process_additions
    if (*argument == 0)
      ignore_db_dirs_reset();
    else
    {
      if (push_ignored_db_dir(argument))
      {
        sql_print_error("Can't start server: "
                        "cannot process --ignore-db-dir=%.*s", 
                        FN_REFLEN, argument);
        return 1;
      }
    }
    break;
  case OPT_PLUGIN_LOAD:
    free_list(opt_plugin_load_list_ptr);
    /* fall through */
  case OPT_PLUGIN_LOAD_ADD:
    opt_plugin_load_list_ptr->push_back(new i_string(argument));
    break;
  case OPT_MAX_LONG_DATA_SIZE:
    max_long_data_size_used= true;
    break;
  case OPT_PFS_INSTRUMENT:
  {
#ifdef WITH_PERFSCHEMA_STORAGE_ENGINE
#ifndef EMBEDDED_LIBRARY
    /* Parse instrument name and value from argument string */
    char* name = argument,*p, *val;

    /* Assignment required */
    if (!(p= strchr(argument, '=')))
    {
       my_getopt_error_reporter(WARNING_LEVEL,
                             "Missing value for performance_schema_instrument "
                             "'%s'", argument);
      return 0;
    }

    /* Option value */
    val= p + 1;
    if (!*val)
    {
       my_getopt_error_reporter(WARNING_LEVEL,
                             "Missing value for performance_schema_instrument "
                             "'%s'", argument);
      return 0;
    }

    /* Trim leading spaces from instrument name */
    while (*name && my_isspace(mysqld_charset, *name))
      name++;

    /* Trim trailing spaces and slashes from instrument name */
    while (p > argument && (my_isspace(mysqld_charset, p[-1]) || p[-1] == '/'))
      p--;
    *p= 0;

    if (!*name)
    {
       my_getopt_error_reporter(WARNING_LEVEL,
                             "Invalid instrument name for "
                             "performance_schema_instrument '%s'", argument);
      return 0;
    }

    /* Trim leading spaces from option value */
    while (*val && my_isspace(mysqld_charset, *val))
      val++;

    /* Trim trailing spaces from option value */
    if ((p= my_strchr(mysqld_charset, val, val+strlen(val), ' ')) != NULL)
      *p= 0;

    if (!*val)
    {
       my_getopt_error_reporter(WARNING_LEVEL,
                             "Invalid value for performance_schema_instrument "
                             "'%s'", argument);
      return 0;
    }

    /* Add instrument name and value to array of configuration options */
    if (add_pfs_instr_to_array(name, val))
    {
       my_getopt_error_reporter(WARNING_LEVEL,
                             "Invalid value for performance_schema_instrument "
                             "'%s'", argument);
      return 0;
    }
#endif /* EMBEDDED_LIBRARY */
#endif
    break;
  }
#ifdef WITH_WSREP
  case OPT_WSREP_CAUSAL_READS:
  {
    if (global_system_variables.wsrep_causal_reads)
    {
      WSREP_WARN("option --wsrep-causal-reads is deprecated");
      if (!(global_system_variables.wsrep_sync_wait & WSREP_SYNC_WAIT_BEFORE_READ))
      {
        WSREP_WARN("--wsrep-causal-reads=ON takes precedence over --wsrep-sync-wait=%u. "
                     "WSREP_SYNC_WAIT_BEFORE_READ is on",
                     global_system_variables.wsrep_sync_wait);
        global_system_variables.wsrep_sync_wait |= WSREP_SYNC_WAIT_BEFORE_READ;
      }
    }
    else
    {
      if (global_system_variables.wsrep_sync_wait & WSREP_SYNC_WAIT_BEFORE_READ) {
          WSREP_WARN("--wsrep-sync-wait=%u takes precedence over --wsrep-causal-reads=OFF. "
                     "WSREP_SYNC_WAIT_BEFORE_READ is on",
                     global_system_variables.wsrep_sync_wait);
          global_system_variables.wsrep_causal_reads = 1;
      }
    }
    break;
  }
  case OPT_WSREP_SYNC_WAIT:
    global_system_variables.wsrep_causal_reads=
      MY_TEST(global_system_variables.wsrep_sync_wait &
              WSREP_SYNC_WAIT_BEFORE_READ);
    break;
#endif /* WITH_WSREP */
  }
  return 0;
}


/** Handle arguments for multiple key caches. */

C_MODE_START

static void*
mysql_getopt_value(const char *name, uint length,
		   const struct my_option *option, int *error)
{
  if (error)
    *error= 0;
  switch (option->id) {
  case OPT_KEY_BUFFER_SIZE:
  case OPT_KEY_CACHE_BLOCK_SIZE:
  case OPT_KEY_CACHE_DIVISION_LIMIT:
  case OPT_KEY_CACHE_AGE_THRESHOLD:
  case OPT_KEY_CACHE_PARTITIONS:
  case OPT_KEY_CACHE_CHANGED_BLOCKS_HASH_SIZE:
  {
    KEY_CACHE *key_cache;
    if (!(key_cache= get_or_create_key_cache(name, length)))
    {
      if (error)
        *error= EXIT_OUT_OF_MEMORY;
      return 0;
    }
    switch (option->id) {
    case OPT_KEY_BUFFER_SIZE:
      return &key_cache->param_buff_size;
    case OPT_KEY_CACHE_BLOCK_SIZE:
      return &key_cache->param_block_size;
    case OPT_KEY_CACHE_DIVISION_LIMIT:
      return &key_cache->param_division_limit;
    case OPT_KEY_CACHE_AGE_THRESHOLD:
      return &key_cache->param_age_threshold;
    case OPT_KEY_CACHE_PARTITIONS:
      return (uchar**) &key_cache->param_partitions;
    case OPT_KEY_CACHE_CHANGED_BLOCKS_HASH_SIZE:
      return (uchar**) &key_cache->changed_blocks_hash_size;
    }
  }
  /* We return in all cases above. Let us silence -Wimplicit-fallthrough */
  DBUG_ASSERT(0);
#ifdef HAVE_REPLICATION
  /* fall through */
  case OPT_REPLICATE_DO_DB:
  case OPT_REPLICATE_DO_TABLE:
  case OPT_REPLICATE_IGNORE_DB:
  case OPT_REPLICATE_IGNORE_TABLE:
  case OPT_REPLICATE_WILD_DO_TABLE:
  case OPT_REPLICATE_WILD_IGNORE_TABLE:
  case OPT_REPLICATE_REWRITE_DB:
  case OPT_SLAVE_PARALLEL_MODE:
  {
    /* Store current filter for mysqld_get_one_option() */
    if (!(cur_rpl_filter= get_or_create_rpl_filter(name, length)))
    {
      if (error)
        *error= EXIT_OUT_OF_MEMORY;
    }
    if (option->id == OPT_SLAVE_PARALLEL_MODE)
    {
      /*
        Ensure parallel_mode variable is shown in --help. The other
        variables are not easily printable here.
       */
      return (char**) &opt_slave_parallel_mode;
    }
    return 0;
  }
#endif
  }
  return option->value;
}

static void option_error_reporter(enum loglevel level, const char *format, ...)
{
  va_list args;
  va_start(args, format);

  /* Don't print warnings for --loose options during bootstrap */
  if (level == ERROR_LEVEL || !opt_bootstrap ||
      global_system_variables.log_warnings)
  {
    vprint_msg_to_log(level, format, args);
  }
  va_end(args);
}

C_MODE_END

/**
  Get server options from the command line,
  and perform related server initializations.
  @param [in, out] argc_ptr       command line options (count)
  @param [in, out] argv_ptr       command line options (values)
  @return 0 on success

  @todo
  - FIXME add EXIT_TOO_MANY_ARGUMENTS to "mysys_err.h" and return that code?
*/
static int get_options(int *argc_ptr, char ***argv_ptr)
{
  int ho_error;

  my_getopt_register_get_addr(mysql_getopt_value);
  my_getopt_error_reporter= option_error_reporter;

  /* prepare all_options array */
  my_init_dynamic_array(&all_options, sizeof(my_option),
                        array_elements(my_long_options),
                        array_elements(my_long_options)/4, MYF(0));
  add_many_options(&all_options, my_long_options, array_elements(my_long_options));
  sys_var_add_options(&all_options, 0);
  add_terminator(&all_options);

  /* Skip unknown options so that they may be processed later by plugins */
  my_getopt_skip_unknown= TRUE;

  if ((ho_error= handle_options(argc_ptr, argv_ptr, (my_option*)(all_options.buffer),
                                mysqld_get_one_option)))
    return ho_error;

  if (!opt_help)
    delete_dynamic(&all_options);
  else
    opt_abort= 1;

  /* Add back the program name handle_options removes */
  (*argc_ptr)++;
  (*argv_ptr)--;

  disable_log_notes= opt_silent_startup;

  /*
    Options have been parsed. Now some of them need additional special
    handling, like custom value checking, checking of incompatibilites
    between options, setting of multiple variables, etc.
    Do them here.
  */

  if ((opt_log_slow_admin_statements || opt_log_queries_not_using_indexes ||
       opt_log_slow_slave_statements) &&
      !global_system_variables.sql_log_slow)
    sql_print_warning("options --log-slow-admin-statements, --log-queries-not-using-indexes and --log-slow-slave-statements have no effect if --log_slow_queries is not set");
  if (global_system_variables.net_buffer_length > 
      global_system_variables.max_allowed_packet)
  {
    sql_print_warning("net_buffer_length (%lu) is set to be larger "
                      "than max_allowed_packet (%lu). Please rectify.",
                      global_system_variables.net_buffer_length, 
                      global_system_variables.max_allowed_packet);
  }

#if MYSQL_VERSION_ID > 101001
  /*
    TIMESTAMP columns get implicit DEFAULT values when
    --explicit_defaults_for_timestamp is not set.
  */
  if (!opt_help && !opt_explicit_defaults_for_timestamp)
    sql_print_warning("TIMESTAMP with implicit DEFAULT value is deprecated. "
                      "Please use --explicit_defaults_for_timestamp server "
                      "option (see documentation for more details).");
#endif

  if (log_error_file_ptr != disabled_my_option)
    opt_error_log= 1;
  else
    log_error_file_ptr= const_cast<char*>("");

  opt_init_connect.length=strlen(opt_init_connect.str);
  opt_init_slave.length=strlen(opt_init_slave.str);

  if (global_system_variables.low_priority_updates)
    thr_upgraded_concurrent_insert_lock= TL_WRITE_LOW_PRIORITY;

  if (ft_boolean_check_syntax_string((uchar*) ft_boolean_syntax))
  {
    sql_print_error("Invalid ft-boolean-syntax string: %s\n",
                    ft_boolean_syntax);
    return 1;
  }

  if (opt_disable_networking)
    mysqld_port= mysqld_extra_port= 0;

  if (opt_skip_show_db)
    opt_specialflag|= SPECIAL_SKIP_SHOW_DB;

  if (myisam_flush)
    flush_time= 0;

#ifdef HAVE_REPLICATION
  if (opt_slave_skip_errors)
    init_slave_skip_errors(opt_slave_skip_errors);
#endif

  if (global_system_variables.max_join_size == HA_POS_ERROR)
    global_system_variables.option_bits|= OPTION_BIG_SELECTS;
  else
    global_system_variables.option_bits&= ~OPTION_BIG_SELECTS;

  if (!opt_bootstrap && WSREP_PROVIDER_EXISTS && WSREP_ON &&
      global_system_variables.binlog_format != BINLOG_FORMAT_ROW)
  {

    WSREP_ERROR ("Only binlog_format = 'ROW' is currently supported. "
                 "Configured value: '%s'. Please adjust your configuration.",
                 binlog_format_names[global_system_variables.binlog_format]);
    return 1;
  }

  // Synchronize @@global.autocommit on --autocommit
  const ulonglong turn_bit_on= opt_autocommit ?
    OPTION_AUTOCOMMIT : OPTION_NOT_AUTOCOMMIT;
  global_system_variables.option_bits=
    (global_system_variables.option_bits &
     ~(OPTION_NOT_AUTOCOMMIT | OPTION_AUTOCOMMIT)) | turn_bit_on;

  global_system_variables.sql_mode=
    expand_sql_mode(global_system_variables.sql_mode);
#if !defined(HAVE_REALPATH) || defined(HAVE_BROKEN_REALPATH)
  my_use_symdir=0;
  my_disable_symlinks=1;
  have_symlink=SHOW_OPTION_NO;
#else
  if (!my_use_symdir)
  {
    my_disable_symlinks=1;
    have_symlink=SHOW_OPTION_DISABLED;
  }
#endif
  if (opt_debugging)
  {
    /* Allow break with SIGINT, no core or stack trace */
    test_flags|= TEST_SIGINT;
    opt_stack_trace= 1;
    test_flags&= ~TEST_CORE_ON_SIGNAL;
  }
  /* Set global MyISAM variables from delay_key_write_options */
  fix_delay_key_write(0, 0, OPT_GLOBAL);

#ifndef EMBEDDED_LIBRARY
  if (mysqld_chroot)
    set_root(mysqld_chroot);
#else
  SYSVAR_AUTOSIZE(thread_handling, SCHEDULER_NO_THREADS);
  max_allowed_packet= global_system_variables.max_allowed_packet;
  net_buffer_length= global_system_variables.net_buffer_length;
#endif
  if (fix_paths())
    return 1;

  /*
    Set some global variables from the global_system_variables
    In most cases the global variables will not be used
  */
  my_disable_locking= myisam_single_user= MY_TEST(opt_external_locking == 0);
  my_default_record_cache_size=global_system_variables.read_buff_size;

  /*
    Log mysys errors when we don't have a thd or thd->log_all_errors is set
    (recovery) to the log.  This is mainly useful for debugging strange system
    errors.
  */
  if (global_system_variables.log_warnings >= 10)
    my_global_flags= MY_WME | ME_JUST_INFO;
  /* Log all errors not handled by thd->handle_error() to my_message_sql() */
  if (global_system_variables.log_warnings >= 11)
    my_global_flags|= ME_NOREFRESH;
  if (my_assert_on_error)
    debug_assert_if_crashed_table= 1;

  global_system_variables.long_query_time= (ulonglong)
    (global_system_variables.long_query_time_double * 1e6 + 0.1);
  global_system_variables.max_statement_time= (ulonglong)
    (global_system_variables.max_statement_time_double * 1e6 + 0.1);

  if (opt_short_log_format)
    opt_specialflag|= SPECIAL_SHORT_LOG_FORMAT;

  if (init_global_datetime_format(MYSQL_TIMESTAMP_DATE,
                                  &global_date_format) ||
      init_global_datetime_format(MYSQL_TIMESTAMP_TIME,
                                  &global_time_format) ||
      init_global_datetime_format(MYSQL_TIMESTAMP_DATETIME,
                                  &global_datetime_format))
    return 1;

#ifdef EMBEDDED_LIBRARY
  one_thread_scheduler(thread_scheduler);
  one_thread_scheduler(extra_thread_scheduler);
#else

#ifdef _WIN32
  /* workaround: disable thread pool on XP */
  if (GetProcAddress(GetModuleHandle("kernel32"),"CreateThreadpool") == 0 &&
      thread_handling > SCHEDULER_NO_THREADS)
    SYSVAR_AUTOSIZE(thread_handling, SCHEDULER_ONE_THREAD_PER_CONNECTION);
#endif

  if (thread_handling <= SCHEDULER_ONE_THREAD_PER_CONNECTION)
    one_thread_per_connection_scheduler(thread_scheduler, &max_connections,
                                        &connection_count);
  else if (thread_handling == SCHEDULER_NO_THREADS)
    one_thread_scheduler(thread_scheduler);
  else
    pool_of_threads_scheduler(thread_scheduler,  &max_connections,
                                        &connection_count); 

  one_thread_per_connection_scheduler(extra_thread_scheduler,
                                      &extra_max_connections,
                                      &extra_connection_count);
#endif

  opt_readonly= read_only;

  /*
    If max_long_data_size is not specified explicitly use
    value of max_allowed_packet.
  */
  if (!max_long_data_size_used)
    SYSVAR_AUTOSIZE(max_long_data_size,
                    global_system_variables.max_allowed_packet);

  /* Remember if max_user_connections was 0 at startup */
  max_user_connections_checking= global_system_variables.max_user_connections != 0;

#ifdef HAVE_REPLICATION
  {
    sys_var *max_relay_log_size_var, *max_binlog_size_var;
    /* If max_relay_log_size is 0, then set it to max_binlog_size */
    if (!global_system_variables.max_relay_log_size)
      SYSVAR_AUTOSIZE(global_system_variables.max_relay_log_size,
                      max_binlog_size);

    /*
      Fix so that DEFAULT and limit checking works with max_relay_log_size
      (Yes, this is a hack, but it's required as the definition of
      max_relay_log_size allows it to be set to 0).
    */
    max_relay_log_size_var= intern_find_sys_var(STRING_WITH_LEN("max_relay_log_size"));
    max_binlog_size_var= intern_find_sys_var(STRING_WITH_LEN("max_binlog_size"));
    if (max_binlog_size_var && max_relay_log_size_var)
    {
      max_relay_log_size_var->option.min_value=
        max_binlog_size_var->option.min_value; 
      max_relay_log_size_var->option.def_value=
        max_binlog_size_var->option.def_value;
    }
  }
#endif

  /* Ensure that some variables are not set higher than needed */
  if (back_log > max_connections)
    SYSVAR_AUTOSIZE(back_log, max_connections);
  if (thread_cache_size > max_connections)
    SYSVAR_AUTOSIZE(thread_cache_size, max_connections);
  
  return 0;
}


/*
  Create version name for running mysqld version
  We automaticly add suffixes -debug, -embedded and -log to the version
  name to make the version more descriptive.
  (MYSQL_SERVER_SUFFIX is set by the compilation environment)
*/

void set_server_version(void)
{
  char *version_end= server_version+sizeof(server_version)-1;
  char *end= strxnmov(server_version, sizeof(server_version)-1,
                      MYSQL_SERVER_VERSION,
                      MYSQL_SERVER_SUFFIX_STR, NullS);
#ifdef EMBEDDED_LIBRARY
  end= strnmov(end, "-embedded", (version_end-end));
#endif
#ifndef DBUG_OFF
  if (!strstr(MYSQL_SERVER_SUFFIX_STR, "-debug"))
    end= strnmov(end, "-debug", (version_end-end));
#endif
  if (opt_log || global_system_variables.sql_log_slow || opt_bin_log)
    strnmov(end, "-log", (version_end-end)); // This may slow down system
  *end= 0;
}


static char *get_relative_path(const char *path)
{
  if (test_if_hard_path(path) &&
      is_prefix(path,DEFAULT_MYSQL_HOME) &&
      strcmp(DEFAULT_MYSQL_HOME,FN_ROOTDIR))
  {
    path+=(uint) strlen(DEFAULT_MYSQL_HOME);
    while (*path == FN_LIBCHAR || *path == FN_LIBCHAR2)
      path++;
  }
  return (char*) path;
}


/**
  Fix filename and replace extension where 'dir' is relative to
  mysql_real_data_home.
  @return
    1 if len(path) > FN_REFLEN
*/

bool
fn_format_relative_to_data_home(char * to, const char *name,
				const char *dir, const char *extension)
{
  char tmp_path[FN_REFLEN];
  if (!test_if_hard_path(dir))
  {
    strxnmov(tmp_path,sizeof(tmp_path)-1, mysql_real_data_home,
	     dir, NullS);
    dir=tmp_path;
  }
  return !fn_format(to, name, dir, extension,
		    MY_APPEND_EXT | MY_UNPACK_FILENAME | MY_SAFE_PATH);
}


/**
  Test a file path to determine if the path is compatible with the secure file
  path restriction.
 
  @param path null terminated character string

  @return
    @retval TRUE The path is secure
    @retval FALSE The path isn't secure
*/

bool is_secure_file_path(char *path)
{
  char buff1[FN_REFLEN], buff2[FN_REFLEN];
  size_t opt_secure_file_priv_len;
  /*
    All paths are secure if opt_secure_file_path is 0
  */
  if (!opt_secure_file_priv)
    return TRUE;

  opt_secure_file_priv_len= strlen(opt_secure_file_priv);

  if (strlen(path) >= FN_REFLEN)
    return FALSE;

  if (my_realpath(buff1, path, 0))
  {
    /*
      The supplied file path might have been a file and not a directory.
    */
    size_t length= dirname_length(path);        // Guaranteed to be < FN_REFLEN
    memcpy(buff2, path, length);
    buff2[length]= '\0';
    if (length == 0 || my_realpath(buff1, buff2, 0))
      return FALSE;
  }
  convert_dirname(buff2, buff1, NullS);
  if (!lower_case_file_system)
  {
    if (strncmp(opt_secure_file_priv, buff2, opt_secure_file_priv_len))
      return FALSE;
  }
  else
  {
    if (files_charset_info->coll->strnncoll(files_charset_info,
                                            (uchar *) buff2, strlen(buff2),
                                            (uchar *) opt_secure_file_priv,
                                            opt_secure_file_priv_len,
                                            TRUE))
      return FALSE;
  }
  return TRUE;
}


static int fix_paths(void)
{
  char buff[FN_REFLEN],*pos;
  DBUG_ENTER("fix_paths");

  convert_dirname(mysql_home,mysql_home,NullS);
  /* Resolve symlinks to allow 'mysql_home' to be a relative symlink */
  my_realpath(mysql_home,mysql_home,MYF(0));
  /* Ensure that mysql_home ends in FN_LIBCHAR */
  pos=strend(mysql_home);
  if (pos[-1] != FN_LIBCHAR)
  {
    pos[0]= FN_LIBCHAR;
    pos[1]= 0;
  }
  convert_dirname(lc_messages_dir, lc_messages_dir, NullS);
  convert_dirname(mysql_real_data_home,mysql_real_data_home,NullS);
  (void) my_load_path(mysql_home,mysql_home,""); // Resolve current dir
  (void) my_load_path(mysql_real_data_home,mysql_real_data_home,mysql_home);
  (void) my_load_path(pidfile_name, pidfile_name_ptr, mysql_real_data_home);

  convert_dirname(opt_plugin_dir, opt_plugin_dir_ptr ? opt_plugin_dir_ptr : 
                                  get_relative_path(PLUGINDIR), NullS);
  (void) my_load_path(opt_plugin_dir, opt_plugin_dir, mysql_home);
  opt_plugin_dir_ptr= opt_plugin_dir;
  pidfile_name_ptr= pidfile_name;

  my_realpath(mysql_unpacked_real_data_home, mysql_real_data_home, MYF(0));
  mysql_unpacked_real_data_home_len= 
    (int) strlen(mysql_unpacked_real_data_home);
  if (mysql_unpacked_real_data_home[mysql_unpacked_real_data_home_len-1] == FN_LIBCHAR)
    --mysql_unpacked_real_data_home_len;

  char *sharedir=get_relative_path(SHAREDIR);
  if (test_if_hard_path(sharedir))
    strmake_buf(buff, sharedir);		/* purecov: tested */
  else
    strxnmov(buff,sizeof(buff)-1,mysql_home,sharedir,NullS);
  convert_dirname(buff,buff,NullS);
  (void) my_load_path(lc_messages_dir, lc_messages_dir, buff);

  /* If --character-sets-dir isn't given, use shared library dir */
  if (charsets_dir)
  {
    strmake_buf(mysql_charsets_dir, charsets_dir);
    charsets_dir= mysql_charsets_dir;
  }
  else
  {
    strxnmov(mysql_charsets_dir, sizeof(mysql_charsets_dir)-1, buff,
	     CHARSET_DIR, NullS);
    SYSVAR_AUTOSIZE(charsets_dir, mysql_charsets_dir);
  }
  (void) my_load_path(mysql_charsets_dir, mysql_charsets_dir, buff);
  convert_dirname(mysql_charsets_dir, mysql_charsets_dir, NullS);

  if (init_tmpdir(&mysql_tmpdir_list, opt_mysql_tmpdir))
    DBUG_RETURN(1);
  if (!opt_mysql_tmpdir)
    opt_mysql_tmpdir= mysql_tmpdir;
#ifdef HAVE_REPLICATION
  if (!slave_load_tmpdir)
    SYSVAR_AUTOSIZE(slave_load_tmpdir, mysql_tmpdir);
#endif /* HAVE_REPLICATION */
  /*
    Convert the secure-file-priv option to system format, allowing
    a quick strcmp to check if read or write is in an allowed dir
  */
  if (opt_secure_file_priv)
  {
    if (*opt_secure_file_priv == 0)
    {
      my_free(opt_secure_file_priv);
      opt_secure_file_priv= 0;
    }
    else
    {
      if (strlen(opt_secure_file_priv) >= FN_REFLEN)
        opt_secure_file_priv[FN_REFLEN-1]= '\0';
      if (my_realpath(buff, opt_secure_file_priv, 0))
      {
        sql_print_warning("Failed to normalize the argument for --secure-file-priv.");
        DBUG_RETURN(1);
      }
      char *secure_file_real_path= (char *)my_malloc(FN_REFLEN, MYF(MY_FAE));
      convert_dirname(secure_file_real_path, buff, NullS);
      my_free(opt_secure_file_priv);
      opt_secure_file_priv= secure_file_real_path;
    }
  }
  DBUG_RETURN(0);
}

/**
  Check if file system used for databases is case insensitive.

  @param dir_name			Directory to test

  @retval -1  Don't know (Test failed)
  @retval  0   File system is case sensitive
  @retval  1   File system is case insensitive
*/

static int test_if_case_insensitive(const char *dir_name)
{
  int result= 0;
  File file;
  char buff[FN_REFLEN], buff2[FN_REFLEN];
  MY_STAT stat_info;
  DBUG_ENTER("test_if_case_insensitive");

  fn_format(buff, opt_log_basename, dir_name, ".lower-test",
	    MY_UNPACK_FILENAME | MY_REPLACE_EXT | MY_REPLACE_DIR);
  fn_format(buff2, opt_log_basename, dir_name, ".LOWER-TEST",
	    MY_UNPACK_FILENAME | MY_REPLACE_EXT | MY_REPLACE_DIR);
  mysql_file_delete(key_file_casetest, buff2, MYF(0));
  if ((file= mysql_file_create(key_file_casetest,
                               buff, 0666, O_RDWR, MYF(0))) < 0)
  {
    if (!opt_abort)
      sql_print_warning("Can't create test file %s", buff);
    DBUG_RETURN(-1);
  }
  mysql_file_close(file, MYF(0));
  if (mysql_file_stat(key_file_casetest, buff2, &stat_info, MYF(0)))
    result= 1;					// Can access file
  mysql_file_delete(key_file_casetest, buff, MYF(MY_WME));
  DBUG_PRINT("exit", ("result: %d", result));
  DBUG_RETURN(result);
}


#ifndef EMBEDDED_LIBRARY

/**
  Create file to store pid number.
*/
static void create_pid_file()
{
  File file;
  if ((file= mysql_file_create(key_file_pid, pidfile_name, 0664,
                               O_WRONLY | O_TRUNC, MYF(MY_WME))) >= 0)
  {
    char buff[MAX_BIGINT_WIDTH + 1], *end;
    end= int10_to_str((long) getpid(), buff, 10);
    *end++= '\n';
    if (!mysql_file_write(file, (uchar*) buff, (uint) (end-buff),
                          MYF(MY_WME | MY_NABP)))
    {
      mysql_file_close(file, MYF(0));
      pid_file_created= true;
      return;
    }
    mysql_file_close(file, MYF(0));
  }
  sql_perror("Can't start server: can't create PID file");
  exit(1);
}
#endif /* EMBEDDED_LIBRARY */


/**
  Remove the process' pid file.
  
  @param  flags  file operation flags
*/

static void delete_pid_file(myf flags)
{
#ifndef EMBEDDED_LIBRARY
  if (pid_file_created)
  {
    mysql_file_delete(key_file_pid, pidfile_name, flags);
    pid_file_created= false;
  }
#endif /* EMBEDDED_LIBRARY */
  return;
}


/** Clear most status variables. */
void refresh_status(THD *thd)
{
  mysql_mutex_lock(&LOCK_status);

  /* Add thread's status variabes to global status */
  add_to_status(&global_status_var, &thd->status_var);

  /* Reset thread's status variables */
  thd->set_status_var_init();
  thd->status_var.global_memory_used= 0;
  bzero((uchar*) &thd->org_status_var, sizeof(thd->org_status_var)); 
  thd->start_bytes_received= 0;

  /* Reset some global variables */
  reset_status_vars();
#ifdef WITH_WSREP
  if (WSREP_ON)
    wsrep->stats_reset(wsrep);
#endif /* WITH_WSREP */

  /* Reset the counters of all key caches (default and named). */
  process_key_caches(reset_key_cache_counters, 0);
  flush_status_time= time((time_t*) 0);
  mysql_mutex_unlock(&LOCK_status);

  /*
    Set max_used_connections to the number of currently open
    connections.  This is not perfect, but status data is not exact anyway.
  */
  max_used_connections= connection_count + extra_connection_count;
}

#ifdef HAVE_PSI_INTERFACE
static PSI_file_info all_server_files[]=
{
#ifdef HAVE_MMAP
  { &key_file_map, "map", 0},
#endif /* HAVE_MMAP */
  { &key_file_binlog, "binlog", 0},
  { &key_file_binlog_index, "binlog_index", 0},
  { &key_file_relaylog, "relaylog", 0},
  { &key_file_relaylog_index, "relaylog_index", 0},
  { &key_file_casetest, "casetest", 0},
  { &key_file_dbopt, "dbopt", 0},
  { &key_file_des_key_file, "des_key_file", 0},
  { &key_file_ERRMSG, "ERRMSG", 0},
  { &key_select_to_file, "select_to_file", 0},
  { &key_file_fileparser, "file_parser", 0},
  { &key_file_frm, "FRM", 0},
  { &key_file_global_ddl_log, "global_ddl_log", 0},
  { &key_file_load, "load", 0},
  { &key_file_loadfile, "LOAD_FILE", 0},
  { &key_file_log_event_data, "log_event_data", 0},
  { &key_file_log_event_info, "log_event_info", 0},
  { &key_file_master_info, "master_info", 0},
  { &key_file_misc, "misc", 0},
  { &key_file_partition, "partition", 0},
  { &key_file_pid, "pid", 0},
  { &key_file_query_log, "query_log", 0},
  { &key_file_relay_log_info, "relay_log_info", 0},
  { &key_file_send_file, "send_file", 0},
  { &key_file_slow_log, "slow_log", 0},
  { &key_file_tclog, "tclog", 0},
  { &key_file_trg, "trigger_name", 0},
  { &key_file_trn, "trigger", 0},
  { &key_file_init, "init", 0},
  { &key_file_binlog_state, "binlog_state", 0}
};
#endif /* HAVE_PSI_INTERFACE */

PSI_stage_info stage_after_apply_event= { 0, "after apply log event", 0};
PSI_stage_info stage_after_create= { 0, "After create", 0};
PSI_stage_info stage_after_opening_tables= { 0, "After opening tables", 0};
PSI_stage_info stage_after_table_lock= { 0, "After table lock", 0};
PSI_stage_info stage_allocating_local_table= { 0, "allocating local table", 0};
PSI_stage_info stage_alter_inplace_prepare= { 0, "preparing for alter table", 0};
PSI_stage_info stage_alter_inplace= { 0, "altering table", 0};
PSI_stage_info stage_alter_inplace_commit= { 0, "committing alter table to storage engine", 0};
PSI_stage_info stage_apply_event= { 0, "apply log event", 0};
PSI_stage_info stage_changing_master= { 0, "Changing master", 0};
PSI_stage_info stage_checking_master_version= { 0, "Checking master version", 0};
PSI_stage_info stage_checking_permissions= { 0, "checking permissions", 0};
PSI_stage_info stage_checking_privileges_on_cached_query= { 0, "checking privileges on cached query", 0};
PSI_stage_info stage_checking_query_cache_for_query= { 0, "checking query cache for query", 0};
PSI_stage_info stage_cleaning_up= { 0, "cleaning up", 0};
PSI_stage_info stage_closing_tables= { 0, "closing tables", 0};
PSI_stage_info stage_connecting_to_master= { 0, "Connecting to master", 0};
PSI_stage_info stage_converting_heap_to_myisam= { 0, "converting HEAP to " TMP_ENGINE_NAME, 0};
PSI_stage_info stage_copying_to_group_table= { 0, "Copying to group table", 0};
PSI_stage_info stage_copying_to_tmp_table= { 0, "Copying to tmp table", 0};
PSI_stage_info stage_copy_to_tmp_table= { 0, "copy to tmp table", 0};
PSI_stage_info stage_creating_delayed_handler= { 0, "Creating delayed handler", 0};
PSI_stage_info stage_creating_sort_index= { 0, "Creating sort index", 0};
PSI_stage_info stage_creating_table= { 0, "creating table", 0};
PSI_stage_info stage_creating_tmp_table= { 0, "Creating tmp table", 0};
PSI_stage_info stage_deleting_from_main_table= { 0, "deleting from main table", 0};
PSI_stage_info stage_deleting_from_reference_tables= { 0, "deleting from reference tables", 0};
PSI_stage_info stage_discard_or_import_tablespace= { 0, "discard_or_import_tablespace", 0};
PSI_stage_info stage_enabling_keys= { 0, "enabling keys", 0};
PSI_stage_info stage_end= { 0, "end", 0};
PSI_stage_info stage_executing= { 0, "executing", 0};
PSI_stage_info stage_execution_of_init_command= { 0, "Execution of init_command", 0};
PSI_stage_info stage_explaining= { 0, "explaining", 0};
PSI_stage_info stage_finding_key_cache= { 0, "Finding key cache", 0};
PSI_stage_info stage_finished_reading_one_binlog_switching_to_next_binlog= { 0, "Finished reading one binlog; switching to next binlog", 0};
PSI_stage_info stage_flushing_relay_log_and_master_info_repository= { 0, "Flushing relay log and master info repository.", 0};
PSI_stage_info stage_flushing_relay_log_info_file= { 0, "Flushing relay-log info file.", 0};
PSI_stage_info stage_freeing_items= { 0, "freeing items", 0};
PSI_stage_info stage_fulltext_initialization= { 0, "FULLTEXT initialization", 0};
PSI_stage_info stage_got_handler_lock= { 0, "got handler lock", 0};
PSI_stage_info stage_got_old_table= { 0, "got old table", 0};
PSI_stage_info stage_init= { 0, "init", 0};
PSI_stage_info stage_insert= { 0, "insert", 0};
PSI_stage_info stage_invalidating_query_cache_entries_table= { 0, "invalidating query cache entries (table)", 0};
PSI_stage_info stage_invalidating_query_cache_entries_table_list= { 0, "invalidating query cache entries (table list)", 0};
PSI_stage_info stage_killing_slave= { 0, "Killing slave", 0};
PSI_stage_info stage_logging_slow_query= { 0, "logging slow query", 0};
PSI_stage_info stage_making_temp_file_append_before_load_data= { 0, "Making temporary file (append) before replaying LOAD DATA INFILE.", 0};
PSI_stage_info stage_making_temp_file_create_before_load_data= { 0, "Making temporary file (create) before replaying LOAD DATA INFILE.", 0};
PSI_stage_info stage_manage_keys= { 0, "manage keys", 0};
PSI_stage_info stage_master_has_sent_all_binlog_to_slave= { 0, "Master has sent all binlog to slave; waiting for binlog to be updated", 0};
PSI_stage_info stage_opening_tables= { 0, "Opening tables", 0};
PSI_stage_info stage_optimizing= { 0, "optimizing", 0};
PSI_stage_info stage_preparing= { 0, "preparing", 0};
PSI_stage_info stage_purging_old_relay_logs= { 0, "Purging old relay logs", 0};
PSI_stage_info stage_query_end= { 0, "query end", 0};
PSI_stage_info stage_queueing_master_event_to_the_relay_log= { 0, "Queueing master event to the relay log", 0};
PSI_stage_info stage_reading_event_from_the_relay_log= { 0, "Reading event from the relay log", 0};
PSI_stage_info stage_recreating_table= { 0, "recreating table", 0};
PSI_stage_info stage_registering_slave_on_master= { 0, "Registering slave on master", 0};
PSI_stage_info stage_removing_duplicates= { 0, "Removing duplicates", 0};
PSI_stage_info stage_removing_tmp_table= { 0, "removing tmp table", 0};
PSI_stage_info stage_rename= { 0, "rename", 0};
PSI_stage_info stage_rename_result_table= { 0, "rename result table", 0};
PSI_stage_info stage_requesting_binlog_dump= { 0, "Requesting binlog dump", 0};
PSI_stage_info stage_reschedule= { 0, "reschedule", 0};
PSI_stage_info stage_searching_rows_for_update= { 0, "Searching rows for update", 0};
PSI_stage_info stage_sending_binlog_event_to_slave= { 0, "Sending binlog event to slave", 0};
PSI_stage_info stage_sending_cached_result_to_client= { 0, "sending cached result to client", 0};
PSI_stage_info stage_sending_data= { 0, "Sending data", 0};
PSI_stage_info stage_setup= { 0, "setup", 0};
PSI_stage_info stage_show_explain= { 0, "show explain", 0};
PSI_stage_info stage_slave_has_read_all_relay_log= { 0, "Slave has read all relay log; waiting for the slave I/O thread to update it", 0};
PSI_stage_info stage_sorting= { 0, "Sorting", 0};
PSI_stage_info stage_sorting_for_group= { 0, "Sorting for group", 0};
PSI_stage_info stage_sorting_for_order= { 0, "Sorting for order", 0};
PSI_stage_info stage_sorting_result= { 0, "Sorting result", 0};
PSI_stage_info stage_statistics= { 0, "statistics", 0};
PSI_stage_info stage_sql_thd_waiting_until_delay= { 0, "Waiting until MASTER_DELAY seconds after master executed event", 0 };
PSI_stage_info stage_storing_result_in_query_cache= { 0, "storing result in query cache", 0};
PSI_stage_info stage_storing_row_into_queue= { 0, "storing row into queue", 0};
PSI_stage_info stage_system_lock= { 0, "System lock", 0};
PSI_stage_info stage_unlocking_tables= { 0, "Unlocking tables", 0};
PSI_stage_info stage_table_lock= { 0, "Table lock", 0};
PSI_stage_info stage_filling_schema_table= { 0, "Filling schema table", 0};
PSI_stage_info stage_update= { 0, "update", 0};
PSI_stage_info stage_updating= { 0, "updating", 0};
PSI_stage_info stage_updating_main_table= { 0, "updating main table", 0};
PSI_stage_info stage_updating_reference_tables= { 0, "updating reference tables", 0};
PSI_stage_info stage_upgrading_lock= { 0, "upgrading lock", 0};
PSI_stage_info stage_user_lock= { 0, "User lock", 0};
PSI_stage_info stage_user_sleep= { 0, "User sleep", 0};
PSI_stage_info stage_verifying_table= { 0, "verifying table", 0};
PSI_stage_info stage_waiting_for_delay_list= { 0, "waiting for delay_list", 0};
PSI_stage_info stage_waiting_for_gtid_to_be_written_to_binary_log= { 0, "waiting for GTID to be written to binary log", 0};
PSI_stage_info stage_waiting_for_handler_insert= { 0, "waiting for handler insert", 0};
PSI_stage_info stage_waiting_for_handler_lock= { 0, "waiting for handler lock", 0};
PSI_stage_info stage_waiting_for_handler_open= { 0, "waiting for handler open", 0};
PSI_stage_info stage_waiting_for_insert= { 0, "Waiting for INSERT", 0};
PSI_stage_info stage_waiting_for_master_to_send_event= { 0, "Waiting for master to send event", 0};
PSI_stage_info stage_waiting_for_master_update= { 0, "Waiting for master update", 0};
PSI_stage_info stage_waiting_for_relay_log_space= { 0, "Waiting for the slave SQL thread to free enough relay log space", 0};
PSI_stage_info stage_waiting_for_slave_mutex_on_exit= { 0, "Waiting for slave mutex on exit", 0};
PSI_stage_info stage_waiting_for_slave_thread_to_start= { 0, "Waiting for slave thread to start", 0};
PSI_stage_info stage_waiting_for_table_flush= { 0, "Waiting for table flush", 0};
PSI_stage_info stage_waiting_for_query_cache_lock= { 0, "Waiting for query cache lock", 0};
PSI_stage_info stage_waiting_for_the_next_event_in_relay_log= { 0, "Waiting for the next event in relay log", 0};
PSI_stage_info stage_waiting_for_the_slave_thread_to_advance_position= { 0, "Waiting for the slave SQL thread to advance position", 0};
PSI_stage_info stage_waiting_to_finalize_termination= { 0, "Waiting to finalize termination", 0};
PSI_stage_info stage_waiting_to_get_readlock= { 0, "Waiting to get readlock", 0};
PSI_stage_info stage_binlog_waiting_background_tasks= { 0, "Waiting for background binlog tasks", 0};
PSI_stage_info stage_binlog_processing_checkpoint_notify= { 0, "Processing binlog checkpoint notification", 0};
PSI_stage_info stage_binlog_stopping_background_thread= { 0, "Stopping binlog background thread", 0};
PSI_stage_info stage_waiting_for_work_from_sql_thread= { 0, "Waiting for work from SQL thread", 0};
PSI_stage_info stage_waiting_for_prior_transaction_to_commit= { 0, "Waiting for prior transaction to commit", 0};
PSI_stage_info stage_waiting_for_prior_transaction_to_start_commit= { 0, "Waiting for prior transaction to start commit before starting next transaction", 0};
PSI_stage_info stage_waiting_for_room_in_worker_thread= { 0, "Waiting for room in worker thread event queue", 0};
PSI_stage_info stage_waiting_for_workers_idle= { 0, "Waiting for worker threads to be idle", 0};
PSI_stage_info stage_waiting_for_ftwrl= { 0, "Waiting due to global read lock", 0};
PSI_stage_info stage_waiting_for_ftwrl_threads_to_pause= { 0, "Waiting for worker threads to pause for global read lock", 0};
PSI_stage_info stage_waiting_for_rpl_thread_pool= { 0, "Waiting while replication worker thread pool is busy", 0};
PSI_stage_info stage_master_gtid_wait_primary= { 0, "Waiting in MASTER_GTID_WAIT() (primary waiter)", 0};
PSI_stage_info stage_master_gtid_wait= { 0, "Waiting in MASTER_GTID_WAIT()", 0};
PSI_stage_info stage_gtid_wait_other_connection= { 0, "Waiting for other master connection to process GTID received on multiple master connections", 0};
PSI_stage_info stage_slave_background_process_request= { 0, "Processing requests", 0};
PSI_stage_info stage_slave_background_wait_request= { 0, "Waiting for requests", 0};
PSI_stage_info stage_waiting_for_deadlock_kill= { 0, "Waiting for parallel replication deadlock handling to complete", 0};

#ifdef HAVE_PSI_INTERFACE

PSI_stage_info *all_server_stages[]=
{
  & stage_after_apply_event,
  & stage_after_create,
  & stage_after_opening_tables,
  & stage_after_table_lock,
  & stage_allocating_local_table,
  & stage_alter_inplace,
  & stage_alter_inplace_commit,
  & stage_alter_inplace_prepare,
  & stage_apply_event,
  & stage_binlog_processing_checkpoint_notify,
  & stage_binlog_stopping_background_thread,
  & stage_binlog_waiting_background_tasks,
  & stage_changing_master,
  & stage_checking_master_version,
  & stage_checking_permissions,
  & stage_checking_privileges_on_cached_query,
  & stage_checking_query_cache_for_query,
  & stage_cleaning_up,
  & stage_closing_tables,
  & stage_connecting_to_master,
  & stage_converting_heap_to_myisam,
  & stage_copy_to_tmp_table,
  & stage_copying_to_group_table,
  & stage_copying_to_tmp_table,
  & stage_creating_delayed_handler,
  & stage_creating_sort_index,
  & stage_creating_table,
  & stage_creating_tmp_table,
  & stage_deleting_from_main_table,
  & stage_deleting_from_reference_tables,
  & stage_discard_or_import_tablespace,
  & stage_enabling_keys,
  & stage_end,
  & stage_executing,
  & stage_execution_of_init_command,
  & stage_explaining,
  & stage_finding_key_cache,
  & stage_finished_reading_one_binlog_switching_to_next_binlog,
  & stage_flushing_relay_log_and_master_info_repository,
  & stage_flushing_relay_log_info_file,
  & stage_freeing_items,
  & stage_fulltext_initialization,
  & stage_got_handler_lock,
  & stage_got_old_table,
  & stage_init,
  & stage_insert,
  & stage_invalidating_query_cache_entries_table,
  & stage_invalidating_query_cache_entries_table_list,
  & stage_killing_slave,
  & stage_logging_slow_query,
  & stage_making_temp_file_append_before_load_data,
  & stage_making_temp_file_create_before_load_data,
  & stage_manage_keys,
  & stage_master_has_sent_all_binlog_to_slave,
  & stage_opening_tables,
  & stage_optimizing,
  & stage_preparing,
  & stage_purging_old_relay_logs,
  & stage_query_end,
  & stage_queueing_master_event_to_the_relay_log,
  & stage_reading_event_from_the_relay_log,
  & stage_recreating_table,
  & stage_registering_slave_on_master,
  & stage_removing_duplicates,
  & stage_removing_tmp_table,
  & stage_rename,
  & stage_rename_result_table,
  & stage_requesting_binlog_dump,
  & stage_reschedule,
  & stage_searching_rows_for_update,
  & stage_sending_binlog_event_to_slave,
  & stage_sending_cached_result_to_client,
  & stage_sending_data,
  & stage_setup,
  & stage_show_explain,
  & stage_slave_has_read_all_relay_log,
  & stage_sorting,
  & stage_sorting_for_group,
  & stage_sorting_for_order,
  & stage_sorting_result,
  & stage_sql_thd_waiting_until_delay,
  & stage_statistics,
  & stage_storing_result_in_query_cache,
  & stage_storing_row_into_queue,
  & stage_system_lock,
  & stage_unlocking_tables,
  & stage_table_lock,
  & stage_filling_schema_table,
  & stage_update,
  & stage_updating,
  & stage_updating_main_table,
  & stage_updating_reference_tables,
  & stage_upgrading_lock,
  & stage_user_lock,
  & stage_user_sleep,
  & stage_verifying_table,
  & stage_waiting_for_delay_list,
  & stage_waiting_for_gtid_to_be_written_to_binary_log,
  & stage_waiting_for_handler_insert,
  & stage_waiting_for_handler_lock,
  & stage_waiting_for_handler_open,
  & stage_waiting_for_insert,
  & stage_waiting_for_master_to_send_event,
  & stage_waiting_for_master_update,
  & stage_waiting_for_prior_transaction_to_commit,
  & stage_waiting_for_prior_transaction_to_start_commit,
  & stage_waiting_for_query_cache_lock,
  & stage_waiting_for_relay_log_space,
  & stage_waiting_for_room_in_worker_thread,
  & stage_waiting_for_slave_mutex_on_exit,
  & stage_waiting_for_slave_thread_to_start,
  & stage_waiting_for_table_flush,
  & stage_waiting_for_the_next_event_in_relay_log,
  & stage_waiting_for_the_slave_thread_to_advance_position,
  & stage_waiting_for_work_from_sql_thread,
  & stage_waiting_to_finalize_termination,
  & stage_waiting_to_get_readlock,
  & stage_master_gtid_wait_primary,
  & stage_master_gtid_wait,
  & stage_gtid_wait_other_connection,
  & stage_slave_background_process_request,
  & stage_slave_background_wait_request
};

PSI_socket_key key_socket_tcpip, key_socket_unix, key_socket_client_connection;

static PSI_socket_info all_server_sockets[]=
{
  { &key_socket_tcpip, "server_tcpip_socket", PSI_FLAG_GLOBAL},
  { &key_socket_unix, "server_unix_socket", PSI_FLAG_GLOBAL},
  { &key_socket_client_connection, "client_connection", 0}
};

/**
  Initialise all the performance schema instrumentation points
  used by the server.
*/
void init_server_psi_keys(void)
{
  const char* category= "sql";
  int count;

  count= array_elements(all_server_mutexes);
  mysql_mutex_register(category, all_server_mutexes, count);

  count= array_elements(all_server_rwlocks);
  mysql_rwlock_register(category, all_server_rwlocks, count);

  count= array_elements(all_server_conds);
  mysql_cond_register(category, all_server_conds, count);

  count= array_elements(all_server_threads);
  mysql_thread_register(category, all_server_threads, count);

  count= array_elements(all_server_files);
  mysql_file_register(category, all_server_files, count);

  count= array_elements(all_server_stages);
  mysql_stage_register(category, all_server_stages, count);

  count= array_elements(all_server_sockets);
  mysql_socket_register(category, all_server_sockets, count);

#ifdef HAVE_PSI_STATEMENT_INTERFACE
  init_sql_statement_info();
  count= array_elements(sql_statement_info);
  mysql_statement_register(category, sql_statement_info, count);

  category= "com";
  init_com_statement_info();

  /*
    Register [0 .. COM_QUERY - 1] as "statement/com/..."
  */
  count= (int) COM_QUERY;
  mysql_statement_register(category, com_statement_info, count);

  /*
    Register [COM_QUERY + 1 .. COM_END] as "statement/com/..."
  */
  count= (int) COM_END - (int) COM_QUERY;
  mysql_statement_register(category, & com_statement_info[(int) COM_QUERY + 1], count);

  category= "abstract";
  /*
    Register [COM_QUERY] as "statement/abstract/com_query"
  */
  mysql_statement_register(category, & com_statement_info[(int) COM_QUERY], 1);

  /*
    When a new packet is received,
    it is instrumented as "statement/abstract/new_packet".
    Based on the packet type found, it later mutates to the
    proper narrow type, for example
    "statement/abstract/query" or "statement/com/ping".
    In cases of "statement/abstract/query", SQL queries are given to
    the parser, which mutates the statement type to an even more
    narrow classification, for example "statement/sql/select".
  */
  stmt_info_new_packet.m_key= 0;
  stmt_info_new_packet.m_name= "new_packet";
  stmt_info_new_packet.m_flags= PSI_FLAG_MUTABLE;
  mysql_statement_register(category, &stmt_info_new_packet, 1);

  /*
    Statements processed from the relay log are initially instrumented as
    "statement/abstract/relay_log". The parser will mutate the statement type to
    a more specific classification, for example "statement/sql/insert".
  */
  stmt_info_rpl.m_key= 0;
  stmt_info_rpl.m_name= "relay_log";
  stmt_info_rpl.m_flags= PSI_FLAG_MUTABLE;
  mysql_statement_register(category, &stmt_info_rpl, 1);
#endif
}

#endif /* HAVE_PSI_INTERFACE */<|MERGE_RESOLUTION|>--- conflicted
+++ resolved
@@ -8651,14 +8651,8 @@
          "\nbecause execution stopped before plugins were initialized.");
   }
 
-<<<<<<< HEAD
-  puts("\nTo see what values a running MySQL server is using, type"
-       "\n'mysqladmin variables' instead of 'mysqld --verbose --help'.");
-=======
-  puts("\n\
-To see what variables a running MySQL server is using, type\n\
-'mysqladmin variables' instead of 'mysqld --verbose --help'.");
->>>>>>> e3d3bbf5
+    puts("\nTo see what variables a running MySQL server is using, type"
+         "\n'mysqladmin variables' instead of 'mysqld --verbose --help'.");
   }
   DBUG_VOID_RETURN;
 }
