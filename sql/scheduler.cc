/* Copyright (c) 2007, 2011, Oracle and/or its affiliates. All rights reserved.
   Copyright (c) 2012, Monty Program Ab

   This program is free software; you can redistribute it and/or modify
   it under the terms of the GNU General Public License as published by
   the Free Software Foundation; version 2 of the License.

   This program is distributed in the hope that it will be useful,
   but WITHOUT ANY WARRANTY; without even the implied warranty of
   MERCHANTABILITY or FITNESS FOR A PARTICULAR PURPOSE.  See the
   GNU General Public License for more details.

   You should have received a copy of the GNU General Public License
   along with this program; if not, write to the Free Software
   Foundation, Inc., 51 Franklin St, Fifth Floor, Boston, MA 02110-1301  USA */

/*
  Implementation for the thread scheduler
*/

#ifdef USE_PRAGMA_INTERFACE
#pragma implementation
#endif

#include "sql_connect.h"         // init_new_connection_handler_thread
#include "scheduler.h"
#include "mysqld.h"
#include "sql_class.h"
#include "sql_callback.h"

/*
  End connection, in case when we are using 'no-threads'
*/

static bool no_threads_end(THD *thd, bool put_in_cache)
{
  unlink_thd(thd);
  return 1;                                     // Abort handle_one_connection
}

<<<<<<< HEAD
/** @internal
  Helper functions to allow mysys to call the thread scheduler when
  waiting for locks.
=======

/*
  Initailize scheduler for --thread-handling=no-threads
*/

void one_thread_scheduler(scheduler_functions *func)
{
  func->max_threads= 1;
  func->max_connections= &max_connections;
  func->connection_count= &connection_count;
#ifndef EMBEDDED_LIBRARY
  func->add_connection= handle_connection_in_main_thread;
#endif
  func->init_new_connection_thread= init_dummy;
  func->end_thread= no_threads_end;
}


/*
  Initialize scheduler for --thread-handling=one-thread-per-connection
*/

#ifndef EMBEDDED_LIBRARY
void one_thread_per_connection_scheduler(scheduler_functions *func,
                                         ulong *arg_max_connections,
                                         uint *arg_connection_count)
{
  func->max_threads= *arg_max_connections + 1;
  func->max_connections= arg_max_connections;
  func->connection_count= arg_connection_count;
  func->add_connection= create_thread_to_handle_connection;
  func->end_thread= one_thread_per_connection_end;
}
#endif /* EMBEDDED_LIBRARY */


#if defined(HAVE_LIBEVENT) && HAVE_POOL_OF_THREADS == 1

#include "event.h"

static struct event_base *base;

static uint created_threads, killed_threads;
static bool kill_pool_threads;

static struct event thd_add_event;
static struct event thd_kill_event;

static pthread_mutex_t LOCK_thd_add;    /* protects thds_need_adding */
static LIST *thds_need_adding;    /* list of thds to add to libevent queue */

static int thd_add_pair[2]; /* pipe to signal add a connection to libevent*/
static int thd_kill_pair[2]; /* pipe to signal kill a connection in libevent */

/*
  LOCK_event_loop protects the non-thread safe libevent calls (event_add and 
  event_del) and thds_need_processing and thds_waiting_for_io.
*/
static pthread_mutex_t LOCK_event_loop;
static LIST *thds_need_processing; /* list of thds that needs some processing */
static LIST *thds_waiting_for_io; /* list of thds with added events */

pthread_handler_t libevent_thread_proc(void *arg);
static void libevent_end();
static bool libevent_needs_immediate_processing(THD *thd);
static void libevent_connection_close(THD *thd);
static bool libevent_should_close_connection(THD* thd);
static void libevent_thd_add(THD* thd);
void libevent_io_callback(int Fd, short Operation, void *ctx);
void libevent_add_thd_callback(int Fd, short Operation, void *ctx);
void libevent_kill_thd_callback(int Fd, short Operation, void *ctx);


/*
  Create a pipe and set to non-blocking.
  Returns TRUE if there is an error.
*/

static bool init_socketpair(int sock_pair[])
{
  sock_pair[0]= sock_pair[1]= -1;
  return (evutil_socketpair(AF_UNIX, SOCK_STREAM, 0, sock_pair) < 0 ||
          evutil_make_socket_nonblocking(sock_pair[0]) == -1 ||
          evutil_make_socket_nonblocking(sock_pair[1]) == -1);
}

static void close_socketpair(int sock_pair[])
{
  if (sock_pair[0] != -1)
    EVUTIL_CLOSESOCKET(sock_pair[0]);
  if (sock_pair[1] != -1)
    EVUTIL_CLOSESOCKET(sock_pair[1]);
}

/*
  thd_scheduler keeps the link between THD and events.
  It's embedded in the THD class.
>>>>>>> 1d9682b8
*/

/**@{*/
extern "C"
{
static void scheduler_wait_lock_begin(void) { 
  thd_wait_begin(NULL, THD_WAIT_TABLE_LOCK);
}

static void scheduler_wait_lock_end(void) {
  thd_wait_end(NULL);
}

static void scheduler_wait_sync_begin(void) {
  thd_wait_begin(NULL, THD_WAIT_SYNC);
}

static void scheduler_wait_sync_end(void) {
  thd_wait_end(NULL);
}
};
/**@}*/

/**
  Common scheduler init function.

  The scheduler is either initialized by calling
  one_thread_scheduler() or one_thread_per_connection_scheduler() in
  mysqld.cc, so this init function will always be called.
 */
void scheduler_init() {
  thr_set_lock_wait_callback(scheduler_wait_lock_begin,
                             scheduler_wait_lock_end);
  thr_set_sync_wait_callback(scheduler_wait_sync_begin,
                             scheduler_wait_sync_end);
}


/**
  Kill notification callback,  used by  one-thread-per-connection
  and threadpool scheduler.

  Wakes up a thread that is stuck in read/poll/epoll/event-poll 
  routines used by threadpool, such that subsequent attempt to 
  read from  client connection will result in IO error.
*/

void post_kill_notification(THD *thd)
{
  DBUG_ENTER("post_kill_notification");
  if (current_thd == thd || thd->system_thread)
    DBUG_VOID_RETURN;

  if (thd->net.vio)
    vio_shutdown(thd->net.vio, SHUT_RD);
  DBUG_VOID_RETURN;
}

/*
  Initialize scheduler for --thread-handling=one-thread-per-connection
*/

#ifndef EMBEDDED_LIBRARY


void one_thread_per_connection_scheduler(scheduler_functions *func,
    ulong *arg_max_connections,
    uint *arg_connection_count)
{
  scheduler_init();
  func->max_threads= *arg_max_connections + 1;
  func->max_connections= arg_max_connections;
  func->connection_count= arg_connection_count;
  func->init_new_connection_thread= init_new_connection_handler_thread;
  func->add_connection= create_thread_to_handle_connection;
  func->end_thread= one_thread_per_connection_end;
  func->post_kill_notification= post_kill_notification;
}
#endif

/*
  Initailize scheduler for --thread-handling=no-threads
*/

void one_thread_scheduler(scheduler_functions *func)
{
  scheduler_init();
  func->max_threads= 1;
  //max_connections= 1;
  func->max_connections= &max_connections;
  func->connection_count= &connection_count;
#ifndef EMBEDDED_LIBRARY
  func->init_new_connection_thread= init_new_connection_handler_thread;
  func->add_connection= handle_connection_in_main_thread;
#endif
  func->end_thread= no_threads_end;
}



/*
  no pluggable schedulers in mariadb.
  when we'll want it, we'll do it properly
*/
#if 0

static scheduler_functions *saved_thread_scheduler;
static uint saved_thread_handling;

extern "C"
int my_thread_scheduler_set(scheduler_functions *scheduler)
{
  DBUG_ASSERT(scheduler != 0);

  if (scheduler == NULL)
    return 1;

  saved_thread_scheduler= thread_scheduler;
  saved_thread_handling= thread_handling;
  thread_scheduler= scheduler;
  // Scheduler loaded dynamically
  thread_handling= SCHEDULER_TYPES_COUNT;
  return 0;
}


extern "C"
int my_thread_scheduler_reset()
{
  DBUG_ASSERT(saved_thread_scheduler != NULL);

  if (saved_thread_scheduler == NULL)
    return 1;

  thread_scheduler= saved_thread_scheduler;
  thread_handling= saved_thread_handling;
  saved_thread_scheduler= 0;
  return 0;
}
#else
extern "C" int my_thread_scheduler_set(scheduler_functions *scheduler)
{ return 1; }

extern "C" int my_thread_scheduler_reset()
{ return 1; }
#endif
<|MERGE_RESOLUTION|>--- conflicted
+++ resolved
@@ -38,109 +38,9 @@
   return 1;                                     // Abort handle_one_connection
 }
 
-<<<<<<< HEAD
 /** @internal
   Helper functions to allow mysys to call the thread scheduler when
   waiting for locks.
-=======
-
-/*
-  Initailize scheduler for --thread-handling=no-threads
-*/
-
-void one_thread_scheduler(scheduler_functions *func)
-{
-  func->max_threads= 1;
-  func->max_connections= &max_connections;
-  func->connection_count= &connection_count;
-#ifndef EMBEDDED_LIBRARY
-  func->add_connection= handle_connection_in_main_thread;
-#endif
-  func->init_new_connection_thread= init_dummy;
-  func->end_thread= no_threads_end;
-}
-
-
-/*
-  Initialize scheduler for --thread-handling=one-thread-per-connection
-*/
-
-#ifndef EMBEDDED_LIBRARY
-void one_thread_per_connection_scheduler(scheduler_functions *func,
-                                         ulong *arg_max_connections,
-                                         uint *arg_connection_count)
-{
-  func->max_threads= *arg_max_connections + 1;
-  func->max_connections= arg_max_connections;
-  func->connection_count= arg_connection_count;
-  func->add_connection= create_thread_to_handle_connection;
-  func->end_thread= one_thread_per_connection_end;
-}
-#endif /* EMBEDDED_LIBRARY */
-
-
-#if defined(HAVE_LIBEVENT) && HAVE_POOL_OF_THREADS == 1
-
-#include "event.h"
-
-static struct event_base *base;
-
-static uint created_threads, killed_threads;
-static bool kill_pool_threads;
-
-static struct event thd_add_event;
-static struct event thd_kill_event;
-
-static pthread_mutex_t LOCK_thd_add;    /* protects thds_need_adding */
-static LIST *thds_need_adding;    /* list of thds to add to libevent queue */
-
-static int thd_add_pair[2]; /* pipe to signal add a connection to libevent*/
-static int thd_kill_pair[2]; /* pipe to signal kill a connection in libevent */
-
-/*
-  LOCK_event_loop protects the non-thread safe libevent calls (event_add and 
-  event_del) and thds_need_processing and thds_waiting_for_io.
-*/
-static pthread_mutex_t LOCK_event_loop;
-static LIST *thds_need_processing; /* list of thds that needs some processing */
-static LIST *thds_waiting_for_io; /* list of thds with added events */
-
-pthread_handler_t libevent_thread_proc(void *arg);
-static void libevent_end();
-static bool libevent_needs_immediate_processing(THD *thd);
-static void libevent_connection_close(THD *thd);
-static bool libevent_should_close_connection(THD* thd);
-static void libevent_thd_add(THD* thd);
-void libevent_io_callback(int Fd, short Operation, void *ctx);
-void libevent_add_thd_callback(int Fd, short Operation, void *ctx);
-void libevent_kill_thd_callback(int Fd, short Operation, void *ctx);
-
-
-/*
-  Create a pipe and set to non-blocking.
-  Returns TRUE if there is an error.
-*/
-
-static bool init_socketpair(int sock_pair[])
-{
-  sock_pair[0]= sock_pair[1]= -1;
-  return (evutil_socketpair(AF_UNIX, SOCK_STREAM, 0, sock_pair) < 0 ||
-          evutil_make_socket_nonblocking(sock_pair[0]) == -1 ||
-          evutil_make_socket_nonblocking(sock_pair[1]) == -1);
-}
-
-static void close_socketpair(int sock_pair[])
-{
-  if (sock_pair[0] != -1)
-    EVUTIL_CLOSESOCKET(sock_pair[0]);
-  if (sock_pair[1] != -1)
-    EVUTIL_CLOSESOCKET(sock_pair[1]);
-}
-
-/*
-  thd_scheduler keeps the link between THD and events.
-  It's embedded in the THD class.
->>>>>>> 1d9682b8
 */
 
 /**@{*/
@@ -229,7 +129,6 @@
 {
   scheduler_init();
   func->max_threads= 1;
-  //max_connections= 1;
   func->max_connections= &max_connections;
   func->connection_count= &connection_count;
 #ifndef EMBEDDED_LIBRARY
