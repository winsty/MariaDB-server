/* Copyright (C) 2000-2003 MySQL AB

   This program is free software; you can redistribute it and/or modify
   it under the terms of the GNU General Public License as published by
   the Free Software Foundation; version 2 of the License.

   This program is distributed in the hope that it will be useful,
   but WITHOUT ANY WARRANTY; without even the implied warranty of
   MERCHANTABILITY or FITNESS FOR A PARTICULAR PURPOSE.  See the
   GNU General Public License for more details.

   You should have received a copy of the GNU General Public License
   along with this program; if not, write to the Free Software
   Foundation, Inc., 59 Temple Place, Suite 330, Boston, MA  02111-1307  USA */

#include "mysql_priv.h"

#include <mysql.h>
#include <myisam.h>
#include "rpl_rli.h"
#include "slave.h"
#include "sql_repl.h"
#include "rpl_filter.h"
#include "repl_failsafe.h"
#include <thr_alarm.h>
#include <my_dir.h>
#include <sql_common.h>

#ifdef HAVE_REPLICATION

#include "rpl_tblmap.h"

int queue_event(MASTER_INFO* mi,const char* buf,ulong event_len);

#define FLAGSTR(V,F) ((V)&(F)?#F" ":"")

#define MAX_SLAVE_RETRY_PAUSE 5
bool use_slave_mask = 0;
MY_BITMAP slave_error_mask;

typedef bool (*CHECK_KILLED_FUNC)(THD*,void*);

char* slave_load_tmpdir = 0;
MASTER_INFO *active_mi= 0;
my_bool replicate_same_server_id;
ulonglong relay_log_space_limit = 0;

/*
  When slave thread exits, we need to remember the temporary tables so we
  can re-use them on slave start.

  TODO: move the vars below under MASTER_INFO
*/

int disconnect_slave_event_count = 0, abort_slave_event_count = 0;
<<<<<<< HEAD
=======
int events_till_abort = -1;
#ifndef DBUG_OFF
static int events_till_disconnect = -1;
#endif
>>>>>>> 9f44726a

typedef enum { SLAVE_THD_IO, SLAVE_THD_SQL} SLAVE_THD_TYPE;

static int process_io_rotate(MASTER_INFO* mi, Rotate_log_event* rev);
static int process_io_create_file(MASTER_INFO* mi, Create_file_log_event* cev);
static bool wait_for_relay_log_space(RELAY_LOG_INFO* rli);
static inline bool io_slave_killed(THD* thd,MASTER_INFO* mi);
static inline bool sql_slave_killed(THD* thd,RELAY_LOG_INFO* rli);
static int init_slave_thread(THD* thd, SLAVE_THD_TYPE thd_type);
static int safe_connect(THD* thd, MYSQL* mysql, MASTER_INFO* mi);
static int safe_reconnect(THD* thd, MYSQL* mysql, MASTER_INFO* mi,
                          bool suppress_warnings);
static int connect_to_master(THD* thd, MYSQL* mysql, MASTER_INFO* mi,
                             bool reconnect, bool suppress_warnings);
static int safe_sleep(THD* thd, int sec, CHECK_KILLED_FUNC thread_killed,
                      void* thread_killed_arg);
static int request_table_dump(MYSQL* mysql, const char* db, const char* table);
static int create_table_from_dump(THD* thd, MYSQL *mysql, const char* db,
                                  const char* table_name, bool overwrite);
static int get_master_version_and_clock(MYSQL* mysql, MASTER_INFO* mi);
static Log_event* next_event(RELAY_LOG_INFO* rli);

/*
  Find out which replications threads are running

  SYNOPSIS
    init_thread_mask()
    mask                Return value here
    mi                  master_info for slave
    inverse             If set, returns which threads are not running

  IMPLEMENTATION
    Get a bit mask for which threads are running so that we can later restart
    these threads.

  RETURN
    mask        If inverse == 0, running threads
                If inverse == 1, stopped threads
*/

void init_thread_mask(int* mask,MASTER_INFO* mi,bool inverse)
{
  bool set_io = mi->slave_running, set_sql = mi->rli.slave_running;
  register int tmp_mask=0;
  DBUG_ENTER("init_thread_mask");

  if (set_io)
    tmp_mask |= SLAVE_IO;
  if (set_sql)
    tmp_mask |= SLAVE_SQL;
  if (inverse)
    tmp_mask^= (SLAVE_IO | SLAVE_SQL);
  *mask = tmp_mask;
  DBUG_VOID_RETURN;
}


/*
  lock_slave_threads()
*/

void lock_slave_threads(MASTER_INFO* mi)
{
  DBUG_ENTER("lock_slave_threads");

  //TODO: see if we can do this without dual mutex
  pthread_mutex_lock(&mi->run_lock);
  pthread_mutex_lock(&mi->rli.run_lock);
  DBUG_VOID_RETURN;
}


/*
  unlock_slave_threads()
*/

void unlock_slave_threads(MASTER_INFO* mi)
{
  DBUG_ENTER("unlock_slave_threads");

  //TODO: see if we can do this without dual mutex
  pthread_mutex_unlock(&mi->rli.run_lock);
  pthread_mutex_unlock(&mi->run_lock);
  DBUG_VOID_RETURN;
}


/* Initialize slave structures */

int init_slave()
{
  DBUG_ENTER("init_slave");

  /*
    This is called when mysqld starts. Before client connections are
    accepted. However bootstrap may conflict with us if it does START SLAVE.
    So it's safer to take the lock.
  */
  pthread_mutex_lock(&LOCK_active_mi);
  /*
    TODO: re-write this to interate through the list of files
    for multi-master
  */
  active_mi= new MASTER_INFO;

  /*
    If master_host is not specified, try to read it from the master_info file.
    If master_host is specified, create the master_info file if it doesn't
    exists.
  */
  if (!active_mi)
  {
    sql_print_error("Failed to allocate memory for the master info structure");
    goto err;
  }

  if (init_master_info(active_mi,master_info_file,relay_log_info_file,
                       !master_host, (SLAVE_IO | SLAVE_SQL)))
  {
    sql_print_error("Failed to initialize the master info structure");
    goto err;
  }

  if (server_id && !master_host && active_mi->host[0])
    master_host= active_mi->host;

  /* If server id is not set, start_slave_thread() will say it */

  if (master_host && !opt_skip_slave_start)
  {
    if (start_slave_threads(1 /* need mutex */,
                            0 /* no wait for start*/,
                            active_mi,
                            master_info_file,
                            relay_log_info_file,
                            SLAVE_IO | SLAVE_SQL))
    {
      sql_print_error("Failed to create slave threads");
      goto err;
    }
  }
  pthread_mutex_unlock(&LOCK_active_mi);
  DBUG_RETURN(0);

err:
  pthread_mutex_unlock(&LOCK_active_mi);
  DBUG_RETURN(1);
}


/*
  Init function to set up array for errors that should be skipped for slave

  SYNOPSIS
    init_slave_skip_errors()
    arg         List of errors numbers to skip, separated with ','

  NOTES
    Called from get_options() in mysqld.cc on start-up
*/

void init_slave_skip_errors(const char* arg)
{
  const char *p;
  DBUG_ENTER("init_slave_skip_errors");

  if (bitmap_init(&slave_error_mask,0,MAX_SLAVE_ERROR,0))
  {
    fprintf(stderr, "Badly out of memory, please check your system status\n");
    exit(1);
  }
  use_slave_mask = 1;
  for (;my_isspace(system_charset_info,*arg);++arg)
    /* empty */;
  if (!my_strnncoll(system_charset_info,(uchar*)arg,4,(const uchar*)"all",4))
  {
    bitmap_set_all(&slave_error_mask);
    DBUG_VOID_RETURN;
  }
  for (p= arg ; *p; )
  {
    long err_code;
    if (!(p= str2int(p, 10, 0, LONG_MAX, &err_code)))
      break;
    if (err_code < MAX_SLAVE_ERROR)
       bitmap_set_bit(&slave_error_mask,(uint)err_code);
    while (!my_isdigit(system_charset_info,*p) && *p)
      p++;
  }
  DBUG_VOID_RETURN;
}


int terminate_slave_threads(MASTER_INFO* mi,int thread_mask,bool skip_lock)
{
  DBUG_ENTER("terminate_slave_threads");

  if (!mi->inited)
    DBUG_RETURN(0); /* successfully do nothing */
  int error,force_all = (thread_mask & SLAVE_FORCE_ALL);
  pthread_mutex_t *sql_lock = &mi->rli.run_lock, *io_lock = &mi->run_lock;
  pthread_mutex_t *sql_cond_lock,*io_cond_lock;

  sql_cond_lock=sql_lock;
  io_cond_lock=io_lock;

  if (skip_lock)
  {
    sql_lock = io_lock = 0;
  }
  if ((thread_mask & (SLAVE_IO|SLAVE_FORCE_ALL)) && mi->slave_running)
  {
    DBUG_PRINT("info",("Terminating IO thread"));
    mi->abort_slave=1;
    if ((error=terminate_slave_thread(mi->io_thd,io_lock,
                                      io_cond_lock,
                                      &mi->stop_cond,
                                      &mi->slave_running)) &&
        !force_all)
      DBUG_RETURN(error);
  }
  if ((thread_mask & (SLAVE_SQL|SLAVE_FORCE_ALL)) && mi->rli.slave_running)
  {
    DBUG_PRINT("info",("Terminating SQL thread"));
    DBUG_ASSERT(mi->rli.sql_thd != 0) ;
    mi->rli.abort_slave=1;
    if ((error=terminate_slave_thread(mi->rli.sql_thd,sql_lock,
                                      sql_cond_lock,
                                      &mi->rli.stop_cond,
                                      &mi->rli.slave_running)) &&
        !force_all)
      DBUG_RETURN(error);
  }
  DBUG_RETURN(0);
}


int terminate_slave_thread(THD* thd, pthread_mutex_t* term_lock,
                           pthread_mutex_t *cond_lock,
                           pthread_cond_t* term_cond,
                           volatile uint *slave_running)
{
  DBUG_ENTER("terminate_slave_thread");
  if (term_lock)
  {
    pthread_mutex_lock(term_lock);
    if (!*slave_running)
    {
      pthread_mutex_unlock(term_lock);
      DBUG_RETURN(ER_SLAVE_NOT_RUNNING);
    }
  }
  DBUG_ASSERT(thd != 0);
  THD_CHECK_SENTRY(thd);
  /*
    Is is critical to test if the slave is running. Otherwise, we might
    be referening freed memory trying to kick it
  */

  while (*slave_running)                        // Should always be true
  {
    DBUG_PRINT("loop", ("killing slave thread"));
    KICK_SLAVE(thd);
    /*
      There is a small chance that slave thread might miss the first
      alarm. To protect againts it, resend the signal until it reacts
    */
    struct timespec abstime;
    set_timespec(abstime,2);
    pthread_cond_timedwait(term_cond, cond_lock, &abstime);
  }
  if (term_lock)
    pthread_mutex_unlock(term_lock);
  DBUG_RETURN(0);
}


int start_slave_thread(pthread_handler h_func, pthread_mutex_t *start_lock,
                       pthread_mutex_t *cond_lock,
                       pthread_cond_t *start_cond,
                       volatile uint *slave_running,
                       volatile ulong *slave_run_id,
                       MASTER_INFO* mi,
                       bool high_priority)
{
  pthread_t th;
  ulong start_id;
  DBUG_ENTER("start_slave_thread");

  DBUG_ASSERT(mi->inited);

  if (start_lock)
    pthread_mutex_lock(start_lock);
  if (!server_id)
  {
    if (start_cond)
      pthread_cond_broadcast(start_cond);
    if (start_lock)
      pthread_mutex_unlock(start_lock);
    sql_print_error("Server id not set, will not start slave");
    DBUG_RETURN(ER_BAD_SLAVE);
  }

  if (*slave_running)
  {
    if (start_cond)
      pthread_cond_broadcast(start_cond);
    if (start_lock)
      pthread_mutex_unlock(start_lock);
    DBUG_RETURN(ER_SLAVE_MUST_STOP);
  }
  start_id= *slave_run_id;
  DBUG_PRINT("info",("Creating new slave thread"));
  if (high_priority)
    my_pthread_attr_setprio(&connection_attrib,CONNECT_PRIOR);
  if (pthread_create(&th, &connection_attrib, h_func, (void*)mi))
  {
    if (start_lock)
      pthread_mutex_unlock(start_lock);
    DBUG_RETURN(ER_SLAVE_THREAD);
  }
  if (start_cond && cond_lock) // caller has cond_lock
  {
    THD* thd = current_thd;
    while (start_id == *slave_run_id)
    {
      DBUG_PRINT("sleep",("Waiting for slave thread to start"));
      const char* old_msg = thd->enter_cond(start_cond,cond_lock,
                                            "Waiting for slave thread to start");
      pthread_cond_wait(start_cond,cond_lock);
      thd->exit_cond(old_msg);
      pthread_mutex_lock(cond_lock); // re-acquire it as exit_cond() released
      if (thd->killed)
        DBUG_RETURN(thd->killed_errno());
    }
  }
  if (start_lock)
    pthread_mutex_unlock(start_lock);
  DBUG_RETURN(0);
}


/*
  start_slave_threads()

  NOTES
    SLAVE_FORCE_ALL is not implemented here on purpose since it does not make
    sense to do that for starting a slave--we always care if it actually
    started the threads that were not previously running
*/

int start_slave_threads(bool need_slave_mutex, bool wait_for_start,
                        MASTER_INFO* mi, const char* master_info_fname,
                        const char* slave_info_fname, int thread_mask)
{
  pthread_mutex_t *lock_io=0,*lock_sql=0,*lock_cond_io=0,*lock_cond_sql=0;
  pthread_cond_t* cond_io=0,*cond_sql=0;
  int error=0;
  DBUG_ENTER("start_slave_threads");

  if (need_slave_mutex)
  {
    lock_io = &mi->run_lock;
    lock_sql = &mi->rli.run_lock;
  }
  if (wait_for_start)
  {
    cond_io = &mi->start_cond;
    cond_sql = &mi->rli.start_cond;
    lock_cond_io = &mi->run_lock;
    lock_cond_sql = &mi->rli.run_lock;
  }

  if (thread_mask & SLAVE_IO)
    error=start_slave_thread(handle_slave_io,lock_io,lock_cond_io,
                             cond_io,
                             &mi->slave_running, &mi->slave_run_id,
                             mi, 1); //high priority, to read the most possible
  if (!error && (thread_mask & SLAVE_SQL))
  {
    error=start_slave_thread(handle_slave_sql,lock_sql,lock_cond_sql,
                             cond_sql,
                             &mi->rli.slave_running, &mi->rli.slave_run_id,
                             mi, 0);
    if (error)
      terminate_slave_threads(mi, thread_mask & SLAVE_IO, 0);
  }
  DBUG_RETURN(error);
}


#ifdef NOT_USED_YET
static int end_slave_on_walk(MASTER_INFO* mi, gptr /*unused*/)
{
  DBUG_ENTER("end_slave_on_walk");

  end_master_info(mi);
  DBUG_RETURN(0);
}
#endif


/*
  Free all resources used by slave

  SYNOPSIS
    end_slave()
*/

void end_slave()
{
  DBUG_ENTER("end_slave");

  /*
    This is called when the server terminates, in close_connections().
    It terminates slave threads. However, some CHANGE MASTER etc may still be
    running presently. If a START SLAVE was in progress, the mutex lock below
    will make us wait until slave threads have started, and START SLAVE
    returns, then we terminate them here.
  */
  pthread_mutex_lock(&LOCK_active_mi);
  if (active_mi)
  {
    /*
      TODO: replace the line below with
      list_walk(&master_list, (list_walk_action)end_slave_on_walk,0);
      once multi-master code is ready.
    */
    terminate_slave_threads(active_mi,SLAVE_FORCE_ALL);
    end_master_info(active_mi);
    delete active_mi;
    active_mi= 0;
  }
  pthread_mutex_unlock(&LOCK_active_mi);
  DBUG_VOID_RETURN;
}


static bool io_slave_killed(THD* thd, MASTER_INFO* mi)
{
  DBUG_ENTER("io_slave_killed");

  DBUG_ASSERT(mi->io_thd == thd);
  DBUG_ASSERT(mi->slave_running); // tracking buffer overrun
  DBUG_RETURN(mi->abort_slave || abort_loop || thd->killed);
}


static bool sql_slave_killed(THD* thd, RELAY_LOG_INFO* rli)
{
  DBUG_ENTER("sql_slave_killed");

  DBUG_ASSERT(rli->sql_thd == thd);
  DBUG_ASSERT(rli->slave_running == 1);// tracking buffer overrun
  if (abort_loop || thd->killed || rli->abort_slave)
  {
    /*
      If we are in an unsafe situation (stopping could corrupt replication),
      we give one minute to the slave SQL thread of grace before really
      terminating, in the hope that it will be able to read more events and
      the unsafe situation will soon be left. Note that this one minute starts
      from the last time anything happened in the slave SQL thread. So it's
      really one minute of idleness, we don't timeout if the slave SQL thread
      is actively working.
    */
    if (!rli->unsafe_to_stop_at)
      DBUG_RETURN(1);
    DBUG_PRINT("info", ("Slave SQL thread is in an unsafe situation, giving "
                        "it some grace period"));
    if (difftime(time(0), rli->unsafe_to_stop_at) > 60)
    {
      slave_print_msg(ERROR_LEVEL, rli, 0,
                      "SQL thread had to stop in an unsafe situation, in "
                      "the middle of applying updates to a "
                      "non-transactional table without any primary key. "
                      "There is a risk of duplicate updates when the slave "
                      "SQL thread is restarted. Please check your tables' "
                      "contents after restart.");
      DBUG_RETURN(1);
    }
  }
  DBUG_RETURN(0);
}


/*
  Writes a message to stderr, and if it's an error message, to
  rli->last_slave_error and rli->last_slave_errno (which will be displayed by
  SHOW SLAVE STATUS).

  SYNOPSIS
    slave_print_msg()
    level       The severity level
    rli
    err_code    The error code
    msg         The message (usually related to the error code, but can
                contain more information).
    ...         (this is printf-like format, with % symbols in msg)

  RETURN VALUES
    void
*/

void slave_print_msg(enum loglevel level, RELAY_LOG_INFO* rli,
                     int err_code, const char* msg, ...)
{
  void (*report_function)(const char *, ...);
  char buff[MAX_SLAVE_ERRMSG], *pbuff= buff;
  uint pbuffsize= sizeof(buff);
  va_list args;
  DBUG_ENTER("slave_print_msg");

  va_start(args,msg);
  switch (level)
  {
  case ERROR_LEVEL:
    /*
      This my_error call only has effect in client threads.
      Slave threads do nothing in my_error().
    */
    my_error(ER_UNKNOWN_ERROR, MYF(0), msg);
    /*
      It's an error, it must be reported in Last_error and Last_errno in SHOW
      SLAVE STATUS.
    */
    pbuff= rli->last_slave_error;
    pbuffsize= sizeof(rli->last_slave_error);
    rli->last_slave_errno = err_code;
    report_function= sql_print_error;
    break;
  case WARNING_LEVEL:
    report_function= sql_print_warning;
    break;
  case INFORMATION_LEVEL:
    report_function= sql_print_information;
    break;
  default:
    DBUG_ASSERT(0); // should not come here
    DBUG_VOID_RETURN; // don't crash production builds, just do nothing
  }
  my_vsnprintf(pbuff, pbuffsize, msg, args);
  /* If the msg string ends with '.', do not add a ',' it would be ugly */
  if (pbuff[0] && (*(strend(pbuff)-1) == '.'))
    (*report_function)("Slave: %s Error_code: %d", pbuff, err_code);
  else
    (*report_function)("Slave: %s, Error_code: %d", pbuff, err_code);
  DBUG_VOID_RETURN;
}

/*
  skip_load_data_infile()

  NOTES
    This is used to tell a 3.23 master to break send_file()
*/

void skip_load_data_infile(NET *net)
{
  DBUG_ENTER("skip_load_data_infile");

  (void)net_request_file(net, "/dev/null");
  (void)my_net_read(net);                               // discard response
  (void)net_write_command(net, 0, "", 0, "", 0);        // Send ok
  DBUG_VOID_RETURN;
}


bool net_request_file(NET* net, const char* fname)
{
  DBUG_ENTER("net_request_file");
  DBUG_RETURN(net_write_command(net, 251, fname, strlen(fname), "", 0));
}

/*
  From other comments and tests in code, it looks like
  sometimes Query_log_event and Load_log_event can have db == 0
  (see rewrite_db() above for example)
  (cases where this happens are unclear; it may be when the master is 3.23).
*/

const char *print_slave_db_safe(const char* db)
{
  DBUG_ENTER("*print_slave_db_safe");

  DBUG_RETURN((db ? db : ""));
}

int init_strvar_from_file(char *var, int max_size, IO_CACHE *f,
                                 const char *default_val)
{
  uint length;
  DBUG_ENTER("init_strvar_from_file");

  if ((length=my_b_gets(f,var, max_size)))
  {
    char* last_p = var + length -1;
    if (*last_p == '\n')
      *last_p = 0; // if we stopped on newline, kill it
    else
    {
      /*
        If we truncated a line or stopped on last char, remove all chars
        up to and including newline.
      */
      int c;
      while (((c=my_b_get(f)) != '\n' && c != my_b_EOF));
    }
    DBUG_RETURN(0);
  }
  else if (default_val)
  {
    strmake(var,  default_val, max_size-1);
    DBUG_RETURN(0);
  }
  DBUG_RETURN(1);
}


int init_intvar_from_file(int* var, IO_CACHE* f, int default_val)
{
  char buf[32];
  DBUG_ENTER("init_intvar_from_file");


  if (my_b_gets(f, buf, sizeof(buf)))
  {
    *var = atoi(buf);
    DBUG_RETURN(0);
  }
  else if (default_val)
  {
    *var = default_val;
    DBUG_RETURN(0);
  }
  DBUG_RETURN(1);
}

/*
  Note that we rely on the master's version (3.23, 4.0.14 etc) instead of
  relying on the binlog's version. This is not perfect: imagine an upgrade
  of the master without waiting that all slaves are in sync with the master;
  then a slave could be fooled about the binlog's format. This is what happens
  when people upgrade a 3.23 master to 4.0 without doing RESET MASTER: 4.0
  slaves are fooled. So we do this only to distinguish between 3.23 and more
  recent masters (it's too late to change things for 3.23).

  RETURNS
  0       ok
  1       error
*/

static int get_master_version_and_clock(MYSQL* mysql, MASTER_INFO* mi)
{
  const char* errmsg= 0;
  DBUG_ENTER("get_master_version_and_clock");

  /*
    Free old description_event_for_queue (that is needed if we are in
    a reconnection).
  */
  delete mi->rli.relay_log.description_event_for_queue;
  mi->rli.relay_log.description_event_for_queue= 0;

  if (!my_isdigit(&my_charset_bin,*mysql->server_version))
    errmsg = "Master reported unrecognized MySQL version";
  else
  {
    /*
      Note the following switch will bug when we have MySQL branch 30 ;)
    */
    switch (*mysql->server_version)
    {
    case '0':
    case '1':
    case '2':
      errmsg = "Master reported unrecognized MySQL version";
      break;
    case '3':
      mi->rli.relay_log.description_event_for_queue= new
        Format_description_log_event(1, mysql->server_version);
      break;
    case '4':
      mi->rli.relay_log.description_event_for_queue= new
        Format_description_log_event(3, mysql->server_version);
      break;
    default:
      /*
        Master is MySQL >=5.0. Give a default Format_desc event, so that we can
        take the early steps (like tests for "is this a 3.23 master") which we
        have to take before we receive the real master's Format_desc which will
        override this one. Note that the Format_desc we create below is garbage
        (it has the format of the *slave*); it's only good to help know if the
        master is 3.23, 4.0, etc.
      */
      mi->rli.relay_log.description_event_for_queue= new
        Format_description_log_event(4, mysql->server_version);
      break;
    }
  }

  /*
     This does not mean that a 5.0 slave will be able to read a 6.0 master; but
     as we don't know yet, we don't want to forbid this for now. If a 5.0 slave
     can't read a 6.0 master, this will show up when the slave can't read some
     events sent by the master, and there will be error messages.
  */

  if (errmsg)
  {
    sql_print_error(errmsg);
    DBUG_RETURN(1);
  }

  /* as we are here, we tried to allocate the event */
  if (!mi->rli.relay_log.description_event_for_queue)
  {
    sql_print_error("Slave I/O thread failed to create a default Format_description_log_event");
    DBUG_RETURN(1);
  }

  /*
    Compare the master and slave's clock. Do not die if master's clock is
    unavailable (very old master not supporting UNIX_TIMESTAMP()?).
  */
  MYSQL_RES *master_res= 0;
  MYSQL_ROW master_row;

  if (!mysql_real_query(mysql, STRING_WITH_LEN("SELECT UNIX_TIMESTAMP()")) &&
      (master_res= mysql_store_result(mysql)) &&
      (master_row= mysql_fetch_row(master_res)))
  {
    mi->clock_diff_with_master=
      (long) (time((time_t*) 0) - strtoul(master_row[0], 0, 10));
  }
  else
  {
    mi->clock_diff_with_master= 0; /* The "most sensible" value */
    sql_print_warning("\"SELECT UNIX_TIMESTAMP()\" failed on master, \
do not trust column Seconds_Behind_Master of SHOW SLAVE STATUS");
  }
  if (master_res)
    mysql_free_result(master_res);

  /*
    Check that the master's server id and ours are different. Because if they
    are equal (which can result from a simple copy of master's datadir to slave,
    thus copying some my.cnf), replication will work but all events will be
    skipped.
    Do not die if SHOW VARIABLES LIKE 'SERVER_ID' fails on master (very old
    master?).
    Note: we could have put a @@SERVER_ID in the previous SELECT
    UNIX_TIMESTAMP() instead, but this would not have worked on 3.23 masters.
  */
  if (!mysql_real_query(mysql,
                        STRING_WITH_LEN("SHOW VARIABLES LIKE 'SERVER_ID'")) &&
      (master_res= mysql_store_result(mysql)))
  {
    if ((master_row= mysql_fetch_row(master_res)) &&
        (::server_id == strtoul(master_row[1], 0, 10)) &&
        !replicate_same_server_id)
      errmsg= "The slave I/O thread stops because master and slave have equal \
MySQL server ids; these ids must be different for replication to work (or \
the --replicate-same-server-id option must be used on slave but this does \
not always make sense; please check the manual before using it).";
    mysql_free_result(master_res);
  }

  /*
    Check that the master's global character_set_server and ours are the same.
    Not fatal if query fails (old master?).
    Note that we don't check for equality of global character_set_client and
    collation_connection (neither do we prevent their setting in
    set_var.cc). That's because from what I (Guilhem) have tested, the global
    values of these 2 are never used (new connections don't use them).
    We don't test equality of global collation_database either as it's is
    going to be deprecated (made read-only) in 4.1 very soon.
    The test is only relevant if master < 5.0.3 (we'll test only if it's older
    than the 5 branch; < 5.0.3 was alpha...), as >= 5.0.3 master stores
    charset info in each binlog event.
    We don't do it for 3.23 because masters <3.23.50 hang on
    SELECT @@unknown_var (BUG#7965 - see changelog of 3.23.50). So finally we
    test only if master is 4.x.
  */

  /* redundant with rest of code but safer against later additions */
  if (*mysql->server_version == '3')
    goto err;

  if ((*mysql->server_version == '4') &&
      !mysql_real_query(mysql,
                        STRING_WITH_LEN("SELECT @@GLOBAL.COLLATION_SERVER")) &&
      (master_res= mysql_store_result(mysql)))
  {
    if ((master_row= mysql_fetch_row(master_res)) &&
        strcmp(master_row[0], global_system_variables.collation_server->name))
      errmsg= "The slave I/O thread stops because master and slave have \
different values for the COLLATION_SERVER global variable. The values must \
be equal for replication to work";
    mysql_free_result(master_res);
  }

  /*
    Perform analogous check for time zone. Theoretically we also should
    perform check here to verify that SYSTEM time zones are the same on
    slave and master, but we can't rely on value of @@system_time_zone
    variable (it is time zone abbreviation) since it determined at start
    time and so could differ for slave and master even if they are really
    in the same system time zone. So we are omiting this check and just
    relying on documentation. Also according to Monty there are many users
    who are using replication between servers in various time zones. Hence
    such check will broke everything for them. (And now everything will
    work for them because by default both their master and slave will have
    'SYSTEM' time zone).
    This check is only necessary for 4.x masters (and < 5.0.4 masters but
    those were alpha).
  */
  if ((*mysql->server_version == '4') &&
      !mysql_real_query(mysql, STRING_WITH_LEN("SELECT @@GLOBAL.TIME_ZONE")) &&
      (master_res= mysql_store_result(mysql)))
  {
    if ((master_row= mysql_fetch_row(master_res)) &&
        strcmp(master_row[0],
               global_system_variables.time_zone->get_name()->ptr()))
      errmsg= "The slave I/O thread stops because master and slave have \
different values for the TIME_ZONE global variable. The values must \
be equal for replication to work";
    mysql_free_result(master_res);
  }

err:
  if (errmsg)
  {
    sql_print_error(errmsg);
    DBUG_RETURN(1);
  }

  DBUG_RETURN(0);
}

/*
  Used by fetch_master_table (used by LOAD TABLE tblname FROM MASTER and LOAD
  DATA FROM MASTER). Drops the table (if 'overwrite' is true) and recreates it
  from the dump. Honours replication inclusion/exclusion rules.
  db must be non-zero (guarded by assertion).

  RETURN VALUES
    0           success
    1           error
*/

static int create_table_from_dump(THD* thd, MYSQL *mysql, const char* db,
                                  const char* table_name, bool overwrite)
{
  ulong packet_len;
  char *query, *save_db;
  uint32 save_db_length;
  Vio* save_vio;
  HA_CHECK_OPT check_opt;
  TABLE_LIST tables;
  int error= 1;
  handler *file;
  ulonglong save_options;
  NET *net= &mysql->net;
  DBUG_ENTER("create_table_from_dump");

  packet_len= my_net_read(net); // read create table statement
  if (packet_len == packet_error)
  {
    my_message(ER_MASTER_NET_READ, ER(ER_MASTER_NET_READ), MYF(0));
    DBUG_RETURN(1);
  }
  if (net->read_pos[0] == 255) // error from master
  {
    char *err_msg;
    err_msg= (char*) net->read_pos + ((mysql->server_capabilities &
                                       CLIENT_PROTOCOL_41) ?
                                      3+SQLSTATE_LENGTH+1 : 3);
    my_error(ER_MASTER, MYF(0), err_msg);
    DBUG_RETURN(1);
  }
  thd->command = COM_TABLE_DUMP;
  thd->query_length= packet_len;
  /* Note that we should not set thd->query until the area is initalized */
  if (!(query = thd->strmake((char*) net->read_pos, packet_len)))
  {
    sql_print_error("create_table_from_dump: out of memory");
    my_message(ER_GET_ERRNO, "Out of memory", MYF(0));
    DBUG_RETURN(1);
  }
  thd->query= query;
  thd->query_error = 0;
  thd->net.no_send_ok = 1;

  bzero((char*) &tables,sizeof(tables));
  tables.db = (char*)db;
  tables.alias= tables.table_name= (char*)table_name;

  /* Drop the table if 'overwrite' is true */
  if (overwrite && mysql_rm_table(thd,&tables,1,0)) /* drop if exists */
  {
    sql_print_error("create_table_from_dump: failed to drop the table");
    goto err;
  }

  /* Create the table. We do not want to log the "create table" statement */
  save_options = thd->options;
  thd->options &= ~(ulong) (OPTION_BIN_LOG);
  thd->proc_info = "Creating table from master dump";
  // save old db in case we are creating in a different database
  save_db = thd->db;
  save_db_length= thd->db_length;
  thd->db = (char*)db;
  DBUG_ASSERT(thd->db != 0);
  thd->db_length= strlen(thd->db);
  mysql_parse(thd, thd->query, packet_len); // run create table
  thd->db = save_db;            // leave things the way the were before
  thd->db_length= save_db_length;
  thd->options = save_options;

  if (thd->query_error)
    goto err;                   // mysql_parse took care of the error send

  thd->proc_info = "Opening master dump table";
  tables.lock_type = TL_WRITE;
  if (!open_ltable(thd, &tables, TL_WRITE))
  {
    sql_print_error("create_table_from_dump: could not open created table");
    goto err;
  }

  file = tables.table->file;
  thd->proc_info = "Reading master dump table data";
  /* Copy the data file */
  if (file->net_read_dump(net))
  {
    my_message(ER_MASTER_NET_READ, ER(ER_MASTER_NET_READ), MYF(0));
    sql_print_error("create_table_from_dump: failed in\
 handler::net_read_dump()");
    goto err;
  }

  check_opt.init();
  check_opt.flags|= T_VERY_SILENT | T_CALC_CHECKSUM | T_QUICK;
  thd->proc_info = "Rebuilding the index on master dump table";
  /*
    We do not want repair() to spam us with messages
    just send them to the error log, and report the failure in case of
    problems.
  */
  save_vio = thd->net.vio;
  thd->net.vio = 0;
  /* Rebuild the index file from the copied data file (with REPAIR) */
  error=file->ha_repair(thd,&check_opt) != 0;
  thd->net.vio = save_vio;
  if (error)
    my_error(ER_INDEX_REBUILD, MYF(0), tables.table->s->table_name.str);

err:
  close_thread_tables(thd);
  thd->net.no_send_ok = 0;
  DBUG_RETURN(error);
}


int fetch_master_table(THD *thd, const char *db_name, const char *table_name,
                       MASTER_INFO *mi, MYSQL *mysql, bool overwrite)
{
  int error= 1;
  const char *errmsg=0;
  bool called_connected= (mysql != NULL);
  DBUG_ENTER("fetch_master_table");
  DBUG_PRINT("enter", ("db_name: '%s'  table_name: '%s'",
                       db_name,table_name));

  if (!called_connected)
  {
    if (!(mysql = mysql_init(NULL)))
    {
      DBUG_RETURN(1);
    }
    if (connect_to_master(thd, mysql, mi))
    {
      my_error(ER_CONNECT_TO_MASTER, MYF(0), mysql_error(mysql));
      /*
        We need to clear the active VIO since, theoretically, somebody
        might issue an awake() on this thread.  If we are then in the
        middle of closing and destroying the VIO inside the
        mysql_close(), we will have a problem.
       */
#ifdef SIGNAL_WITH_VIO_CLOSE
      thd->clear_active_vio();
#endif
      mysql_close(mysql);
      DBUG_RETURN(1);
    }
    if (thd->killed)
      goto err;
  }

  if (request_table_dump(mysql, db_name, table_name))
  {
    error= ER_UNKNOWN_ERROR;
    errmsg= "Failed on table dump request";
    goto err;
  }
  if (create_table_from_dump(thd, mysql, db_name,
                             table_name, overwrite))
    goto err;    // create_table_from_dump have sent the error already
  error = 0;

 err:
  thd->net.no_send_ok = 0; // Clear up garbage after create_table_from_dump
  if (!called_connected)
    mysql_close(mysql);
  if (errmsg && thd->vio_ok())
    my_message(error, errmsg, MYF(0));
  DBUG_RETURN(test(error));                     // Return 1 on error
}


static bool wait_for_relay_log_space(RELAY_LOG_INFO* rli)
{
  bool slave_killed=0;
  MASTER_INFO* mi = rli->mi;
  const char *save_proc_info;
  THD* thd = mi->io_thd;
  DBUG_ENTER("wait_for_relay_log_space");

  pthread_mutex_lock(&rli->log_space_lock);
  save_proc_info= thd->enter_cond(&rli->log_space_cond,
                                  &rli->log_space_lock,
                                  "\
Waiting for the slave SQL thread to free enough relay log space");
  while (rli->log_space_limit < rli->log_space_total &&
         !(slave_killed=io_slave_killed(thd,mi)) &&
         !rli->ignore_log_space_limit)
    pthread_cond_wait(&rli->log_space_cond, &rli->log_space_lock);
  thd->exit_cond(save_proc_info);
  DBUG_RETURN(slave_killed);
}


/*
  Builds a Rotate from the ignored events' info and writes it to relay log.

  SYNOPSIS
  write_ignored_events_info_to_relay_log()
    thd             pointer to I/O thread's thd
    mi

  DESCRIPTION
    Slave I/O thread, going to die, must leave a durable trace of the
    ignored events' end position for the use of the slave SQL thread, by
    calling this function. Only that thread can call it (see assertion).
 */
static void write_ignored_events_info_to_relay_log(THD *thd, MASTER_INFO *mi)
{
  RELAY_LOG_INFO *rli= &mi->rli;
  pthread_mutex_t *log_lock= rli->relay_log.get_log_lock();
  DBUG_ENTER("write_ignored_events_info_to_relay_log");

  DBUG_ASSERT(thd == mi->io_thd);
  pthread_mutex_lock(log_lock);
  if (rli->ign_master_log_name_end[0])
  {
    DBUG_PRINT("info",("writing a Rotate event to track down ignored events"));
    Rotate_log_event *ev= new Rotate_log_event(rli->ign_master_log_name_end,
                                               0, rli->ign_master_log_pos_end,
                                               Rotate_log_event::DUP_NAME);
    rli->ign_master_log_name_end[0]= 0;
    /* can unlock before writing as slave SQL thd will soon see our Rotate */
    pthread_mutex_unlock(log_lock);
    if (likely((bool)ev))
    {
      ev->server_id= 0; // don't be ignored by slave SQL thread
      if (unlikely(rli->relay_log.append(ev)))
        sql_print_error("Slave I/O thread failed to write a Rotate event"
                        " to the relay log, "
                        "SHOW SLAVE STATUS may be inaccurate");
      rli->relay_log.harvest_bytes_written(&rli->log_space_total);
      if (flush_master_info(mi, 1))
        sql_print_error("Failed to flush master info file");
      delete ev;
    }
    else
      sql_print_error("Slave I/O thread failed to create a Rotate event"
                      " (out of memory?), "
                      "SHOW SLAVE STATUS may be inaccurate");
  }
  else
    pthread_mutex_unlock(log_lock);
  DBUG_VOID_RETURN;
}


int register_slave_on_master(MYSQL* mysql)
{
  char buf[1024], *pos= buf;
  uint report_host_len, report_user_len=0, report_password_len=0;
  DBUG_ENTER("register_slave_on_master");

  if (!report_host)
    DBUG_RETURN(0);
  report_host_len= strlen(report_host);
  if (report_user)
    report_user_len= strlen(report_user);
  if (report_password)
    report_password_len= strlen(report_password);
  /* 30 is a good safety margin */
  if (report_host_len + report_user_len + report_password_len + 30 >
      sizeof(buf))
    DBUG_RETURN(0);                                     // safety

  int4store(pos, server_id); pos+= 4;
  pos= net_store_data(pos, report_host, report_host_len);
  pos= net_store_data(pos, report_user, report_user_len);
  pos= net_store_data(pos, report_password, report_password_len);
  int2store(pos, (uint16) report_port); pos+= 2;
  int4store(pos, rpl_recovery_rank);    pos+= 4;
  /* The master will fill in master_id */
  int4store(pos, 0);                    pos+= 4;

  if (simple_command(mysql, COM_REGISTER_SLAVE, (char*) buf,
                        (uint) (pos- buf), 0))
  {
    sql_print_error("Error on COM_REGISTER_SLAVE: %d '%s'",
                    mysql_errno(mysql),
                    mysql_error(mysql));
    DBUG_RETURN(1);
  }
  DBUG_RETURN(0);
}


bool show_master_info(THD* thd, MASTER_INFO* mi)
{
  // TODO: fix this for multi-master
  List<Item> field_list;
  Protocol *protocol= thd->protocol;
  DBUG_ENTER("show_master_info");

  field_list.push_back(new Item_empty_string("Slave_IO_State",
                                                     14));
  field_list.push_back(new Item_empty_string("Master_Host",
                                                     sizeof(mi->host)));
  field_list.push_back(new Item_empty_string("Master_User",
                                                     sizeof(mi->user)));
  field_list.push_back(new Item_return_int("Master_Port", 7,
                                           MYSQL_TYPE_LONG));
  field_list.push_back(new Item_return_int("Connect_Retry", 10,
                                           MYSQL_TYPE_LONG));
  field_list.push_back(new Item_empty_string("Master_Log_File",
                                             FN_REFLEN));
  field_list.push_back(new Item_return_int("Read_Master_Log_Pos", 10,
                                           MYSQL_TYPE_LONGLONG));
  field_list.push_back(new Item_empty_string("Relay_Log_File",
                                             FN_REFLEN));
  field_list.push_back(new Item_return_int("Relay_Log_Pos", 10,
                                           MYSQL_TYPE_LONGLONG));
  field_list.push_back(new Item_empty_string("Relay_Master_Log_File",
                                             FN_REFLEN));
  field_list.push_back(new Item_empty_string("Slave_IO_Running", 3));
  field_list.push_back(new Item_empty_string("Slave_SQL_Running", 3));
  field_list.push_back(new Item_empty_string("Replicate_Do_DB", 20));
  field_list.push_back(new Item_empty_string("Replicate_Ignore_DB", 20));
  field_list.push_back(new Item_empty_string("Replicate_Do_Table", 20));
  field_list.push_back(new Item_empty_string("Replicate_Ignore_Table", 23));
  field_list.push_back(new Item_empty_string("Replicate_Wild_Do_Table", 24));
  field_list.push_back(new Item_empty_string("Replicate_Wild_Ignore_Table",
                                             28));
  field_list.push_back(new Item_return_int("Last_Errno", 4, MYSQL_TYPE_LONG));
  field_list.push_back(new Item_empty_string("Last_Error", 20));
  field_list.push_back(new Item_return_int("Skip_Counter", 10,
                                           MYSQL_TYPE_LONG));
  field_list.push_back(new Item_return_int("Exec_Master_Log_Pos", 10,
                                           MYSQL_TYPE_LONGLONG));
  field_list.push_back(new Item_return_int("Relay_Log_Space", 10,
                                           MYSQL_TYPE_LONGLONG));
  field_list.push_back(new Item_empty_string("Until_Condition", 6));
  field_list.push_back(new Item_empty_string("Until_Log_File", FN_REFLEN));
  field_list.push_back(new Item_return_int("Until_Log_Pos", 10,
                                           MYSQL_TYPE_LONGLONG));
  field_list.push_back(new Item_empty_string("Master_SSL_Allowed", 7));
  field_list.push_back(new Item_empty_string("Master_SSL_CA_File",
                                             sizeof(mi->ssl_ca)));
  field_list.push_back(new Item_empty_string("Master_SSL_CA_Path",
                                             sizeof(mi->ssl_capath)));
  field_list.push_back(new Item_empty_string("Master_SSL_Cert",
                                             sizeof(mi->ssl_cert)));
  field_list.push_back(new Item_empty_string("Master_SSL_Cipher",
                                             sizeof(mi->ssl_cipher)));
  field_list.push_back(new Item_empty_string("Master_SSL_Key",
                                             sizeof(mi->ssl_key)));
  field_list.push_back(new Item_return_int("Seconds_Behind_Master", 10,
                                           MYSQL_TYPE_LONGLONG));

  if (protocol->send_fields(&field_list,
                            Protocol::SEND_NUM_ROWS | Protocol::SEND_EOF))
    DBUG_RETURN(TRUE);

  if (mi->host[0])
  {
    DBUG_PRINT("info",("host is set: '%s'", mi->host));
    String *packet= &thd->packet;
    protocol->prepare_for_resend();

    /*
      TODO: we read slave_running without run_lock, whereas these variables
      are updated under run_lock and not data_lock. In 5.0 we should lock
      run_lock on top of data_lock (with good order).
    */
    pthread_mutex_lock(&mi->data_lock);
    pthread_mutex_lock(&mi->rli.data_lock);

    protocol->store(mi->io_thd ? mi->io_thd->proc_info : "", &my_charset_bin);
    protocol->store(mi->host, &my_charset_bin);
    protocol->store(mi->user, &my_charset_bin);
    protocol->store((uint32) mi->port);
    protocol->store((uint32) mi->connect_retry);
    protocol->store(mi->master_log_name, &my_charset_bin);
    protocol->store((ulonglong) mi->master_log_pos);
    protocol->store(mi->rli.group_relay_log_name +
                    dirname_length(mi->rli.group_relay_log_name),
                    &my_charset_bin);
    protocol->store((ulonglong) mi->rli.group_relay_log_pos);
    protocol->store(mi->rli.group_master_log_name, &my_charset_bin);
    protocol->store(mi->slave_running == MYSQL_SLAVE_RUN_CONNECT ?
                    "Yes" : "No", &my_charset_bin);
    protocol->store(mi->rli.slave_running ? "Yes":"No", &my_charset_bin);
    protocol->store(rpl_filter->get_do_db());
    protocol->store(rpl_filter->get_ignore_db());

    char buf[256];
    String tmp(buf, sizeof(buf), &my_charset_bin);
    rpl_filter->get_do_table(&tmp);
    protocol->store(&tmp);
    rpl_filter->get_ignore_table(&tmp);
    protocol->store(&tmp);
    rpl_filter->get_wild_do_table(&tmp);
    protocol->store(&tmp);
    rpl_filter->get_wild_ignore_table(&tmp);
    protocol->store(&tmp);

    protocol->store(mi->rli.last_slave_errno);
    protocol->store(mi->rli.last_slave_error, &my_charset_bin);
    protocol->store((uint32) mi->rli.slave_skip_counter);
    protocol->store((ulonglong) mi->rli.group_master_log_pos);
    protocol->store((ulonglong) mi->rli.log_space_total);

    protocol->store(
      mi->rli.until_condition==RELAY_LOG_INFO::UNTIL_NONE ? "None":
        ( mi->rli.until_condition==RELAY_LOG_INFO::UNTIL_MASTER_POS? "Master":
          "Relay"), &my_charset_bin);
    protocol->store(mi->rli.until_log_name, &my_charset_bin);
    protocol->store((ulonglong) mi->rli.until_log_pos);

#ifdef HAVE_OPENSSL
    protocol->store(mi->ssl? "Yes":"No", &my_charset_bin);
#else
    protocol->store(mi->ssl? "Ignored":"No", &my_charset_bin);
#endif
    protocol->store(mi->ssl_ca, &my_charset_bin);
    protocol->store(mi->ssl_capath, &my_charset_bin);
    protocol->store(mi->ssl_cert, &my_charset_bin);
    protocol->store(mi->ssl_cipher, &my_charset_bin);
    protocol->store(mi->ssl_key, &my_charset_bin);

    /*
      Seconds_Behind_Master: if SQL thread is running and I/O thread is
      connected, we can compute it otherwise show NULL (i.e. unknown).
    */
    if ((mi->slave_running == MYSQL_SLAVE_RUN_CONNECT) &&
        mi->rli.slave_running)
    {
      long time_diff= ((long)((time_t)time((time_t*) 0)
                              - mi->rli.last_master_timestamp)
                       - mi->clock_diff_with_master);
      /*
        Apparently on some systems time_diff can be <0. Here are possible
        reasons related to MySQL:
        - the master is itself a slave of another master whose time is ahead.
        - somebody used an explicit SET TIMESTAMP on the master.
        Possible reason related to granularity-to-second of time functions
        (nothing to do with MySQL), which can explain a value of -1:
        assume the master's and slave's time are perfectly synchronized, and
        that at slave's connection time, when the master's timestamp is read,
        it is at the very end of second 1, and (a very short time later) when
        the slave's timestamp is read it is at the very beginning of second
        2. Then the recorded value for master is 1 and the recorded value for
        slave is 2. At SHOW SLAVE STATUS time, assume that the difference
        between timestamp of slave and rli->last_master_timestamp is 0
        (i.e. they are in the same second), then we get 0-(2-1)=-1 as a result.
        This confuses users, so we don't go below 0: hence the max().

        last_master_timestamp == 0 (an "impossible" timestamp 1970) is a
        special marker to say "consider we have caught up".
      */
      protocol->store((longlong)(mi->rli.last_master_timestamp ?
                                 max(0, time_diff) : 0));
    }
    else
      protocol->store_null();

    pthread_mutex_unlock(&mi->rli.data_lock);
    pthread_mutex_unlock(&mi->data_lock);

    if (my_net_write(&thd->net, (char*)thd->packet.ptr(), packet->length()))
      DBUG_RETURN(TRUE);
  }
  send_eof(thd);
  DBUG_RETURN(FALSE);
}


void set_slave_thread_options(THD* thd)
{
  DBUG_ENTER("set_slave_thread_options");
  /*
     It's nonsense to constrain the slave threads with max_join_size; if a
     query succeeded on master, we HAVE to execute it. So set
     OPTION_BIG_SELECTS. Setting max_join_size to HA_POS_ERROR is not enough
     (and it's not needed if we have OPTION_BIG_SELECTS) because an INSERT
     SELECT examining more than 4 billion rows would still fail (yes, because
     when max_join_size is 4G, OPTION_BIG_SELECTS is automatically set, but
     only for client threads.
  */
  ulonglong options= thd->options | OPTION_BIG_SELECTS;
  if (opt_log_slave_updates)
    options|= OPTION_BIN_LOG;
  else
    options&= ~OPTION_BIN_LOG;
  thd->options= options;
  thd->variables.completion_type= 0;
  DBUG_VOID_RETURN;
}

void set_slave_thread_default_charset(THD* thd, RELAY_LOG_INFO *rli)
{
  DBUG_ENTER("set_slave_thread_default_charset");

  thd->variables.character_set_client=
    global_system_variables.character_set_client;
  thd->variables.collation_connection=
    global_system_variables.collation_connection;
  thd->variables.collation_server=
    global_system_variables.collation_server;
  thd->update_charset();
  rli->cached_charset_invalidate();
  DBUG_VOID_RETURN;
}

/*
  init_slave_thread()
*/

static int init_slave_thread(THD* thd, SLAVE_THD_TYPE thd_type)
{
  DBUG_ENTER("init_slave_thread");
  thd->system_thread = (thd_type == SLAVE_THD_SQL) ?
    SYSTEM_THREAD_SLAVE_SQL : SYSTEM_THREAD_SLAVE_IO;
  thd->security_ctx->skip_grants();
  my_net_init(&thd->net, 0);
/*
  Adding MAX_LOG_EVENT_HEADER_LEN to the max_allowed_packet on all
  slave threads, since a replication event can become this much larger
  than the corresponding packet (query) sent from client to master.
*/
  thd->variables.max_allowed_packet= global_system_variables.max_allowed_packet
    + MAX_LOG_EVENT_HEADER;  /* note, incr over the global not session var */
  thd->slave_thread = 1;
  set_slave_thread_options(thd);
  thd->client_capabilities = CLIENT_LOCAL_FILES;
  pthread_mutex_lock(&LOCK_thread_count);
  thd->thread_id= thd->variables.pseudo_thread_id= thread_id++;
  pthread_mutex_unlock(&LOCK_thread_count);

  if (init_thr_lock() || thd->store_globals())
  {
    thd->cleanup();
    delete thd;
    DBUG_RETURN(-1);
  }

  if (thd_type == SLAVE_THD_SQL)
    thd->proc_info= "Waiting for the next event in relay log";
  else
    thd->proc_info= "Waiting for master update";
  thd->version=refresh_version;
  thd->set_time();
  DBUG_RETURN(0);
}


static int safe_sleep(THD* thd, int sec, CHECK_KILLED_FUNC thread_killed,
                      void* thread_killed_arg)
{
  int nap_time;
  thr_alarm_t alarmed;
  DBUG_ENTER("safe_sleep");

  thr_alarm_init(&alarmed);
  time_t start_time= time((time_t*) 0);
  time_t end_time= start_time+sec;

  while ((nap_time= (int) (end_time - start_time)) > 0)
  {
    ALARM alarm_buff;
    /*
      The only reason we are asking for alarm is so that
      we will be woken up in case of murder, so if we do not get killed,
      set the alarm so it goes off after we wake up naturally
    */
    thr_alarm(&alarmed, 2 * nap_time, &alarm_buff);
    sleep(nap_time);
    thr_end_alarm(&alarmed);

    if ((*thread_killed)(thd,thread_killed_arg))
      DBUG_RETURN(1);
    start_time=time((time_t*) 0);
  }
  DBUG_RETURN(0);
}


static int request_dump(MYSQL* mysql, MASTER_INFO* mi,
                        bool *suppress_warnings)
{
  char buf[FN_REFLEN + 10];
  int len;
  int binlog_flags = 0; // for now
  char* logname = mi->master_log_name;
  DBUG_ENTER("request_dump");

  // TODO if big log files: Change next to int8store()
  int4store(buf, (ulong) mi->master_log_pos);
  int2store(buf + 4, binlog_flags);
  int4store(buf + 6, server_id);
  len = (uint) strlen(logname);
  memcpy(buf + 10, logname,len);
  if (simple_command(mysql, COM_BINLOG_DUMP, buf, len + 10, 1))
  {
    /*
      Something went wrong, so we will just reconnect and retry later
      in the future, we should do a better error analysis, but for
      now we just fill up the error log :-)
    */
    if (mysql_errno(mysql) == ER_NET_READ_INTERRUPTED)
      *suppress_warnings= 1;                    // Suppress reconnect warning
    else
      sql_print_error("Error on COM_BINLOG_DUMP: %d  %s, will retry in %d secs",
                      mysql_errno(mysql), mysql_error(mysql),
                      master_connect_retry);
    DBUG_RETURN(1);
  }

  DBUG_RETURN(0);
}


static int request_table_dump(MYSQL* mysql, const char* db, const char* table)
{
  char buf[1024];
  DBUG_ENTER("request_table_dump");

  char * p = buf;
  uint table_len = (uint) strlen(table);
  uint db_len = (uint) strlen(db);
  if (table_len + db_len > sizeof(buf) - 2)
  {
    sql_print_error("request_table_dump: Buffer overrun");
    DBUG_RETURN(1);
  }

  *p++ = db_len;
  memcpy(p, db, db_len);
  p += db_len;
  *p++ = table_len;
  memcpy(p, table, table_len);

  if (simple_command(mysql, COM_TABLE_DUMP, buf, p - buf + table_len, 1))
  {
    sql_print_error("request_table_dump: Error sending the table dump \
command");
    DBUG_RETURN(1);
  }

  DBUG_RETURN(0);
}


/*
  Read one event from the master

  SYNOPSIS
    read_event()
    mysql               MySQL connection
    mi                  Master connection information
    suppress_warnings   TRUE when a normal net read timeout has caused us to
                        try a reconnect.  We do not want to print anything to
                        the error log in this case because this a anormal
                        event in an idle server.

    RETURN VALUES
    'packet_error'      Error
    number              Length of packet
*/

static ulong read_event(MYSQL* mysql, MASTER_INFO *mi, bool* suppress_warnings)
{
  ulong len;
  DBUG_ENTER("read_event");

  *suppress_warnings= 0;
  /*
    my_real_read() will time us out
    We check if we were told to die, and if not, try reading again
  */
#ifndef DBUG_OFF
  if (disconnect_slave_event_count && !(mi->events_till_disconnect--))
    DBUG_RETURN(packet_error);
#endif

  len = cli_safe_read(mysql);
  if (len == packet_error || (long) len < 1)
  {
    if (mysql_errno(mysql) == ER_NET_READ_INTERRUPTED)
    {
      /*
        We are trying a normal reconnect after a read timeout;
        we suppress prints to .err file as long as the reconnect
        happens without problems
      */
      *suppress_warnings= TRUE;
    }
    else
      sql_print_error("Error reading packet from server: %s ( server_errno=%d)",
                      mysql_error(mysql), mysql_errno(mysql));
    DBUG_RETURN(packet_error);
  }

  /* Check if eof packet */
  if (len < 8 && mysql->net.read_pos[0] == 254)
  {
    sql_print_information("Slave: received end packet from server, apparent "
                          "master shutdown: %s",
                     mysql_error(mysql));
     DBUG_RETURN(packet_error);
  }

  DBUG_PRINT("exit", ("len: %lu  net->read_pos[4]: %d",
                      len, mysql->net.read_pos[4]));
  DBUG_RETURN(len - 1);
}


int check_expected_error(THD* thd, RELAY_LOG_INFO* rli, int expected_error)
{
  DBUG_ENTER("check_expected_error");

  switch (expected_error) {
  case ER_NET_READ_ERROR:
  case ER_NET_ERROR_ON_WRITE:
  case ER_SERVER_SHUTDOWN:
  case ER_NEW_ABORTING_CONNECTION:
    DBUG_RETURN(1);
  default:
    DBUG_RETURN(0);
  }
}


/*
  Check if the current error is of temporary nature of not.
  Some errors are temporary in nature, such as
  ER_LOCK_DEADLOCK and ER_LOCK_WAIT_TIMEOUT.  Ndb also signals
  that the error is temporary by pushing a warning with the error code
  ER_GET_TEMPORARY_ERRMSG, if the originating error is temporary.
*/
static int has_temporary_error(THD *thd)
{
  DBUG_ENTER("has_temporary_error");

  if (thd->is_fatal_error)
    DBUG_RETURN(0);

  /*
    Temporary error codes:
    currently, InnoDB deadlock detected by InnoDB or lock
    wait timeout (innodb_lock_wait_timeout exceeded
  */
  if (thd->net.last_errno == ER_LOCK_DEADLOCK ||
      thd->net.last_errno == ER_LOCK_WAIT_TIMEOUT)
    DBUG_RETURN(1);

#ifdef HAVE_NDB_BINLOG
  /*
    currently temporary error set in ndbcluster
  */
  List_iterator_fast<MYSQL_ERROR> it(thd->warn_list);
  MYSQL_ERROR *err;
  while ((err= it++))
  {
    DBUG_PRINT("info", ("has warning %d %s", err->code, err->msg));
    switch (err->code)
    {
    case ER_GET_TEMPORARY_ERRMSG:
      DBUG_RETURN(1);
    default:
      break;
    }
  }
#endif
  DBUG_RETURN(0);
}

static int exec_relay_log_event(THD* thd, RELAY_LOG_INFO* rli)
{
  DBUG_ENTER("exec_relay_log_event");

  /*
     We acquire this mutex since we need it for all operations except
     event execution. But we will release it in places where we will
     wait for something for example inside of next_event().
   */
  pthread_mutex_lock(&rli->data_lock);
  /*
    This tests if the position of the end of the last previous executed event
    hits the UNTIL barrier.
    We would prefer to test if the position of the start (or possibly) end of
    the to-be-read event hits the UNTIL barrier, this is different if there
    was an event ignored by the I/O thread just before (BUG#13861 to be
    fixed).
  */
  if (rli->until_condition!=RELAY_LOG_INFO::UNTIL_NONE &&
      rli->is_until_satisfied())
  {
    char buf[22];
    sql_print_information("Slave SQL thread stopped because it reached its"
                    " UNTIL position %s", llstr(rli->until_pos(), buf));
    /*
      Setting abort_slave flag because we do not want additional message about
      error in query execution to be printed.
    */
    rli->abort_slave= 1;
    pthread_mutex_unlock(&rli->data_lock);
    DBUG_RETURN(1);
  }

  Log_event * ev = next_event(rli);

  DBUG_ASSERT(rli->sql_thd==thd);

  if (sql_slave_killed(thd,rli))
  {
    pthread_mutex_unlock(&rli->data_lock);
    delete ev;
    DBUG_RETURN(1);
  }
  if (ev)
  {
    int type_code = ev->get_type_code();
    int exec_res;

    /*
      Queries originating from this server must be skipped.
      Low-level events (Format_desc, Rotate, Stop) from this server
      must also be skipped. But for those we don't want to modify
      group_master_log_pos, because these events did not exist on the master.
      Format_desc is not completely skipped.
      Skip queries specified by the user in slave_skip_counter.
      We can't however skip events that has something to do with the
      log files themselves.
      Filtering on own server id is extremely important, to ignore execution of
      events created by the creation/rotation of the relay log (remember that
      now the relay log starts with its Format_desc, has a Rotate etc).
    */

    DBUG_PRINT("info",("type_code=%d, server_id=%d",type_code,ev->server_id));

    if ((ev->server_id == (uint32) ::server_id &&
         !replicate_same_server_id &&
         type_code != FORMAT_DESCRIPTION_EVENT) ||
        (rli->slave_skip_counter &&
         type_code != ROTATE_EVENT && type_code != STOP_EVENT &&
         type_code != START_EVENT_V3 && type_code!= FORMAT_DESCRIPTION_EVENT))
    {
      DBUG_PRINT("info", ("event skipped"));
      /*
        We only skip the event here and do not increase the group log
        position.  In the event that we have to restart, this means
        that we might have to skip the event again, but that is a
        minor issue.

        If we were to increase the group log position when skipping an
        event, it might be that we are restarting at the wrong
        position and have events before that we should have executed,
        so not increasing the group log position is a sure bet in this
        case.

        In this way, we just step the group log position when we
        *know* that we are at the end of a group.
       */
      rli->inc_event_relay_log_pos();

      /*
        Protect against common user error of setting the counter to 1
        instead of 2 while recovering from an insert which used auto_increment,
        rand or user var.
      */
      if (rli->slave_skip_counter &&
          !((type_code == INTVAR_EVENT ||
             type_code == RAND_EVENT ||
             type_code == USER_VAR_EVENT) &&
            rli->slave_skip_counter == 1) &&
          /*
            The events from ourselves which have something to do with the relay
            log itself must be skipped, true, but they mustn't decrement
            rli->slave_skip_counter, because the user is supposed to not see
            these events (they are not in the master's binlog) and if we
            decremented, START SLAVE would for example decrement when it sees
            the Rotate, so the event which the user probably wanted to skip
            would not be skipped.
          */
          !(ev->server_id == (uint32) ::server_id &&
            (type_code == ROTATE_EVENT || type_code == STOP_EVENT ||
             type_code == START_EVENT_V3 || type_code == FORMAT_DESCRIPTION_EVENT)))
        --rli->slave_skip_counter;
      pthread_mutex_unlock(&rli->data_lock);
      delete ev;
      DBUG_RETURN(0);                                 // avoid infinite update loops
    }
    pthread_mutex_unlock(&rli->data_lock);

    thd->server_id = ev->server_id; // use the original server id for logging
    thd->set_time();                            // time the query
    thd->lex->current_select= 0;
    if (!ev->when)
      ev->when = time(NULL);
    ev->thd = thd; // because up to this point, ev->thd == 0
    DBUG_PRINT("info", ("thd->options={ %s%s}",
                        FLAGSTR(thd->options, OPTION_NOT_AUTOCOMMIT),
                        FLAGSTR(thd->options, OPTION_BEGIN)));

    exec_res = ev->exec_event(rli);
    DBUG_PRINT("info", ("exec_event result: %d", exec_res));
    DBUG_ASSERT(rli->sql_thd==thd);
    /*
       Format_description_log_event should not be deleted because it will be
       used to read info about the relay log's format; it will be deleted when
       the SQL thread does not need it, i.e. when this thread terminates.
    */
    if (ev->get_type_code() != FORMAT_DESCRIPTION_EVENT)
    {
      DBUG_PRINT("info", ("Deleting the event after it has been executed"));
      delete ev;
    }
    if (slave_trans_retries)
    {
      if (exec_res && has_temporary_error(thd))
      {
        const char *errmsg;
        /*
          We were in a transaction which has been rolled back because of a
          temporary error;
          let's seek back to BEGIN log event and retry it all again.
	  Note, if lock wait timeout (innodb_lock_wait_timeout exceeded)
	  there is no rollback since 5.0.13 (ref: manual).
          We have to not only seek but also
          a) init_master_info(), to seek back to hot relay log's start for later
          (for when we will come back to this hot log after re-processing the
          possibly existing old logs where BEGIN is: check_binlog_magic() will
          then need the cache to be at position 0 (see comments at beginning of
          init_master_info()).
          b) init_relay_log_pos(), because the BEGIN may be an older relay log.
        */
        if (rli->trans_retries < slave_trans_retries)
        {
          if (init_master_info(rli->mi, 0, 0, 0, SLAVE_SQL))
            sql_print_error("Failed to initialize the master info structure");
          else if (init_relay_log_pos(rli,
                                      rli->group_relay_log_name,
                                      rli->group_relay_log_pos,
                                      1, &errmsg, 1))
            sql_print_error("Error initializing relay log position: %s",
                            errmsg);
          else
          {
            exec_res= 0;
            end_trans(thd, ROLLBACK);
            /* chance for concurrent connection to get more locks */
            safe_sleep(thd, min(rli->trans_retries, MAX_SLAVE_RETRY_PAUSE),
                       (CHECK_KILLED_FUNC)sql_slave_killed, (void*)rli);
            pthread_mutex_lock(&rli->data_lock); // because of SHOW STATUS
            rli->trans_retries++;
            rli->retried_trans++;
            pthread_mutex_unlock(&rli->data_lock);
            DBUG_PRINT("info", ("Slave retries transaction "
                                "rli->trans_retries: %lu", rli->trans_retries));
          }
        }
        else
          sql_print_error("Slave SQL thread retried transaction %lu time(s) "
                          "in vain, giving up. Consider raising the value of "
                          "the slave_transaction_retries variable.",
                          slave_trans_retries);
      }
      else if (!((thd->options & OPTION_BEGIN) && opt_using_transactions))
      {
        /*
          Only reset the retry counter if the event succeeded or
          failed with a non-transient error.  On a successful event,
          the execution will proceed as usual; in the case of a
          non-transient error, the slave will stop with an error.
         */
        rli->trans_retries= 0; // restart from fresh
      }
    }
    DBUG_RETURN(exec_res);
  }
  pthread_mutex_unlock(&rli->data_lock);
  slave_print_msg(ERROR_LEVEL, rli, 0, "\
Could not parse relay log event entry. The possible reasons are: the master's \
binary log is corrupted (you can check this by running 'mysqlbinlog' on the \
binary log), the slave's relay log is corrupted (you can check this by running \
'mysqlbinlog' on the relay log), a network problem, or a bug in the master's \
or slave's MySQL code. If you want to check the master's binary log or slave's \
relay log, you will be able to know their names by issuing 'SHOW SLAVE STATUS' \
on this slave.\
");
  DBUG_RETURN(1);
}


/* Slave I/O Thread entry point */

pthread_handler_t handle_slave_io(void *arg)
{
  THD *thd; // needs to be first for thread_stack
  MYSQL *mysql;
  MASTER_INFO *mi = (MASTER_INFO*)arg;
  RELAY_LOG_INFO *rli= &mi->rli;
  char llbuff[22];
  uint retry_count;

  // needs to call my_thread_init(), otherwise we get a coredump in DBUG_ stuff
  my_thread_init();
  DBUG_ENTER("handle_slave_io");

  DBUG_ASSERT(mi->inited);
  mysql= NULL ;
  retry_count= 0;

  pthread_mutex_lock(&mi->run_lock);
  /* Inform waiting threads that slave has started */
  mi->slave_run_id++;

#ifndef DBUG_OFF
  mi->events_till_disconnect = disconnect_slave_event_count;
#endif

  thd= new THD; // note that contructor of THD uses DBUG_ !
  THD_CHECK_SENTRY(thd);

  pthread_detach_this_thread();
  thd->thread_stack= (char*) &thd; // remember where our stack is
  if (init_slave_thread(thd, SLAVE_THD_IO))
  {
    pthread_cond_broadcast(&mi->start_cond);
    pthread_mutex_unlock(&mi->run_lock);
    sql_print_error("Failed during slave I/O thread initialization");
    goto err;
  }
  mi->io_thd = thd;
  pthread_mutex_lock(&LOCK_thread_count);
  threads.append(thd);
  pthread_mutex_unlock(&LOCK_thread_count);
  mi->slave_running = 1;
  mi->abort_slave = 0;
  pthread_mutex_unlock(&mi->run_lock);
  pthread_cond_broadcast(&mi->start_cond);

  DBUG_PRINT("master_info",("log_file_name: '%s'  position: %s",
                            mi->master_log_name,
                            llstr(mi->master_log_pos,llbuff)));

  if (!(mi->mysql = mysql = mysql_init(NULL)))
  {
    sql_print_error("Slave I/O thread: error in mysql_init()");
    goto err;
  }

  thd->proc_info = "Connecting to master";
  // we can get killed during safe_connect
  if (!safe_connect(thd, mysql, mi))
  {
    sql_print_information("Slave I/O thread: connected to master '%s@%s:%d',"
                          "replication started in log '%s' at position %s",
                          mi->user, mi->host, mi->port,
			  IO_RPL_LOG_NAME,
			  llstr(mi->master_log_pos,llbuff));
  /*
    Adding MAX_LOG_EVENT_HEADER_LEN to the max_packet_size on the I/O
    thread, since a replication event can become this much larger than
    the corresponding packet (query) sent from client to master.
  */
    mysql->net.max_packet_size= thd->net.max_packet_size+= MAX_LOG_EVENT_HEADER;
  }
  else
  {
    sql_print_information("Slave I/O thread killed while connecting to master");
    goto err;
  }

connected:

  // TODO: the assignment below should be under mutex (5.0)
  mi->slave_running= MYSQL_SLAVE_RUN_CONNECT;
  thd->slave_net = &mysql->net;
  thd->proc_info = "Checking master version";
  if (get_master_version_and_clock(mysql, mi))
    goto err;

  if (mi->rli.relay_log.description_event_for_queue->binlog_version > 1)
  {
    /*
      Register ourselves with the master.
      If fails, this is not fatal - we just print the error message and go
      on with life.
    */
    thd->proc_info = "Registering slave on master";
    if (register_slave_on_master(mysql) ||  update_slave_list(mysql, mi))
      goto err;
  }

  DBUG_PRINT("info",("Starting reading binary log from master"));
  while (!io_slave_killed(thd,mi))
  {
    bool suppress_warnings= 0;
    thd->proc_info = "Requesting binlog dump";
    if (request_dump(mysql, mi, &suppress_warnings))
    {
      sql_print_error("Failed on request_dump()");
      if (io_slave_killed(thd,mi))
      {
        sql_print_information("Slave I/O thread killed while requesting master \
dump");
        goto err;
      }

      mi->slave_running= MYSQL_SLAVE_RUN_NOT_CONNECT;
      thd->proc_info= "Waiting to reconnect after a failed binlog dump request";
#ifdef SIGNAL_WITH_VIO_CLOSE
      thd->clear_active_vio();
#endif
      end_server(mysql);
      /*
        First time retry immediately, assuming that we can recover
        right away - if first time fails, sleep between re-tries
        hopefuly the admin can fix the problem sometime
      */
      if (retry_count++)
      {
        if (retry_count > master_retry_count)
          goto err;                             // Don't retry forever
        safe_sleep(thd,mi->connect_retry,(CHECK_KILLED_FUNC)io_slave_killed,
                   (void*)mi);
      }
      if (io_slave_killed(thd,mi))
      {
        sql_print_information("Slave I/O thread killed while retrying master \
dump");
        goto err;
      }

      thd->proc_info = "Reconnecting after a failed binlog dump request";
      if (!suppress_warnings)
        sql_print_error("Slave I/O thread: failed dump request, \
reconnecting to try again, log '%s' at postion %s", IO_RPL_LOG_NAME,
                        llstr(mi->master_log_pos,llbuff));
      if (safe_reconnect(thd, mysql, mi, suppress_warnings) ||
          io_slave_killed(thd,mi))
      {
        sql_print_information("Slave I/O thread killed during or \
after reconnect");
        goto err;
      }

      goto connected;
    }

    while (!io_slave_killed(thd,mi))
    {
      ulong event_len;
      suppress_warnings= 0;
      /*
         We say "waiting" because read_event() will wait if there's nothing to
         read. But if there's something to read, it will not wait. The
         important thing is to not confuse users by saying "reading" whereas
         we're in fact receiving nothing.
      */
      thd->proc_info= "Waiting for master to send event";
      event_len= read_event(mysql, mi, &suppress_warnings);
      if (io_slave_killed(thd,mi))
      {
        if (global_system_variables.log_warnings)
          sql_print_information("Slave I/O thread killed while reading event");
        goto err;
      }

      if (event_len == packet_error)
      {
        uint mysql_error_number= mysql_errno(mysql);
        if (mysql_error_number == ER_NET_PACKET_TOO_LARGE)
        {
          sql_print_error("\
Log entry on master is longer than max_allowed_packet (%ld) on \
slave. If the entry is correct, restart the server with a higher value of \
max_allowed_packet",
                          thd->variables.max_allowed_packet);
          goto err;
        }
        if (mysql_error_number == ER_MASTER_FATAL_ERROR_READING_BINLOG)
        {
          sql_print_error(ER(mysql_error_number), mysql_error_number,
                          mysql_error(mysql));
          goto err;
        }
        mi->slave_running= MYSQL_SLAVE_RUN_NOT_CONNECT;
        thd->proc_info = "Waiting to reconnect after a failed master event read";
#ifdef SIGNAL_WITH_VIO_CLOSE
        thd->clear_active_vio();
#endif
        end_server(mysql);
        if (retry_count++)
        {
          if (retry_count > master_retry_count)
            goto err;                           // Don't retry forever
          safe_sleep(thd,mi->connect_retry,(CHECK_KILLED_FUNC)io_slave_killed,
                     (void*) mi);
        }
        if (io_slave_killed(thd,mi))
        {
          if (global_system_variables.log_warnings)
            sql_print_information("Slave I/O thread killed while waiting to \
reconnect after a failed read");
          goto err;
        }
        thd->proc_info = "Reconnecting after a failed master event read";
        if (!suppress_warnings)
          sql_print_information("Slave I/O thread: Failed reading log event, \
reconnecting to retry, log '%s' position %s", IO_RPL_LOG_NAME,
                          llstr(mi->master_log_pos, llbuff));
        if (safe_reconnect(thd, mysql, mi, suppress_warnings) ||
            io_slave_killed(thd,mi))
        {
          if (global_system_variables.log_warnings)
            sql_print_information("Slave I/O thread killed during or after a \
reconnect done to recover from failed read");
          goto err;
        }
        goto connected;
      } // if (event_len == packet_error)

      retry_count=0;                    // ok event, reset retry counter
      thd->proc_info = "Queueing master event to the relay log";
      if (queue_event(mi,(const char*)mysql->net.read_pos + 1,
                      event_len))
      {
        sql_print_error("Slave I/O thread could not queue event from master");
        goto err;
      }
      if (flush_master_info(mi, 1))
      {
        sql_print_error("Failed to flush master info file");
        goto err;
      }
      /*
        See if the relay logs take too much space.
        We don't lock mi->rli.log_space_lock here; this dirty read saves time
        and does not introduce any problem:
        - if mi->rli.ignore_log_space_limit is 1 but becomes 0 just after (so
        the clean value is 0), then we are reading only one more event as we
        should, and we'll block only at the next event. No big deal.
        - if mi->rli.ignore_log_space_limit is 0 but becomes 1 just after (so
        the clean value is 1), then we are going into wait_for_relay_log_space()
        for no reason, but this function will do a clean read, notice the clean
        value and exit immediately.
      */
#ifndef DBUG_OFF
      {
        char llbuf1[22], llbuf2[22];
        DBUG_PRINT("info", ("log_space_limit=%s log_space_total=%s \
ignore_log_space_limit=%d",
                            llstr(rli->log_space_limit,llbuf1),
                            llstr(rli->log_space_total,llbuf2),
                            (int) rli->ignore_log_space_limit));
      }
#endif

      if (rli->log_space_limit && rli->log_space_limit <
          rli->log_space_total &&
          !rli->ignore_log_space_limit)
        if (wait_for_relay_log_space(rli))
        {
          sql_print_error("Slave I/O thread aborted while waiting for relay \
log space");
          goto err;
        }
    }
  }

  // error = 0;
err:
  // print the current replication position
  sql_print_information("Slave I/O thread exiting, read up to log '%s', position %s",
                  IO_RPL_LOG_NAME, llstr(mi->master_log_pos,llbuff));
  VOID(pthread_mutex_lock(&LOCK_thread_count));
  thd->query = thd->db = 0; // extra safety
  thd->query_length= thd->db_length= 0;
  VOID(pthread_mutex_unlock(&LOCK_thread_count));
  if (mysql)
  {
    /*
      Here we need to clear the active VIO before closing the
      connection with the master.  The reason is that THD::awake()
      might be called from terminate_slave_thread() because somebody
      issued a STOP SLAVE.  If that happends, the close_active_vio()
      can be called in the middle of closing the VIO associated with
      the 'mysql' object, causing a crash.
    */
#ifdef SIGNAL_WITH_VIO_CLOSE
    thd->clear_active_vio();
#endif
    mysql_close(mysql);
    mi->mysql=0;
  }
  write_ignored_events_info_to_relay_log(thd, mi);
  thd->proc_info = "Waiting for slave mutex on exit";
  pthread_mutex_lock(&mi->run_lock);

  /* Forget the relay log's format */
  delete mi->rli.relay_log.description_event_for_queue;
  mi->rli.relay_log.description_event_for_queue= 0;
  // TODO: make rpl_status part of MASTER_INFO
  change_rpl_status(RPL_ACTIVE_SLAVE,RPL_IDLE_SLAVE);
  DBUG_ASSERT(thd->net.buff != 0);
  net_end(&thd->net); // destructor will not free it, because net.vio is 0
  close_thread_tables(thd, 0);
  pthread_mutex_lock(&LOCK_thread_count);
  THD_CHECK_SENTRY(thd);
  delete thd;
  pthread_mutex_unlock(&LOCK_thread_count);
  mi->abort_slave= 0;
  mi->slave_running= 0;
  mi->io_thd= 0;
  /*
    Note: the order of the two following calls (first broadcast, then unlock)
    is important. Otherwise a killer_thread can execute between the calls and
    delete the mi structure leading to a crash! (see BUG#25306 for details)
   */ 
  pthread_cond_broadcast(&mi->stop_cond);       // tell the world we are done
  pthread_mutex_unlock(&mi->run_lock);
  my_thread_end();
  pthread_exit(0);
  DBUG_RETURN(0);                               // Can't return anything here
}


/* Slave SQL Thread entry point */

pthread_handler_t handle_slave_sql(void *arg)
{
  THD *thd;                     /* needs to be first for thread_stack */
  char llbuff[22],llbuff1[22];

  RELAY_LOG_INFO* rli = &((MASTER_INFO*)arg)->rli;
  const char *errmsg;

  // needs to call my_thread_init(), otherwise we get a coredump in DBUG_ stuff
  my_thread_init();
  DBUG_ENTER("handle_slave_sql");

  DBUG_ASSERT(rli->inited);
  pthread_mutex_lock(&rli->run_lock);
  DBUG_ASSERT(!rli->slave_running);
  errmsg= 0;
#ifndef DBUG_OFF
  rli->events_till_abort = abort_slave_event_count;
#endif

  thd = new THD; // note that contructor of THD uses DBUG_ !
  thd->thread_stack = (char*)&thd; // remember where our stack is

  /* Inform waiting threads that slave has started */
  rli->slave_run_id++;

  pthread_detach_this_thread();
  if (init_slave_thread(thd, SLAVE_THD_SQL))
  {
    /*
      TODO: this is currently broken - slave start and change master
      will be stuck if we fail here
    */
    pthread_cond_broadcast(&rli->start_cond);
    pthread_mutex_unlock(&rli->run_lock);
    sql_print_error("Failed during slave thread initialization");
    goto err;
  }
  thd->init_for_queries();
  rli->sql_thd= thd;
  thd->temporary_tables = rli->save_temporary_tables; // restore temp tables
  pthread_mutex_lock(&LOCK_thread_count);
  threads.append(thd);
  pthread_mutex_unlock(&LOCK_thread_count);
  /*
    We are going to set slave_running to 1. Assuming slave I/O thread is
    alive and connected, this is going to make Seconds_Behind_Master be 0
    i.e. "caught up". Even if we're just at start of thread. Well it's ok, at
    the moment we start we can think we are caught up, and the next second we
    start receiving data so we realize we are not caught up and
    Seconds_Behind_Master grows. No big deal.
  */
  rli->slave_running = 1;
  rli->abort_slave = 0;
  pthread_mutex_unlock(&rli->run_lock);
  pthread_cond_broadcast(&rli->start_cond);

  /*
    Reset errors for a clean start (otherwise, if the master is idle, the SQL
    thread may execute no Query_log_event, so the error will remain even
    though there's no problem anymore). Do not reset the master timestamp
    (imagine the slave has caught everything, the STOP SLAVE and START SLAVE:
    as we are not sure that we are going to receive a query, we want to
    remember the last master timestamp (to say how many seconds behind we are
    now.
    But the master timestamp is reset by RESET SLAVE & CHANGE MASTER.
  */
  rli->clear_slave_error();

  //tell the I/O thread to take relay_log_space_limit into account from now on
  pthread_mutex_lock(&rli->log_space_lock);
  rli->ignore_log_space_limit= 0;
  pthread_mutex_unlock(&rli->log_space_lock);
  rli->trans_retries= 0; // start from "no error"

  if (init_relay_log_pos(rli,
                         rli->group_relay_log_name,
                         rli->group_relay_log_pos,
                         1 /*need data lock*/, &errmsg,
                         1 /*look for a description_event*/))
  {
    sql_print_error("Error initializing relay log position: %s",
                    errmsg);
    goto err;
  }
  THD_CHECK_SENTRY(thd);
#ifndef DBUG_OFF
  {
    char llbuf1[22], llbuf2[22];
    DBUG_PRINT("info", ("my_b_tell(rli->cur_log)=%s rli->event_relay_log_pos=%s",
                        llstr(my_b_tell(rli->cur_log),llbuf1),
                        llstr(rli->event_relay_log_pos,llbuf2)));
    DBUG_ASSERT(rli->event_relay_log_pos >= BIN_LOG_HEADER_SIZE);
    /*
      Wonder if this is correct. I (Guilhem) wonder if my_b_tell() returns the
      correct position when it's called just after my_b_seek() (the questionable
      stuff is those "seek is done on next read" comments in the my_b_seek()
      source code).
      The crude reality is that this assertion randomly fails whereas
      replication seems to work fine. And there is no easy explanation why it
      fails (as we my_b_seek(rli->event_relay_log_pos) at the very end of
      init_relay_log_pos() called above). Maybe the assertion would be
      meaningful if we held rli->data_lock between the my_b_seek() and the
      DBUG_ASSERT().
    */
#ifdef SHOULD_BE_CHECKED
    DBUG_ASSERT(my_b_tell(rli->cur_log) == rli->event_relay_log_pos);
#endif
  }
#endif
  DBUG_ASSERT(rli->sql_thd == thd);

  DBUG_PRINT("master_info",("log_file_name: %s  position: %s",
                            rli->group_master_log_name,
                            llstr(rli->group_master_log_pos,llbuff)));
  if (global_system_variables.log_warnings)
    sql_print_information("Slave SQL thread initialized, starting replication in \
log '%s' at position %s, relay log '%s' position: %s", RPL_LOG_NAME,
                    llstr(rli->group_master_log_pos,llbuff),rli->group_relay_log_name,
                    llstr(rli->group_relay_log_pos,llbuff1));

  /* execute init_slave variable */
  if (sys_init_slave.value_length)
  {
    execute_init_command(thd, &sys_init_slave, &LOCK_sys_init_slave);
    if (thd->query_error)
    {
      sql_print_error("\
Slave SQL thread aborted. Can't execute init_slave query");
      goto err;
    }
  }

  /* Read queries from the IO/THREAD until this thread is killed */

  while (!sql_slave_killed(thd,rli))
  {
    thd->proc_info = "Reading event from the relay log";
    DBUG_ASSERT(rli->sql_thd == thd);
    THD_CHECK_SENTRY(thd);
    if (exec_relay_log_event(thd,rli))
    {
      // do not scare the user if SQL thread was simply killed or stopped
      if (!sql_slave_killed(thd,rli))
      {
        /*
          retrieve as much info as possible from the thd and, error codes and warnings
          and print this to the error log as to allow the user to locate the error
        */
        if (thd->net.last_errno != 0)
        {
          if (rli->last_slave_errno == 0)
          {
            slave_print_msg(ERROR_LEVEL, rli, thd->net.last_errno,
                            thd->net.last_error ?
                            thd->net.last_error : "<no message>");
          }
          else if (rli->last_slave_errno != (int) thd->net.last_errno)
          {
            sql_print_error("Slave (additional info): %s Error_code: %d",
                            thd->net.last_error ?
                            thd->net.last_error : "<no message>",
                            thd->net.last_errno);
          }
        }

        /* Print any warnings issued */
        List_iterator_fast<MYSQL_ERROR> it(thd->warn_list);
        MYSQL_ERROR *err;
        while ((err= it++))
          sql_print_warning("Slave: %s Error_code: %d",err->msg, err->code);

        sql_print_error("\
Error running query, slave SQL thread aborted. Fix the problem, and restart \
the slave SQL thread with \"SLAVE START\". We stopped at log \
'%s' position %s", RPL_LOG_NAME, llstr(rli->group_master_log_pos, llbuff));
      }
      goto err;
    }
  }

  /* Thread stopped. Print the current replication position to the log */
  sql_print_information("Slave SQL thread exiting, replication stopped in log "
                        "'%s' at position %s",
                        RPL_LOG_NAME, llstr(rli->group_master_log_pos,llbuff));

 err:

  /*
    Some events set some playgrounds, which won't be cleared because thread
    stops. Stopping of this thread may not be known to these events ("stop"
    request is detected only by the present function, not by events), so we
    must "proactively" clear playgrounds:
  */
  rli->cleanup_context(thd, 1);
  VOID(pthread_mutex_lock(&LOCK_thread_count));
  /*
    Some extra safety, which should not been needed (normally, event deletion
    should already have done these assignments (each event which sets these
    variables is supposed to set them to 0 before terminating)).
  */
  thd->query= thd->db= thd->catalog= 0;
  thd->query_length= thd->db_length= 0;
  VOID(pthread_mutex_unlock(&LOCK_thread_count));
  thd->proc_info = "Waiting for slave mutex on exit";
  pthread_mutex_lock(&rli->run_lock);
  /* We need data_lock, at least to wake up any waiting master_pos_wait() */
  pthread_mutex_lock(&rli->data_lock);
  DBUG_ASSERT(rli->slave_running == 1); // tracking buffer overrun
  /* When master_pos_wait() wakes up it will check this and terminate */
  rli->slave_running= 0;
  /* Forget the relay log's format */
  delete rli->relay_log.description_event_for_exec;
  rli->relay_log.description_event_for_exec= 0;
  /* Wake up master_pos_wait() */
  pthread_mutex_unlock(&rli->data_lock);
  DBUG_PRINT("info",("Signaling possibly waiting master_pos_wait() functions"));
  pthread_cond_broadcast(&rli->data_cond);
  rli->ignore_log_space_limit= 0; /* don't need any lock */
  /* we die so won't remember charset - re-update them on next thread start */
  rli->cached_charset_invalidate();
  rli->save_temporary_tables = thd->temporary_tables;

  /*
    TODO: see if we can do this conditionally in next_event() instead
    to avoid unneeded position re-init
  */
  thd->temporary_tables = 0; // remove tempation from destructor to close them
  DBUG_ASSERT(thd->net.buff != 0);
  net_end(&thd->net); // destructor will not free it, because we are weird
  DBUG_ASSERT(rli->sql_thd == thd);
  THD_CHECK_SENTRY(thd);
  rli->sql_thd= 0;
  pthread_mutex_lock(&LOCK_thread_count);
  THD_CHECK_SENTRY(thd);
  delete thd;
  pthread_mutex_unlock(&LOCK_thread_count);
#ifndef DBUG_OFF
  /*
    Bug #19938 Valgrind error (race) in handle_slave_sql()
    Read the value of rli->event_till_abort before releasing the mutex
  */
  const int eta= rli->events_till_abort;
#endif
 /*
  Note: the order of the broadcast and unlock calls below (first broadcast, then unlock)
  is important. Otherwise a killer_thread can execute between the calls and
  delete the mi structure leading to a crash! (see BUG#25306 for details)
 */ 
  pthread_cond_broadcast(&rli->stop_cond);
  pthread_mutex_unlock(&rli->run_lock);  // tell the world we are done
  
  my_thread_end();
  pthread_exit(0);
  DBUG_RETURN(0);                               // Can't return anything here
}


/*
  process_io_create_file()
*/

static int process_io_create_file(MASTER_INFO* mi, Create_file_log_event* cev)
{
  int error = 1;
  ulong num_bytes;
  bool cev_not_written;
  THD *thd = mi->io_thd;
  NET *net = &mi->mysql->net;
  DBUG_ENTER("process_io_create_file");

  if (unlikely(!cev->is_valid()))
    DBUG_RETURN(1);

  if (!rpl_filter->db_ok(cev->db))
  {
    skip_load_data_infile(net);
    DBUG_RETURN(0);
  }
  DBUG_ASSERT(cev->inited_from_old);
  thd->file_id = cev->file_id = mi->file_id++;
  thd->server_id = cev->server_id;
  cev_not_written = 1;

  if (unlikely(net_request_file(net,cev->fname)))
  {
    sql_print_error("Slave I/O: failed requesting download of '%s'",
                    cev->fname);
    goto err;
  }

  /*
    This dummy block is so we could instantiate Append_block_log_event
    once and then modify it slightly instead of doing it multiple times
    in the loop
  */
  {
    Append_block_log_event aev(thd,0,0,0,0);

    for (;;)
    {
      if (unlikely((num_bytes=my_net_read(net)) == packet_error))
      {
        sql_print_error("Network read error downloading '%s' from master",
                        cev->fname);
        goto err;
      }
      if (unlikely(!num_bytes)) /* eof */
      {
        net_write_command(net, 0, "", 0, "", 0);/* 3.23 master wants it */
        /*
          If we wrote Create_file_log_event, then we need to write
          Execute_load_log_event. If we did not write Create_file_log_event,
          then this is an empty file and we can just do as if the LOAD DATA
          INFILE had not existed, i.e. write nothing.
        */
        if (unlikely(cev_not_written))
          break;
        Execute_load_log_event xev(thd,0,0);
        xev.log_pos = cev->log_pos;
        if (unlikely(mi->rli.relay_log.append(&xev)))
        {
          sql_print_error("Slave I/O: error writing Exec_load event to \
relay log");
          goto err;
        }
        mi->rli.relay_log.harvest_bytes_written(&mi->rli.log_space_total);
        break;
      }
      if (unlikely(cev_not_written))
      {
        cev->block = (char*)net->read_pos;
        cev->block_len = num_bytes;
        if (unlikely(mi->rli.relay_log.append(cev)))
        {
          sql_print_error("Slave I/O: error writing Create_file event to \
relay log");
          goto err;
        }
        cev_not_written=0;
        mi->rli.relay_log.harvest_bytes_written(&mi->rli.log_space_total);
      }
      else
      {
        aev.block = (char*)net->read_pos;
        aev.block_len = num_bytes;
        aev.log_pos = cev->log_pos;
        if (unlikely(mi->rli.relay_log.append(&aev)))
        {
          sql_print_error("Slave I/O: error writing Append_block event to \
relay log");
          goto err;
        }
        mi->rli.relay_log.harvest_bytes_written(&mi->rli.log_space_total) ;
      }
    }
  }
  error=0;
err:
  DBUG_RETURN(error);
}


/*
  Start using a new binary log on the master

  SYNOPSIS
    process_io_rotate()
    mi                  master_info for the slave
    rev                 The rotate log event read from the binary log

  DESCRIPTION
    Updates the master info with the place in the next binary
    log where we should start reading.
    Rotate the relay log to avoid mixed-format relay logs.

  NOTES
    We assume we already locked mi->data_lock

  RETURN VALUES
    0           ok
    1           Log event is illegal

*/

static int process_io_rotate(MASTER_INFO *mi, Rotate_log_event *rev)
{
  DBUG_ENTER("process_io_rotate");
  safe_mutex_assert_owner(&mi->data_lock);

  if (unlikely(!rev->is_valid()))
    DBUG_RETURN(1);

  /* Safe copy as 'rev' has been "sanitized" in Rotate_log_event's ctor */
  memcpy(mi->master_log_name, rev->new_log_ident, rev->ident_len+1);
  mi->master_log_pos= rev->pos;
  DBUG_PRINT("info", ("master_log_pos: '%s' %lu",
                      mi->master_log_name, (ulong) mi->master_log_pos));
#ifndef DBUG_OFF
  /*
    If we do not do this, we will be getting the first
    rotate event forever, so we need to not disconnect after one.
  */
  if (disconnect_slave_event_count)
    mi->events_till_disconnect++;
#endif

  /*
    If description_event_for_queue is format <4, there is conversion in the
    relay log to the slave's format (4). And Rotate can mean upgrade or
    nothing. If upgrade, it's to 5.0 or newer, so we will get a Format_desc, so
    no need to reset description_event_for_queue now. And if it's nothing (same
    master version as before), no need (still using the slave's format).
  */
  if (mi->rli.relay_log.description_event_for_queue->binlog_version >= 4)
  {
    delete mi->rli.relay_log.description_event_for_queue;
    /* start from format 3 (MySQL 4.0) again */
    mi->rli.relay_log.description_event_for_queue= new
      Format_description_log_event(3);
  }
  /*
    Rotate the relay log makes binlog format detection easier (at next slave
    start or mysqlbinlog)
  */
  rotate_relay_log(mi); /* will take the right mutexes */
  DBUG_RETURN(0);
}

/*
  Reads a 3.23 event and converts it to the slave's format. This code was
  copied from MySQL 4.0.
*/
static int queue_binlog_ver_1_event(MASTER_INFO *mi, const char *buf,
                           ulong event_len)
{
  const char *errmsg = 0;
  ulong inc_pos;
  bool ignore_event= 0;
  char *tmp_buf = 0;
  RELAY_LOG_INFO *rli= &mi->rli;
  DBUG_ENTER("queue_binlog_ver_1_event");

  /*
    If we get Load event, we need to pass a non-reusable buffer
    to read_log_event, so we do a trick
  */
  if (buf[EVENT_TYPE_OFFSET] == LOAD_EVENT)
  {
    if (unlikely(!(tmp_buf=(char*)my_malloc(event_len+1,MYF(MY_WME)))))
    {
      sql_print_error("Slave I/O: out of memory for Load event");
      DBUG_RETURN(1);
    }
    memcpy(tmp_buf,buf,event_len);
    /*
      Create_file constructor wants a 0 as last char of buffer, this 0 will
      serve as the string-termination char for the file's name (which is at the
      end of the buffer)
      We must increment event_len, otherwise the event constructor will not see
      this end 0, which leads to segfault.
    */
    tmp_buf[event_len++]=0;
    int4store(tmp_buf+EVENT_LEN_OFFSET, event_len);
    buf = (const char*)tmp_buf;
  }
  /*
    This will transform LOAD_EVENT into CREATE_FILE_EVENT, ask the master to
    send the loaded file, and write it to the relay log in the form of
    Append_block/Exec_load (the SQL thread needs the data, as that thread is not
    connected to the master).
  */
  Log_event *ev = Log_event::read_log_event(buf,event_len, &errmsg,
                                            mi->rli.relay_log.description_event_for_queue);
  if (unlikely(!ev))
  {
    sql_print_error("Read invalid event from master: '%s',\
 master could be corrupt but a more likely cause of this is a bug",
                    errmsg);
    my_free((char*) tmp_buf, MYF(MY_ALLOW_ZERO_PTR));
    DBUG_RETURN(1);
  }
  pthread_mutex_lock(&mi->data_lock);
  ev->log_pos= mi->master_log_pos; /* 3.23 events don't contain log_pos */
  switch (ev->get_type_code()) {
  case STOP_EVENT:
    ignore_event= 1;
    inc_pos= event_len;
    break;
  case ROTATE_EVENT:
    if (unlikely(process_io_rotate(mi,(Rotate_log_event*)ev)))
    {
      delete ev;
      pthread_mutex_unlock(&mi->data_lock);
      DBUG_RETURN(1);
    }
    inc_pos= 0;
    break;
  case CREATE_FILE_EVENT:
    /*
      Yes it's possible to have CREATE_FILE_EVENT here, even if we're in
      queue_old_event() which is for 3.23 events which don't comprise
      CREATE_FILE_EVENT. This is because read_log_event() above has just
      transformed LOAD_EVENT into CREATE_FILE_EVENT.
    */
  {
    /* We come here when and only when tmp_buf != 0 */
    DBUG_ASSERT(tmp_buf != 0);
    inc_pos=event_len;
    ev->log_pos+= inc_pos;
    int error = process_io_create_file(mi,(Create_file_log_event*)ev);
    delete ev;
    mi->master_log_pos += inc_pos;
    DBUG_PRINT("info", ("master_log_pos: %lu", (ulong) mi->master_log_pos));
    pthread_mutex_unlock(&mi->data_lock);
    my_free((char*)tmp_buf, MYF(0));
    DBUG_RETURN(error);
  }
  default:
    inc_pos= event_len;
    break;
  }
  if (likely(!ignore_event))
  {
    if (ev->log_pos)
      /*
         Don't do it for fake Rotate events (see comment in
      Log_event::Log_event(const char* buf...) in log_event.cc).
      */
      ev->log_pos+= event_len; /* make log_pos be the pos of the end of the event */
    if (unlikely(rli->relay_log.append(ev)))
    {
      delete ev;
      pthread_mutex_unlock(&mi->data_lock);
      DBUG_RETURN(1);
    }
    rli->relay_log.harvest_bytes_written(&rli->log_space_total);
  }
  delete ev;
  mi->master_log_pos+= inc_pos;
  DBUG_PRINT("info", ("master_log_pos: %lu", (ulong) mi->master_log_pos));
  pthread_mutex_unlock(&mi->data_lock);
  DBUG_RETURN(0);
}

/*
  Reads a 4.0 event and converts it to the slave's format. This code was copied
  from queue_binlog_ver_1_event(), with some affordable simplifications.
*/
static int queue_binlog_ver_3_event(MASTER_INFO *mi, const char *buf,
                           ulong event_len)
{
  const char *errmsg = 0;
  ulong inc_pos;
  char *tmp_buf = 0;
  RELAY_LOG_INFO *rli= &mi->rli;
  DBUG_ENTER("queue_binlog_ver_3_event");

  /* read_log_event() will adjust log_pos to be end_log_pos */
  Log_event *ev = Log_event::read_log_event(buf,event_len, &errmsg,
                                            mi->rli.relay_log.description_event_for_queue);
  if (unlikely(!ev))
  {
    sql_print_error("Read invalid event from master: '%s',\
 master could be corrupt but a more likely cause of this is a bug",
                    errmsg);
    my_free((char*) tmp_buf, MYF(MY_ALLOW_ZERO_PTR));
    DBUG_RETURN(1);
  }
  pthread_mutex_lock(&mi->data_lock);
  switch (ev->get_type_code()) {
  case STOP_EVENT:
    goto err;
  case ROTATE_EVENT:
    if (unlikely(process_io_rotate(mi,(Rotate_log_event*)ev)))
    {
      delete ev;
      pthread_mutex_unlock(&mi->data_lock);
      DBUG_RETURN(1);
    }
    inc_pos= 0;
    break;
  default:
    inc_pos= event_len;
    break;
  }
  if (unlikely(rli->relay_log.append(ev)))
  {
    delete ev;
    pthread_mutex_unlock(&mi->data_lock);
    DBUG_RETURN(1);
  }
  rli->relay_log.harvest_bytes_written(&rli->log_space_total);
  delete ev;
  mi->master_log_pos+= inc_pos;
err:
  DBUG_PRINT("info", ("master_log_pos: %lu", (ulong) mi->master_log_pos));
  pthread_mutex_unlock(&mi->data_lock);
  DBUG_RETURN(0);
}

/*
  queue_old_event()

  Writes a 3.23 or 4.0 event to the relay log, after converting it to the 5.0
  (exactly, slave's) format. To do the conversion, we create a 5.0 event from
  the 3.23/4.0 bytes, then write this event to the relay log.

  TODO:
    Test this code before release - it has to be tested on a separate
    setup with 3.23 master or 4.0 master
*/

static int queue_old_event(MASTER_INFO *mi, const char *buf,
                           ulong event_len)
{
  DBUG_ENTER("queue_old_event");

  switch (mi->rli.relay_log.description_event_for_queue->binlog_version)
  {
  case 1:
      DBUG_RETURN(queue_binlog_ver_1_event(mi,buf,event_len));
  case 3:
      DBUG_RETURN(queue_binlog_ver_3_event(mi,buf,event_len));
  default: /* unsupported format; eg version 2 */
    DBUG_PRINT("info",("unsupported binlog format %d in queue_old_event()",
                       mi->rli.relay_log.description_event_for_queue->binlog_version));
    DBUG_RETURN(1);
  }
}

/*
  queue_event()

  If the event is 3.23/4.0, passes it to queue_old_event() which will convert
  it. Otherwise, writes a 5.0 (or newer) event to the relay log. Then there is
  no format conversion, it's pure read/write of bytes.
  So a 5.0.0 slave's relay log can contain events in the slave's format or in
  any >=5.0.0 format.
*/

int queue_event(MASTER_INFO* mi,const char* buf, ulong event_len)
{
  int error= 0;
  ulong inc_pos;
  RELAY_LOG_INFO *rli= &mi->rli;
  pthread_mutex_t *log_lock= rli->relay_log.get_log_lock();
  DBUG_ENTER("queue_event");

  LINT_INIT(inc_pos);

  if (mi->rli.relay_log.description_event_for_queue->binlog_version<4 &&
      buf[EVENT_TYPE_OFFSET] != FORMAT_DESCRIPTION_EVENT /* a way to escape */)
    DBUG_RETURN(queue_old_event(mi,buf,event_len));

  LINT_INIT(inc_pos);
  pthread_mutex_lock(&mi->data_lock);

  switch (buf[EVENT_TYPE_OFFSET]) {
  case STOP_EVENT:
    /*
      We needn't write this event to the relay log. Indeed, it just indicates a
      master server shutdown. The only thing this does is cleaning. But
      cleaning is already done on a per-master-thread basis (as the master
      server is shutting down cleanly, it has written all DROP TEMPORARY TABLE
      prepared statements' deletion are TODO only when we binlog prep stmts).

      We don't even increment mi->master_log_pos, because we may be just after
      a Rotate event. Btw, in a few milliseconds we are going to have a Start
      event from the next binlog (unless the master is presently running
      without --log-bin).
    */
    goto err;
  case ROTATE_EVENT:
  {
    Rotate_log_event rev(buf,event_len,mi->rli.relay_log.description_event_for_queue);
    if (unlikely(process_io_rotate(mi,&rev)))
    {
      error= 1;
      goto err;
    }
    /*
      Now the I/O thread has just changed its mi->master_log_name, so
      incrementing mi->master_log_pos is nonsense.
    */
    inc_pos= 0;
    break;
  }
  case FORMAT_DESCRIPTION_EVENT:
  {
    /*
      Create an event, and save it (when we rotate the relay log, we will have
      to write this event again).
    */
    /*
      We are the only thread which reads/writes description_event_for_queue.
      The relay_log struct does not move (though some members of it can
      change), so we needn't any lock (no rli->data_lock, no log lock).
    */
    Format_description_log_event* tmp;
    const char* errmsg;
    if (!(tmp= (Format_description_log_event*)
          Log_event::read_log_event(buf, event_len, &errmsg,
                                    mi->rli.relay_log.description_event_for_queue)))
    {
      error= 2;
      goto err;
    }
    delete mi->rli.relay_log.description_event_for_queue;
    mi->rli.relay_log.description_event_for_queue= tmp;
    /*
       Though this does some conversion to the slave's format, this will
       preserve the master's binlog format version, and number of event types.
    */
    /*
       If the event was not requested by the slave (the slave did not ask for
       it), i.e. has end_log_pos=0, we do not increment mi->master_log_pos
    */
    inc_pos= uint4korr(buf+LOG_POS_OFFSET) ? event_len : 0;
    DBUG_PRINT("info",("binlog format is now %d",
                       mi->rli.relay_log.description_event_for_queue->binlog_version));

  }
  break;
  default:
    inc_pos= event_len;
    break;
  }

  /*
     If this event is originating from this server, don't queue it.
     We don't check this for 3.23 events because it's simpler like this; 3.23
     will be filtered anyway by the SQL slave thread which also tests the
     server id (we must also keep this test in the SQL thread, in case somebody
     upgrades a 4.0 slave which has a not-filtered relay log).

     ANY event coming from ourselves can be ignored: it is obvious for queries;
     for STOP_EVENT/ROTATE_EVENT/START_EVENT: these cannot come from ourselves
     (--log-slave-updates would not log that) unless this slave is also its
     direct master (an unsupported, useless setup!).
  */

  pthread_mutex_lock(log_lock);

  if ((uint4korr(buf + SERVER_ID_OFFSET) == ::server_id) &&
      !replicate_same_server_id)
  {
    /*
      Do not write it to the relay log.
      a) We still want to increment mi->master_log_pos, so that we won't
      re-read this event from the master if the slave IO thread is now
      stopped/restarted (more efficient if the events we are ignoring are big
      LOAD DATA INFILE).
      b) We want to record that we are skipping events, for the information of
      the slave SQL thread, otherwise that thread may let
      rli->group_relay_log_pos stay too small if the last binlog's event is
      ignored.
      But events which were generated by this slave and which do not exist in
      the master's binlog (i.e. Format_desc, Rotate & Stop) should not increment
      mi->master_log_pos.
    */
    if (buf[EVENT_TYPE_OFFSET]!=FORMAT_DESCRIPTION_EVENT &&
        buf[EVENT_TYPE_OFFSET]!=ROTATE_EVENT &&
        buf[EVENT_TYPE_OFFSET]!=STOP_EVENT)
    {
      mi->master_log_pos+= inc_pos;
      memcpy(rli->ign_master_log_name_end, mi->master_log_name, FN_REFLEN);
      DBUG_ASSERT(rli->ign_master_log_name_end[0]);
      rli->ign_master_log_pos_end= mi->master_log_pos;
    }
    rli->relay_log.signal_update(); // the slave SQL thread needs to re-check
    DBUG_PRINT("info", ("master_log_pos: %lu, event originating from the same server, ignored",
                        (ulong) mi->master_log_pos));
  }
  else
  {
    /* write the event to the relay log */
    if (likely(!(rli->relay_log.appendv(buf,event_len,0))))
    {
      mi->master_log_pos+= inc_pos;
      DBUG_PRINT("info", ("master_log_pos: %lu", (ulong) mi->master_log_pos));
      rli->relay_log.harvest_bytes_written(&rli->log_space_total);
    }
    else
      error= 3;
    rli->ign_master_log_name_end[0]= 0; // last event is not ignored
  }
  pthread_mutex_unlock(log_lock);


err:
  pthread_mutex_unlock(&mi->data_lock);
  DBUG_PRINT("info", ("error: %d", error));
  DBUG_RETURN(error);
}


void end_relay_log_info(RELAY_LOG_INFO* rli)
{
  DBUG_ENTER("end_relay_log_info");

  if (!rli->inited)
    DBUG_VOID_RETURN;
  if (rli->info_fd >= 0)
  {
    end_io_cache(&rli->info_file);
    (void) my_close(rli->info_fd, MYF(MY_WME));
    rli->info_fd = -1;
  }
  if (rli->cur_log_fd >= 0)
  {
    end_io_cache(&rli->cache_buf);
    (void)my_close(rli->cur_log_fd, MYF(MY_WME));
    rli->cur_log_fd = -1;
  }
  rli->inited = 0;
  rli->relay_log.close(LOG_CLOSE_INDEX | LOG_CLOSE_STOP_EVENT);
  rli->relay_log.harvest_bytes_written(&rli->log_space_total);
  /*
    Delete the slave's temporary tables from memory.
    In the future there will be other actions than this, to ensure persistance
    of slave's temp tables after shutdown.
  */
  rli->close_temporary_tables();
  DBUG_VOID_RETURN;
}

/*
  Try to connect until successful or slave killed

  SYNPOSIS
    safe_connect()
    thd                 Thread handler for slave
    mysql               MySQL connection handle
    mi                  Replication handle

  RETURN
    0   ok
    #   Error
*/

static int safe_connect(THD* thd, MYSQL* mysql, MASTER_INFO* mi)
{
  DBUG_ENTER("safe_connect");

  DBUG_RETURN(connect_to_master(thd, mysql, mi, 0, 0));
}


/*
  SYNPOSIS
    connect_to_master()

  IMPLEMENTATION
    Try to connect until successful or slave killed or we have retried
    master_retry_count times
*/

static int connect_to_master(THD* thd, MYSQL* mysql, MASTER_INFO* mi,
                             bool reconnect, bool suppress_warnings)
{
  int slave_was_killed;
  int last_errno= -2;                           // impossible error
  ulong err_count=0;
  char llbuff[22];
  DBUG_ENTER("connect_to_master");

#ifndef DBUG_OFF
  mi->events_till_disconnect = disconnect_slave_event_count;
#endif
  ulong client_flag= CLIENT_REMEMBER_OPTIONS;
  if (opt_slave_compressed_protocol)
    client_flag=CLIENT_COMPRESS;                /* We will use compression */

  mysql_options(mysql, MYSQL_OPT_CONNECT_TIMEOUT, (char *) &slave_net_timeout);
  mysql_options(mysql, MYSQL_OPT_READ_TIMEOUT, (char *) &slave_net_timeout);

#ifdef HAVE_OPENSSL
  if (mi->ssl)
    mysql_ssl_set(mysql,
                  mi->ssl_key[0]?mi->ssl_key:0,
                  mi->ssl_cert[0]?mi->ssl_cert:0,
                  mi->ssl_ca[0]?mi->ssl_ca:0,
                  mi->ssl_capath[0]?mi->ssl_capath:0,
                  mi->ssl_cipher[0]?mi->ssl_cipher:0);
#endif

  mysql_options(mysql, MYSQL_SET_CHARSET_NAME, default_charset_info->csname);
  /* This one is not strictly needed but we have it here for completeness */
  mysql_options(mysql, MYSQL_SET_CHARSET_DIR, (char *) charsets_dir);

  while (!(slave_was_killed = io_slave_killed(thd,mi)) &&
         (reconnect ? mysql_reconnect(mysql) != 0 :
          mysql_real_connect(mysql, mi->host, mi->user, mi->password, 0,
                             mi->port, 0, client_flag) == 0))
  {
    /* Don't repeat last error */
    if ((int)mysql_errno(mysql) != last_errno)
    {
      last_errno=mysql_errno(mysql);
      suppress_warnings= 0;
      sql_print_error("Slave I/O thread: error %s to master "
                      "'%s@%s:%d':                       \
Error: '%s'  errno: %d  retry-time: %d  retries: %lu",
                      (reconnect ? "reconnecting" : "connecting"),
                      mi->user, mi->host, mi->port,
                      mysql_error(mysql), last_errno,
                      mi->connect_retry,
                      master_retry_count);
    }
    /*
      By default we try forever. The reason is that failure will trigger
      master election, so if the user did not set master_retry_count we
      do not want to have election triggered on the first failure to
      connect
    */
    if (++err_count == master_retry_count)
    {
      slave_was_killed=1;
      if (reconnect)
        change_rpl_status(RPL_ACTIVE_SLAVE,RPL_LOST_SOLDIER);
      break;
    }
    safe_sleep(thd,mi->connect_retry,(CHECK_KILLED_FUNC)io_slave_killed,
               (void*)mi);
  }

  if (!slave_was_killed)
  {
    if (reconnect)
    {
      if (!suppress_warnings && global_system_variables.log_warnings)
        sql_print_information("Slave: connected to master '%s@%s:%d',\
replication resumed in log '%s' at position %s", mi->user,
                        mi->host, mi->port,
                        IO_RPL_LOG_NAME,
                        llstr(mi->master_log_pos,llbuff));
    }
    else
    {
      change_rpl_status(RPL_IDLE_SLAVE,RPL_ACTIVE_SLAVE);
      general_log_print(thd, COM_CONNECT_OUT, "%s@%s:%d",
                        mi->user, mi->host, mi->port);
    }
#ifdef SIGNAL_WITH_VIO_CLOSE
    thd->set_active_vio(mysql->net.vio);
#endif
  }
  mysql->reconnect= 1;
  DBUG_PRINT("exit",("slave_was_killed: %d", slave_was_killed));
  DBUG_RETURN(slave_was_killed);
}


/*
  safe_reconnect()

  IMPLEMENTATION
    Try to connect until successful or slave killed or we have retried
    master_retry_count times
*/

static int safe_reconnect(THD* thd, MYSQL* mysql, MASTER_INFO* mi,
                          bool suppress_warnings)
{
  DBUG_ENTER("safe_reconnect");
  DBUG_RETURN(connect_to_master(thd, mysql, mi, 1, suppress_warnings));
}


/*
  Store the file and position where the execute-slave thread are in the
  relay log.

  SYNOPSIS
    flush_relay_log_info()
    rli                 Relay log information

  NOTES
    - As this is only called by the slave thread, we don't need to
      have a lock on this.
    - If there is an active transaction, then we don't update the position
      in the relay log.  This is to ensure that we re-execute statements
      if we die in the middle of an transaction that was rolled back.
    - As a transaction never spans binary logs, we don't have to handle the
      case where we do a relay-log-rotation in the middle of the transaction.
      If this would not be the case, we would have to ensure that we
      don't delete the relay log file where the transaction started when
      we switch to a new relay log file.

  TODO
    - Change the log file information to a binary format to avoid calling
      longlong2str.

  RETURN VALUES
    0   ok
    1   write error
*/

bool flush_relay_log_info(RELAY_LOG_INFO* rli)
{
  bool error=0;
  DBUG_ENTER("flush_relay_log_info");

  if (unlikely(rli->no_storage))
    DBUG_RETURN(0);

  IO_CACHE *file = &rli->info_file;
  char buff[FN_REFLEN*2+22*2+4], *pos;

  my_b_seek(file, 0L);
  pos=strmov(buff, rli->group_relay_log_name);
  *pos++='\n';
  pos=longlong2str(rli->group_relay_log_pos, pos, 10);
  *pos++='\n';
  pos=strmov(pos, rli->group_master_log_name);
  *pos++='\n';
  pos=longlong2str(rli->group_master_log_pos, pos, 10);
  *pos='\n';
  if (my_b_write(file, (byte*) buff, (ulong) (pos-buff)+1))
    error=1;
  if (flush_io_cache(file))
    error=1;

  /* Flushing the relay log is done by the slave I/O thread */
  DBUG_RETURN(error);
}


/*
  Called when we notice that the current "hot" log got rotated under our feet.
*/

static IO_CACHE *reopen_relay_log(RELAY_LOG_INFO *rli, const char **errmsg)
{
  DBUG_ENTER("reopen_relay_log");
  DBUG_ASSERT(rli->cur_log != &rli->cache_buf);
  DBUG_ASSERT(rli->cur_log_fd == -1);

  IO_CACHE *cur_log = rli->cur_log=&rli->cache_buf;
  if ((rli->cur_log_fd=open_binlog(cur_log,rli->event_relay_log_name,
                                   errmsg)) <0)
    DBUG_RETURN(0);
  /*
    We want to start exactly where we was before:
    relay_log_pos       Current log pos
    pending             Number of bytes already processed from the event
  */
  rli->event_relay_log_pos= max(rli->event_relay_log_pos, BIN_LOG_HEADER_SIZE);
  my_b_seek(cur_log,rli->event_relay_log_pos);
  DBUG_RETURN(cur_log);
}


static Log_event* next_event(RELAY_LOG_INFO* rli)
{
  Log_event* ev;
  IO_CACHE* cur_log = rli->cur_log;
  pthread_mutex_t *log_lock = rli->relay_log.get_log_lock();
  const char* errmsg=0;
  THD* thd = rli->sql_thd;
  DBUG_ENTER("next_event");

  DBUG_ASSERT(thd != 0);

#ifndef DBUG_OFF
  if (abort_slave_event_count && !rli->events_till_abort--)
    DBUG_RETURN(0);
#endif

  /*
    For most operations we need to protect rli members with data_lock,
    so we assume calling function acquired this mutex for us and we will
    hold it for the most of the loop below However, we will release it
    whenever it is worth the hassle,  and in the cases when we go into a
    pthread_cond_wait() with the non-data_lock mutex
  */
  safe_mutex_assert_owner(&rli->data_lock);

  while (!sql_slave_killed(thd,rli))
  {
    /*
      We can have two kinds of log reading:
      hot_log:
        rli->cur_log points at the IO_CACHE of relay_log, which
        is actively being updated by the I/O thread. We need to be careful
        in this case and make sure that we are not looking at a stale log that
        has already been rotated. If it has been, we reopen the log.

      The other case is much simpler:
        We just have a read only log that nobody else will be updating.
    */
    bool hot_log;
    if ((hot_log = (cur_log != &rli->cache_buf)))
    {
      DBUG_ASSERT(rli->cur_log_fd == -1); // foreign descriptor
      pthread_mutex_lock(log_lock);

      /*
        Reading xxx_file_id is safe because the log will only
        be rotated when we hold relay_log.LOCK_log
      */
      if (rli->relay_log.get_open_count() != rli->cur_log_old_open_count)
      {
        // The master has switched to a new log file; Reopen the old log file
        cur_log=reopen_relay_log(rli, &errmsg);
        pthread_mutex_unlock(log_lock);
        if (!cur_log)                           // No more log files
          goto err;
        hot_log=0;                              // Using old binary log
      }
    }
    /* 
      As there is no guarantee that the relay is open (for example, an I/O
      error during a write by the slave I/O thread may have closed it), we
      have to test it.
    */
    if (!my_b_inited(cur_log))
      goto err;
#ifndef DBUG_OFF
    {
      /* This is an assertion which sometimes fails, let's try to track it */
      char llbuf1[22], llbuf2[22];
      DBUG_PRINT("info", ("my_b_tell(cur_log)=%s rli->event_relay_log_pos=%s",
                          llstr(my_b_tell(cur_log),llbuf1),
                          llstr(rli->event_relay_log_pos,llbuf2)));
      DBUG_ASSERT(my_b_tell(cur_log) >= BIN_LOG_HEADER_SIZE);
      DBUG_ASSERT(my_b_tell(cur_log) == rli->event_relay_log_pos);
    }
#endif
    /*
      Relay log is always in new format - if the master is 3.23, the
      I/O thread will convert the format for us.
      A problem: the description event may be in a previous relay log. So if
      the slave has been shutdown meanwhile, we would have to look in old relay
      logs, which may even have been deleted. So we need to write this
      description event at the beginning of the relay log.
      When the relay log is created when the I/O thread starts, easy: the
      master will send the description event and we will queue it.
      But if the relay log is created by new_file(): then the solution is:
      MYSQL_BIN_LOG::open() will write the buffered description event.
    */
    if ((ev=Log_event::read_log_event(cur_log,0,
                                      rli->relay_log.description_event_for_exec)))

    {
      DBUG_ASSERT(thd==rli->sql_thd);
      /*
        read it while we have a lock, to avoid a mutex lock in
        inc_event_relay_log_pos()
      */
      rli->future_event_relay_log_pos= my_b_tell(cur_log);
      if (hot_log)
        pthread_mutex_unlock(log_lock);
      DBUG_RETURN(ev);
    }
    DBUG_ASSERT(thd==rli->sql_thd);
    if (opt_reckless_slave)                     // For mysql-test
      cur_log->error = 0;
    if (cur_log->error < 0)
    {
      errmsg = "slave SQL thread aborted because of I/O error";
      if (hot_log)
        pthread_mutex_unlock(log_lock);
      goto err;
    }
    if (!cur_log->error) /* EOF */
    {
      /*
        On a hot log, EOF means that there are no more updates to
        process and we must block until I/O thread adds some and
        signals us to continue
      */
      if (hot_log)
      {
        /*
          We say in Seconds_Behind_Master that we have "caught up". Note that
          for example if network link is broken but I/O slave thread hasn't
          noticed it (slave_net_timeout not elapsed), then we'll say "caught
          up" whereas we're not really caught up. Fixing that would require
          internally cutting timeout in smaller pieces in network read, no
          thanks. Another example: SQL has caught up on I/O, now I/O has read
          a new event and is queuing it; the false "0" will exist until SQL
          finishes executing the new event; it will be look abnormal only if
          the events have old timestamps (then you get "many", 0, "many").
          Transient phases like this can't really be fixed.
        */
        time_t save_timestamp= rli->last_master_timestamp;
        rli->last_master_timestamp= 0;

        DBUG_ASSERT(rli->relay_log.get_open_count() ==
                    rli->cur_log_old_open_count);

        if (rli->ign_master_log_name_end[0])
        {
          /* We generate and return a Rotate, to make our positions advance */
          DBUG_PRINT("info",("seeing an ignored end segment"));
          ev= new Rotate_log_event(rli->ign_master_log_name_end,
                                   0, rli->ign_master_log_pos_end,
                                   Rotate_log_event::DUP_NAME);
          rli->ign_master_log_name_end[0]= 0;
          pthread_mutex_unlock(log_lock);
          if (unlikely(!ev))
          {
            errmsg= "Slave SQL thread failed to create a Rotate event "
              "(out of memory?), SHOW SLAVE STATUS may be inaccurate";
            goto err;
          }
          ev->server_id= 0; // don't be ignored by slave SQL thread
          DBUG_RETURN(ev);
        }

        /*
          We can, and should release data_lock while we are waiting for
          update. If we do not, show slave status will block
        */
        pthread_mutex_unlock(&rli->data_lock);

        /*
          Possible deadlock :
          - the I/O thread has reached log_space_limit
          - the SQL thread has read all relay logs, but cannot purge for some
          reason:
            * it has already purged all logs except the current one
            * there are other logs than the current one but they're involved in
            a transaction that finishes in the current one (or is not finished)
          Solution :
          Wake up the possibly waiting I/O thread, and set a boolean asking
          the I/O thread to temporarily ignore the log_space_limit
          constraint, because we do not want the I/O thread to block because of
          space (it's ok if it blocks for any other reason (e.g. because the
          master does not send anything). Then the I/O thread stops waiting
          and reads more events.
          The SQL thread decides when the I/O thread should take log_space_limit
          into account again : ignore_log_space_limit is reset to 0
          in purge_first_log (when the SQL thread purges the just-read relay
          log), and also when the SQL thread starts. We should also reset
          ignore_log_space_limit to 0 when the user does RESET SLAVE, but in
          fact, no need as RESET SLAVE requires that the slave
          be stopped, and the SQL thread sets ignore_log_space_limit to 0 when
          it stops.
        */
        pthread_mutex_lock(&rli->log_space_lock);
        // prevent the I/O thread from blocking next times
        rli->ignore_log_space_limit= 1;
        /*
          If the I/O thread is blocked, unblock it.
          Ok to broadcast after unlock, because the mutex is only destroyed in
          ~st_relay_log_info(), i.e. when rli is destroyed, and rli will not be
          destroyed before we exit the present function.
        */
        pthread_mutex_unlock(&rli->log_space_lock);
        pthread_cond_broadcast(&rli->log_space_cond);
        // Note that wait_for_update unlocks lock_log !
        rli->relay_log.wait_for_update(rli->sql_thd, 1);
        // re-acquire data lock since we released it earlier
        pthread_mutex_lock(&rli->data_lock);
        rli->last_master_timestamp= save_timestamp;
        continue;
      }
      /*
        If the log was not hot, we need to move to the next log in
        sequence. The next log could be hot or cold, we deal with both
        cases separately after doing some common initialization
      */
      end_io_cache(cur_log);
      DBUG_ASSERT(rli->cur_log_fd >= 0);
      my_close(rli->cur_log_fd, MYF(MY_WME));
      rli->cur_log_fd = -1;

      if (relay_log_purge)
      {
        /*
          purge_first_log will properly set up relay log coordinates in rli.
          If the group's coordinates are equal to the event's coordinates
          (i.e. the relay log was not rotated in the middle of a group),
          we can purge this relay log too.
          We do ulonglong and string comparisons, this may be slow but
          - purging the last relay log is nice (it can save 1GB of disk), so we
          like to detect the case where we can do it, and given this,
          - I see no better detection method
          - purge_first_log is not called that often
        */
        if (rli->relay_log.purge_first_log
            (rli,
             rli->group_relay_log_pos == rli->event_relay_log_pos
             && !strcmp(rli->group_relay_log_name,rli->event_relay_log_name)))
        {
          errmsg = "Error purging processed logs";
          goto err;
        }
      }
      else
      {
        /*
          If hot_log is set, then we already have a lock on
          LOCK_log.  If not, we have to get the lock.

          According to Sasha, the only time this code will ever be executed
          is if we are recovering from a bug.
        */
        if (rli->relay_log.find_next_log(&rli->linfo, !hot_log))
        {
          errmsg = "error switching to the next log";
          goto err;
        }
        rli->event_relay_log_pos = BIN_LOG_HEADER_SIZE;
        strmake(rli->event_relay_log_name,rli->linfo.log_file_name,
                sizeof(rli->event_relay_log_name)-1);
        flush_relay_log_info(rli);
      }

      /*
        Now we want to open this next log. To know if it's a hot log (the one
        being written by the I/O thread now) or a cold log, we can use
        is_active(); if it is hot, we use the I/O cache; if it's cold we open
        the file normally. But if is_active() reports that the log is hot, this
        may change between the test and the consequence of the test. So we may
        open the I/O cache whereas the log is now cold, which is nonsense.
        To guard against this, we need to have LOCK_log.
      */

      DBUG_PRINT("info",("hot_log: %d",hot_log));
      if (!hot_log) /* if hot_log, we already have this mutex */
        pthread_mutex_lock(log_lock);
      if (rli->relay_log.is_active(rli->linfo.log_file_name))
      {
#ifdef EXTRA_DEBUG
        if (global_system_variables.log_warnings)
          sql_print_information("next log '%s' is currently active",
                                rli->linfo.log_file_name);
#endif
        rli->cur_log= cur_log= rli->relay_log.get_log_file();
        rli->cur_log_old_open_count= rli->relay_log.get_open_count();
        DBUG_ASSERT(rli->cur_log_fd == -1);

        /*
          Read pointer has to be at the start since we are the only
          reader.
          We must keep the LOCK_log to read the 4 first bytes, as this is a hot
          log (same as when we call read_log_event() above: for a hot log we
          take the mutex).
        */
        if (check_binlog_magic(cur_log,&errmsg))
        {
          if (!hot_log) pthread_mutex_unlock(log_lock);
          goto err;
        }
        if (!hot_log) pthread_mutex_unlock(log_lock);
        continue;
      }
      if (!hot_log) pthread_mutex_unlock(log_lock);
      /*
        if we get here, the log was not hot, so we will have to open it
        ourselves. We are sure that the log is still not hot now (a log can get
        from hot to cold, but not from cold to hot). No need for LOCK_log.
      */
#ifdef EXTRA_DEBUG
      if (global_system_variables.log_warnings)
        sql_print_information("next log '%s' is not active",
                              rli->linfo.log_file_name);
#endif
      // open_binlog() will check the magic header
      if ((rli->cur_log_fd=open_binlog(cur_log,rli->linfo.log_file_name,
                                       &errmsg)) <0)
        goto err;
    }
    else
    {
      /*
        Read failed with a non-EOF error.
        TODO: come up with something better to handle this error
      */
      if (hot_log)
        pthread_mutex_unlock(log_lock);
      sql_print_error("Slave SQL thread: I/O error reading \
event(errno: %d  cur_log->error: %d)",
                      my_errno,cur_log->error);
      // set read position to the beginning of the event
      my_b_seek(cur_log,rli->event_relay_log_pos);
      /* otherwise, we have had a partial read */
      errmsg = "Aborting slave SQL thread because of partial event read";
      break;                                    // To end of function
    }
  }
  if (!errmsg && global_system_variables.log_warnings)
  {
    sql_print_information("Error reading relay log event: %s",
                          "slave SQL thread was killed");
    DBUG_RETURN(0);
  }

err:
  if (errmsg)
    sql_print_error("Error reading relay log event: %s", errmsg);
  DBUG_RETURN(0);
}

/*
  Rotate a relay log (this is used only by FLUSH LOGS; the automatic rotation
  because of size is simpler because when we do it we already have all relevant
  locks; here we don't, so this function is mainly taking locks).
  Returns nothing as we cannot catch any error (MYSQL_BIN_LOG::new_file()
  is void).
*/

void rotate_relay_log(MASTER_INFO* mi)
{
  DBUG_ENTER("rotate_relay_log");
  RELAY_LOG_INFO* rli= &mi->rli;

  /* We don't lock rli->run_lock. This would lead to deadlocks. */
  pthread_mutex_lock(&mi->run_lock);

  /*
     We need to test inited because otherwise, new_file() will attempt to lock
     LOCK_log, which may not be inited (if we're not a slave).
  */
  if (!rli->inited)
  {
    DBUG_PRINT("info", ("rli->inited == 0"));
    goto end;
  }

  /* If the relay log is closed, new_file() will do nothing. */
  rli->relay_log.new_file();

  /*
    We harvest now, because otherwise BIN_LOG_HEADER_SIZE will not immediately
    be counted, so imagine a succession of FLUSH LOGS  and assume the slave
    threads are started:
    relay_log_space decreases by the size of the deleted relay log, but does
    not increase, so flush-after-flush we may become negative, which is wrong.
    Even if this will be corrected as soon as a query is replicated on the
    slave (because the I/O thread will then call harvest_bytes_written() which
    will harvest all these BIN_LOG_HEADER_SIZE we forgot), it may give strange
    output in SHOW SLAVE STATUS meanwhile. So we harvest now.
    If the log is closed, then this will just harvest the last writes, probably
    0 as they probably have been harvested.
  */
  rli->relay_log.harvest_bytes_written(&rli->log_space_total);
end:
  pthread_mutex_unlock(&mi->run_lock);
  DBUG_VOID_RETURN;
}


/**
   Detects, based on master's version (as found in the relay log), if master
   has a certain bug.
   @param rli RELAY_LOG_INFO which tells the master's version
   @param bug_id Number of the bug as found in bugs.mysql.com
   @return TRUE if master has the bug, FALSE if it does not.
*/
bool rpl_master_has_bug(RELAY_LOG_INFO *rli, uint bug_id)
{
  struct st_version_range_for_one_bug {
    uint        bug_id;
    const uchar introduced_in[3]; // first version with bug
    const uchar fixed_in[3];      // first version with fix
  };
  static struct st_version_range_for_one_bug versions_for_all_bugs[]=
  {
    {24432, { 5, 0, 24 }, { 5, 0, 38 } },
    {24432, { 5, 1, 12 }, { 5, 1, 17 } }
  };
  const uchar *master_ver=
    rli->relay_log.description_event_for_exec->server_version_split;

  DBUG_ASSERT(sizeof(rli->relay_log.description_event_for_exec->server_version_split) == 3);

  for (uint i= 0;
       i < sizeof(versions_for_all_bugs)/sizeof(*versions_for_all_bugs);i++)
  {
    const uchar *introduced_in= versions_for_all_bugs[i].introduced_in,
      *fixed_in= versions_for_all_bugs[i].fixed_in;
    if ((versions_for_all_bugs[i].bug_id == bug_id) &&
        (memcmp(introduced_in, master_ver, 3) <= 0) &&
        (memcmp(fixed_in,      master_ver, 3) >  0))
    {
      // a short message for SHOW SLAVE STATUS (message length constraints)
      my_printf_error(ER_UNKNOWN_ERROR, "master may suffer from"
                      " http://bugs.mysql.com/bug.php?id=%u"
                      " so slave stops; check error log on slave"
                      " for more info", MYF(0), bug_id);
      // a verbose message for the error log
      slave_print_msg(ERROR_LEVEL, rli, ER_UNKNOWN_ERROR,
                      "According to the master's version ('%s'),"
                      " it is probable that master suffers from this bug:"
                      " http://bugs.mysql.com/bug.php?id=%u"
                      " and thus replicating the current binary log event"
                      " may make the slave's data become different from the"
                      " master's data."
                      " To take no risk, slave refuses to replicate"
                      " this event and stops."
                      " We recommend that all updates be stopped on the"
                      " master and slave, that the data of both be"
                      " manually synchronized,"
                      " that master's binary logs be deleted,"
                      " that master be upgraded to a version at least"
                      " equal to '%d.%d.%d'. Then replication can be"
                      " restarted.",
                      rli->relay_log.description_event_for_exec->server_version,
                      bug_id,
                      fixed_in[0], fixed_in[1], fixed_in[2]);
      return TRUE;
    }
  }
  return FALSE;
}

#ifdef HAVE_EXPLICIT_TEMPLATE_INSTANTIATION
template class I_List_iterator<i_string>;
template class I_List_iterator<i_string_pair>;
#endif

#endif /* HAVE_REPLICATION */<|MERGE_RESOLUTION|>--- conflicted
+++ resolved
@@ -53,13 +53,10 @@
 */
 
 int disconnect_slave_event_count = 0, abort_slave_event_count = 0;
-<<<<<<< HEAD
-=======
 int events_till_abort = -1;
 #ifndef DBUG_OFF
 static int events_till_disconnect = -1;
 #endif
->>>>>>> 9f44726a
 
 typedef enum { SLAVE_THD_IO, SLAVE_THD_SQL} SLAVE_THD_TYPE;
 
