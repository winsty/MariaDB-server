/* Copyright (c) 2010, 2015, Oracle and/or its affiliates.
   Copyright (c) 2011, 2021, MariaDB

   This program is free software; you can redistribute it and/or modify
   it under the terms of the GNU General Public License as published by
   the Free Software Foundation; version 2 of the License.

   This program is distributed in the hope that it will be useful,
   but WITHOUT ANY WARRANTY; without even the implied warranty of
   MERCHANTABILITY or FITNESS FOR A PARTICULAR PURPOSE.  See the
   GNU General Public License for more details.

   You should have received a copy of the GNU General Public License
   along with this program; if not, write to the Free Software
   Foundation, Inc., 51 Franklin St, Fifth Floor, Boston, MA 02110-1335  USA */

#include "mariadb.h"
#include "sql_class.h"                       // THD
#include "keycaches.h"                       // get_key_cache
#include "sql_base.h"                        // Open_table_context
#include "lock.h"                            // MYSQL_OPEN_*
#include "sql_handler.h"                     // mysql_ha_rm_tables
#include "partition_element.h"               // PART_ADMIN
#include "sql_partition.h"                   // set_part_state
#include "transaction.h"                     // trans_rollback_stmt
#include "sql_view.h"                        // view_checksum
#include "sql_table.h"                       // mysql_recreate_table
#include "debug_sync.h"                      // DEBUG_SYNC
#include "sql_acl.h"                         // *_ACL
#include "sp.h"                              // Sroutine_hash_entry
#include "sql_parse.h"                       // check_table_access
#include "strfunc.h"
#include "sql_admin.h"
#include "sql_statistics.h"

/* Prepare, run and cleanup for mysql_recreate_table() */

static bool admin_recreate_table(THD *thd, TABLE_LIST *table_list)
{
  bool result_code;
  DBUG_ENTER("admin_recreate_table");

  trans_rollback_stmt(thd);
  trans_rollback(thd);
  close_thread_tables(thd);
  thd->release_transactional_locks();

  /*
    table_list->table has been closed and freed. Do not reference
    uninitialized data. open_tables() could fail.
  */
  table_list->table= NULL;
  /* Same applies to MDL ticket. */
  table_list->mdl_request.ticket= NULL;

  DEBUG_SYNC(thd, "ha_admin_try_alter");
  tmp_disable_binlog(thd); // binlogging is done by caller if wanted
  result_code= (thd->open_temporary_tables(table_list) ||
                mysql_recreate_table(thd, table_list, false));
  reenable_binlog(thd);
  /*
    mysql_recreate_table() can push OK or ERROR.
    Clear 'OK' status. If there is an error, keep it:
    we will store the error message in a result set row 
    and then clear.
  */
  if (thd->get_stmt_da()->is_ok())
    thd->get_stmt_da()->reset_diagnostics_area();
  table_list->table= NULL;
  DBUG_RETURN(result_code);
}


static int send_check_errmsg(THD *thd, TABLE_LIST* table,
			     const char* operator_name, const char* errmsg)

{
  Protocol *protocol= thd->protocol;
  protocol->prepare_for_resend();
  protocol->store(table->alias.str, table->alias.length, system_charset_info);
  protocol->store((char*) operator_name, system_charset_info);
  protocol->store(STRING_WITH_LEN("error"), system_charset_info);
  protocol->store(errmsg, system_charset_info);
  thd->clear_error();
  if (protocol->write())
    return -1;
  return 1;
}


static int prepare_for_repair(THD *thd, TABLE_LIST *table_list,
			      HA_CHECK_OPT *check_opt)
{
  int error= 0, create_error= 0;
  TABLE tmp_table, *table;
  TABLE_LIST *pos_in_locked_tables= 0;
  TABLE_SHARE *share= 0;
  bool has_mdl_lock= FALSE;
  char from[FN_REFLEN],tmp[FN_REFLEN+32];
  const char **ext;
  MY_STAT stat_info;
  Open_table_context ot_ctx(thd, (MYSQL_OPEN_IGNORE_FLUSH |
                                  MYSQL_OPEN_HAS_MDL_LOCK |
                                  MYSQL_LOCK_IGNORE_TIMEOUT));
  DBUG_ENTER("prepare_for_repair");

  if (!(check_opt->sql_flags & TT_USEFRM))
    DBUG_RETURN(0);

  if (!(table= table_list->table))
  {
    /*
      If the table didn't exist, we have a shared metadata lock
      on it that is left from mysql_admin_table()'s attempt to 
      open it. Release the shared metadata lock before trying to
      acquire the exclusive lock to satisfy MDL asserts and avoid
      deadlocks.
    */
    thd->release_transactional_locks();
    /*
      Attempt to do full-blown table open in mysql_admin_table() has failed.
      Let us try to open at least a .FRM for this table.
    */

    table_list->mdl_request.init(MDL_key::TABLE,
                                 table_list->db.str, table_list->table_name.str,
                                 MDL_EXCLUSIVE, MDL_TRANSACTION);

    if (lock_table_names(thd, table_list, table_list->next_global,
                         thd->variables.lock_wait_timeout, 0))
      DBUG_RETURN(0);
    has_mdl_lock= TRUE;

    share= tdc_acquire_share(thd, table_list, GTS_TABLE);
    if (share == NULL)
      DBUG_RETURN(0);				// Can't open frm file

    if (open_table_from_share(thd, share, &empty_clex_str, 0, 0, 0,
                              &tmp_table, FALSE))
    {
      tdc_release_share(share);
      DBUG_RETURN(0);                           // Out of memory
    }
    table= &tmp_table;
  }

  /*
    REPAIR TABLE ... USE_FRM for temporary tables makes little sense.
  */
  if (table->s->tmp_table)
  {
    error= send_check_errmsg(thd, table_list, "repair",
			     "Cannot repair temporary table from .frm file");
    goto end;
  }

  /*
    User gave us USE_FRM which means that the header in the index file is
    trashed.
    In this case we will try to fix the table the following way:
    - Rename the data file to a temporary name
    - Truncate the table
    - Replace the new data file with the old one
    - Run a normal repair using the new index file and the old data file
  */

  if (table->s->frm_version < FRM_VER_TRUE_VARCHAR &&
      table->s->varchar_fields)
  {
    error= send_check_errmsg(thd, table_list, "repair",
                             "Failed repairing a very old .frm file as the data file format has changed between versions. Please dump the table in your old system with mysqldump and read it into this system with mysql or mysqlimport");
    goto end;
  }

  /*
    Check if this is a table type that stores index and data separately,
    like ISAM or MyISAM. We assume fixed order of engine file name
    extensions array. First element of engine file name extensions array
    is meta/index file extention. Second element - data file extention. 
  */
  ext= table->file->bas_ext();
  if (!ext[0] || !ext[1])
    goto end;					// No data file

  /* A MERGE table must not come here. */
  DBUG_ASSERT(table->file->ht->db_type != DB_TYPE_MRG_MYISAM);

  // Name of data file
  strxmov(from, table->s->normalized_path.str, ext[1], NullS);
  if (!mysql_file_stat(key_file_misc, from, &stat_info, MYF(0)))
    goto end;				// Can't use USE_FRM flag

  my_snprintf(tmp, sizeof(tmp), "%s-%lx_%llx",
	      from, current_pid, thd->thread_id);

  if (table_list->table)
  {
    /*
      Table was successfully open in mysql_admin_table(). Now we need
      to close it, but leave it protected by exclusive metadata lock.
    */
    pos_in_locked_tables= table->pos_in_locked_tables;
    if (wait_while_table_is_used(thd, table, HA_EXTRA_PREPARE_FOR_FORCED_CLOSE))
      goto end;
    /* Close table but don't remove from locked list */
    close_all_tables_for_name(thd, table_list->table->s,
                              HA_EXTRA_NOT_USED, NULL);
    table_list->table= 0;
  }
  else
  {
    /*
      Table open failed, maybe because we run out of memory.
      Close all open tables and relaese all MDL locks
    */
#if MYSQL_VERSION < 100500
    tdc_remove_table(thd, TDC_RT_REMOVE_UNUSED,
                     table->s->db.str, table->s->table_name.str,
                     TRUE);
#else
    tdc_release_share(share);
    share->tdc->flush(thd, true);
    share= 0;
#endif
  }

  /*
    After this point we have an exclusive metadata lock on our table
    in both cases when table was successfully open in mysql_admin_table()
    and when it was open in prepare_for_repair().
  */

  if (my_rename(from, tmp, MYF(MY_WME)))
  {
    error= send_check_errmsg(thd, table_list, "repair",
			     "Failed renaming data file");
    goto end;
  }
  if (dd_recreate_table(thd, table_list->db.str, table_list->table_name.str))
    create_error= send_check_errmsg(thd, table_list, "repair",
                                    "Failed generating table from .frm file");
  /*
    'FALSE' for 'using_transactions' means don't postpone
    invalidation till the end of a transaction, but do it
    immediately.
  */
  query_cache_invalidate3(thd, table_list, FALSE);
  if (mysql_file_rename(key_file_misc, tmp, from, MYF(MY_WME)))
  {
    error= send_check_errmsg(thd, table_list, "repair",
			     "Failed restoring .MYD file");
    goto end;
  }
  if (create_error)
    goto end;

  if (thd->locked_tables_list.locked_tables())
  {
    if (thd->locked_tables_list.reopen_tables(thd, false))
      goto end;
    /* Restore the table in the table list with the new opened table */
    table_list->table= pos_in_locked_tables->table;
  }
  else
  {
    /*
      Now we should be able to open the partially repaired table
      to finish the repair in the handler later on.
    */
    if (open_table(thd, table_list, &ot_ctx))
    {
      error= send_check_errmsg(thd, table_list, "repair",
                               "Failed to open partially repaired table");
      goto end;
    }
  }

end:
  thd->locked_tables_list.unlink_all_closed_tables(thd, NULL, 0);
  if (table == &tmp_table)
  {
    closefrm(table);
    if (share)
      tdc_release_share(share);
  }
  /* In case of a temporary table there will be no metadata lock. */
  if (unlikely(error) && has_mdl_lock)
    thd->release_transactional_locks();

  DBUG_RETURN(error);
}


/**
  Check if a given error is something that could occur during
  open_and_lock_tables() that does not indicate table corruption.

  @param  sql_errno  Error number to check.

  @retval TRUE       Error does not indicate table corruption.
  @retval FALSE      Error could indicate table corruption.
*/

static inline bool table_not_corrupt_error(uint sql_errno)
{
  return (sql_errno == ER_NO_SUCH_TABLE ||
          sql_errno == ER_NO_SUCH_TABLE_IN_ENGINE ||
          sql_errno == ER_FILE_NOT_FOUND ||
          sql_errno == ER_LOCK_WAIT_TIMEOUT ||
          sql_errno == ER_LOCK_DEADLOCK ||
          sql_errno == ER_CANT_LOCK_LOG_TABLE ||
          sql_errno == ER_OPEN_AS_READONLY ||
          sql_errno == ER_WRONG_OBJECT);
}

#ifndef DBUG_OFF
// It is counter for debugging fail on second call of open_only_one_table
static int debug_fail_counter= 0;
#endif

static bool open_only_one_table(THD* thd, TABLE_LIST* table,
                                bool repair_table_use_frm,
                                bool is_view_operator_func)
{
  LEX *lex= thd->lex;
  SELECT_LEX *select= &lex->select_lex;
  TABLE_LIST *save_next_global, *save_next_local;
  bool open_error;
  save_next_global= table->next_global;
  table->next_global= 0;
  save_next_local= table->next_local;
  table->next_local= 0;
  select->table_list.first= table;
  /*
    Time zone tables and SP tables can be add to lex->query_tables list,
    so it have to be prepared.
    TODO: Investigate if we can put extra tables into argument instead of
    using lex->query_tables
  */
  lex->query_tables= table;
  lex->query_tables_last= &table->next_global;
  lex->query_tables_own_last= 0;

  DBUG_EXECUTE_IF("fail_2call_open_only_one_table", {
                  if (debug_fail_counter)
                  {
                    open_error= TRUE;
                    goto dbug_err;
                  }
                  else
                    debug_fail_counter++;
                  });

  /*
    CHECK TABLE command is allowed for views as well. Check on alter flags
    to differentiate from ALTER TABLE...CHECK PARTITION on which view is not
    allowed.
  */
  if (lex->alter_info.partition_flags & ALTER_PARTITION_ADMIN ||
      !is_view_operator_func)
  {
    table->required_type= TABLE_TYPE_NORMAL;
    DBUG_ASSERT(lex->table_type != TABLE_TYPE_VIEW);
  }
  else if (lex->table_type == TABLE_TYPE_VIEW)
  {
    table->required_type= lex->table_type;
  }
  else if ((lex->table_type != TABLE_TYPE_VIEW) &&
           lex->sql_command == SQLCOM_REPAIR)
  {
    table->required_type= TABLE_TYPE_NORMAL;
  }

  if (lex->sql_command == SQLCOM_CHECK ||
      lex->sql_command == SQLCOM_REPAIR ||
      lex->sql_command == SQLCOM_ANALYZE ||
      lex->sql_command == SQLCOM_OPTIMIZE)
    thd->prepare_derived_at_open= TRUE;
  if (!thd->locked_tables_mode && repair_table_use_frm)
  {
    /*
      If we're not under LOCK TABLES and we're executing REPAIR TABLE
      USE_FRM, we need to ignore errors from open_and_lock_tables().
      REPAIR TABLE USE_FRM is a heavy weapon used when a table is
      critically damaged, so open_and_lock_tables() will most likely
      report errors. Those errors are not interesting for the user
      because it's already known that the table is badly damaged.
    */

    Diagnostics_area *da= thd->get_stmt_da();
    Warning_info tmp_wi(thd->query_id, false, true);

    da->push_warning_info(&tmp_wi);

    open_error= (thd->open_temporary_tables(table) ||
                 open_and_lock_tables(thd, table, TRUE, 0));

    da->pop_warning_info();
  }
  else
  {
    /*
      It's assumed that even if it is REPAIR TABLE USE_FRM, the table
      can be opened if we're under LOCK TABLES (otherwise LOCK TABLES
      would fail). Thus, the only errors we could have from
      open_and_lock_tables() are logical ones, like incorrect locking
      mode. It does make sense for the user to see such errors.
    */

    open_error= (thd->open_temporary_tables(table) ||
                 open_and_lock_tables(thd, table, TRUE, 0));
  }

#ifndef DBUG_OFF
dbug_err:
#endif

  thd->prepare_derived_at_open= FALSE;

  /*
    MERGE engine may adjust table->next_global chain, thus we have to
    append save_next_global after merge children.
  */
  if (save_next_global)
  {
    TABLE_LIST *table_list_iterator= table;
    while (table_list_iterator->next_global)
      table_list_iterator= table_list_iterator->next_global;
    table_list_iterator->next_global= save_next_global;
    save_next_global->prev_global= &table_list_iterator->next_global;
  }

  table->next_local= save_next_local;

  return open_error;
}


/*
  RETURN VALUES
    FALSE Message sent to net (admin operation went ok)
    TRUE  Message should be sent by caller 
          (admin operation or network communication failed)
*/
static bool mysql_admin_table(THD* thd, TABLE_LIST* tables,
                              HA_CHECK_OPT* check_opt,
                              const char *operator_name,
                              thr_lock_type lock_type,
                              bool org_open_for_modify,
                              bool repair_table_use_frm,
                              uint extra_open_options,
                              int (*prepare_func)(THD *, TABLE_LIST *,
                                                  HA_CHECK_OPT *),
                              int (handler::*operator_func)(THD *,
                                                            HA_CHECK_OPT *),
                              int (view_operator_func)(THD *, TABLE_LIST*,
                                                       HA_CHECK_OPT *),
                              bool is_cmd_replicated)
{
  TABLE_LIST *table;
  List<Item> field_list;
  Item *item;
  Protocol *protocol= thd->protocol;
  LEX *lex= thd->lex;
  int result_code;
  int compl_result_code;
  bool need_repair_or_alter= 0;
  wait_for_commit* suspended_wfc;
  bool is_table_modified= false;

  DBUG_ENTER("mysql_admin_table");
  DBUG_PRINT("enter", ("extra_open_options: %u", extra_open_options));

  field_list.push_back(item= new (thd->mem_root)
                       Item_empty_string(thd, "Table",
                                         NAME_CHAR_LEN * 2), thd->mem_root);
  item->maybe_null = 1;
  field_list.push_back(item= new (thd->mem_root)
                       Item_empty_string(thd, "Op", 10), thd->mem_root);
  item->maybe_null = 1;
  field_list.push_back(item= new (thd->mem_root)
                       Item_empty_string(thd, "Msg_type", 10), thd->mem_root);
  item->maybe_null = 1;
  field_list.push_back(item= new (thd->mem_root)
                       Item_empty_string(thd, "Msg_text",
                                         SQL_ADMIN_MSG_TEXT_SIZE),
                       thd->mem_root);
  item->maybe_null = 1;
  if (protocol->send_result_set_metadata(&field_list,
                            Protocol::SEND_NUM_ROWS | Protocol::SEND_EOF))
    DBUG_RETURN(TRUE);

  /*
    This function calls trans_commit() during its operation, but that does not
    imply that the operation is complete or binlogged. So we have to suspend
    temporarily the wakeup_subsequent_commits() calls (if used).
  */
  suspended_wfc= thd->suspend_subsequent_commits();

  mysql_ha_rm_tables(thd, tables);

  /*
    Close all temporary tables which were pre-open to simplify
    privilege checking. Clear all references to closed tables.
  */
  close_thread_tables(thd);
  for (table= tables; table; table= table->next_local)
    table->table= NULL;

  for (table= tables; table; table= table->next_local)
  {
    char table_name[SAFE_NAME_LEN*2+2];
    const char *db= table->db.str;
    bool fatal_error=0;
    bool open_error;
    bool collect_eis=  FALSE;
    bool open_for_modify= org_open_for_modify;

    DBUG_PRINT("admin", ("table: '%s'.'%s'", db, table->table_name.str));
    DEBUG_SYNC(thd, "admin_command_kill_before_modify");

<<<<<<< HEAD
    if (thd->is_killed())
      break;
    strxmov(table_name, db, ".", table->table_name.str, NullS);
=======
    strxmov(table_name, db, ".", table->table_name, NullS);
>>>>>>> 2fb44078
    thd->open_options|= extra_open_options;
    table->lock_type= lock_type;
    /*
      To make code safe for re-execution we need to reset type of MDL
      request as code below may change it.
      To allow concurrent execution of read-only operations we acquire
      weak metadata lock for them.
    */
    table->mdl_request.set_type(lex->sql_command == SQLCOM_REPAIR
                                ? MDL_SHARED_NO_READ_WRITE
                                : lock_type >= TL_WRITE_ALLOW_WRITE
                                ? MDL_SHARED_WRITE : MDL_SHARED_READ);

    if (thd->check_killed())
    {
      fatal_error= true;
      result_code= HA_ADMIN_FAILED;
      goto send_result;
    }

    /* open only one table from local list of command */
    while (1)
    {
      open_error= open_only_one_table(thd, table,
                                      repair_table_use_frm,
                                      (view_operator_func != NULL));
      thd->open_options&= ~extra_open_options;

      /*
        If open_and_lock_tables() failed, close_thread_tables() will close
        the table and table->table can therefore be invalid.
      */
      if (unlikely(open_error))
        table->table= NULL;

      /*
        Under locked tables, we know that the table can be opened,
        so any errors opening the table are logical errors.
        In these cases it does not make sense to try to repair.
      */
      if (unlikely(open_error) && thd->locked_tables_mode)
      {
        result_code= HA_ADMIN_FAILED;
        goto send_result;
      }

      if (!table->table || table->mdl_request.type != MDL_SHARED_WRITE ||
          table->table->file->ha_table_flags() & HA_CONCURRENT_OPTIMIZE)
        break;

      trans_rollback_stmt(thd);
      trans_rollback(thd);
      close_thread_tables(thd);
      table->table= NULL;
      thd->release_transactional_locks();
      table->mdl_request.init(MDL_key::TABLE, table->db.str, table->table_name.str,
                              MDL_SHARED_NO_READ_WRITE, MDL_TRANSACTION);
    }

#ifdef WITH_PARTITION_STORAGE_ENGINE
      if (table->table)
      {
        /*
          Set up which partitions that should be processed
          if ALTER TABLE t ANALYZE/CHECK/OPTIMIZE/REPAIR PARTITION ..
          CACHE INDEX/LOAD INDEX for specified partitions
        */
        Alter_info *alter_info= &lex->alter_info;

        if (alter_info->partition_flags & ALTER_PARTITION_ADMIN)
        {
          if (!table->table->part_info)
          {
            my_error(ER_PARTITION_MGMT_ON_NONPARTITIONED, MYF(0));
            thd->resume_subsequent_commits(suspended_wfc);
            DBUG_RETURN(TRUE);
          }
          if (set_part_state(alter_info, table->table->part_info, PART_ADMIN))
          {
            char buff[FN_REFLEN + MYSQL_ERRMSG_SIZE];
            size_t length;
            DBUG_PRINT("admin", ("sending non existent partition error"));
            protocol->prepare_for_resend();
            protocol->store(table_name, system_charset_info);
            protocol->store(operator_name, system_charset_info);
            protocol->store(STRING_WITH_LEN("error"), system_charset_info);
            length= my_snprintf(buff, sizeof(buff),
                                ER_THD(thd, ER_DROP_PARTITION_NON_EXISTENT),
                                table_name);
            protocol->store(buff, length, system_charset_info);
            if(protocol->write())
              goto err;
            my_eof(thd);
            goto err;
          }
        }
      }
#endif
    DBUG_PRINT("admin", ("table: %p", table->table));

    if (table->schema_table)
    {
      result_code= HA_ADMIN_NOT_IMPLEMENTED;
      goto send_result;
    }

    if (prepare_func)
    {
      DBUG_PRINT("admin", ("calling prepare_func"));
      switch ((*prepare_func)(thd, table, check_opt)) {
      case  1:           // error, message written to net
        trans_rollback_stmt(thd);
        trans_rollback(thd);
        close_thread_tables(thd);
        thd->release_transactional_locks();
        DBUG_PRINT("admin", ("simple error, admin next table"));
        continue;
      case -1:           // error, message could be written to net
        /* purecov: begin inspected */
        DBUG_PRINT("admin", ("severe error, stop"));
        goto err;
        /* purecov: end */
      default:           // should be 0 otherwise
        DBUG_PRINT("admin", ("prepare_func succeeded"));
        ;
      }
    }

    /*
      CHECK/REPAIR TABLE command is only command where VIEW allowed here and
      this command use only temporary table method for VIEWs resolving =>
      there can't be VIEW tree substitition of join view => if opening table
      succeed then table->table will have real TABLE pointer as value (in
      case of join view substitution table->table can be 0, but here it is
      impossible)
    */
    if (!table->table)
    {
      DBUG_PRINT("admin", ("open table failed"));
      if (thd->get_stmt_da()->is_warning_info_empty())
        push_warning(thd, Sql_condition::WARN_LEVEL_WARN,
                     ER_CHECK_NO_SUCH_TABLE,
                     ER_THD(thd, ER_CHECK_NO_SUCH_TABLE));
      /* if it was a view will check md5 sum */
      if (table->view &&
          view_check(thd, table, check_opt) == HA_ADMIN_WRONG_CHECKSUM)
        push_warning(thd, Sql_condition::WARN_LEVEL_WARN,
                     ER_VIEW_CHECKSUM, ER_THD(thd, ER_VIEW_CHECKSUM));
      if (thd->get_stmt_da()->is_error() &&
          table_not_corrupt_error(thd->get_stmt_da()->sql_errno()))
        result_code= HA_ADMIN_FAILED;
      else
        /* Default failure code is corrupt table */
        result_code= HA_ADMIN_CORRUPT;
      goto send_result;
    }

    if (table->view)
    {
      DBUG_PRINT("admin", ("calling view_operator_func"));
      result_code= (*view_operator_func)(thd, table, check_opt);
      goto send_result;
    }

    if ((table->table->db_stat & HA_READ_ONLY) && open_for_modify)
    {
      /* purecov: begin inspected */
      char buff[FN_REFLEN + MYSQL_ERRMSG_SIZE];
      size_t length;
      enum_sql_command save_sql_command= lex->sql_command;
      DBUG_PRINT("admin", ("sending error message"));
      protocol->prepare_for_resend();
      protocol->store(table_name, system_charset_info);
      protocol->store(operator_name, system_charset_info);
      protocol->store(STRING_WITH_LEN("error"), system_charset_info);
      length= my_snprintf(buff, sizeof(buff), ER_THD(thd, ER_OPEN_AS_READONLY),
                          table_name);
      protocol->store(buff, length, system_charset_info);
      trans_commit_stmt(thd);
      trans_commit(thd);
      close_thread_tables(thd);
      thd->release_transactional_locks();
      lex->reset_query_tables_list(FALSE);
      /*
        Restore Query_tables_list::sql_command value to make statement
        safe for re-execution.
      */
      lex->sql_command= save_sql_command;
      table->table=0;				// For query cache
      if (protocol->write())
	goto err;
      thd->get_stmt_da()->reset_diagnostics_area();
      continue;
      /* purecov: end */
    }

    /*
      Close all instances of the table to allow MyISAM "repair"
      (which is internally also used from "optimize") to rename files.
      @todo: This code does not close all instances of the table.
      It only closes instances in other connections, but if this
      connection has LOCK TABLE t1 a READ, t1 b WRITE,
      both t1 instances will be kept open.

      Note that this code is only executed for engines that request
      MDL_SHARED_NO_READ_WRITE lock (MDL_SHARED_WRITE cannot be upgraded)
      by *not* having HA_CONCURRENT_OPTIMIZE table_flag.
    */
    if (lock_type == TL_WRITE && table->mdl_request.type > MDL_SHARED_WRITE)
    {
      if (table->table->s->tmp_table)
        thd->close_unused_temporary_table_instances(tables);
      else
      {
        if (wait_while_table_is_used(thd, table->table, HA_EXTRA_NOT_USED))
          goto err;
        DEBUG_SYNC(thd, "after_admin_flush");
        /* Flush entries in the query cache involving this table. */
        query_cache_invalidate3(thd, table->table, 0);
        /*
          XXX: hack: switch off open_for_modify to skip the
          flush that is made later in the execution flow.
        */
        open_for_modify= 0;
      }
    }

    if (table->table->s->crashed && operator_func == &handler::ha_check)
    {
      /* purecov: begin inspected */
      DBUG_PRINT("admin", ("sending crashed warning"));
      protocol->prepare_for_resend();
      protocol->store(table_name, system_charset_info);
      protocol->store(operator_name, system_charset_info);
      protocol->store(STRING_WITH_LEN("warning"), system_charset_info);
      protocol->store(STRING_WITH_LEN("Table is marked as crashed"),
                      system_charset_info);
      if (protocol->write())
        goto err;
      /* purecov: end */
    }

    if (operator_func == &handler::ha_repair &&
        !(check_opt->sql_flags & TT_USEFRM))
    {
      handler *file= table->table->file;
      int check_old_types=   file->check_old_types();
      int check_for_upgrade= file->ha_check_for_upgrade(check_opt);

      if (check_old_types == HA_ADMIN_NEEDS_ALTER ||
          check_for_upgrade == HA_ADMIN_NEEDS_ALTER)
      {
        /* We use extra_open_options to be able to open crashed tables */
        thd->open_options|= extra_open_options;
        result_code= admin_recreate_table(thd, table);
        thd->open_options&= ~extra_open_options;
        goto send_result;
      }
      if (check_old_types || check_for_upgrade)
      {
        /* If repair is not implemented for the engine, run ALTER TABLE */
        need_repair_or_alter= 1;
      }
    }

    result_code= compl_result_code= HA_ADMIN_OK;

    if (operator_func == &handler::ha_analyze)
    {
      TABLE *tab= table->table;

      if (lex->with_persistent_for_clause &&
          tab->s->table_category != TABLE_CATEGORY_USER)
      {
        compl_result_code= result_code= HA_ADMIN_INVALID;
      }

      /*
        The check for ALTER_PARTITION_ADMIN implements this logic:
        do not collect EITS STATS for this syntax:
          ALTER TABLE ... ANALYZE PARTITION p
        EITS statistics is global (not per-partition). Collecting global stats
        is much more expensive processing just one partition, so the most
        appropriate action is to just not collect EITS stats for this command.
      */
      collect_eis=
        (table->table->s->table_category == TABLE_CATEGORY_USER &&
        !(lex->alter_info.flags & ALTER_PARTITION_ADMIN) &&
         (get_use_stat_tables_mode(thd) > NEVER ||
          lex->with_persistent_for_clause));
    }

    if (result_code == HA_ADMIN_OK)
    {    
      DBUG_PRINT("admin", ("calling operator_func '%s'", operator_name));
      THD_STAGE_INFO(thd, stage_executing);
      result_code = (table->table->file->*operator_func)(thd, check_opt);
      THD_STAGE_INFO(thd, stage_sending_data);
      DBUG_PRINT("admin", ("operator_func returned: %d", result_code));
    }

    if (compl_result_code == HA_ADMIN_OK && collect_eis)
    {
      /*
        Here we close and reopen table in read mode because operation of
        collecting statistics is long and it will be better do not block
        the table completely.
        InnoDB will allow read/write and MyISAM read/insert.
      */
      trans_commit_stmt(thd);
      trans_commit(thd);
      thd->open_options|= extra_open_options;
      close_thread_tables(thd);
      table->table= NULL;
      thd->release_transactional_locks();
      table->mdl_request.init(MDL_key::TABLE, table->db.str, table->table_name.str,
                              MDL_SHARED_NO_READ_WRITE, MDL_TRANSACTION);
      table->mdl_request.set_type(MDL_SHARED_READ);

      table->lock_type= TL_READ;
      DBUG_ASSERT(view_operator_func == NULL);
      open_error= open_only_one_table(thd, table,
                                      repair_table_use_frm, FALSE);
      thd->open_options&= ~extra_open_options;

      if (unlikely(!open_error))
      {
        TABLE *tab= table->table;
        Field **field_ptr= tab->field;
        if (!lex->column_list)
        {
          bitmap_clear_all(tab->read_set);
          for (uint fields= 0; *field_ptr; field_ptr++, fields++)
          {
            enum enum_field_types type= (*field_ptr)->type();
            if (type < MYSQL_TYPE_MEDIUM_BLOB ||
                type > MYSQL_TYPE_BLOB)
              bitmap_set_bit(tab->read_set, fields);
            else
              push_warning_printf(thd, Sql_condition::WARN_LEVEL_WARN,
                                  ER_NO_EIS_FOR_FIELD,
                                  ER_THD(thd, ER_NO_EIS_FOR_FIELD),
                                  (*field_ptr)->field_name.str);
          }
        }
        else
        {
          int pos;
          LEX_STRING *column_name;
          List_iterator_fast<LEX_STRING> it(*lex->column_list);

          bitmap_clear_all(tab->read_set);
          while ((column_name= it++))
          {
            if (tab->s->fieldnames.type_names == 0 ||
                (pos= find_type(&tab->s->fieldnames, column_name->str,
                                column_name->length, 1)) <= 0)
            {
              compl_result_code= result_code= HA_ADMIN_INVALID;
              break;
            }
            pos--;
            enum enum_field_types type= tab->field[pos]->type();
            if (type < MYSQL_TYPE_MEDIUM_BLOB ||
                type > MYSQL_TYPE_BLOB)
              bitmap_set_bit(tab->read_set, pos);
            else
              push_warning_printf(thd, Sql_condition::WARN_LEVEL_WARN,
                                  ER_NO_EIS_FOR_FIELD,
                                  ER_THD(thd, ER_NO_EIS_FOR_FIELD),
                                  column_name->str);
          }
          tab->file->column_bitmaps_signal();
        }
        if (!lex->index_list)
          tab->keys_in_use_for_query.init(tab->s->keys);
        else
        {
          int pos;
          LEX_STRING *index_name;
          List_iterator_fast<LEX_STRING> it(*lex->index_list);

          tab->keys_in_use_for_query.clear_all();
          while ((index_name= it++))
          {
            if (tab->s->keynames.type_names == 0 ||
                (pos= find_type(&tab->s->keynames, index_name->str,
                                index_name->length, 1)) <= 0)
            {
              compl_result_code= result_code= HA_ADMIN_INVALID;
              break;
            }
            tab->keys_in_use_for_query.set_bit(--pos);
          }
        }
        if (!(compl_result_code=
              alloc_statistics_for_table(thd, table->table)) &&
            !(compl_result_code=
              collect_statistics_for_table(thd, table->table)))
          compl_result_code= update_statistics_for_table(thd, table->table);
      }
      else
        compl_result_code= HA_ADMIN_FAILED;

      if (compl_result_code)
        result_code= HA_ADMIN_FAILED;
      else
      {
        protocol->prepare_for_resend();
        protocol->store(table_name, system_charset_info); 
        protocol->store(operator_name, system_charset_info);
        protocol->store(STRING_WITH_LEN("status"), system_charset_info);
	protocol->store(STRING_WITH_LEN("Engine-independent statistics collected"), 
                        system_charset_info);
        if (protocol->write())
          goto err;
      }
    }

    if (result_code == HA_ADMIN_NOT_IMPLEMENTED && need_repair_or_alter)
    {
      /*
        repair was not implemented and we need to upgrade the table
        to a new version so we recreate the table with ALTER TABLE
      */
      result_code= admin_recreate_table(thd, table);
    }
send_result:

    lex->cleanup_after_one_table_open();
    thd->clear_error();  // these errors shouldn't get client
    {
      Diagnostics_area::Sql_condition_iterator it=
        thd->get_stmt_da()->sql_conditions();
      const Sql_condition *err;
      while ((err= it++))
      {
        protocol->prepare_for_resend();
        protocol->store(table_name, system_charset_info);
        protocol->store((char*) operator_name, system_charset_info);
        protocol->store(warning_level_names[err->get_level()].str,
                        warning_level_names[err->get_level()].length,
                        system_charset_info);
        protocol->store(err->get_message_text(), system_charset_info);
        if (protocol->write())
          goto err;
      }
      thd->get_stmt_da()->clear_warning_info(thd->query_id);
    }
    protocol->prepare_for_resend();
    protocol->store(table_name, system_charset_info);
    protocol->store(operator_name, system_charset_info);

send_result_message:

    DBUG_PRINT("info", ("result_code: %d", result_code));
    switch (result_code) {
    case HA_ADMIN_NOT_IMPLEMENTED:
      {
       char buf[MYSQL_ERRMSG_SIZE];
       size_t length=my_snprintf(buf, sizeof(buf),
                                 ER_THD(thd, ER_CHECK_NOT_IMPLEMENTED),
                                 operator_name);
	protocol->store(STRING_WITH_LEN("note"), system_charset_info);
	protocol->store(buf, length, system_charset_info);
      }
      break;

    case HA_ADMIN_NOT_BASE_TABLE:
      {
        char buf[MYSQL_ERRMSG_SIZE];
        size_t length= my_snprintf(buf, sizeof(buf),
                                   ER_THD(thd, ER_BAD_TABLE_ERROR),
                                   table_name);
        protocol->store(STRING_WITH_LEN("note"), system_charset_info);
        protocol->store(buf, length, system_charset_info);
      }
      break;

    case HA_ADMIN_OK:
      protocol->store(STRING_WITH_LEN("status"), system_charset_info);
      protocol->store(STRING_WITH_LEN("OK"), system_charset_info);
      break;

    case HA_ADMIN_FAILED:
      protocol->store(STRING_WITH_LEN("status"), system_charset_info);
      protocol->store(STRING_WITH_LEN("Operation failed"),
                      system_charset_info);
      break;

    case HA_ADMIN_REJECT:
      protocol->store(STRING_WITH_LEN("status"), system_charset_info);
      protocol->store(STRING_WITH_LEN("Operation need committed state"),
                      system_charset_info);
      open_for_modify= FALSE;
      break;

    case HA_ADMIN_ALREADY_DONE:
      protocol->store(STRING_WITH_LEN("status"), system_charset_info);
      protocol->store(STRING_WITH_LEN("Table is already up to date"),
                      system_charset_info);
      break;

    case HA_ADMIN_CORRUPT:
      protocol->store(STRING_WITH_LEN("error"), system_charset_info);
      protocol->store(STRING_WITH_LEN("Corrupt"), system_charset_info);
      fatal_error=1;
      break;

    case HA_ADMIN_INVALID:
      protocol->store(STRING_WITH_LEN("error"), system_charset_info);
      protocol->store(STRING_WITH_LEN("Invalid argument"),
                      system_charset_info);
      break;

    case HA_ADMIN_TRY_ALTER:
    {
      Alter_info *alter_info= &lex->alter_info;

      protocol->store(STRING_WITH_LEN("note"), system_charset_info);
      if (alter_info->partition_flags & ALTER_PARTITION_ADMIN)
      {
        protocol->store(STRING_WITH_LEN(
        "Table does not support optimize on partitions. All partitions "
        "will be rebuilt and analyzed."),system_charset_info);
      }
      else
      {
        protocol->store(STRING_WITH_LEN(
        "Table does not support optimize, doing recreate + analyze instead"),
        system_charset_info);
      }
      if (protocol->write())
        goto err;
      THD_STAGE_INFO(thd, stage_recreating_table);
      DBUG_PRINT("info", ("HA_ADMIN_TRY_ALTER, trying analyze..."));
      TABLE_LIST *save_next_local= table->next_local,
                 *save_next_global= table->next_global;
      table->next_local= table->next_global= 0;

      tmp_disable_binlog(thd); // binlogging is done by caller if wanted
      result_code= admin_recreate_table(thd, table);
      reenable_binlog(thd);
      trans_commit_stmt(thd);
      trans_commit(thd);
      close_thread_tables(thd);
      thd->release_transactional_locks();
      /* Clear references to TABLE and MDL_ticket after releasing them. */
      table->mdl_request.ticket= NULL;

      if (!result_code) // recreation went ok
      {
        /* Clear the ticket released above. */
        table->mdl_request.ticket= NULL;
        DEBUG_SYNC(thd, "ha_admin_open_ltable");
        table->mdl_request.set_type(MDL_SHARED_WRITE);
        if (!thd->open_temporary_tables(table) &&
            (table->table= open_ltable(thd, table, lock_type, 0)))
        {
          ulonglong save_flags;
          /* Store the original value of alter_info->flags */
          save_flags= alter_info->flags;

          /*
           Reset the ALTER_PARTITION_ADMIN bit in alter_info->flags
           to force analyze on all partitions.
          */
          alter_info->partition_flags &= ~(ALTER_PARTITION_ADMIN);
          result_code= table->table->file->ha_analyze(thd, check_opt);
          if (result_code == HA_ADMIN_ALREADY_DONE)
            result_code= HA_ADMIN_OK;
          else if (result_code)  // analyze failed
            table->table->file->print_error(result_code, MYF(0));
          alter_info->flags= save_flags;
        }
        else
          result_code= -1; // open failed
      }
      /* Start a new row for the final status row */
      protocol->prepare_for_resend();
      protocol->store(table_name, system_charset_info);
      protocol->store(operator_name, system_charset_info);
      if (result_code) // either mysql_recreate_table or analyze failed
      {
        DBUG_ASSERT(thd->is_error());
        if (thd->is_error())
        {
          const char *err_msg= thd->get_stmt_da()->message();
          if (!thd->vio_ok())
          {
            sql_print_error("%s", err_msg);
          }
          else
          {
            /* Hijack the row already in-progress. */
            protocol->store(STRING_WITH_LEN("error"), system_charset_info);
            protocol->store(err_msg, system_charset_info);
            if (protocol->write())
              goto err;
            /* Start off another row for HA_ADMIN_FAILED */
            protocol->prepare_for_resend();
            protocol->store(table_name, system_charset_info);
            protocol->store(operator_name, system_charset_info);
          }
          thd->clear_error();
        }
        /* Make sure this table instance is not reused after the operation. */
        if (table->table)
          table->table->mark_table_for_reopen();
      }
      result_code= result_code ? HA_ADMIN_FAILED : HA_ADMIN_OK;
      table->next_local= save_next_local;
      table->next_global= save_next_global;
      goto send_result_message;
    }
    case HA_ADMIN_WRONG_CHECKSUM:
    {
      protocol->store(STRING_WITH_LEN("note"), system_charset_info);
      protocol->store(ER_THD(thd, ER_VIEW_CHECKSUM),
                      strlen(ER_THD(thd, ER_VIEW_CHECKSUM)),
                      system_charset_info);
      break;
    }

    case HA_ADMIN_NEEDS_UPGRADE:
    case HA_ADMIN_NEEDS_ALTER:
    {
      char buf[MYSQL_ERRMSG_SIZE];
      size_t length;
      const char *what_to_upgrade= table->view ? "VIEW" :
          table->table->file->ha_table_flags() & HA_CAN_REPAIR ? "TABLE" : 0;

      protocol->store(STRING_WITH_LEN("error"), system_charset_info);
      if (what_to_upgrade)
        length= my_snprintf(buf, sizeof(buf),
                            ER_THD(thd, ER_TABLE_NEEDS_UPGRADE),
                            what_to_upgrade, table->table_name.str);
      else
        length= my_snprintf(buf, sizeof(buf),
                            ER_THD(thd, ER_TABLE_NEEDS_REBUILD),
                            table->table_name.str);
      protocol->store(buf, length, system_charset_info);
      fatal_error=1;
      break;
    }

    default:				// Probably HA_ADMIN_INTERNAL_ERROR
      {
        char buf[MYSQL_ERRMSG_SIZE];
        size_t length=my_snprintf(buf, sizeof(buf),
                                "Unknown - internal error %d during operation",
                                result_code);
        protocol->store(STRING_WITH_LEN("error"), system_charset_info);
        protocol->store(buf, length, system_charset_info);
        fatal_error=1;
        break;
      }
    }
    /*
      Admin commands acquire table locks and these locks are not detected by
      parallel replication deadlock detection-and-handling mechanism. Hence
      they must be marked as DDL so that they are not scheduled in parallel
      with conflicting DMLs resulting in deadlock.
    */
    thd->transaction.stmt.mark_executed_table_admin_cmd();
    if (table->table && !table->view)
    {
      if (table->table->s->tmp_table)
      {
        /*
          If the table was not opened successfully, do not try to get
          status information. (Bug#47633)
        */
        if (open_for_modify && !open_error)
          table->table->file->info(HA_STATUS_CONST);
      }
      else if (open_for_modify || fatal_error)
      {
        tdc_remove_table(thd, TDC_RT_REMOVE_UNUSED,
                         table->db.str, table->table_name.str, FALSE);
        /*
          May be something modified. Consequently, we have to
          invalidate the query cache.
        */
        table->table= 0;                        // For query cache
        query_cache_invalidate3(thd, table, 0);
      }
    }
    /* Error path, a admin command failed. */
    if (thd->transaction_rollback_request || fatal_error)
    {
      /*
        Unlikely, but transaction rollback was requested by one of storage
        engines (e.g. due to deadlock). Perform it.
      */
      if (trans_rollback_stmt(thd) || trans_rollback_implicit(thd))
        goto err;
    }
    else
    {
      if (trans_commit_stmt(thd))
        goto err;
      is_table_modified= true;
    }
    close_thread_tables(thd);
    thd->release_transactional_locks();

    /*
      If it is CHECK TABLE v1, v2, v3, and v1, v2, v3 are views, we will run
      separate open_tables() for each CHECK TABLE argument.
      Right now we do not have a separate method to reset the prelocking
      state in the lex to the state after parsing, so each open will pollute
      this state: add elements to lex->srotuines_list, TABLE_LISTs to
      lex->query_tables. Below is a lame attempt to recover from this
      pollution.
      @todo: have a method to reset a prelocking context, or use separate
      contexts for each open.
    */
    for (Sroutine_hash_entry *rt=
           (Sroutine_hash_entry*)thd->lex->sroutines_list.first;
         rt; rt= rt->next)
      rt->mdl_request.ticket= NULL;

    if (protocol->write())
      goto err;
    DEBUG_SYNC(thd, "admin_command_kill_after_modify");
  }
  if (is_table_modified && is_cmd_replicated &&
      (!opt_readonly || thd->slave_thread) && !thd->lex->no_write_to_binlog)
  {
    if (write_bin_log(thd, TRUE, thd->query(), thd->query_length()))
      goto err;
  }

  my_eof(thd);
  thd->resume_subsequent_commits(suspended_wfc);
  DBUG_EXECUTE_IF("inject_analyze_table_sleep", my_sleep(500000););
  DBUG_RETURN(FALSE);

err:
  /* Make sure this table instance is not reused after the failure. */
  trans_rollback_stmt(thd);
  if (stmt_causes_implicit_commit(thd, CF_IMPLICIT_COMMIT_END))
    trans_rollback(thd);
  if (table && table->table)
  {
    table->table->mark_table_for_reopen();
    table->table= 0;
  }
  close_thread_tables(thd);			// Shouldn't be needed
  thd->release_transactional_locks();
  thd->resume_subsequent_commits(suspended_wfc);
  DBUG_RETURN(TRUE);
}


/*
  Assigned specified indexes for a table into key cache

  SYNOPSIS
    mysql_assign_to_keycache()
    thd		Thread object
    tables	Table list (one table only)

  RETURN VALUES
   FALSE ok
   TRUE  error
*/

bool mysql_assign_to_keycache(THD* thd, TABLE_LIST* tables,
			     const LEX_CSTRING *key_cache_name)
{
  HA_CHECK_OPT check_opt;
  KEY_CACHE *key_cache;
  DBUG_ENTER("mysql_assign_to_keycache");

  THD_STAGE_INFO(thd, stage_finding_key_cache);
  check_opt.init();
  mysql_mutex_lock(&LOCK_global_system_variables);
  if (!(key_cache= get_key_cache(key_cache_name)))
  {
    mysql_mutex_unlock(&LOCK_global_system_variables);
    my_error(ER_UNKNOWN_KEY_CACHE, MYF(0), key_cache_name->str);
    DBUG_RETURN(TRUE);
  }
  mysql_mutex_unlock(&LOCK_global_system_variables);
  if (!key_cache->key_cache_inited)
  {
    my_error(ER_UNKNOWN_KEY_CACHE, MYF(0), key_cache_name->str);
    DBUG_RETURN(true);
  }
  check_opt.key_cache= key_cache;
  DBUG_RETURN(mysql_admin_table(thd, tables, &check_opt,
				"assign_to_keycache", TL_READ_NO_INSERT, 0, 0,
				0, 0, &handler::assign_to_keycache, 0, false));
}


/*
  Preload specified indexes for a table into key cache

  SYNOPSIS
    mysql_preload_keys()
    thd		Thread object
    tables	Table list (one table only)

  RETURN VALUES
    FALSE ok
    TRUE  error
*/

bool mysql_preload_keys(THD* thd, TABLE_LIST* tables)
{
  DBUG_ENTER("mysql_preload_keys");
  /*
    We cannot allow concurrent inserts. The storage engine reads
    directly from the index file, bypassing the cache. It could read
    outdated information if parallel inserts into cache blocks happen.
  */
  DBUG_RETURN(mysql_admin_table(thd, tables, 0,
				"preload_keys", TL_READ_NO_INSERT, 0, 0, 0, 0,
				&handler::preload_keys, 0, false));
}


bool Sql_cmd_analyze_table::execute(THD *thd)
{
  LEX *m_lex= thd->lex;
  TABLE_LIST *first_table= m_lex->select_lex.table_list.first;
  bool res= TRUE;
  thr_lock_type lock_type = TL_READ_NO_INSERT;
  DBUG_ENTER("Sql_cmd_analyze_table::execute");

  if (check_table_access(thd, SELECT_ACL | INSERT_ACL, first_table,
                         FALSE, UINT_MAX, FALSE))
    goto error;
  WSREP_TO_ISOLATION_BEGIN_WRTCHK(NULL, NULL, first_table);
  res= mysql_admin_table(thd, first_table, &m_lex->check_opt,
                         "analyze", lock_type, 1, 0, 0, 0,
                         &handler::ha_analyze, 0, true);
  m_lex->select_lex.table_list.first= first_table;
  m_lex->query_tables= first_table;

error:
WSREP_ERROR_LABEL:
  DBUG_RETURN(res);
}


bool Sql_cmd_check_table::execute(THD *thd)
{
  LEX *m_lex= thd->lex;
  TABLE_LIST *first_table= m_lex->select_lex.table_list.first;
  thr_lock_type lock_type = TL_READ_NO_INSERT;
  bool res= TRUE;
  DBUG_ENTER("Sql_cmd_check_table::execute");

  if (check_table_access(thd, SELECT_ACL, first_table,
                         TRUE, UINT_MAX, FALSE))
    goto error; /* purecov: inspected */

  res= mysql_admin_table(thd, first_table, &m_lex->check_opt, "check",
                         lock_type, 0, 0, HA_OPEN_FOR_REPAIR, 0,
                         &handler::ha_check, &view_check, false);

  m_lex->select_lex.table_list.first= first_table;
  m_lex->query_tables= first_table;

error:
  DBUG_RETURN(res);
}


bool Sql_cmd_optimize_table::execute(THD *thd)
{
  LEX *m_lex= thd->lex;
  TABLE_LIST *first_table= m_lex->select_lex.table_list.first;
  bool res= TRUE;
  DBUG_ENTER("Sql_cmd_optimize_table::execute");

  if (check_table_access(thd, SELECT_ACL | INSERT_ACL, first_table,
                         FALSE, UINT_MAX, FALSE))
    goto error; /* purecov: inspected */
  WSREP_TO_ISOLATION_BEGIN_WRTCHK(NULL, NULL, first_table);

  res= (specialflag & SPECIAL_NO_NEW_FUNC) ?
    mysql_recreate_table(thd, first_table, true) :
    mysql_admin_table(thd, first_table, &m_lex->check_opt,
                      "optimize", TL_WRITE, 1, 0, 0, 0,
                      &handler::ha_optimize, 0, true);
  m_lex->select_lex.table_list.first= first_table;
  m_lex->query_tables= first_table;

error:
WSREP_ERROR_LABEL:
  DBUG_RETURN(res);
}


bool Sql_cmd_repair_table::execute(THD *thd)
{
  LEX *m_lex= thd->lex;
  TABLE_LIST *first_table= m_lex->select_lex.table_list.first;
  bool res= TRUE;
  DBUG_ENTER("Sql_cmd_repair_table::execute");

  if (check_table_access(thd, SELECT_ACL | INSERT_ACL, first_table,
                         FALSE, UINT_MAX, FALSE))
    goto error; /* purecov: inspected */
  WSREP_TO_ISOLATION_BEGIN_WRTCHK(NULL, NULL, first_table);
  res= mysql_admin_table(thd, first_table, &m_lex->check_opt, "repair",
                         TL_WRITE, 1,
                         MY_TEST(m_lex->check_opt.sql_flags & TT_USEFRM),
                         HA_OPEN_FOR_REPAIR, &prepare_for_repair,
                         &handler::ha_repair, &view_repair, true);

  m_lex->select_lex.table_list.first= first_table;
  m_lex->query_tables= first_table;

error:
WSREP_ERROR_LABEL:
  DBUG_RETURN(res);
}<|MERGE_RESOLUTION|>--- conflicted
+++ resolved
@@ -520,13 +520,7 @@
     DBUG_PRINT("admin", ("table: '%s'.'%s'", db, table->table_name.str));
     DEBUG_SYNC(thd, "admin_command_kill_before_modify");
 
-<<<<<<< HEAD
-    if (thd->is_killed())
-      break;
     strxmov(table_name, db, ".", table->table_name.str, NullS);
-=======
-    strxmov(table_name, db, ".", table->table_name, NullS);
->>>>>>> 2fb44078
     thd->open_options|= extra_open_options;
     table->lock_type= lock_type;
     /*
