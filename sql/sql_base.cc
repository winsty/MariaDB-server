/* Copyright (C) 2000 MySQL AB & MySQL Finland AB & TCX DataKonsult AB

   This program is free software; you can redistribute it and/or modify
   it under the terms of the GNU General Public License as published by
   the Free Software Foundation; either version 2 of the License, or
   (at your option) any later version.

   This program is distributed in the hope that it will be useful,
   but WITHOUT ANY WARRANTY; without even the implied warranty of
   MERCHANTABILITY or FITNESS FOR A PARTICULAR PURPOSE.  See the
   GNU General Public License for more details.

   You should have received a copy of the GNU General Public License
   along with this program; if not, write to the Free Software
   Foundation, Inc., 59 Temple Place, Suite 330, Boston, MA  02111-1307  USA */


/* Basic functions needed by many modules */

#include "mysql_priv.h"
#include "sql_select.h"
#include "sp_head.h"
#include "sp.h"
#include "sql_trigger.h"
#include <m_ctype.h>
#include <my_dir.h>
#include <hash.h>
#ifdef	__WIN__
#include <io.h>
#endif

TABLE *unused_tables;				/* Used by mysql_test */
HASH open_cache;				/* Used by mysql_test */

static int open_unireg_entry(THD *thd, TABLE *entry, const char *db,
			     const char *name, const char *alias,
			     TABLE_LIST *table_list, MEM_ROOT *mem_root);
static void free_cache_entry(TABLE *entry);
static void mysql_rm_tmp_tables(void);
static my_bool open_new_frm(const char *path, const char *alias,
                            const char *db, const char *table_name,
			    uint db_stat, uint prgflag,
			    uint ha_open_flags, TABLE *outparam,
			    TABLE_LIST *table_desc, MEM_ROOT *mem_root);
static void relink_tables_for_multidelete(THD *thd);

extern "C" byte *table_cache_key(const byte *record,uint *length,
				 my_bool not_used __attribute__((unused)))
{
  TABLE *entry=(TABLE*) record;
  *length= entry->s->key_length;
  return (byte*) entry->s->table_cache_key;
}

bool table_cache_init(void)
{
  mysql_rm_tmp_tables();
  return hash_init(&open_cache, &my_charset_bin, table_cache_size+16,
		   0, 0,table_cache_key,
		   (hash_free_key) free_cache_entry, 0) != 0;
}

void table_cache_free(void)
{
  DBUG_ENTER("table_cache_free");
  close_cached_tables((THD*) 0,0,(TABLE_LIST*) 0);
  if (!open_cache.records)			// Safety first
    hash_free(&open_cache);
  DBUG_VOID_RETURN;
}

uint cached_tables(void)
{
  return open_cache.records;
}

#ifdef EXTRA_DEBUG
static void check_unused(void)
{
  uint count=0,idx=0;
  TABLE *cur_link,*start_link;

  if ((start_link=cur_link=unused_tables))
  {
    do
    {
      if (cur_link != cur_link->next->prev || cur_link != cur_link->prev->next)
      {
	DBUG_PRINT("error",("Unused_links aren't linked properly")); /* purecov: inspected */
	return; /* purecov: inspected */
      }
    } while (count++ < open_cache.records &&
	     (cur_link=cur_link->next) != start_link);
    if (cur_link != start_link)
    {
      DBUG_PRINT("error",("Unused_links aren't connected")); /* purecov: inspected */
    }
  }
  for (idx=0 ; idx < open_cache.records ; idx++)
  {
    TABLE *entry=(TABLE*) hash_element(&open_cache,idx);
    if (!entry->in_use)
      count--;
  }
  if (count != 0)
  {
    DBUG_PRINT("error",("Unused_links doesn't match open_cache: diff: %d", /* purecov: inspected */
			count)); /* purecov: inspected */
  }
}
#else
#define check_unused()
#endif

/*
  Create a list for all open tables matching SQL expression

  SYNOPSIS
    list_open_tables()
    thd			Thread THD
    wild		SQL like expression

  NOTES
    One gets only a list of tables for which one has any kind of privilege.
    db and table names are allocated in result struct, so one doesn't need
    a lock on LOCK_open when traversing the return list.

  RETURN VALUES
    NULL	Error (Probably OOM)
    #		Pointer to list of names of open tables.
*/

OPEN_TABLE_LIST *list_open_tables(THD *thd, const char *wild)
{
  int result = 0;
  OPEN_TABLE_LIST **start_list, *open_list;
  TABLE_LIST table_list;
  char name[NAME_LEN*2];
  DBUG_ENTER("list_open_tables");

  VOID(pthread_mutex_lock(&LOCK_open));
  bzero((char*) &table_list,sizeof(table_list));
  start_list= &open_list;
  open_list=0;

  for (uint idx=0 ; result == 0 && idx < open_cache.records; idx++)
  {
    OPEN_TABLE_LIST *table;
    TABLE *entry=(TABLE*) hash_element(&open_cache,idx);
    TABLE_SHARE *share= entry->s;

    DBUG_ASSERT(share->table_name != 0);
    if ((!share->table_name))			// To be removed
      continue;					// Shouldn't happen
    if (wild)
    {
      strxmov(name,share->table_cache_key,".",share->table_name,NullS);
      if (wild_compare(name,wild,0))
	continue;
    }

    /* Check if user has SELECT privilege for any column in the table */
    table_list.db=        (char*) share->db;
    table_list.table_name= (char*) share->table_name;
    table_list.grant.privilege=0;

    if (check_table_access(thd,SELECT_ACL | EXTRA_ACL,&table_list,1))
      continue;
    /* need to check if we haven't already listed it */
    for (table= open_list  ; table ; table=table->next)
    {
      if (!strcmp(table->table,share->table_name) &&
	  !strcmp(table->db,entry->s->db))
      {
	if (entry->in_use)
	  table->in_use++;
	if (entry->locked_by_name)
	  table->locked++;
	break;
      }
    }
    if (table)
      continue;
    if (!(*start_list = (OPEN_TABLE_LIST *)
	  sql_alloc(sizeof(**start_list)+share->key_length)))
    {
      open_list=0;				// Out of memory
      break;
    }
    strmov((*start_list)->table=
	   strmov(((*start_list)->db= (char*) ((*start_list)+1)),
		  entry->s->db)+1,
	   entry->s->table_name);
    (*start_list)->in_use= entry->in_use ? 1 : 0;
    (*start_list)->locked= entry->locked_by_name ? 1 : 0;
    start_list= &(*start_list)->next;
    *start_list=0;
  }
  VOID(pthread_mutex_unlock(&LOCK_open));
  DBUG_RETURN(open_list);
}

/*****************************************************************************
 *	 Functions to free open table cache
 ****************************************************************************/


void intern_close_table(TABLE *table)
{						// Free all structures
  free_io_cache(table);
  delete table->triggers;
  if (table->file)
    VOID(closefrm(table));			// close file
}

/*
  Remove table from the open table cache

  SYNOPSIS
    free_cache_entry()
    table		Table to remove

  NOTE
    We need to have a lock on LOCK_open when calling this
*/

static void free_cache_entry(TABLE *table)
{
  DBUG_ENTER("free_cache_entry");
  safe_mutex_assert_owner(&LOCK_open);

  intern_close_table(table);
  if (!table->in_use)
  {
    table->next->prev=table->prev;		/* remove from used chain */
    table->prev->next=table->next;
    if (table == unused_tables)
    {
      unused_tables=unused_tables->next;
      if (table == unused_tables)
	unused_tables=0;
    }
    check_unused();				// consisty check
  }
  my_free((gptr) table,MYF(0));
  DBUG_VOID_RETURN;
}

/* Free resources allocated by filesort() and read_record() */

void free_io_cache(TABLE *table)
{
  DBUG_ENTER("free_io_cache");
  if (table->sort.io_cache)
  {
    close_cached_file(table->sort.io_cache);
    my_free((gptr) table->sort.io_cache,MYF(0));
    table->sort.io_cache=0;
  }
  DBUG_VOID_RETURN;
}

/*
  Close all tables which aren't in use by any thread

  THD can be NULL, but then if_wait_for_refresh must be FALSE
  and tables must be NULL.
*/

bool close_cached_tables(THD *thd, bool if_wait_for_refresh,
			 TABLE_LIST *tables)
{
  bool result=0;
  DBUG_ENTER("close_cached_tables");
  DBUG_ASSERT(thd || (!if_wait_for_refresh && !tables));

  VOID(pthread_mutex_lock(&LOCK_open));
  if (!tables)
  {
    while (unused_tables)
    {
#ifdef EXTRA_DEBUG
      if (hash_delete(&open_cache,(byte*) unused_tables))
	printf("Warning: Couldn't delete open table from hash\n");
#else
      VOID(hash_delete(&open_cache,(byte*) unused_tables));
#endif
    }
    refresh_version++;				// Force close of open tables
  }
  else
  {
    bool found=0;
    for (TABLE_LIST *table= tables; table; table= table->next_local)
    {
      if (remove_table_from_cache(thd, table->db, table->table_name, 1))
	found=1;
    }
    if (!found)
      if_wait_for_refresh=0;			// Nothing to wait for
  }
#ifndef EMBEDDED_LIBRARY
  if (!tables)
    kill_delayed_threads();
#endif
  if (if_wait_for_refresh)
  {
    /*
      If there is any table that has a lower refresh_version, wait until
      this is closed (or this thread is killed) before returning
    */
    thd->mysys_var->current_mutex= &LOCK_open;
    thd->mysys_var->current_cond= &COND_refresh;
    thd->proc_info="Flushing tables";

    close_old_data_files(thd,thd->open_tables,1,1);
    mysql_ha_flush(thd, tables, MYSQL_HA_REOPEN_ON_USAGE | MYSQL_HA_FLUSH_ALL);
    bool found=1;
    /* Wait until all threads has closed all the tables we had locked */
    DBUG_PRINT("info",
	       ("Waiting for others threads to close their open tables"));
    while (found && ! thd->killed)
    {
      found=0;
      for (uint idx=0 ; idx < open_cache.records ; idx++)
      {
	TABLE *table=(TABLE*) hash_element(&open_cache,idx);
	if ((table->s->version) < refresh_version && table->db_stat)
	{
	  found=1;
	  pthread_cond_wait(&COND_refresh,&LOCK_open);
	  break;
	}
      }
    }
    /*
      No other thread has the locked tables open; reopen them and get the
      old locks. This should always succeed (unless some external process
      has removed the tables)
    */
    thd->in_lock_tables=1;
    result=reopen_tables(thd,1,1);
    thd->in_lock_tables=0;
    /* Set version for table */
    for (TABLE *table=thd->open_tables; table ; table= table->next)
      table->s->version= refresh_version;
  }
  VOID(pthread_mutex_unlock(&LOCK_open));
  if (if_wait_for_refresh)
  {
    pthread_mutex_lock(&thd->mysys_var->mutex);
    thd->mysys_var->current_mutex= 0;
    thd->mysys_var->current_cond= 0;
    thd->proc_info=0;
    pthread_mutex_unlock(&thd->mysys_var->mutex);
  }
  DBUG_RETURN(result);
}


/*
  Mark all tables in the list which were used by current substatement
  as free for reuse.

  SYNOPSIS
    mark_used_tables_as_free_for_reuse()
      thd   - thread context
      table - head of the list of tables

  DESCRIPTION
    Marks all tables in the list which were used by current substatement
    (they are marked by its query_id) as free for reuse.
*/

static void mark_used_tables_as_free_for_reuse(THD *thd, TABLE *table)
{
  for (; table ; table= table->next)
    if (table->query_id == thd->query_id)
      table->query_id= 0;
}


/*
  Close all tables used by the current substatement, or all tables
  used by this thread if we are on the upper level.

  SYNOPSIS
    close_thread_tables()
    thd			Thread handler
    lock_in_use		Set to 1 (0 = default) if caller has a lock on
			LOCK_open
    skip_derived	Set to 1 (0 = default) if we should not free derived
			tables.

  IMPLEMENTATION
    Unlocks tables and frees derived tables.
    Put all normal tables used by thread in free list.

    When in prelocked mode it will only close/mark as free for reuse
    tables opened by this substatement, it will also check if we are
    closing tables after execution of complete query (i.e. we are on
    upper level) and will leave prelocked mode if needed.
*/

void close_thread_tables(THD *thd, bool lock_in_use, bool skip_derived, 
                         TABLE *stopper)
{
  bool found_old_table;
  prelocked_mode_type prelocked_mode= thd->prelocked_mode;
  DBUG_ENTER("close_thread_tables");

  /*
    We are assuming here that thd->derived_tables contains ONLY derived
    tables for this substatement. i.e. instead of approach which uses
    query_id matching for determining which of the derived tables belong
    to this substatement we rely on the ability of substatements to
    save/restore thd->derived_tables during their execution.

    TODO: Probably even better approach is to simply associate list of
          derived tables with (sub-)statement instead of thread and destroy
          them at the end of its execution.
  */
  if (thd->derived_tables && !skip_derived)
  {
    TABLE *table, *next;
    /*
      Close all derived tables generated in queries like
      SELECT * FROM (SELECT * FROM t1)
    */
    for (table= thd->derived_tables ; table ; table= next)
    {
      next= table->next;
      free_tmp_table(thd, table);
    }
    thd->derived_tables= 0;
  }

  if (prelocked_mode)
  {
    /*
      Mark all temporary tables used by this substatement as free for reuse.
    */
    mark_used_tables_as_free_for_reuse(thd, thd->temporary_tables);
  }

  if (thd->locked_tables || prelocked_mode)
  {
    /*
      TODO: It is not 100% clear whenever we should do ha_commit_stmt() for
            sub-statements. This issue needs additional investigation.
    */
    ha_commit_stmt(thd);

    /* We are under simple LOCK TABLES so should not do anything else. */
    if (!prelocked_mode)
      DBUG_VOID_RETURN;

    if (!thd->lex->requires_prelocking())
    {
      /*
        If we are executing one of substatements we have to mark
        all tables which it used as free for reuse.
      */
      mark_used_tables_as_free_for_reuse(thd, thd->open_tables);
      DBUG_VOID_RETURN;
    }

    DBUG_ASSERT(prelocked_mode);
    /*
      We are in prelocked mode, so we have to leave it now with doing
      implicit UNLOCK TABLES if need.
    */
    thd->prelocked_mode= NON_PRELOCKED;

    if (prelocked_mode == PRELOCKED_UNDER_LOCK_TABLES)
      DBUG_VOID_RETURN;

    thd->lock= thd->locked_tables;
    thd->locked_tables= 0;
    /* Fallthrough */
  }

  if (thd->lock)
  {
    mysql_unlock_tables(thd, thd->lock);
    thd->lock=0;
  }
  /*
    assume handlers auto-commit (if some doesn't - transaction handling
    in MySQL should be redesigned to support it; it's a big change,
    and it's not worth it - better to commit explicitly only writing
    transactions, read-only ones should better take care of themselves.
    saves some work in 2pc too)
    see also sql_parse.cc - dispatch_command()
  */
  bzero(&thd->transaction.stmt, sizeof(thd->transaction.stmt));
  if (!thd->active_transaction())
    thd->transaction.xid.null();

  /* VOID(pthread_sigmask(SIG_SETMASK,&thd->block_signals,NULL)); */
  if (!lock_in_use)
    VOID(pthread_mutex_lock(&LOCK_open));
  safe_mutex_assert_owner(&LOCK_open);

  DBUG_PRINT("info", ("thd->open_tables: %p", thd->open_tables));

 found_old_table= 0;
  while (thd->open_tables != stopper)
    found_old_table|=close_thread_table(thd, &thd->open_tables);
  thd->some_tables_deleted=0;

  /* Free tables to hold down open files */
  while (open_cache.records > table_cache_size && unused_tables)
    VOID(hash_delete(&open_cache,(byte*) unused_tables)); /* purecov: tested */
  check_unused();
  if (found_old_table)
  {
    /* Tell threads waiting for refresh that something has happened */
    VOID(pthread_cond_broadcast(&COND_refresh));
  }
  if (!lock_in_use)
    VOID(pthread_mutex_unlock(&LOCK_open));
  /*  VOID(pthread_sigmask(SIG_SETMASK,&thd->signals,NULL)); */

  if (prelocked_mode == PRELOCKED)
  {
    /*
      If we are here then we are leaving normal prelocked mode, so it is
      good idea to turn off OPTION_TABLE_LOCK flag.
    */
    DBUG_ASSERT(thd->lex->requires_prelocking());
    thd->options&= ~(ulong) (OPTION_TABLE_LOCK);
  }

  DBUG_VOID_RETURN;
}

/* move one table to free list */

bool close_thread_table(THD *thd, TABLE **table_ptr)
{
  DBUG_ENTER("close_thread_table");

  bool found_old_table= 0;
  TABLE *table= *table_ptr;
  DBUG_ASSERT(table->key_read == 0);
  DBUG_ASSERT(table->file->inited == handler::NONE);

  *table_ptr=table->next;
  if (table->s->version != refresh_version ||
      thd->version != refresh_version || !table->db_stat)
  {
    VOID(hash_delete(&open_cache,(byte*) table));
    found_old_table=1;
  }
  else
  {
    if (table->s->flush_version != flush_version)
    {
      table->s->flush_version= flush_version;
      table->file->extra(HA_EXTRA_FLUSH);
    }
    else
    {
      // Free memory and reset for next loop
      table->file->reset();
    }
    table->in_use=0;
    if (unused_tables)
    {
      table->next=unused_tables;		/* Link in last */
      table->prev=unused_tables->prev;
      unused_tables->prev=table;
      table->prev->next=table;
    }
    else
      unused_tables=table->next=table->prev=table;
  }
  DBUG_RETURN(found_old_table);
}

	/* Close and delete temporary tables */

void close_temporary(TABLE *table,bool delete_table)
{
  DBUG_ENTER("close_temporary");
  char path[FN_REFLEN];
  db_type table_type=table->s->db_type;
  strmov(path,table->s->path);
  free_io_cache(table);
  closefrm(table);
  my_free((char*) table,MYF(0));
  if (delete_table)
    rm_temporary_table(table_type, path);
  DBUG_VOID_RETURN;
}


void close_temporary_tables(THD *thd)
{
  TABLE *table,*next;
  char *query, *end;
  uint query_buf_size; 
  bool found_user_tables = 0;

  if (!thd->temporary_tables)
    return;
  
  LINT_INIT(end);
  query_buf_size= 50;   // Enough for DROP ... TABLE IF EXISTS

  for (table=thd->temporary_tables ; table ; table=table->next)
    /*
      We are going to add 4 ` around the db/table names, so 1 does not look
      enough; indeed it is enough, because table->key_length is greater (by 8,
      because of server_id and thread_id) than db||table.
    */
    query_buf_size+= table->s->key_length+1;

  if ((query = alloc_root(thd->mem_root, query_buf_size)))
    // Better add "if exists", in case a RESET MASTER has been done
    end=strmov(query, "DROP /*!40005 TEMPORARY */ TABLE IF EXISTS ");

  for (table=thd->temporary_tables ; table ; table=next)
  {
    if (query) // we might be out of memory, but this is not fatal
    {
      // skip temporary tables not created directly by the user
      if (table->s->table_name[0] != '#')
	found_user_tables = 1;
      end = strxmov(end,"`",table->s->db,"`.`",
                    table->s->table_name,"`,", NullS);
    }
    next=table->next;
    close_temporary(table, 1);
  }
  if (query && found_user_tables && mysql_bin_log.is_open())
  {
    /* The -1 is to remove last ',' */
    thd->clear_error();
    Query_log_event qinfo(thd, query, (ulong)(end-query)-1, 0, FALSE);
    /*
      Imagine the thread had created a temp table, then was doing a SELECT, and
      the SELECT was killed. Then it's not clever to mark the statement above as
      "killed", because it's not really a statement updating data, and there
      are 99.99% chances it will succeed on slave.
      If a real update (one updating a persistent table) was killed on the
      master, then this real update will be logged with error_code=killed,
      rightfully causing the slave to stop.
    */
    qinfo.error_code= 0;
    mysql_bin_log.write(&qinfo);
  }
  thd->temporary_tables=0;
}


/*
  Find table in list.

  SYNOPSIS
    find_table_in_list()
    table		Pointer to table list
    offset		Offset to which list in table structure to use
    db_name		Data base name
    table_name		Table name

  NOTES:
    This is called by find_table_in_local_list() and
    find_table_in_global_list().

  RETURN VALUES
    NULL	Table not found
    #		Pointer to found table.
*/

TABLE_LIST *find_table_in_list(TABLE_LIST *table,
                               uint offset,
                               const char *db_name,
                               const char *table_name)
{
  for (; table; table= *(TABLE_LIST **) ((char*) table + offset))
  {
    if ((table->table == 0 || table->table->s->tmp_table == NO_TMP_TABLE) &&
        strcmp(table->db, db_name) == 0 &&
        strcmp(table->table_name, table_name) == 0)
      break;
  }
  return table;
}


/*
  Test that table is unique (It's only exists once in the table list)

  SYNOPSIS
    unique_table()
    table                 table which should be checked
    table_list            list of tables

  NOTE: to exclude derived tables from check we use following mechanism:
    a) during derived table processing set THD::derived_tables_processing
    b) JOIN::prepare set SELECT::exclude_from_table_unique_test if
       THD::derived_tables_processing set. (we can't use JOIN::execute
       because for PS we perform only JOIN::prepare, but we can't set this
       flag in JOIN::prepare if we are not sure that we are in derived table
       processing loop, because multi-update call fix_fields() for some its
       items (which mean JOIN::prepare for subqueries) before unique_table
       call to detect which tables should be locked for write).
    c) unique_table skip all tables which belong to SELECT with
       SELECT::exclude_from_table_unique_test set.
    Also SELECT::exclude_from_table_unique_test used to exclude from check
    tables of main SELECT of multi-delete and multi-update

    TODO: when we will have table/view change detection we can do this check
          only once for PS/SP

  RETURN
    found duplicate
    0 if table is unique
*/

TABLE_LIST* unique_table(TABLE_LIST *table, TABLE_LIST *table_list)
{
  TABLE_LIST *res;
  const char *d_name, *t_name;
  DBUG_ENTER("unique_table");
  DBUG_PRINT("enter", ("table alias: %s", table->alias));

  /*
    If this function called for query which update table (INSERT/UPDATE/...)
    then we have in table->table pointer to TABLE object which we are
    updating even if it is VIEW so we need TABLE_LIST of this TABLE object
    to get right names (even if lower_case_table_names used).

    If this function called for CREATE command that we have not opened table
    (table->table equal to 0) and right names is in current TABLE_LIST
    object.
  */
  if (table->table)
  {
    /* temporary table is always unique */
    if (table->table && table->table->s->tmp_table != NO_TMP_TABLE)
      DBUG_RETURN(0);
    table= table->find_underlying_table(table->table);
    /*
      as far as we have table->table we have to find real TABLE_LIST of
      it in underlying tables
    */
    DBUG_ASSERT(table);
  }
  d_name= table->db;
  t_name= table->table_name;

  DBUG_PRINT("info", ("real table: %s.%s", d_name, t_name));
  for(;;)
  {
    if (!(res= find_table_in_global_list(table_list, d_name, t_name)) ||
        (!res->table || res->table != table->table) &&
        (res->select_lex && !res->select_lex->exclude_from_table_unique_test))
      break;
    /*
      If we found entry of this table or or table of SELECT which already
      processed in derived table or top select of multi-update/multi-delete
      (exclude_from_table_unique_test).
    */
    table_list= res->next_global;
    DBUG_PRINT("info",
               ("found same copy of table or table which we should skip"));
  }
  DBUG_RETURN(res);
}


TABLE **find_temporary_table(THD *thd, const char *db, const char *table_name)
{
  char	key[MAX_DBKEY_LENGTH];
  uint	key_length= (uint) (strmov(strmov(key,db)+1,table_name)-key)+1;
  TABLE *table,**prev;

  int4store(key+key_length,thd->server_id);
  key_length += 4;
  int4store(key+key_length,thd->variables.pseudo_thread_id);
  key_length += 4;

  prev= &thd->temporary_tables;
  for (table=thd->temporary_tables ; table ; table=table->next)
  {
    if (table->s->key_length == key_length &&
	!memcmp(table->s->table_cache_key,key,key_length))
      return prev;
    prev= &table->next;
  }
  return 0;					// Not a temporary table
}

bool close_temporary_table(THD *thd, const char *db, const char *table_name)
{
  TABLE *table,**prev;

  if (!(prev=find_temporary_table(thd,db,table_name)))
    return 1;
  table= *prev;
  *prev= table->next;
  close_temporary(table, 1);
  if (thd->slave_thread)
    --slave_open_temp_tables;
  return 0;
}

/*
  Used by ALTER TABLE when the table is a temporary one. It changes something
  only if the ALTER contained a RENAME clause (otherwise, table_name is the old
  name).
  Prepares a table cache key, which is the concatenation of db, table_name and
  thd->slave_proxy_id, separated by '\0'.
*/

bool rename_temporary_table(THD* thd, TABLE *table, const char *db,
			    const char *table_name)
{
  char *key;
  TABLE_SHARE *share= table->s;

  if (!(key=(char*) alloc_root(&table->mem_root,
			       (uint) strlen(db)+
			       (uint) strlen(table_name)+6+4)))
    return 1;				/* purecov: inspected */
  share->key_length= (uint)
    (strmov((char*) (share->table_name= strmov(share->table_cache_key= key,
                                               db)+1),
	    table_name) - share->table_cache_key)+1;
  share->db= share->table_cache_key;
  int4store(key+share->key_length, thd->server_id);
  share->key_length+= 4;
  int4store(key+share->key_length, thd->variables.pseudo_thread_id);
  share->key_length+= 4;
  return 0;
}


	/* move table first in unused links */

static void relink_unused(TABLE *table)
{
  if (table != unused_tables)
  {
    table->prev->next=table->next;		/* Remove from unused list */
    table->next->prev=table->prev;
    table->next=unused_tables;			/* Link in unused tables */
    table->prev=unused_tables->prev;
    unused_tables->prev->next=table;
    unused_tables->prev=table;
    unused_tables=table;
    check_unused();
  }
}


/*
  Remove all instances of table from the current open list
  Free all locks on tables that are done with LOCK TABLES
 */

TABLE *unlink_open_table(THD *thd, TABLE *list, TABLE *find)
{
  char key[MAX_DBKEY_LENGTH];
  uint key_length= find->s->key_length;
  TABLE *start=list,**prev,*next;
  prev= &start;

  memcpy(key, find->s->table_cache_key, key_length);
  for (; list ; list=next)
  {
    next=list->next;
    if (list->s->key_length == key_length &&
	!memcmp(list->s->table_cache_key, key, key_length))
    {
      if (thd->locked_tables)
	mysql_lock_remove(thd, thd->locked_tables,list);
      VOID(hash_delete(&open_cache,(byte*) list)); // Close table
    }
    else
    {
      *prev=list;				// put in use list
      prev= &list->next;
    }
  }
  *prev=0;
  // Notify any 'refresh' threads
  pthread_cond_broadcast(&COND_refresh);
  return start;
}


/*
   When we call the following function we must have a lock on
   LOCK_open ; This lock will be unlocked on return.
*/

void wait_for_refresh(THD *thd)
{
  safe_mutex_assert_owner(&LOCK_open);

  /* Wait until the current table is up to date */
  const char *proc_info;
  thd->mysys_var->current_mutex= &LOCK_open;
  thd->mysys_var->current_cond= &COND_refresh;
  proc_info=thd->proc_info;
  thd->proc_info="Waiting for table";
  if (!thd->killed)
    (void) pthread_cond_wait(&COND_refresh,&LOCK_open);

  pthread_mutex_unlock(&LOCK_open);	// Must be unlocked first
  pthread_mutex_lock(&thd->mysys_var->mutex);
  thd->mysys_var->current_mutex= 0;
  thd->mysys_var->current_cond= 0;
  thd->proc_info= proc_info;
  pthread_mutex_unlock(&thd->mysys_var->mutex);
}


TABLE *reopen_name_locked_table(THD* thd, TABLE_LIST* table_list)
{
  DBUG_ENTER("reopen_name_locked_table");
  if (thd->killed)
    DBUG_RETURN(0);
  TABLE *table;
  TABLE_SHARE *share;
  if (!(table = table_list->table))
    DBUG_RETURN(0);

  char* db = thd->db ? thd->db : table_list->db;
  char* table_name = table_list->table_name;
  char	key[MAX_DBKEY_LENGTH];
  uint	key_length;
  key_length=(uint) (strmov(strmov(key,db)+1,table_name)-key)+1;

  pthread_mutex_lock(&LOCK_open);
  if (open_unireg_entry(thd, table, db, table_name, table_name, 0,
                        thd->mem_root) ||
      !(table->s->table_cache_key= memdup_root(&table->mem_root, (char*) key,
                                               key_length)))
  {
    delete table->triggers;
    closefrm(table);
    pthread_mutex_unlock(&LOCK_open);
    DBUG_RETURN(0);
  }

  share= table->s;
  share->db= share->table_cache_key;
  share->key_length=key_length;
  share->version=0;
  share->flush_version=0;
  table->in_use = thd;
  check_unused();
  pthread_mutex_unlock(&LOCK_open);
  table->next = thd->open_tables;
  thd->open_tables = table;
  table->tablenr=thd->current_tablenr++;
  table->used_fields=0;
  table->const_table=0;
  table->null_row= table->maybe_null= table->force_index= 0;
  table->status=STATUS_NO_RECORD;
  table->keys_in_use_for_query= share->keys_in_use;
  table->used_keys= share->keys_for_keyread;
  DBUG_RETURN(table);
}


/******************************************************************************
** open a table
** Uses a cache of open tables to find a table not in use.
** If refresh is a NULL pointer, then the is no version number checking and
** the table is not put in the thread-open-list
** If the return value is NULL and refresh is set then one must close
** all tables and retry the open
******************************************************************************/


TABLE *open_table(THD *thd, TABLE_LIST *table_list, MEM_ROOT *mem_root,
		  bool *refresh)
{
  reg1	TABLE *table;
  char	key[MAX_DBKEY_LENGTH];
  uint	key_length;
  char	*alias= table_list->alias;
  DBUG_ENTER("open_table");

  /* find a unused table in the open table cache */
  if (refresh)
    *refresh=0;
  if (thd->killed)
    DBUG_RETURN(0);
  key_length= (uint) (strmov(strmov(key, table_list->db)+1,
			     table_list->table_name)-key)+1;
  int4store(key + key_length, thd->server_id);
  int4store(key + key_length + 4, thd->variables.pseudo_thread_id);

  if (!table_list->skip_temporary)
  {
    for (table= thd->temporary_tables; table ; table=table->next)
    {
      if (table->s->key_length == key_length + TMP_TABLE_KEY_EXTRA &&
	  !memcmp(table->s->table_cache_key, key,
		  key_length + TMP_TABLE_KEY_EXTRA))
      {
	if (table->query_id == thd->query_id ||
            thd->prelocked_mode && table->query_id)
	{
	  my_error(ER_CANT_REOPEN_TABLE, MYF(0), table->alias);
	  DBUG_RETURN(0);
	}
	table->query_id= thd->query_id;
	table->clear_query_id= 1;
	thd->tmp_table_used= 1;
        DBUG_PRINT("info",("Using temporary table"));
        goto reset;
      }
    }
  }

  if (thd->locked_tables || thd->prelocked_mode)
  {						// Using table locks
    for (table=thd->open_tables; table ; table=table->next)
    {
      if (table->s->key_length == key_length &&
          !memcmp(table->s->table_cache_key, key, key_length) &&
          !my_strcasecmp(system_charset_info, table->alias, alias) &&
          table->query_id != thd->query_id && /* skip tables already used by this query */
          !(thd->prelocked_mode && table->query_id))
      {
        table->query_id= thd->query_id;
        DBUG_PRINT("info",("Using locked table"));
	goto reset;
      }
    }
    /*
      is it view?
      (it is work around to allow to open view with locked tables,
      real fix will be made after definition cache will be made)
    */
    {
      char path[FN_REFLEN];
      strxnmov(path, FN_REFLEN, mysql_data_home, "/", table_list->db, "/",
               table_list->table_name, reg_ext, NullS);
      (void) unpack_filename(path, path);
      if (mysql_frm_type(path) == FRMTYPE_VIEW)
      {
        TABLE tab;// will not be used (because it's VIEW) but have to be passed
        table= &tab;
        VOID(pthread_mutex_lock(&LOCK_open));
        if (open_unireg_entry(thd, table, table_list->db,
                              table_list->table_name,
                              alias, table_list, mem_root))
        {
          table->next=table->prev=table;
          free_cache_entry(table);
        }
        else
        {
          DBUG_ASSERT(table_list->view != 0);
          VOID(pthread_mutex_unlock(&LOCK_open));
          DBUG_RETURN(0); // VIEW
        }
        VOID(pthread_mutex_unlock(&LOCK_open));
      }
    }
    my_error(ER_TABLE_NOT_LOCKED, MYF(0), alias);
    DBUG_RETURN(0);
  }

  VOID(pthread_mutex_lock(&LOCK_open));

  if (!thd->open_tables)
    thd->version=refresh_version;
  else if (thd->version != refresh_version && refresh)
  {
    /* Someone did a refresh while thread was opening tables */
    *refresh=1;
    VOID(pthread_mutex_unlock(&LOCK_open));
    DBUG_RETURN(0);
  }

  /* close handler tables which are marked for flush */
  if (thd->handler_tables)
    mysql_ha_flush(thd, (TABLE_LIST*) NULL, MYSQL_HA_REOPEN_ON_USAGE);

  for (table=(TABLE*) hash_search(&open_cache,(byte*) key,key_length) ;
       table && table->in_use ;
       table = (TABLE*) hash_next(&open_cache,(byte*) key,key_length))
  {
    if (table->s->version != refresh_version)
    {
      /*
      ** There is a refresh in progress for this table
      ** Wait until the table is freed or the thread is killed.
      */
      close_old_data_files(thd,thd->open_tables,0,0);
      if (table->in_use != thd)
	wait_for_refresh(thd);
      else
      {
	VOID(pthread_mutex_unlock(&LOCK_open));
      }
      if (refresh)
	*refresh=1;
      DBUG_RETURN(0);
    }
  }
  if (table)
  {
    if (table == unused_tables)
    {						// First unused
      unused_tables=unused_tables->next;	// Remove from link
      if (table == unused_tables)
	unused_tables=0;
    }
    table->prev->next=table->next;		/* Remove from unused list */
    table->next->prev=table->prev;
    table->in_use= thd;
  }
  else
  {
    TABLE_SHARE *share;
    /* Free cache if too big */
    while (open_cache.records > table_cache_size && unused_tables)
      VOID(hash_delete(&open_cache,(byte*) unused_tables)); /* purecov: tested */

    /* make a new table */
    if (!(table=(TABLE*) my_malloc(sizeof(*table),MYF(MY_WME))))
    {
      VOID(pthread_mutex_unlock(&LOCK_open));
      DBUG_RETURN(NULL);
    }
    if (open_unireg_entry(thd, table, table_list->db, table_list->table_name,
			  alias, table_list, mem_root) ||
	(!table_list->view && 
	 !(table->s->table_cache_key= memdup_root(&table->mem_root,
                                                  (char*) key,
                                                  key_length))))
    {
      table->next=table->prev=table;
      free_cache_entry(table);
      VOID(pthread_mutex_unlock(&LOCK_open));
      DBUG_RETURN(NULL);
    }
    if (table_list->view)
    {
      my_free((gptr)table, MYF(0));
      VOID(pthread_mutex_unlock(&LOCK_open));
      DBUG_RETURN(0); // VIEW
    }
    share= table->s;
    share->db=            share->table_cache_key;
    share->key_length=    key_length;
    share->version=       refresh_version;
    share->flush_version= flush_version;
    DBUG_PRINT("info", ("inserting table %p into the cache", table));
    VOID(my_hash_insert(&open_cache,(byte*) table));
  }

  check_unused();				// Debugging call

  VOID(pthread_mutex_unlock(&LOCK_open));
  if (refresh)
  {
    table->next=thd->open_tables;		/* Link into simple list */
    thd->open_tables=table;
  }
  table->reginfo.lock_type=TL_READ;		/* Assume read */

 reset:
  if (thd->lex->need_correct_ident())
    table->alias_name_used= my_strcasecmp(table_alias_charset,
                                          table->s->table_name, alias);
  /* Fix alias if table name changes */
  if (strcmp(table->alias, alias))
  {
    uint length=(uint) strlen(alias)+1;
    table->alias= (char*) my_realloc((char*) table->alias, length,
                                     MYF(MY_WME));
    memcpy((char*) table->alias, alias, length);
  }
  /* These variables are also set in reopen_table() */
  table->tablenr=thd->current_tablenr++;
  table->used_fields=0;
  table->const_table=0;
  table->null_row= table->maybe_null= table->force_index= 0;
  table->status=STATUS_NO_RECORD;
  table->keys_in_use_for_query= table->s->keys_in_use;
  table->insert_values= 0;
  table->used_keys= table->s->keys_for_keyread;
  if (table->timestamp_field)
    table->timestamp_field_type= table->timestamp_field->get_auto_set_type();
  table_list->updatable= 1; // It is not derived table nor non-updatable VIEW
  DBUG_ASSERT(table->key_read == 0);
  DBUG_RETURN(table);
}


TABLE *find_locked_table(THD *thd, const char *db,const char *table_name)
{
  char	key[MAX_DBKEY_LENGTH];
  uint key_length=(uint) (strmov(strmov(key,db)+1,table_name)-key)+1;

  for (TABLE *table=thd->open_tables; table ; table=table->next)
  {
    if (table->s->key_length == key_length &&
	!memcmp(table->s->table_cache_key,key,key_length))
      return table;
  }
  return(0);
}


/****************************************************************************
** Reopen an table because the definition has changed. The date file for the
** table is already closed.
** Returns 0 if ok.
** If table can't be reopened, the entry is unchanged.
****************************************************************************/

bool reopen_table(TABLE *table,bool locked)
{
  TABLE tmp;
  char *db= table->s->table_cache_key;
  const char *table_name= table->s->table_name;
  bool error= 1;
  Field **field;
  uint key,part;
  DBUG_ENTER("reopen_table");

#ifdef EXTRA_DEBUG
  if (table->db_stat)
    sql_print_error("Table %s had a open data handler in reopen_table",
		    table->alias);
#endif
  if (!locked)
    VOID(pthread_mutex_lock(&LOCK_open));
  safe_mutex_assert_owner(&LOCK_open);

  if (open_unireg_entry(table->in_use, &tmp, db, table_name,
			table->alias, 0, table->in_use->mem_root))
    goto end;
  free_io_cache(table);

  if (!(tmp.s->table_cache_key= memdup_root(&tmp.mem_root,db,
                                            table->s->key_length)))
  {
    delete tmp.triggers;
    closefrm(&tmp);				// End of memory
    goto end;
  }
  tmp.s->db= tmp.s->table_cache_key;

  /* This list copies variables set by open_table */
  tmp.tablenr=		table->tablenr;
  tmp.used_fields=	table->used_fields;
  tmp.const_table=	table->const_table;
  tmp.null_row=		table->null_row;
  tmp.maybe_null=	table->maybe_null;
  tmp.status=		table->status;
  tmp.keys_in_use_for_query= tmp.s->keys_in_use;
  tmp.used_keys= 	tmp.s->keys_for_keyread;
  tmp.force_index=	tmp.force_index;

  /* Get state */
  tmp.s->key_length=	table->s->key_length;
  tmp.in_use=    	table->in_use;
  tmp.reginfo.lock_type=table->reginfo.lock_type;
  tmp.s->version=	refresh_version;
  tmp.s->tmp_table=	table->s->tmp_table;
  tmp.grant=		table->grant;

  /* Replace table in open list */
  tmp.next=		table->next;
  tmp.prev=		table->prev;

  delete table->triggers;
  if (table->file)
    VOID(closefrm(table));		// close file, free everything

  *table= tmp;
  table->s= &table->share_not_to_be_used;
  table->file->change_table_ptr(table);

  DBUG_ASSERT(table->alias != 0);
  for (field=table->field ; *field ; field++)
  {
    (*field)->table= (*field)->orig_table= table;
    (*field)->table_name= &table->alias;
  }
  for (key=0 ; key < table->s->keys ; key++)
    for (part=0 ; part < table->key_info[key].usable_key_parts ; part++)
      table->key_info[key].key_part[part].field->table= table;
  VOID(pthread_cond_broadcast(&COND_refresh));
  error=0;

 end:
  if (!locked)
    VOID(pthread_mutex_unlock(&LOCK_open));
  DBUG_RETURN(error);
}


/*
  Used with ALTER TABLE:
  Close all instanses of table when LOCK TABLES is in used;
  Close first all instances of table and then reopen them
 */

bool close_data_tables(THD *thd,const char *db, const char *table_name)
{
  TABLE *table;
  for (table=thd->open_tables; table ; table=table->next)
  {
    if (!strcmp(table->s->table_name, table_name) &&
	!strcmp(table->s->db, db))
    {
      mysql_lock_remove(thd, thd->locked_tables,table);
      table->file->close();
      table->db_stat=0;
    }
  }
  return 0;					// For the future
}


/*
  Reopen all tables with closed data files
  One should have lock on LOCK_open when calling this
*/

bool reopen_tables(THD *thd,bool get_locks,bool in_refresh)
{
  DBUG_ENTER("reopen_tables");
  safe_mutex_assert_owner(&LOCK_open);

  if (!thd->open_tables)
    DBUG_RETURN(0);

  TABLE *table,*next,**prev;
  TABLE **tables,**tables_ptr;			// For locks
  bool error=0;
  if (get_locks)
  {
    /* The ptr is checked later */
    uint opens=0;
    for (table=thd->open_tables; table ; table=table->next) opens++;
    tables= (TABLE**) my_alloca(sizeof(TABLE*)*opens);
  }
  else
    tables= &thd->open_tables;
  tables_ptr =tables;

  prev= &thd->open_tables;
  for (table=thd->open_tables; table ; table=next)
  {
    uint db_stat=table->db_stat;
    next=table->next;
    if (!tables || (!db_stat && reopen_table(table,1)))
    {
      my_error(ER_CANT_REOPEN_TABLE, MYF(0), table->alias);
      VOID(hash_delete(&open_cache,(byte*) table));
      error=1;
    }
    else
    {
      *prev= table;
      prev= &table->next;
      if (get_locks && !db_stat)
	*tables_ptr++= table;			// need new lock on this
      if (in_refresh)
      {
	table->s->version=0;
	table->locked_by_flush=0;
      }
    }
  }
  if (tables != tables_ptr)			// Should we get back old locks
  {
    MYSQL_LOCK *lock;
    /* We should always get these locks */
    thd->some_tables_deleted=0;
    if ((lock= mysql_lock_tables(thd, tables, (uint) (tables_ptr-tables), 0)))
    {
      thd->locked_tables=mysql_lock_merge(thd->locked_tables,lock);
    }
    else
      error=1;
  }
  if (get_locks && tables)
  {
    my_afree((gptr) tables);
  }
  VOID(pthread_cond_broadcast(&COND_refresh)); // Signal to refresh
  *prev=0;
  DBUG_RETURN(error);
}

/*
  Close handlers for tables in list, but leave the TABLE structure
  intact so that we can re-open these quickly
  abort_locks is set if called from flush_tables.
*/

void close_old_data_files(THD *thd, TABLE *table, bool abort_locks,
			  bool send_refresh)
{
  DBUG_ENTER("close_old_data_files");
  bool found=send_refresh;
  for (; table ; table=table->next)
  {
    if (table->s->version != refresh_version)
    {
      found=1;
      if (!abort_locks)				// If not from flush tables
	table->s->version= refresh_version;	// Let other threads use table
      if (table->db_stat)
      {
	if (abort_locks)
	{
	  mysql_lock_abort(thd,table);		// Close waiting threads
	  mysql_lock_remove(thd, thd->locked_tables,table);
	  table->locked_by_flush=1;		// Will be reopened with locks
	}
	table->file->close();
	table->db_stat=0;
      }
    }
  }
  if (found)
    VOID(pthread_cond_broadcast(&COND_refresh)); // Signal to refresh
  DBUG_VOID_RETURN;
}


/*
  Wait until all threads has closed the tables in the list
  We have also to wait if there is thread that has a lock on this table even
  if the table is closed
*/

bool table_is_used(TABLE *table, bool wait_for_name_lock)
{
  do
  {
    char *key= table->s->table_cache_key;
    uint key_length= table->s->key_length;
    for (TABLE *search=(TABLE*) hash_search(&open_cache,
					    (byte*) key,key_length) ;
	 search ;
	 search = (TABLE*) hash_next(&open_cache,(byte*) key,key_length))
    {
      if (search->locked_by_flush ||
	  search->locked_by_name && wait_for_name_lock ||
	  search->db_stat && search->s->version < refresh_version)
	return 1;				// Table is used
    }
  } while ((table=table->next));
  return 0;
}


/* Wait until all used tables are refreshed */

bool wait_for_tables(THD *thd)
{
  bool result;
  DBUG_ENTER("wait_for_tables");

  thd->proc_info="Waiting for tables";
  pthread_mutex_lock(&LOCK_open);
  while (!thd->killed)
  {
    thd->some_tables_deleted=0;
    close_old_data_files(thd,thd->open_tables,0,dropping_tables != 0);
    mysql_ha_flush(thd, (TABLE_LIST*) NULL, MYSQL_HA_REOPEN_ON_USAGE);
    if (!table_is_used(thd->open_tables,1))
      break;
    (void) pthread_cond_wait(&COND_refresh,&LOCK_open);
  }
  if (thd->killed)
    result= 1;					// aborted
  else
  {
    /* Now we can open all tables without any interference */
    thd->proc_info="Reopen tables";
    thd->version= refresh_version;
    result=reopen_tables(thd,0,0);
  }
  pthread_mutex_unlock(&LOCK_open);
  thd->proc_info=0;
  DBUG_RETURN(result);
}


/* drop tables from locked list */

bool drop_locked_tables(THD *thd,const char *db, const char *table_name)
{
  TABLE *table,*next,**prev;
  bool found=0;
  prev= &thd->open_tables;
  for (table= thd->open_tables; table ; table=next)
  {
    next=table->next;
    if (!strcmp(table->s->table_name, table_name) &&
	!strcmp(table->s->db, db))
    {
      mysql_lock_remove(thd, thd->locked_tables,table);
      VOID(hash_delete(&open_cache,(byte*) table));
      found=1;
    }
    else
    {
      *prev=table;
      prev= &table->next;
    }
  }
  *prev=0;
  if (found)
    VOID(pthread_cond_broadcast(&COND_refresh)); // Signal to refresh
  if (thd->locked_tables && thd->locked_tables->table_count == 0)
  {
    my_free((gptr) thd->locked_tables,MYF(0));
    thd->locked_tables=0;
  }
  return found;
}


/*
  If we have the table open, which only happens when a LOCK TABLE has been
  done on the table, change the lock type to a lock that will abort all
  other threads trying to get the lock.
*/

void abort_locked_tables(THD *thd,const char *db, const char *table_name)
{
  TABLE *table;
  for (table= thd->open_tables; table ; table= table->next)
  {
    if (!strcmp(table->s->table_name,table_name) &&
	!strcmp(table->s->db, db))
    {
      mysql_lock_abort(thd,table);
      break;
    }
  }
}


/*
  Load a table definition from file and open unireg table

  SYNOPSIS
    open_unireg_entry()
    thd			Thread handle
    entry		Store open table definition here
    db			Database name
    name		Table name
    alias		Alias name
    table_desc		TABLE_LIST descriptor (used with views)
    mem_root		temporary mem_root for parsing

  NOTES
   Extra argument for open is taken from thd->open_options

  RETURN
    0	ok
    #	Error
*/
static int open_unireg_entry(THD *thd, TABLE *entry, const char *db,
			     const char *name, const char *alias,
			     TABLE_LIST *table_desc, MEM_ROOT *mem_root)
{
  char path[FN_REFLEN];
  int error;
  uint discover_retry_count= 0;
  DBUG_ENTER("open_unireg_entry");

  strxmov(path, mysql_data_home, "/", db, "/", name, NullS);
  while ((error= openfrm(thd, path, alias,
		         (uint) (HA_OPEN_KEYFILE | HA_OPEN_RNDFILE |
			         HA_GET_INDEX | HA_TRY_READ_ONLY |
                                 NO_ERR_ON_NEW_FRM),
		      READ_KEYINFO | COMPUTE_TYPES | EXTRA_RECORD,
		      thd->open_options, entry)) &&
      (error != 5 ||
       (fn_format(path, path, 0, reg_ext, MY_UNPACK_FILENAME),
        open_new_frm(path, alias, db, name,
                     (uint) (HA_OPEN_KEYFILE | HA_OPEN_RNDFILE |
                             HA_GET_INDEX | HA_TRY_READ_ONLY),
                     READ_KEYINFO | COMPUTE_TYPES | EXTRA_RECORD,
                     thd->open_options, entry, table_desc, mem_root))))

  {
    if (!entry->s || !entry->s->crashed)
    {
      /*
        Frm file could not be found on disk
        Since it does not exist, no one can be using it
        LOCK_open has been locked to protect from someone else
        trying to discover the table at the same time.
      */
      if (discover_retry_count++ != 0)
        goto err;
      if (ha_create_table_from_engine(thd, db, name, TRUE) != 0)
        goto err;

      mysql_reset_errors(thd, 1);    // Clear warnings
      thd->clear_error();            // Clear error message
      continue;
    }

    // Code below is for repairing a crashed file
    TABLE_LIST table_list;
    bzero((char*) &table_list, sizeof(table_list)); // just for safe
    table_list.db=(char*) db;
    table_list.table_name=(char*) name;

    safe_mutex_assert_owner(&LOCK_open);

    if ((error=lock_table_name(thd,&table_list)))
    {
      if (error < 0)
      {
	goto err;
      }
      if (wait_for_locked_table_names(thd,&table_list))
      {
	unlock_table_name(thd,&table_list);
	goto err;
      }
    }
    pthread_mutex_unlock(&LOCK_open);
    thd->clear_error();				// Clear error message
    error= 0;
    if (openfrm(thd, path, alias,
		(uint) (HA_OPEN_KEYFILE | HA_OPEN_RNDFILE | HA_GET_INDEX |
			 HA_TRY_READ_ONLY),
		READ_KEYINFO | COMPUTE_TYPES | EXTRA_RECORD,
		ha_open_options | HA_OPEN_FOR_REPAIR,
		entry) || ! entry->file ||
	(entry->file->is_crashed() && entry->file->check_and_repair(thd)))
    {
      /* Give right error message */
      thd->clear_error();
      my_error(ER_NOT_KEYFILE, MYF(0), name, my_errno);
      sql_print_error("Couldn't repair table: %s.%s",db,name);
      if (entry->file)
	closefrm(entry);
      error=1;
    }
    else
      thd->clear_error();			// Clear error message
    pthread_mutex_lock(&LOCK_open);
    unlock_table_name(thd,&table_list);

    if (error)
      goto err;
    break;
  }

  if (error == 5)
    DBUG_RETURN(0);	// we have just opened VIEW

  if (Table_triggers_list::check_n_load(thd, db, name, entry))
    goto err;

  /*
    If we are here, there was no fatal error (but error may be still
    unitialized).
  */
  if (unlikely(entry->file->implicit_emptied))
  {
    entry->file->implicit_emptied= 0;
    if (mysql_bin_log.is_open())
    {
      char *query, *end;
      uint query_buf_size= 20 + 2*NAME_LEN + 1;
      if ((query= (char*)my_malloc(query_buf_size,MYF(MY_WME))))
      {
        end = strxmov(strmov(query, "DELETE FROM `"),
                      db,"`.`",name,"`", NullS);
        Query_log_event qinfo(thd, query, (ulong)(end-query), 0, FALSE);
        mysql_bin_log.write(&qinfo);
        my_free(query, MYF(0));
      }
      else
      {
        /*
          As replication is maybe going to be corrupted, we need to warn the
          DBA on top of warning the client (which will automatically be done
          because of MYF(MY_WME) in my_malloc() above).
        */
        sql_print_error("When opening HEAP table, could not allocate \
memory to write 'DELETE FROM `%s`.`%s`' to the binary log",db,name);
        delete entry->triggers;
        if (entry->file)
          closefrm(entry);
        goto err;
      }
    }
  }
  DBUG_RETURN(0);
err:
  /* Hide "Table doesn't exist" errors if table belong to view */
  if (thd->net.last_errno == ER_NO_SUCH_TABLE &&
      table_desc && table_desc->belong_to_view)
  {
    TABLE_LIST * view= table_desc->belong_to_view;
    thd->clear_error();
    my_error(ER_VIEW_INVALID, MYF(0), view->view_db.str, view->view_name.str);
  }
  DBUG_RETURN(1);
}

/*
  Open all tables in list

  SYNOPSIS
    open_tables()
    thd - thread handler
    start - list of tables in/out
    counter - number of opened tables will be return using this parameter

  NOTE
    Unless we are already in prelocked mode, this function will also precache
    all SP/SFs explicitly or implicitly (via views and triggers) used by the
    query and add tables needed for their execution to table list. If resulting
    tables list will be non empty it will mark query as requiring precaching.
    Prelocked mode will be enabled for such query during lock_tables() call.

    If query for which we are opening tables is already marked as requiring
    prelocking it won't do such precaching and will simply reuse table list
    which is already built.

  RETURN
    0  - OK
    -1 - error
*/

int open_tables(THD *thd, TABLE_LIST **start, uint *counter)
{
  TABLE_LIST *tables;
  bool refresh;
  int result=0;
  MEM_ROOT new_frm_mem;
  /* Also used for indicating that prelocking is need */
  TABLE_LIST **query_tables_last_own;
  DBUG_ENTER("open_tables");
  /*
    temporary mem_root for new .frm parsing.
    TODO: variables for size
  */
  init_alloc_root(&new_frm_mem, 8024, 8024);

  thd->current_tablenr= 0;
 restart:
  *counter= 0;
  query_tables_last_own= 0;
  thd->proc_info="Opening tables";

  /*
    If we are not already executing prelocked statement and don't have
    statement for which table list for prelocking is already built, let
    us cache routines and try to build such table list.

    NOTE: If we want queries with functions to work under explicit
    LOCK TABLES we have to additionaly lock mysql.proc table in it.
    At least until Monty will fix SP loading :)

    NOTE: We can't delay prelocking until we will met some sub-statement
    which really uses tables, since this will imply that we have to restore
    its table list to be able execute it in some other context.
    And current views implementation assumes that view tables are added to
    global table list only once during PS preparing/first SP execution.
    Also locking at earlier stage is probably faster altough may decrease
    concurrency a bit.

    NOTE: We will mark statement as requiring prelocking only if we will
    have non empty table list. But this does not guarantee that in prelocked
    mode we will have some locked tables, because queries which use only
    derived/information schema tables and views possible. Thus "counter"
    may be still zero for prelocked statement...
  */
  if (!thd->prelocked_mode && !thd->lex->requires_prelocking() &&
      (thd->lex->spfuns.records || thd->lex->spprocs.records))
  {
    TABLE_LIST **save_query_tables_last;

    sp_cache_routines(thd, thd->lex);
    save_query_tables_last= thd->lex->query_tables_last;

    DBUG_ASSERT(thd->lex->query_tables == *start);

    if (sp_add_sp_tables_to_table_list(thd, thd->lex, thd->lex) ||
        *start)
    {
      query_tables_last_own= save_query_tables_last;
      *start= thd->lex->query_tables;
    }
  }

  for (tables= *start; tables ;tables= tables->next_global)
  {
    /*
      Ignore placeholders for derived tables. After derived tables
      processing, link to created temporary table will be put here.
     */
    if (tables->derived)
      continue;
    if (tables->schema_table)
    {
      if (!mysql_schema_table(thd, thd->lex, tables))
        continue;
      DBUG_RETURN(-1);
    }
    (*counter)++;
    if (!tables->table &&
	!(tables->table= open_table(thd, tables, &new_frm_mem, &refresh)))
    {
      free_root(&new_frm_mem, MYF(MY_KEEP_PREALLOC));
      if (tables->view)
      {
        /* VIEW placeholder */
	(*counter)--;
        /*
          Again if needed we have to get cache all routines used by this view
          and add tables used by them to table list.
        */
        if (!thd->prelocked_mode && !thd->lex->requires_prelocking() &&
            (tables->view->spfuns.records || tables->view->spprocs.records))
        {
          // FIXME We should catch recursion for both views and funcs here
          sp_cache_routines(thd, tables->view);

          /* We have at least one table in TL here */
          if (!query_tables_last_own)
            query_tables_last_own= thd->lex->query_tables_last;
          sp_add_sp_tables_to_table_list(thd, thd->lex, tables->view);
        }
        /* Cleanup hashes because destructo for this LEX is never called */
        hash_free(&tables->view->spfuns);
        hash_free(&tables->view->spprocs);
	continue;
      }

      if (refresh)				// Refresh in progress
      {
	/* close all 'old' tables used by this thread */
	pthread_mutex_lock(&LOCK_open);
	// if query_id is not reset, we will get an error
	// re-opening a temp table
	thd->version=refresh_version;
	TABLE **prev_table= &thd->open_tables;
	bool found=0;
        /*
          QQ: What we should do if we have started building of table list
          for prelocking ??? Probably throw it away ? But before we should
          mark all temporary tables as free? How about locked ?
        */
	for (TABLE_LIST *tmp= *start; tmp; tmp= tmp->next_global)
	{
	  /* Close normal (not temporary) changed tables */
	  if (tmp->table && ! tmp->table->s->tmp_table)
	  {
	    if (tmp->table->s->version != refresh_version ||
		! tmp->table->db_stat)
	    {
	      VOID(hash_delete(&open_cache,(byte*) tmp->table));
	      tmp->table=0;
	      found=1;
	    }
	    else
	    {
	      *prev_table= tmp->table;		// Relink open list
	      prev_table= &tmp->table->next;
	    }
	  }
	}
	*prev_table=0;
	pthread_mutex_unlock(&LOCK_open);
	if (found)
	  VOID(pthread_cond_broadcast(&COND_refresh)); // Signal to refresh
	goto restart;
      }
      result= -1;				// Fatal error
      break;
    }
    else
    {
      /*
        If we are not already in prelocked mode and extended table list is not
        yet built and we have trigger for table being opened then we should
        cache all routines used by its triggers and add their tables to
        prelocking list.
        If we lock table for reading we won't update it so there is no need to
        process its triggers since they never will be activated.

        FIXME Now we are simply turning on prelocking. Proper integration
        and testing is to be done later.
      */
      if (!thd->prelocked_mode && !thd->lex->requires_prelocking() &&
          tables->table->triggers &&
          tables->lock_type >= TL_WRITE_ALLOW_WRITE)
      {
        if (!query_tables_last_own)
            query_tables_last_own= thd->lex->query_tables_last;
      }
      free_root(&new_frm_mem, MYF(MY_KEEP_PREALLOC));
    }

    if (tables->lock_type != TL_UNLOCK && ! thd->locked_tables)
      tables->table->reginfo.lock_type=tables->lock_type;
    tables->table->grant= tables->grant;
  }
  thd->proc_info=0;
  free_root(&new_frm_mem, MYF(0));              // Free pre-alloced block

  if (query_tables_last_own)
    thd->lex->mark_as_requiring_prelocking(query_tables_last_own);

  DBUG_RETURN(result);
}


/*
  Check that lock is ok for tables; Call start stmt if ok

  SYNOPSIS
    check_lock_and_start_stmt()
    thd			Thread handle
    table_list		Table to check
    lock_type		Lock used for table

  RETURN VALUES
  0	ok
  1	error
*/

static bool check_lock_and_start_stmt(THD *thd, TABLE *table,
				      thr_lock_type lock_type)
{
  int error;
  DBUG_ENTER("check_lock_and_start_stmt");

  if ((int) lock_type >= (int) TL_WRITE_ALLOW_READ &&
      (int) table->reginfo.lock_type < (int) TL_WRITE_ALLOW_READ)
  {
    my_error(ER_TABLE_NOT_LOCKED_FOR_WRITE, MYF(0),table->alias);
    DBUG_RETURN(1);
  }
  if ((error=table->file->start_stmt(thd)))
  {
    table->file->print_error(error,MYF(0));
    DBUG_RETURN(1);
  }
  DBUG_RETURN(0);
}


/*
  Open and lock one table

  SYNOPSIS
    open_ltable()
    thd			Thread handler
    table_list		Table to open is first table in this list
    lock_type		Lock to use for open

  NOTE
    This function don't do anything like SP/SF/views/triggers analysis done
    in open_tables(). It is intended for opening of only one concrete table.
    And used only in special contexts.

  RETURN VALUES
    table		Opened table
    0			Error
  
    If ok, the following are also set:
      table_list->lock_type 	lock_type
      table_list->table		table
*/

TABLE *open_ltable(THD *thd, TABLE_LIST *table_list, thr_lock_type lock_type)
{
  TABLE *table;
  bool refresh;
  DBUG_ENTER("open_ltable");

  thd->proc_info="Opening table";
  thd->current_tablenr= 0;
  /* open_ltable can be used only for BASIC TABLEs */
  table_list->required_type= FRMTYPE_TABLE;
  while (!(table= open_table(thd, table_list, thd->mem_root, &refresh)) &&
         refresh)
    ;

  if (table)
  {
#if defined( __WIN__) || defined(OS2)
    /* Win32 can't drop a file that is open */
    if (lock_type == TL_WRITE_ALLOW_READ)
    {
      lock_type= TL_WRITE;
    }
#endif /* __WIN__ || OS2 */
    table_list->lock_type= lock_type;
    table_list->table=	   table;
    table->grant= table_list->grant;
    if (thd->locked_tables)
    {
      if (check_lock_and_start_stmt(thd, table, lock_type))
	table= 0;
    }
    else
    {
      DBUG_ASSERT(thd->lock == 0);	// You must lock everything at once
      if ((table->reginfo.lock_type= lock_type) != TL_UNLOCK)
	if (! (thd->lock= mysql_lock_tables(thd, &table_list->table, 1, 0)))
	  table= 0;
    }
  }
  thd->proc_info=0;
  DBUG_RETURN(table);
}


/*
  Open all tables in list and locks them for read without derived
  tables processing.

  SYNOPSIS
    simple_open_n_lock_tables()
    thd		- thread handler
    tables	- list of tables for open&locking

  RETURN
    0  - ok
    -1 - error

  NOTE
    The lock will automaticaly be freed by close_thread_tables()
*/

int simple_open_n_lock_tables(THD *thd, TABLE_LIST *tables)
{
  DBUG_ENTER("simple_open_n_lock_tables");
  uint counter;
  if (open_tables(thd, &tables, &counter) || lock_tables(thd, tables, counter))
    DBUG_RETURN(-1);				/* purecov: inspected */
  DBUG_RETURN(0);
}


/*
  Open all tables in list, locks them and process derived tables
  tables processing.

  SYNOPSIS
    open_and_lock_tables()
    thd		- thread handler
    tables	- list of tables for open&locking

  RETURN
    FALSE - ok
    TRUE  - error

  NOTE
    The lock will automaticaly be freed by close_thread_tables()
*/

bool open_and_lock_tables(THD *thd, TABLE_LIST *tables)
{
  uint counter;
  DBUG_ENTER("open_and_lock_tables");
  if (open_tables(thd, &tables, &counter) ||
      lock_tables(thd, tables, counter) ||
      mysql_handle_derived(thd->lex, &mysql_derived_prepare) ||
      (thd->fill_derived_tables() &&
       mysql_handle_derived(thd->lex, &mysql_derived_filling)))
    DBUG_RETURN(TRUE); /* purecov: inspected */
  relink_tables_for_multidelete(thd);
  DBUG_RETURN(0);
}


/*
  Open all tables in list and process derived tables

  SYNOPSIS
    open_normal_and_derived_tables
    thd		- thread handler
    tables	- list of tables for open&locking

  RETURN
    FALSE - ok
    TRUE  - error

  NOTE 
    This is to be used on prepare stage when you don't read any
    data from the tables.
*/

bool open_normal_and_derived_tables(THD *thd, TABLE_LIST *tables)
{
  uint counter;
  DBUG_ENTER("open_normal_and_derived_tables");
  DBUG_ASSERT(!thd->fill_derived_tables());
  if (open_tables(thd, &tables, &counter) ||
      mysql_handle_derived(thd->lex, &mysql_derived_prepare))
    DBUG_RETURN(TRUE); /* purecov: inspected */
  relink_tables_for_multidelete(thd);           // Not really needed, but
  DBUG_RETURN(0);
}


/*
  Let us propagate pointers to open tables from global table list
  to table lists for multi-delete
*/

static void relink_tables_for_multidelete(THD *thd)
{
  if (thd->lex->all_selects_list->next_select_in_list())
  {
    for (SELECT_LEX *sl= thd->lex->all_selects_list;
	 sl;
	 sl= sl->next_select_in_list())
    {
      for (TABLE_LIST *cursor= (TABLE_LIST *) sl->table_list.first;
           cursor;
           cursor=cursor->next_local)
      {
        if (cursor->correspondent_table)
          cursor->table= cursor->correspondent_table->table;
      }
    }
  }
}


/*
  Mark all real tables in the list as free for reuse.

  SYNOPSIS
    mark_real_tables_as_free_for_reuse()
      thd   - thread context
      table - head of the list of tables

  DESCRIPTION
    Marks all real tables in the list (i.e. not views, derived
    or schema tables) as free for reuse.
*/

static void mark_real_tables_as_free_for_reuse(TABLE_LIST *table)
{
  for (; table; table= table->next_global)
    if (!table->placeholder() && !table->schema_table)
      table->table->query_id= 0;
}


/*
  Lock all tables in list

  SYNOPSIS
    lock_tables()
    thd			Thread handler
    tables		Tables to lock
    count		umber of opened tables

  NOTES
    You can't call lock_tables twice, as this would break the dead-lock-free
    handling thr_lock gives us.  You most always get all needed locks at
    once.

    If query for which we are calling this function marked as requring
    prelocking, this function will do implicit LOCK TABLES and change
    thd::prelocked_mode accordingly.

  RETURN VALUES
   0	ok
   -1	Error
*/

int lock_tables(THD *thd, TABLE_LIST *tables, uint count)
{
  TABLE_LIST *table;

  DBUG_ENTER("lock_tables");
  /*
    We can't meet statement requiring prelocking if we already
    in prelocked mode.
  */
  DBUG_ASSERT(!thd->prelocked_mode || !thd->lex->requires_prelocking());
  /*
    If statement requires prelocking then it has non-empty table list.
    So it is safe to shortcut.
  */
  DBUG_ASSERT(!thd->lex->requires_prelocking() || tables);

  if (!tables)
    DBUG_RETURN(0);

  /*
    We need this extra check for thd->prelocked_mode because we want to avoid
    attempts to lock tables in substatements. Checking for thd->locked_tables
    is not enough in some situations. For example for SP containing
    "drop table t3; create temporary t3 ..; insert into t3 ...;"
    thd->locked_tables may be 0 after drop tables, and without this extra
    check insert will try to lock temporary table t3, that will lead
    to memory leak...
  */
  if (!thd->locked_tables && !thd->prelocked_mode)
  {
    DBUG_ASSERT(thd->lock == 0);	// You must lock everything at once
    TABLE **start,**ptr;

    if (!(ptr=start=(TABLE**) thd->alloc(sizeof(TABLE*)*count)))
      DBUG_RETURN(-1);
    for (table= tables; table; table= table->next_global)
    {
      if (!table->placeholder() && !table->schema_table)
	*(ptr++)= table->table;
    }
<<<<<<< HEAD

    /* We have to emulate LOCK TABLES if we are statement needs prelocking. */
    if (thd->lex->requires_prelocking())
    {
      thd->in_lock_tables=1;
      thd->options|= OPTION_TABLE_LOCK;
    }

    if (!(thd->lock=mysql_lock_tables(thd,start, (uint) (ptr - start))))
    {
      if (thd->lex->requires_prelocking())
      {
        thd->options&= ~(ulong) (OPTION_TABLE_LOCK);
        thd->in_lock_tables=0;
      }
      DBUG_RETURN(-1);
    }
    if (thd->lex->requires_prelocking() &&
        thd->lex->sql_command != SQLCOM_LOCK_TABLES)
    {
      TABLE_LIST *first_not_own= thd->lex->first_not_own_table();
      /*
        We just have done implicit LOCK TABLES, and now we have
        to emulate first open_and_lock_tables() after it.

        Note that "LOCK TABLES" can also be marked as requiring prelocking
        (e.g. if one locks view which uses functions). We should not emulate
        such open_and_lock_tables() in this case. We also should not set
        THD::prelocked_mode or first close_thread_tables() call will do
        "UNLOCK TABLES".
      */
      thd->locked_tables= thd->lock;
      thd->lock= 0;
      thd->in_lock_tables=0;

      for (table= tables; table != first_not_own; table= table->next_global)
      {
        if (!table->placeholder() && !table->schema_table)
        {
          table->table->query_id= thd->query_id;
          if (check_lock_and_start_stmt(thd, table->table, table->lock_type))
          {
            ha_rollback_stmt(thd);
            mysql_unlock_tables(thd, thd->locked_tables);
            thd->locked_tables= 0;
            thd->options&= ~(ulong) (OPTION_TABLE_LOCK);
            DBUG_RETURN(-1);
          }
        }
      }
      /*
        Let us mark all tables which don't belong to the statement itself,
        and was marked as occupied during open_tables() as free for reuse.
      */
      mark_real_tables_as_free_for_reuse(first_not_own);
      thd->prelocked_mode= PRELOCKED;
    }
=======
    if (! (thd->lock= mysql_lock_tables(thd, start, (uint) (ptr - start), 0)))
      return -1;				/* purecov: inspected */
>>>>>>> effd338f
  }
  else
  {
    TABLE_LIST *first_not_own= thd->lex->first_not_own_table();
    for (table= tables; table != first_not_own; table= table->next_global)
    {
      if (!table->placeholder() && !table->schema_table &&
	  check_lock_and_start_stmt(thd, table->table, table->lock_type))
      {
	ha_rollback_stmt(thd);
	DBUG_RETURN(-1);
      }
    }
    /*
      If we are under explicit LOCK TABLES and our statement requires
      prelocking, we should mark all "additional" tables as free for use
      and enter prelocked mode.
    */
    if (thd->lex->requires_prelocking())
    {
      mark_real_tables_as_free_for_reuse(first_not_own);
      thd->prelocked_mode= PRELOCKED_UNDER_LOCK_TABLES;
    }
  }
  DBUG_RETURN(0);
}


/*
  Open a single table without table caching and don't set it in open_list
  Used by alter_table to open a temporary table and when creating
  a temporary table with CREATE TEMPORARY ...
*/

TABLE *open_temporary_table(THD *thd, const char *path, const char *db,
			    const char *table_name, bool link_in_list)
{
  TABLE *tmp_table;
  TABLE_SHARE *share;
  DBUG_ENTER("open_temporary_table");

  /*
    The extra size in my_malloc() is for table_cache_key
    4 bytes for master thread id if we are in the slave
    1 byte to terminate db
    1 byte to terminate table_name
    total of 6 extra bytes in my_malloc in addition to table/db stuff
  */
  if (!(tmp_table=(TABLE*) my_malloc(sizeof(*tmp_table)+(uint) strlen(db)+
				     (uint) strlen(table_name)+6+4,
				     MYF(MY_WME))))
    DBUG_RETURN(0);				/* purecov: inspected */

  if (openfrm(thd, path, table_name,
	      (uint) (HA_OPEN_KEYFILE | HA_OPEN_RNDFILE | HA_GET_INDEX),
	      READ_KEYINFO | COMPUTE_TYPES | EXTRA_RECORD,
	      ha_open_options,
	      tmp_table))
  {
    my_free((char*) tmp_table,MYF(0));
    DBUG_RETURN(0);
  }

  share= tmp_table->s;
  tmp_table->reginfo.lock_type=TL_WRITE;	 // Simulate locked
  share->tmp_table= (tmp_table->file->has_transactions() ? 
                     TRANSACTIONAL_TMP_TABLE : TMP_TABLE);
  share->table_cache_key= (char*) (tmp_table+1);
  share->db= share->table_cache_key;
  share->key_length= (uint) (strmov(((char*) (share->table_name=
                                              strmov(share->table_cache_key,
                                                     db)+1)),
                                    table_name) -
                             share->table_cache_key) +1;
  int4store(share->table_cache_key + share->key_length, thd->server_id);
  share->key_length+= 4;
  int4store(share->table_cache_key + share->key_length,
	    thd->variables.pseudo_thread_id);
  share->key_length+= 4;

  if (link_in_list)
  {
    tmp_table->next=thd->temporary_tables;
    thd->temporary_tables=tmp_table;
    if (thd->slave_thread)
      slave_open_temp_tables++;
  }
  DBUG_RETURN(tmp_table);
}


bool rm_temporary_table(enum db_type base, char *path)
{
  bool error=0;
  DBUG_ENTER("rm_temporary_table");

  fn_format(path, path,"",reg_ext,4);
  unpack_filename(path,path);
  if (my_delete(path,MYF(0)))
    error=1; /* purecov: inspected */
  *fn_ext(path)='\0';				// remove extension
  handler *file=get_new_handler((TABLE*) 0, base);
  if (file && file->delete_table(path))
  {
    error=1;
    sql_print_warning("Could not remove tmp table: '%s', error: %d",
                      path, my_errno);
  }
  delete file;
  DBUG_RETURN(error);
}


/*****************************************************************************
** find field in list or tables. if field is unqualifed and unique,
** return unique field
******************************************************************************/

/* Special Field pointers for find_field_in_tables returning */
Field *not_found_field= (Field*) 0x1;
Field *view_ref_found= (Field*) 0x2; 

#define WRONG_GRANT (Field*) -1


/*
  Find field in table or view

  SYNOPSIS
    find_field_in_table()
    thd				thread handler
    table_list			table where to find
    name			name of field
    item_name                   name of item if it will be created (VIEW)
    length			length of name
    ref				expression substituted in VIEW should be
				  passed using this reference (return
				  view_ref_found)
    check_grants_table		do check columns grants for table?
    check_grants_view		do check columns grants for view?
    allow_rowid			do allow finding of "_rowid" field?
    cached_field_index_ptr	cached position in field list (used to
				  speedup prepared tables field finding)
    register_tree_change        TRUE if ref is not stack variable and we
                                  need register changes in item tree

  RETURN
    0			field is not found
    view_ref_found	found value in VIEW (real result is in *ref)
    #			pointer to field
*/

Field *
find_field_in_table(THD *thd, TABLE_LIST *table_list,
                    const char *name, const char *item_name,
                    uint length, Item **ref,
                    bool check_grants_table, bool check_grants_view,
                    bool allow_rowid,
                    uint *cached_field_index_ptr,
                    bool register_tree_change)
{
  Field *fld;
  DBUG_ENTER("find_field_in_table");
  DBUG_PRINT("enter", ("table: '%s'  name: '%s'  item name: '%s'  ref 0x%lx",
		       table_list->alias, name, item_name, (ulong) ref));
  if (table_list->field_translation)
  {
    uint num;
    if (table_list->schema_table_reformed)
    {
      num= thd->lex->current_select->item_list.elements;
    }
    else
    {
      DBUG_ASSERT(ref != 0 && table_list->view != 0);
      num= table_list->view->select_lex.item_list.elements;
    }
    Field_translator *trans= table_list->field_translation;
    for (uint i= 0; i < num; i ++)
    {
      if (!my_strcasecmp(system_charset_info, trans[i].name, name))
      {
        if (table_list->schema_table_reformed)
        {
          /*
            Translation table items are always Item_fields 
            and fixed already('mysql_schema_table' function). 
            So we can return ->field. It is used only for 
            'show & where' commands.
          */
          DBUG_RETURN(((Item_field*) (trans[i].item))->field);
        }
#ifndef NO_EMBEDDED_ACCESS_CHECKS
	if (check_grants_view &&
	    check_grant_column(thd, &table_list->grant,
			       table_list->view_db.str,
			       table_list->view_name.str,
			       name, length))
	  DBUG_RETURN(WRONG_GRANT);
#endif
        if (thd->lex->current_select->no_wrap_view_item)
	{
	  if (register_tree_change)
	    thd->change_item_tree(ref, trans[i].item);
	  else
            *ref= trans[i].item;
	}
        else
        {
          Item_ref *item_ref= new Item_ref(&trans[i].item,
                                           table_list->view_name.str,
                                           item_name);
          /* as far as Item_ref have defined reference it do not need tables */
          if (register_tree_change && item_ref)
            thd->change_item_tree(ref, item_ref);
	  else if (item_ref)
	    *ref= item_ref;
          if (!(*ref)->fixed)
            (*ref)->fix_fields(thd, 0, ref);
        }
	DBUG_RETURN((Field*) view_ref_found);
      }
    }
    DBUG_RETURN(0);
  }
  fld= find_field_in_real_table(thd, table_list->table, name, length,
				check_grants_table, allow_rowid,
				cached_field_index_ptr);
#ifndef NO_EMBEDDED_ACCESS_CHECKS
  /* check for views with temporary table algorithm */
  if (check_grants_view && table_list->view &&
      fld && fld != WRONG_GRANT &&
      check_grant_column(thd, &table_list->grant,
			 table_list->view_db.str,
			 table_list->view_name.str,
			 name, length))
  {
    DBUG_RETURN(WRONG_GRANT);
  }
#endif
  DBUG_RETURN(fld);
}


/*
  Find field in table

  SYNOPSIS
    find_field_in_real_table()
    thd				thread handler
    table_list			table where to find
    name			name of field
    length			length of name
    check_grants		do check columns grants?
    allow_rowid			do allow finding of "_rowid" field?
    cached_field_index_ptr	cached position in field list (used to
				  speedup prepared tables field finding)

  RETURN
    0			field is not found
    #			pointer to field
*/

Field *find_field_in_real_table(THD *thd, TABLE *table,
                                const char *name, uint length,
                                bool check_grants, bool allow_rowid,
                                uint *cached_field_index_ptr)
{
  Field **field_ptr, *field;
  uint cached_field_index= *cached_field_index_ptr;

  /* We assume here that table->field < NO_CACHED_FIELD_INDEX = UINT_MAX */
  if (cached_field_index < table->s->fields &&
      !my_strcasecmp(system_charset_info, 
                     table->field[cached_field_index]->field_name, name))
    field_ptr= table->field + cached_field_index;
  else if (table->s->name_hash.records)
    field_ptr= (Field**) hash_search(&table->s->name_hash, (byte*) name,
                                     length);
  else
  {
    if (!(field_ptr= table->field))
      return (Field *)0;
    for (; *field_ptr; ++field_ptr)
      if (!my_strcasecmp(system_charset_info, (*field_ptr)->field_name, name))
        break;
  }

  if (field_ptr && *field_ptr)
  {
    *cached_field_index_ptr= field_ptr - table->field;
    field= *field_ptr;
  }
  else
  {
    if (!allow_rowid ||
        my_strcasecmp(system_charset_info, name, "_rowid") ||
        !(field=table->rowid_field))
      return (Field*) 0;
  }

  if (thd->set_query_id)
  {
    if (field->query_id != thd->query_id)
    {
      field->query_id=thd->query_id;
      table->used_fields++;
      table->used_keys.intersect(field->part_of_key);
    }
    else
      thd->dupp_field=field;
  }
#ifndef NO_EMBEDDED_ACCESS_CHECKS
  if (check_grants && check_grant_column(thd, &table->grant,
					 table->s->db,
					 table->s->table_name, name, length))
    return WRONG_GRANT;
#endif
  return field;
}


/*
  Find field in table list.

  SYNOPSIS
    find_field_in_tables()
    thd			Pointer to current thread structure
    item		Field item that should be found
    tables		Tables to be searched for item
    ref			If 'item' is resolved to a view field, ref is set to
                        point to the found view field
    report_error	Degree of error reporting:
                        - IGNORE_ERRORS then do not report any error
                        - IGNORE_EXCEPT_NON_UNIQUE report only non-unique
                          fields, suppress all other errors
                        - REPORT_EXCEPT_NON_UNIQUE report all other errors
                          except when non-unique fields were found
                        - REPORT_ALL_ERRORS
    check_privileges    need to check privileges

  RETURN VALUES
    0			If error: the found field is not unique, or there are
                        no sufficient access priviliges for the found field,
                        or the field is qualified with non-existing table.
    not_found_field	The function was called with report_error ==
                        (IGNORE_ERRORS || IGNORE_EXCEPT_NON_UNIQUE) and a
			field was not found.
    view_ref_found	View field is found, item passed through ref parameter
    found field         If a item was resolved to some field
*/

Field *
find_field_in_tables(THD *thd, Item_ident *item, TABLE_LIST *tables,
		     Item **ref, find_item_error_report_type report_error,
                     bool check_privileges)
{
  Field *found=0;
  const char *db=item->db_name;
  const char *table_name=item->table_name;
  const char *name=item->field_name;
  uint length=(uint) strlen(name);
  char name_buff[NAME_LEN+1];


  if (item->cached_table)
  {
    /*
      This shortcut is used by prepared statements. We assuming that
      TABLE_LIST *tables is not changed during query execution (which
      is true for all queries except RENAME but luckily RENAME doesn't
      use fields...) so we can rely on reusing pointer to its member.
      With this optimization we also miss case when addition of one more
      field makes some prepared query ambiguous and so erroneous, but we
      accept this trade off.
    */
    if (item->cached_table->table && !item->cached_table->view)
    {
      found= find_field_in_real_table(thd, item->cached_table->table,
				      name, length,
				      test(item->cached_table->
					   table->grant.want_privilege) &&
				      check_privileges,
				      1, &(item->cached_field_index));

    }
    else
    {
      TABLE_LIST *table= item->cached_table;
      found= find_field_in_table(thd, table, name, item->name, length,
				       ref,
				       (table->table &&
					test(table->table->grant.
					     want_privilege) &&
					check_privileges),
				       (test(table->grant.want_privilege) &&
					check_privileges),
				       1, &(item->cached_field_index),
                                       TRUE);
    }
    if (found)
    {
      if (found == WRONG_GRANT)
	return (Field*) 0;
      {
        SELECT_LEX *current_sel= thd->lex->current_select;
        SELECT_LEX *last_select= item->cached_table->select_lex;
        /*
          If the field was an outer referencee, mark all selects using this
          sub query as dependent of the outer query
        */
        if (current_sel != last_select)
          mark_select_range_as_dependent(thd, last_select, current_sel,
                                         found, *ref, item);
      }
      return found;
    }
  }

  if (db && lower_case_table_names)
  {
    /*
      convert database to lower case for comparison.
      We can't do this in Item_field as this would change the
      'name' of the item which may be used in the select list
    */
    strmake(name_buff, db, sizeof(name_buff)-1);
    my_casedn_str(files_charset_info, name_buff);
    db= name_buff;
  }

  if (table_name && table_name[0])
  {						/* Qualified field */
    bool found_table=0;
    for (; tables; tables= tables->next_local)
    {
      /* TODO; Ensure that db and tables->db always points to something ! */
      if (!my_strcasecmp(table_alias_charset, tables->alias, table_name) &&
	  (!db || !db[0] || !tables->db ||  !tables->db[0] ||
           !strcmp(db,tables->db)))
      {
	found_table=1;
	Field *find= find_field_in_table(thd, tables, name, item->name,
                                         length, ref,
					 (tables->table &&
					  test(tables->table->grant.
                                               want_privilege) &&
                                          check_privileges),
					 (test(tables->grant.want_privilege) &&
                                          check_privileges),
					 1, &(item->cached_field_index),
                                         TRUE);
	if (find)
	{
	  item->cached_table= tables;
	  if (!tables->cacheable_table)
	    item->cached_table= 0;
	  if (find == WRONG_GRANT)
	    return (Field*) 0;
	  if (db || !thd->where)
	    return find;
	  if (found)
	  {
            if (report_error == REPORT_ALL_ERRORS ||
                report_error == IGNORE_EXCEPT_NON_UNIQUE)
              my_error(ER_NON_UNIQ_ERROR, MYF(0),
                       item->full_name(),thd->where);
	    return (Field*) 0;
	  }
	  found=find;
	}
      }
    }
    if (found)
      return found;
    if (!found_table && (report_error == REPORT_ALL_ERRORS ||
                         report_error == REPORT_EXCEPT_NON_UNIQUE))
    {
      char buff[NAME_LEN*2+1];
      if (db && db[0])
      {
	strxnmov(buff,sizeof(buff)-1,db,".",table_name,NullS);
	table_name=buff;
      }
      my_error(ER_UNKNOWN_TABLE, MYF(0), table_name, thd->where);
    }
    else
      if (report_error == REPORT_ALL_ERRORS ||
          report_error == REPORT_EXCEPT_NON_UNIQUE)
	my_error(ER_BAD_FIELD_ERROR, MYF(0), item->full_name(),thd->where);
      else
	return (Field*) not_found_field;
    return (Field*) 0;
  }

  bool allow_rowid= tables && !tables->next_local;	// Only one table
  for (; tables ; tables= tables->next_local)
  {
    if (!tables->table && !tables->ancestor)
    {
      if (report_error == REPORT_ALL_ERRORS ||
          report_error == REPORT_EXCEPT_NON_UNIQUE)
	my_error(ER_BAD_FIELD_ERROR, MYF(0), item->full_name(),thd->where);
      return (Field*) not_found_field;
    }

    Field *field= find_field_in_table(thd, tables, name, item->name,
                                      length, ref,
				      (tables->table &&
				       test(tables->table->grant.
                                            want_privilege) &&
                                       check_privileges),
				      (test(tables->grant.want_privilege) &&
                                       check_privileges),
				      allow_rowid,
                                      &(item->cached_field_index),
                                      TRUE);
    if (field)
    {
      if (field == WRONG_GRANT)
	return (Field*) 0;
      item->cached_table= (!tables->cacheable_table || found) ? 0 : tables;
      if (found)
      {
	if (!thd->where)			// Returns first found
	  break;
        if (report_error == REPORT_ALL_ERRORS ||
            report_error == IGNORE_EXCEPT_NON_UNIQUE)
          my_error(ER_NON_UNIQ_ERROR, MYF(0), name, thd->where);
	return (Field*) 0;
      }
      found=field;
    }
  }
  if (found)
    return found;
  if (report_error == REPORT_ALL_ERRORS ||
      report_error == REPORT_EXCEPT_NON_UNIQUE)
    my_error(ER_BAD_FIELD_ERROR, MYF(0), item->full_name(), thd->where);
  else
    return (Field*) not_found_field;
  return (Field*) 0;
}


/*
  Find Item in list of items (find_field_in_tables analog)

  TODO
    is it better return only counter?

  SYNOPSIS
    find_item_in_list()
    find			Item to find
    items			List of items
    counter			To return number of found item
    report_error
      REPORT_ALL_ERRORS		report errors, return 0 if error
      REPORT_EXCEPT_NOT_FOUND	Do not report 'not found' error and
				return not_found_item, report other errors,
				return 0
      IGNORE_ERRORS		Do not report errors, return 0 if error
    unaliased                   Set to true if item is field which was found
                                by original field name and not by its alias
                                in item list. Set to false otherwise.

  RETURN VALUES
    0			Item is not found or item is not unique,
			error message is reported
    not_found_item	Function was called with
			report_error == REPORT_EXCEPT_NOT_FOUND and
			item was not found. No error message was reported
                        found field
*/

/* Special Item pointer to serve as a return value from find_item_in_list(). */
Item **not_found_item= (Item**) 0x1;


Item **
find_item_in_list(Item *find, List<Item> &items, uint *counter,
                  find_item_error_report_type report_error, bool *unaliased)
{
  List_iterator<Item> li(items);
  Item **found=0, **found_unaliased= 0, *item;
  const char *db_name=0;
  const char *field_name=0;
  const char *table_name=0;
  bool found_unaliased_non_uniq= 0;
  uint unaliased_counter;

  LINT_INIT(unaliased_counter);                 // Dependent on found_unaliased

  *unaliased= FALSE;

  if (find->type() == Item::FIELD_ITEM	|| find->type() == Item::REF_ITEM)
  {
    field_name= ((Item_ident*) find)->field_name;
    table_name= ((Item_ident*) find)->table_name;
    db_name=    ((Item_ident*) find)->db_name;
  }

  for (uint i= 0; (item=li++); i++)
  {
    if (field_name && item->type() == Item::FIELD_ITEM)
    {
      Item_field *item_field= (Item_field*) item;

      /*
	In case of group_concat() with ORDER BY condition in the QUERY
	item_field can be field of temporary table without item name 
	(if this field created from expression argument of group_concat()),
	=> we have to check presence of name before compare
      */ 
      if (!item_field->name)
        continue;

      if (table_name)
      {
        /*
          If table name is specified we should find field 'field_name' in
          table 'table_name'. According to SQL-standard we should ignore
          aliases in this case.

          Since we should NOT prefer fields from the select list over
          other fields from the tables participating in this select in
          case of ambiguity we have to do extra check outside this function.

          We use strcmp for table names and database names as these may be
          case sensitive. In cases where they are not case sensitive, they
          are always in lower case.

	  item_field->field_name and item_field->table_name can be 0x0 if
	  item is not fix_field()'ed yet.
        */
        if (item_field->field_name && item_field->table_name &&
	    !my_strcasecmp(system_charset_info, item_field->field_name,
                           field_name) &&
            !strcmp(item_field->table_name, table_name) &&
            (!db_name || (item_field->db_name &&
                          !strcmp(item_field->db_name, db_name))))
        {
          if (found_unaliased)
          {
            if ((*found_unaliased)->eq(item, 0))
              continue;
            /*
              Two matching fields in select list.
              We already can bail out because we are searching through
              unaliased names only and will have duplicate error anyway.
            */
            if (report_error != IGNORE_ERRORS)
              my_error(ER_NON_UNIQ_ERROR, MYF(0),
                       find->full_name(), current_thd->where);
            return (Item**) 0;
          }
          found_unaliased= li.ref();
          unaliased_counter= i;
          if (db_name)
            break;                              // Perfect match
        }
      }
      else if (!my_strcasecmp(system_charset_info, item_field->name,
                              field_name))
      {
        /*
          If table name was not given we should scan through aliases
          (or non-aliased fields) first. We are also checking unaliased
          name of the field in then next else-if, to be able to find
          instantly field (hidden by alias) if no suitable alias (or
          non-aliased field) was found.
        */
        if (found)
        {
          if ((*found)->eq(item, 0))
            continue;                           // Same field twice
          if (report_error != IGNORE_ERRORS)
            my_error(ER_NON_UNIQ_ERROR, MYF(0),
                     find->full_name(), current_thd->where);
          return (Item**) 0;
        }
        found= li.ref();
        *counter= i;
      }
      else if (!my_strcasecmp(system_charset_info, item_field->field_name,
                              field_name))
      {
        /*
          We will use un-aliased field or react on such ambiguities only if
          we won't be able to find aliased field.
          Again if we have ambiguity with field outside of select list
          we should prefer fields from select list.
        */
        if (found_unaliased)
        {
          if ((*found_unaliased)->eq(item, 0))
            continue;                           // Same field twice
          found_unaliased_non_uniq= 1;
        }
        else
        {
          found_unaliased= li.ref();
          unaliased_counter= i;
        }
      }
    }
    else if (!table_name && (item->eq(find,0) ||
			     find->name && item->name &&
			     !my_strcasecmp(system_charset_info, 
					    item->name,find->name)))
    {
      found= li.ref();
      *counter= i;
      break;
    }
  }
  if (!found)
  {
    if (found_unaliased_non_uniq)
    {
      if (report_error != IGNORE_ERRORS)
        my_error(ER_NON_UNIQ_ERROR, MYF(0),
                 find->full_name(), current_thd->where);
      return (Item **) 0;
    }
    if (found_unaliased)
    {
      found= found_unaliased;
      *counter= unaliased_counter;
      *unaliased= TRUE;
    }
  }
  if (found)
    return found;
  if (report_error != REPORT_EXCEPT_NOT_FOUND)
  {
    if (report_error == REPORT_ALL_ERRORS)
      my_error(ER_BAD_FIELD_ERROR, MYF(0),
               find->full_name(), current_thd->where);
    return (Item **) 0;
  }
  else
    return (Item **) not_found_item;
}

/****************************************************************************
** Expand all '*' in given fields
****************************************************************************/

int setup_wild(THD *thd, TABLE_LIST *tables, List<Item> &fields,
	       List<Item> *sum_func_list,
	       uint wild_num)
{
  if (!wild_num)
    return(0);

  Item *item;
  List_iterator<Item> it(fields);
  Item_arena *arena, backup;
  DBUG_ENTER("setup_wild");

  /*
    Don't use arena if we are not in prepared statements or stored procedures
    For PS/SP we have to use arena to remember the changes
  */
  arena= thd->change_arena_if_needed(&backup);

  while (wild_num && (item= it++))
  {
    if (item->type() == Item::FIELD_ITEM &&
        ((Item_field*) item)->field_name &&
	((Item_field*) item)->field_name[0] == '*' &&
	!((Item_field*) item)->field)
    {
      uint elem= fields.elements;
      bool any_privileges= ((Item_field *) item)->any_privileges;
      Item_subselect *subsel= thd->lex->current_select->master_unit()->item;
      if (subsel &&
          subsel->substype() == Item_subselect::EXISTS_SUBS)
      {
        /*
          It is EXISTS(SELECT * ...) and we can replace * by any constant.

          Item_int do not need fix_fields() because it is basic constant.
        */
        it.replace(new Item_int("Not_used", (longlong) 1, 21));
      }
      else if (insert_fields(thd,tables,((Item_field*) item)->db_name,
                             ((Item_field*) item)->table_name, &it,
                             any_privileges, arena != 0))
      {
	if (arena)
	  thd->restore_backup_item_arena(arena, &backup);
	DBUG_RETURN(-1);
      }
      if (sum_func_list)
      {
	/*
	  sum_func_list is a list that has the fields list as a tail.
	  Because of this we have to update the element count also for this
	  list after expanding the '*' entry.
	*/
	sum_func_list->elements+= fields.elements - elem;
      }
      wild_num--;
    }
  }
  if (arena)
  {
    /* make * substituting permanent */
    SELECT_LEX *select_lex= thd->lex->current_select;
    select_lex->with_wild= 0;
    select_lex->item_list= fields;

    thd->restore_backup_item_arena(arena, &backup);
  }
  DBUG_RETURN(0);
}

/****************************************************************************
** Check that all given fields exists and fill struct with current data
****************************************************************************/

bool setup_fields(THD *thd, Item **ref_pointer_array, TABLE_LIST *tables, 
                  List<Item> &fields, bool set_query_id,
                  List<Item> *sum_func_list, bool allow_sum_func)
{
  reg2 Item *item;
  List_iterator<Item> it(fields);
  DBUG_ENTER("setup_fields");

  thd->set_query_id=set_query_id;
  thd->allow_sum_func= allow_sum_func;
  thd->where="field list";

  /*
    To prevent fail on forward lookup we fill it with zerows,
    then if we got pointer on zero after find_item_in_list we will know
    that it is forward lookup.

    There is other way to solve problem: fill array with pointers to list,
    but it will be slower.

    TODO: remove it when (if) we made one list for allfields and
    ref_pointer_array
  */
  if (ref_pointer_array)
    bzero(ref_pointer_array, sizeof(Item *) * fields.elements);

  Item **ref= ref_pointer_array;
  while ((item= it++))
  {
    if (!item->fixed && item->fix_fields(thd, tables, it.ref()) ||
	(item= *(it.ref()))->check_cols(1))
    {
      DBUG_RETURN(TRUE); /* purecov: inspected */
    }
    if (ref)
      *(ref++)= item;
    if (item->with_sum_func && item->type() != Item::SUM_FUNC_ITEM &&
	sum_func_list)
      item->split_sum_func(thd, ref_pointer_array, *sum_func_list);
    thd->used_tables|=item->used_tables();
  }
  DBUG_RETURN(test(thd->net.report_error));
}


/*
  make list of leaves of join table tree

  SYNOPSIS
    make_leaves_list()
    list    pointer to pointer on list first element
    tables  table list

  RETURN pointer on pointer to next_leaf of last element
*/

TABLE_LIST **make_leaves_list(TABLE_LIST **list, TABLE_LIST *tables)
{
  for (TABLE_LIST *table= tables; table; table= table->next_local)
  {
    if (table->view && table->effective_algorithm == VIEW_ALGORITHM_MERGE)
    {
      list= make_leaves_list(list, table->ancestor);
    }
    else
    {
      *list= table;
      list= &table->next_leaf;
    }
  }
  return list;
}

/*
  prepare tables

  SYNOPSIS
    setup_tables()
    thd		  Thread handler
    tables	  Table list
    conds	  Condition of current SELECT (can be changed by VIEW)
    leaves        List of join table leaves list
    refresh       It is onle refresh for subquery
    select_insert It is SELECT ... INSERT command

  NOTE
    Check also that the 'used keys' and 'ignored keys' exists and set up the
    table structure accordingly
    Create leaf tables list

    This has to be called for all tables that are used by items, as otherwise
    table->map is not set and all Item_field will be regarded as const items.

  RETURN
    FALSE ok;  In this case *map will includes the choosed index
    TRUE  error
*/

bool setup_tables(THD *thd, TABLE_LIST *tables, Item **conds,
                  TABLE_LIST **leaves, bool select_insert)
{
  uint tablenr= 0;
  DBUG_ENTER("setup_tables");
  /*
    this is used for INSERT ... SELECT.
    For select we setup tables except first (and its underlying tables)
  */
  TABLE_LIST *first_select_table= (select_insert ?
                                   tables->next_local:
                                   0);
  if (!(*leaves))
    make_leaves_list(leaves, tables);

  for (TABLE_LIST *table_list= *leaves;
       table_list;
       table_list= table_list->next_leaf, tablenr++)
  {
    TABLE *table= table_list->table;
    if (first_select_table &&
        (table_list->belong_to_view ?
         table_list->belong_to_view :
         table_list) == first_select_table)
    {
      /* new counting for SELECT of INSERT ... SELECT command */
      first_select_table= 0;
      tablenr= 0;
    }
    setup_table_map(table, table_list, tablenr);
    table->used_keys= table->s->keys_for_keyread;
    if (table_list->use_index)
    {
      key_map map;
      get_key_map_from_key_list(&map, table, table_list->use_index);
      if (map.is_set_all())
	DBUG_RETURN(1);
      table->keys_in_use_for_query=map;
    }
    if (table_list->ignore_index)
    {
      key_map map;
      get_key_map_from_key_list(&map, table, table_list->ignore_index);
      if (map.is_set_all())
	DBUG_RETURN(1);
      table->keys_in_use_for_query.subtract(map);
    }
    table->used_keys.intersect(table->keys_in_use_for_query);
  }
  if (tablenr > MAX_TABLES)
  {
    my_error(ER_TOO_MANY_TABLES,MYF(0),MAX_TABLES);
    DBUG_RETURN(1);
  }
  for (TABLE_LIST *table_list= tables;
       table_list;
       table_list= table_list->next_local)
  {
    if (table_list->ancestor &&
        table_list->setup_ancestor(thd, conds,
                                   table_list->effective_with_check))
      DBUG_RETURN(1);
  }
  DBUG_RETURN(0);
}


/*
   Create a key_map from a list of index names

   SYNOPSIS
     get_key_map_from_key_list()
     map		key_map to fill in
     table		Table
     index_list		List of index names

   RETURN
     0	ok;  In this case *map will includes the choosed index
     1	error
*/

bool get_key_map_from_key_list(key_map *map, TABLE *table,
                               List<String> *index_list)
{
  List_iterator_fast<String> it(*index_list);
  String *name;
  uint pos;

  map->clear_all();
  while ((name=it++))
  {
    if (table->s->keynames.type_names == 0 ||
        (pos= find_type(&table->s->keynames, name->ptr(),
                        name->length(), 1)) <=
        0)
    {
      my_error(ER_KEY_COLUMN_DOES_NOT_EXITS, MYF(0), name->c_ptr(),
	       table->s->table_name);
      map->set_all();
      return 1;
    }
    map->set_bit(pos-1);
  }
  return 0;
}


/*
  Drops in all fields instead of current '*' field

  SYNOPSIS
    insert_fields()
    thd			Thread handler
    tables		List of tables
    db_name		Database name in case of 'database_name.table_name.*'
    table_name		Table name in case of 'table_name.*'
    it			Pointer to '*'
    any_privileges	0 If we should ensure that we have SELECT privileges
		          for all columns
                        1 If any privilege is ok
    allocate_view_names if true view names will be copied to current Item_arena
                        memory (made for SP/PS)
  RETURN
    0	ok
        'it' is updated to point at last inserted
    1	error.  Error message is generated but not sent to client
*/

bool
insert_fields(THD *thd, TABLE_LIST *tables, const char *db_name,
	      const char *table_name, List_iterator<Item> *it,
              bool any_privileges, bool allocate_view_names)
{
  /* allocate variables on stack to avoid pool alloaction */
  Field_iterator_table table_iter;
  Field_iterator_view view_iter;
  uint found;
  char name_buff[NAME_LEN+1];
  DBUG_ENTER("insert_fields");

  if (db_name && lower_case_table_names)
  {
    /*
      convert database to lower case for comparison
      We can't do this in Item_field as this would change the
      'name' of the item which may be used in the select list
    */
    strmake(name_buff, db_name, sizeof(name_buff)-1);
    my_casedn_str(files_charset_info, name_buff);
    db_name= name_buff;
  }

  found= 0;
  for (; tables; tables= tables->next_local)
  {
    Field_iterator *iterator;
    TABLE_LIST *natural_join_table;
    Field *field;
    TABLE_LIST *embedded;
    TABLE_LIST *last;
    TABLE_LIST *embedding;
    TABLE *table= tables->table;
    bool alias_used= 0;

    if (!table_name || (!my_strcasecmp(table_alias_charset, table_name,
				       tables->alias) &&
			(!db_name || !strcmp(tables->db,db_name))))
    {
      bool view;
#ifndef NO_EMBEDDED_ACCESS_CHECKS
      /* Ensure that we have access right to all columns */
      if (!((table && (table->grant.privilege & SELECT_ACL) ||
	     tables->view && (tables->grant.privilege & SELECT_ACL))) &&
	  !any_privileges)
      {
        if (tables->view)
        {
          view_iter.set(tables);
          if (check_grant_all_columns(thd, SELECT_ACL, &tables->grant,
                                      tables->view_db.str,
                                      tables->view_name.str,
                                      &view_iter))
            goto err;
        }
        else if (!tables->schema_table)
        {
	  DBUG_ASSERT(table != 0);
          table_iter.set(tables);
          if (check_grant_all_columns(thd, SELECT_ACL, &table->grant,
                                      table->s->db,
                                      table->s->table_name,
                                      &table_iter))
            goto err;
        }
      }
#endif
      if (table)
	thd->used_tables|= table->map;
      else
      {
	view_iter.set(tables);
	for (; !view_iter.end_of_fields(); view_iter.next())
	{
	  thd->used_tables|= view_iter.item(thd)->used_tables();
	}
      }
      natural_join_table= 0;
      last= embedded= tables;

      while ((embedding= embedded->embedding) &&
              embedding->join_list->elements != 1)
      {
        TABLE_LIST *next;
        List_iterator_fast<TABLE_LIST> it(embedding->nested_join->join_list);
        last= it++;
        while ((next= it++))
          last= next;
        if (last != tables)
          break;
        embedded= embedding;
      }

      if (tables == last &&
          !embedded->outer_join &&
          embedded->natural_join &&
          !embedded->natural_join->outer_join)
      {
        embedding= embedded->natural_join;
        while (embedding->nested_join)
          embedding= embedding->nested_join->join_list.head();
        natural_join_table= embedding;
      }
      if (tables->field_translation)
      {
        iterator= &view_iter;
	view= 1;
	alias_used= my_strcasecmp(table_alias_charset,
				  tables->table_name, tables->alias);
      }
      else
      {
        iterator= &table_iter;
	view= 0;
      }
      iterator->set(tables);

      for (; !iterator->end_of_fields(); iterator->next())
      {
        Item *not_used_item;
        uint not_used_field_index= NO_CACHED_FIELD_INDEX;
        const char *field_name= iterator->name();
        /* Skip duplicate field names if NATURAL JOIN is used */
        if (!natural_join_table ||
            !find_field_in_table(thd, natural_join_table, field_name,
                                 field_name,
                                 strlen(field_name), &not_used_item, 0, 0, 0,
                                 &not_used_field_index, TRUE))
        {
          Item *item= iterator->item(thd);
	  if (view && !thd->lex->current_select->no_wrap_view_item)
	  {
            /*
              as far as we have view, then item point to view_iter, so we
              can use it directly for this view specific operation
            */
	    item= new Item_ref(view_iter.item_ptr(), tables->view_name.str,
                               field_name);
	  }
          if (!found++)
            (void) it->replace(item);		// Replace '*'
          else
            it->after(item);
#ifndef NO_EMBEDDED_ACCESS_CHECKS
          if (any_privileges)
          {
            /*
              In time of view creation MEGRGE algorithm for underlying
              VIEWs can't be used => it should be Item_field
            */
            DBUG_ASSERT(item->type() == Item::FIELD_ITEM);
            Item_field *fld= (Item_field*)item;
            char *db, *tab;
            if (tables->view)
            {
              db= tables->view_db.str;
              tab= tables->view_name.str;
            }
            else
            {
              db= tables->db;
              tab= tables->table_name;
            }
            if (!tables->schema_table && 
                !(fld->have_privileges= (get_column_grant(thd,
                                                          &table->grant,
                                                          db,
                                                          tab,
                                                          fld->field_name) &
                                         VIEW_ANY_ACL)))
            {
              my_error(ER_COLUMNACCESS_DENIED_ERROR, MYF(0),
                       "ANY",
                       thd->priv_user,
                       thd->host_or_ip,
                       fld->field_name,
                       tab);
              goto err;
            }
          }
#endif
        }
        if ((field= iterator->field()))
        {
          /*
            Mark if field used before in this select.
            Used by 'insert' to verify if a field name is used twice
          */
          if (field->query_id == thd->query_id)
            thd->dupp_field=field;
          field->query_id=thd->query_id;
          table->used_keys.intersect(field->part_of_key);
        }
        else if (allocate_view_names &&
                 thd->lex->current_select->first_execution)
        {
	  Item_field *item;
	  if (alias_used)
	    item= new Item_field(0,
				 thd->strdup(tables->alias),
				 thd->strdup(field_name));
	  else
	    item= new Item_field(thd->strdup(tables->view_db.str),
				 thd->strdup(tables->view_name.str),
				 thd->strdup(field_name));
          /*
            during cleunup() this item will be put in list to replace
            expression from VIEW
          */
          thd->nocheck_register_item_tree_change(it->ref(), item,
                                                 thd->mem_root);
        }
      }
      /*
	All fields are used in case if usual tables (in case of view used
	fields marked in setup_tables during fix_fields of view columns
      */
      if (table)
	table->used_fields= table->s->fields;
    }
  }
  if (found)
    DBUG_RETURN(0);

  if (!table_name)
    my_message(ER_NO_TABLES_USED, ER(ER_NO_TABLES_USED), MYF(0));
  else
    my_error(ER_BAD_TABLE_ERROR, MYF(0), table_name);
#ifndef NO_EMBEDDED_ACCESS_CHECKS
err:
#endif
  DBUG_RETURN(1);
}


/*
  Fix all conditions and outer join expressions

  SYNOPSIS
    setup_conds()
    thd     thread handler
    tables  list of tables for name resolving
    leaves  list of leaves of join table tree
*/

int setup_conds(THD *thd, TABLE_LIST *tables, TABLE_LIST *leaves, COND **conds)
{
  SELECT_LEX *select_lex= thd->lex->current_select;
  Item_arena *arena= thd->current_arena, backup;
  bool save_wrapper= thd->lex->current_select->no_wrap_view_item;
  TABLE_LIST *table= NULL;	// For HP compilers
  DBUG_ENTER("setup_conds");

  if (select_lex->conds_processed_with_permanent_arena ||
      arena->is_conventional())
    arena= 0;                                   // For easier test

  thd->set_query_id=1;

  thd->lex->current_select->no_wrap_view_item= 0;
  select_lex->cond_count= 0;
  if (*conds)
  {
    thd->where="where clause";
    if (!(*conds)->fixed && (*conds)->fix_fields(thd, tables, conds) ||
	(*conds)->check_cols(1))
      goto err_no_arena;
  }

  /* Check if we are using outer joins */
  for (table= leaves; table; table= table->next_leaf)
  {
    TABLE_LIST *embedded;
    TABLE_LIST *embedding= table;
    do
    {
      embedded= embedding;
      if (embedded->on_expr)
      {
        /* Make a join an a expression */
        thd->where="on clause";
        if (!embedded->on_expr->fixed &&
            embedded->on_expr->fix_fields(thd, tables, &embedded->on_expr) ||
	    embedded->on_expr->check_cols(1))
	  goto err_no_arena;
        select_lex->cond_count++;
      }
      if (embedded->natural_join)
      {
        /* Make a join of all fields wich have the same name */
        TABLE_LIST *tab1= embedded;
        TABLE_LIST *tab2= embedded->natural_join;
        if (!(embedded->outer_join & JOIN_TYPE_RIGHT))
        {
          while (tab1->nested_join)
          {
            TABLE_LIST *next;
            List_iterator_fast<TABLE_LIST> it(tab1->nested_join->join_list);
            tab1= it++;
            while ((next= it++))
              tab1= next;
          }
        }
        else
        {
          while (tab1->nested_join)
            tab1= tab1->nested_join->join_list.head();
        }
        if (embedded->outer_join & JOIN_TYPE_RIGHT)
        {
          while (tab2->nested_join)
          {
            TABLE_LIST *next;
            List_iterator_fast<TABLE_LIST> it(tab2->nested_join->join_list);
            tab2= it++;
            while ((next= it++))
              tab2= next;
          }
        }
        else
        {
          while (tab2->nested_join)
            tab2= tab2->nested_join->join_list.head();
        }

        if (arena)
	  arena= thd->change_arena_if_needed(&backup);

        TABLE *t1=tab1->table;
        TABLE *t2=tab2->table;
        Field_iterator_table table_iter;
        Field_iterator_view view_iter;
        Field_iterator *iterator;
        Field *t1_field, *t2_field;
        Item *item_t2= 0;
        Item_cond_and *cond_and= new Item_cond_and();

        if (!cond_and)				// If not out of memory
	  goto err_no_arena;
        cond_and->top_level_item();

        if (table->field_translation)
        {
          iterator= &view_iter;
          view_iter.set(tab1);
        }
        else
        {
          iterator= &table_iter;
          table_iter.set(tab1);
        }

        for (; !iterator->end_of_fields(); iterator->next())
        {
          const char *t1_field_name= iterator->name();
          uint not_used_field_index= NO_CACHED_FIELD_INDEX;

          if ((t2_field= find_field_in_table(thd, tab2, t1_field_name,
                                             t1_field_name,
                                             strlen(t1_field_name), &item_t2,
                                             0, 0, 0,
                                             &not_used_field_index,
                                             FALSE)))
          {
            if (t2_field != view_ref_found)
            {
              if (!(item_t2= new Item_field(thd, t2_field)))
                goto err;
              /* Mark field used for table cache */
              t2_field->query_id= thd->query_id;
              t2->used_keys.intersect(t2_field->part_of_key);
            }
            if ((t1_field= iterator->field()))
            {
              /* Mark field used for table cache */
              t1_field->query_id= thd->query_id;
              t1->used_keys.intersect(t1_field->part_of_key);
            }
            Item_func_eq *tmp= new Item_func_eq(iterator->item(thd),
                                                item_t2);
            if (!tmp)
              goto err;
            cond_and->list.push_back(tmp);
          }
        }
        select_lex->cond_count+= cond_and->list.elements;

        // to prevent natural join processing during PS re-execution
        embedding->natural_join= 0;

        if (cond_and->list.elements)
        {
          COND *on_expr= cond_and;
          if (!on_expr->fixed)
            on_expr->fix_fields(thd, 0, &on_expr);
          if (!embedded->outer_join)			// Not left join
          {
            *conds= and_conds(*conds, cond_and);
            // fix_fields() should be made with temporary memory pool
            if (arena)
              thd->restore_backup_item_arena(arena, &backup);
            if (*conds && !(*conds)->fixed)
            {
              if ((*conds)->fix_fields(thd, tables, conds))
                goto err_no_arena;
            }
          }
          else
          {
            embedded->on_expr= and_conds(embedded->on_expr, cond_and);
            // fix_fields() should be made with temporary memory pool
            if (arena)
              thd->restore_backup_item_arena(arena, &backup);
            if (embedded->on_expr && !embedded->on_expr->fixed)
            {
              if (embedded->on_expr->fix_fields(thd, tables,
                                                &embedded->on_expr))
                goto err_no_arena;
            }
          }
        }
        else if (arena)
	  thd->restore_backup_item_arena(arena, &backup);
      }
      embedding= embedded->embedding;
    }
    while (embedding &&
           embedding->nested_join->join_list.head() == embedded);
  }

  if (!thd->current_arena->is_conventional())
  {
    /*
      We are in prepared statement preparation code => we should store
      WHERE clause changing for next executions.

      We do this ON -> WHERE transformation only once per PS/SP statement.
    */
    select_lex->where= *conds;
    select_lex->conds_processed_with_permanent_arena= 1;
  }
  thd->lex->current_select->no_wrap_view_item= save_wrapper;
  DBUG_RETURN(test(thd->net.report_error));

err:
  if (arena)
    thd->restore_backup_item_arena(arena, &backup);
err_no_arena:
  thd->lex->current_select->no_wrap_view_item= save_wrapper;
  DBUG_RETURN(1);
}


/******************************************************************************
** Fill a record with data (for INSERT or UPDATE)
** Returns : 1 if some field has wrong type
******************************************************************************/


/*
  Fill fields with given items.

  SYNOPSIS
    fill_record()
    thd           thread handler
    fields        Item_fields list to be filled
    values        values to fill with
    ignore_errors TRUE if we should ignore errors

  RETURN
    FALSE   OK
    TRUE    error occured
*/

static bool
fill_record(THD * thd, List<Item> &fields, List<Item> &values,
            bool ignore_errors)
{
  List_iterator_fast<Item> f(fields),v(values);
  Item *value;
  Item_field *field;
  DBUG_ENTER("fill_record");

  while ((field=(Item_field*) f++))
  {
    value=v++;
    Field *rfield= field->field;
    TABLE *table= rfield->table;
    if (rfield == table->next_number_field)
      table->auto_increment_field_not_null= TRUE;
    if ((value->save_in_field(rfield, 0) < 0) && !ignore_errors)
    {
      my_message(ER_UNKNOWN_ERROR, ER(ER_UNKNOWN_ERROR), MYF(0));
      DBUG_RETURN(TRUE);
    }
  }
  DBUG_RETURN(thd->net.report_error);
}


/*
  Fill fields in list with values from the list of items and invoke
  before triggers.

  SYNOPSIS
    fill_record_n_invoke_before_triggers()
      thd           thread context
      fields        Item_fields list to be filled
      values        values to fill with
      ignore_errors TRUE if we should ignore errors
      triggers      object holding list of triggers to be invoked
      event         event type for triggers to be invoked

  NOTE
    This function assumes that fields which values will be set and triggers
    to be invoked belong to the same table, and that TABLE::record[0] and
    record[1] buffers correspond to new and old versions of row respectively.

  RETURN
    FALSE   OK
    TRUE    error occured
*/

bool
fill_record_n_invoke_before_triggers(THD *thd, List<Item> &fields,
                                     List<Item> &values, bool ignore_errors,
                                     Table_triggers_list *triggers,
                                     enum trg_event_type event)
{
  return (fill_record(thd, fields, values, ignore_errors) ||
          triggers && triggers->process_triggers(thd, event,
                                                 TRG_ACTION_BEFORE, TRUE));
}


/*
  Fill field buffer with values from Field list

  SYNOPSIS
    fill_record()
    thd           thread handler
    ptr           pointer on pointer to record
    values        list of fields
    ignore_errors TRUE if we should ignore errors

  RETURN
    FALSE   OK
    TRUE    error occured
*/

bool
fill_record(THD *thd, Field **ptr, List<Item> &values, bool ignore_errors)
{
  List_iterator_fast<Item> v(values);
  Item *value;
  DBUG_ENTER("fill_record");

  Field *field;
  while ((field = *ptr++))
  {
    value=v++;
    TABLE *table= field->table;
    if (field == table->next_number_field)
      table->auto_increment_field_not_null= TRUE;
    if (value->save_in_field(field, 0) == -1)
      DBUG_RETURN(TRUE);
  }
  DBUG_RETURN(thd->net.report_error);
}


/*
  Fill fields in array with values from the list of items and invoke
  before triggers.

  SYNOPSIS
    fill_record_n_invoke_before_triggers()
      thd           thread context
      ptr           NULL-ended array of fields to be filled
      values        values to fill with
      ignore_errors TRUE if we should ignore errors
      triggers      object holding list of triggers to be invoked
      event         event type for triggers to be invoked

  NOTE
    This function assumes that fields which values will be set and triggers
    to be invoked belong to the same table, and that TABLE::record[0] and
    record[1] buffers correspond to new and old versions of row respectively.

  RETURN
    FALSE   OK
    TRUE    error occured
*/

bool
fill_record_n_invoke_before_triggers(THD *thd, Field **ptr,
                                     List<Item> &values, bool ignore_errors,
                                     Table_triggers_list *triggers,
                                     enum trg_event_type event)
{
  return (fill_record(thd, ptr, values, ignore_errors) ||
          triggers && triggers->process_triggers(thd, event,
                                                 TRG_ACTION_BEFORE, TRUE));
}


static void mysql_rm_tmp_tables(void)
{
  uint i, idx;
  char	filePath[FN_REFLEN], *tmpdir;
  MY_DIR *dirp;
  FILEINFO *file;
  DBUG_ENTER("mysql_rm_tmp_tables");

  for (i=0; i<=mysql_tmpdir_list.max; i++)
  {
    tmpdir=mysql_tmpdir_list.list[i];
  /* See if the directory exists */
    if (!(dirp = my_dir(tmpdir,MYF(MY_WME | MY_DONT_SORT))))
      continue;

    /* Remove all SQLxxx tables from directory */

  for (idx=0 ; idx < (uint) dirp->number_off_files ; idx++)
  {
    file=dirp->dir_entry+idx;

    /* skiping . and .. */
    if (file->name[0] == '.' && (!file->name[1] ||
       (file->name[1] == '.' &&  !file->name[2])))
      continue;

    if (!bcmp(file->name,tmp_file_prefix,tmp_file_prefix_length))
    {
        sprintf(filePath,"%s%s",tmpdir,file->name);
        VOID(my_delete(filePath,MYF(MY_WME)));
    }
  }
  my_dirend(dirp);
  }
  DBUG_VOID_RETURN;
}



/*****************************************************************************
	unireg support functions
*****************************************************************************/

/*
  Invalidate any cache entries that are for some DB

  SYNOPSIS
    remove_db_from_cache()
    db		Database name. This will be in lower case if
		lower_case_table_name is set

  NOTE:
  We can't use hash_delete when looping hash_elements. We mark them first
  and afterwards delete those marked unused.
*/

void remove_db_from_cache(const char *db)
{
  for (uint idx=0 ; idx < open_cache.records ; idx++)
  {
    TABLE *table=(TABLE*) hash_element(&open_cache,idx);
    if (!strcmp(table->s->db, db))
    {
      table->s->version= 0L;			/* Free when thread is ready */
      if (!table->in_use)
	relink_unused(table);
    }
  }
  while (unused_tables && !unused_tables->s->version)
    VOID(hash_delete(&open_cache,(byte*) unused_tables));
}


/*
** free all unused tables
*/

void flush_tables()
{
  (void) pthread_mutex_lock(&LOCK_open);
  while (unused_tables)
    hash_delete(&open_cache,(byte*) unused_tables);
  (void) pthread_mutex_unlock(&LOCK_open);
}


/*
  Mark all entries with the table as deleted to force an reopen of the table

  The table will be closed (not stored in cache) by the current thread when
  close_thread_tables() is called.

  RETURN
    0  This thread now have exclusive access to this table and no other thread
       can access the table until close_thread_tables() is called.
    1  Table is in use by another thread
*/

bool remove_table_from_cache(THD *thd, const char *db, const char *table_name,
			     bool return_if_owned_by_thd)
{
  char key[MAX_DBKEY_LENGTH];
  uint key_length;
  TABLE *table;
  bool result=0;
  DBUG_ENTER("remove_table_from_cache");

  key_length=(uint) (strmov(strmov(key,db)+1,table_name)-key)+1;
  for (table=(TABLE*) hash_search(&open_cache,(byte*) key,key_length) ;
       table;
       table = (TABLE*) hash_next(&open_cache,(byte*) key,key_length))
  {
    THD *in_use;
    table->s->version= 0L;			/* Free when thread is ready */
    if (!(in_use=table->in_use))
    {
      DBUG_PRINT("info",("Table was not in use"));
      relink_unused(table);
    }
    else if (in_use != thd)
    {
      in_use->some_tables_deleted=1;
      if (table->db_stat)
	result=1;
      /* Kill delayed insert threads */
      if ((in_use->system_thread & SYSTEM_THREAD_DELAYED_INSERT) &&
          ! in_use->killed)
      {
	in_use->killed= THD::KILL_CONNECTION;
	pthread_mutex_lock(&in_use->mysys_var->mutex);
	if (in_use->mysys_var->current_cond)
	{
	  pthread_mutex_lock(in_use->mysys_var->current_mutex);
	  pthread_cond_broadcast(in_use->mysys_var->current_cond);
	  pthread_mutex_unlock(in_use->mysys_var->current_mutex);
	}
	pthread_mutex_unlock(&in_use->mysys_var->mutex);
      }
      /*
	Now we must abort all tables locks used by this thread
	as the thread may be waiting to get a lock for another table
      */
      for (TABLE *thd_table= in_use->open_tables;
	   thd_table ;
	   thd_table= thd_table->next)
      {
	if (thd_table->db_stat)			// If table is open
	  mysql_lock_abort_for_thread(thd, thd_table);
      }
    }
    else
      result= result || return_if_owned_by_thd;
  }
  while (unused_tables && !unused_tables->s->version)
    VOID(hash_delete(&open_cache,(byte*) unused_tables));
  DBUG_RETURN(result);
}

int setup_ftfuncs(SELECT_LEX *select_lex)
{
  List_iterator<Item_func_match> li(*(select_lex->ftfunc_list)),
                                 lj(*(select_lex->ftfunc_list));
  Item_func_match *ftf, *ftf2;

  while ((ftf=li++))
  {
    if (ftf->fix_index())
      return 1;
    lj.rewind();
    while ((ftf2=lj++) != ftf)
    {
      if (ftf->eq(ftf2,1) && !ftf2->master)
        ftf2->master=ftf;
    }
  }

  return 0;
}


int init_ftfuncs(THD *thd, SELECT_LEX *select_lex, bool no_order)
{
  if (select_lex->ftfunc_list->elements)
  {
    List_iterator<Item_func_match> li(*(select_lex->ftfunc_list));
    Item_func_match *ifm;
    DBUG_PRINT("info",("Performing FULLTEXT search"));
    thd->proc_info="FULLTEXT initialization";

    while ((ifm=li++))
      ifm->init_search(no_order);
  }
  return 0;
}


/*
  open new .frm format table

  SYNOPSIS
    open_new_frm()
    path	  path to .frm
    alias	  alias for table
    db            database
    table_name    name of table
    db_stat	  open flags (for example HA_OPEN_KEYFILE|HA_OPEN_RNDFILE..)
		  can be 0 (example in ha_example_table)
    prgflag	  READ_ALL etc..
    ha_open_flags HA_OPEN_ABORT_IF_LOCKED etc..
    outparam	  result table
    table_desc	  TABLE_LIST descriptor
    mem_root	  temporary MEM_ROOT for parsing
*/

static my_bool
open_new_frm(const char *path, const char *alias,
             const char *db, const char *table_name,
             uint db_stat, uint prgflag,
	     uint ha_open_flags, TABLE *outparam, TABLE_LIST *table_desc,
	     MEM_ROOT *mem_root)
{
  LEX_STRING pathstr;
  File_parser *parser;
  DBUG_ENTER("open_new_frm");

  pathstr.str=    (char*) path;
  pathstr.length= strlen(path);

  if ((parser= sql_parse_prepare(&pathstr, mem_root, 1)))
  {
    if (!strncmp("VIEW", parser->type()->str, parser->type()->length))
    {
      if (table_desc == 0 || table_desc->required_type == FRMTYPE_TABLE)
      {
        my_error(ER_WRONG_OBJECT, MYF(0), db, table_name, "BASE TABLE");
        goto err;
      }
      if (mysql_make_view(parser, table_desc))
        goto err;
    }
    else
    {
      /* only VIEWs are supported now */
      my_error(ER_FRM_UNKNOWN_TYPE, MYF(0), path,  parser->type()->str);
      goto err;
    }
    DBUG_RETURN(0);
  }
 
err:
  bzero(outparam, sizeof(TABLE));	// do not run repair
  DBUG_RETURN(1);
}<|MERGE_RESOLUTION|>--- conflicted
+++ resolved
@@ -2229,7 +2229,6 @@
       if (!table->placeholder() && !table->schema_table)
 	*(ptr++)= table->table;
     }
-<<<<<<< HEAD
 
     /* We have to emulate LOCK TABLES if we are statement needs prelocking. */
     if (thd->lex->requires_prelocking())
@@ -2238,7 +2237,7 @@
       thd->options|= OPTION_TABLE_LOCK;
     }
 
-    if (!(thd->lock=mysql_lock_tables(thd,start, (uint) (ptr - start))))
+    if (! (thd->lock= mysql_lock_tables(thd, start, (uint) (ptr - start), 0)))
     {
       if (thd->lex->requires_prelocking())
       {
@@ -2287,10 +2286,6 @@
       mark_real_tables_as_free_for_reuse(first_not_own);
       thd->prelocked_mode= PRELOCKED;
     }
-=======
-    if (! (thd->lock= mysql_lock_tables(thd, start, (uint) (ptr - start), 0)))
-      return -1;				/* purecov: inspected */
->>>>>>> effd338f
   }
   else
   {
