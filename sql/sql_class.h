/* Copyright (c) 2000, 2013, Oracle and/or its affiliates.
   Copyright (c) 2009, 2013, Monty Program Ab.

   This program is free software; you can redistribute it and/or modify
   it under the terms of the GNU General Public License as published by
   the Free Software Foundation; version 2 of the License.

   This program is distributed in the hope that it will be useful,
   but WITHOUT ANY WARRANTY; without even the implied warranty of
   MERCHANTABILITY or FITNESS FOR A PARTICULAR PURPOSE.  See the
   GNU General Public License for more details.

   You should have received a copy of the GNU General Public License
   along with this program; if not, write to the Free Software
   Foundation, Inc., 51 Franklin Street, Fifth Floor, Boston, MA  02110-1301, USA */

#ifndef SQL_CLASS_INCLUDED
#define SQL_CLASS_INCLUDED

/* Classes in mysql */

#include "my_global.h"                          /* NO_EMBEDDED_ACCESS_CHECKS */
#ifdef MYSQL_SERVER
#include "unireg.h"                    // REQUIRED: for other includes
#endif
#include <waiting_threads.h>
#include "sql_const.h"
#include <mysql/plugin_audit.h>
#include "log.h"
#include "rpl_tblmap.h"
#include "mdl.h"
#include "probes_mysql.h"
#include "sql_locale.h"                         /* my_locale_st */
#include "sql_profile.h"                   /* PROFILING */
#include "scheduler.h"                     /* thd_scheduler */
#include "protocol.h"             /* Protocol_text, Protocol_binary */
#include "violite.h"              /* vio_is_connected */
#include "thr_lock.h"             /* thr_lock_type, THR_LOCK_DATA,
                                     THR_LOCK_INFO */
#include <mysql/psi/mysql_stage.h>
#include <mysql/psi/mysql_statement.h>
#include <mysql/psi/mysql_idle.h>
#include <mysql/psi/mysql_table.h>
#include <mysql_com_server.h>

extern "C"
void set_thd_stage_info(void *thd,
                        const PSI_stage_info *new_stage,
                        PSI_stage_info *old_stage,
                        const char *calling_func,
                        const char *calling_file,
                        const unsigned int calling_line);
                        
#define THD_STAGE_INFO(thd, stage) \
  (thd)->enter_stage(& stage, NULL, __func__, __FILE__, __LINE__)

#include "my_apc.h"
#include "rpl_gtid.h"

#ifdef WITH_WSREP
#include "wsrep_mysqld.h"
struct wsrep_thd_shadow {
  ulonglong            options;
  uint                 server_status;
  enum wsrep_exec_mode wsrep_exec_mode;
  Vio                  *vio;
  ulong                tx_isolation;
  char                 *db;
  size_t               db_length;
};
#endif
class Reprepare_observer;
class Relay_log_info;
struct rpl_group_info;
class Rpl_filter;

class Query_log_event;
class Load_log_event;
class Slave_log_event;
class sp_rcontext;
class sp_cache;
class Lex_input_stream;
class Parser_state;
class Rows_log_event;
class Sroutine_hash_entry;
class user_var_entry;
class rpl_io_thread_info;
class rpl_sql_thread_info;

enum enum_ha_read_modes { RFIRST, RNEXT, RPREV, RLAST, RKEY, RNEXT_SAME };
enum enum_duplicates { DUP_ERROR, DUP_REPLACE, DUP_UPDATE };
enum enum_delay_key_write { DELAY_KEY_WRITE_NONE, DELAY_KEY_WRITE_ON,
			    DELAY_KEY_WRITE_ALL };
enum enum_slave_exec_mode { SLAVE_EXEC_MODE_STRICT,
                            SLAVE_EXEC_MODE_IDEMPOTENT,
                            SLAVE_EXEC_MODE_LAST_BIT };
enum enum_slave_run_triggers_for_rbr { SLAVE_RUN_TRIGGERS_FOR_RBR_NO,
                                       SLAVE_RUN_TRIGGERS_FOR_RBR_YES,
                                       SLAVE_RUN_TRIGGERS_FOR_RBR_LOGGING};
enum enum_slave_type_conversions { SLAVE_TYPE_CONVERSIONS_ALL_LOSSY,
                                   SLAVE_TYPE_CONVERSIONS_ALL_NON_LOSSY};
enum enum_mark_columns
{ MARK_COLUMNS_NONE, MARK_COLUMNS_READ, MARK_COLUMNS_WRITE};
enum enum_filetype { FILETYPE_CSV, FILETYPE_XML };

/* Bits for different SQL modes modes (including ANSI mode) */
#define MODE_REAL_AS_FLOAT              (1ULL << 0)
#define MODE_PIPES_AS_CONCAT            (1ULL << 1)
#define MODE_ANSI_QUOTES                (1ULL << 2)
#define MODE_IGNORE_SPACE               (1ULL << 3)
#define MODE_IGNORE_BAD_TABLE_OPTIONS   (1ULL << 4)
#define MODE_ONLY_FULL_GROUP_BY         (1ULL << 5)
#define MODE_NO_UNSIGNED_SUBTRACTION    (1ULL << 6)
#define MODE_NO_DIR_IN_CREATE           (1ULL << 7)
#define MODE_POSTGRESQL                 (1ULL << 8)
#define MODE_ORACLE                     (1ULL << 9)
#define MODE_MSSQL                      (1ULL << 10)
#define MODE_DB2                        (1ULL << 11)
#define MODE_MAXDB                      (1ULL << 12)
#define MODE_NO_KEY_OPTIONS             (1ULL << 13)
#define MODE_NO_TABLE_OPTIONS           (1ULL << 14)
#define MODE_NO_FIELD_OPTIONS           (1ULL << 15)
#define MODE_MYSQL323                   (1ULL << 16)
#define MODE_MYSQL40                    (1ULL << 17)
#define MODE_ANSI                       (1ULL << 18)
#define MODE_NO_AUTO_VALUE_ON_ZERO      (1ULL << 19)
#define MODE_NO_BACKSLASH_ESCAPES       (1ULL << 20)
#define MODE_STRICT_TRANS_TABLES        (1ULL << 21)
#define MODE_STRICT_ALL_TABLES          (1ULL << 22)
#define MODE_NO_ZERO_IN_DATE            (1ULL << 23)
#define MODE_NO_ZERO_DATE               (1ULL << 24)
#define MODE_INVALID_DATES              (1ULL << 25)
#define MODE_ERROR_FOR_DIVISION_BY_ZERO (1ULL << 26)
#define MODE_TRADITIONAL                (1ULL << 27)
#define MODE_NO_AUTO_CREATE_USER        (1ULL << 28)
#define MODE_HIGH_NOT_PRECEDENCE        (1ULL << 29)
#define MODE_NO_ENGINE_SUBSTITUTION     (1ULL << 30)
#define MODE_PAD_CHAR_TO_FULL_LENGTH    (1ULL << 31)

/* Bits for different old style modes */
#define OLD_MODE_NO_DUP_KEY_WARNINGS_WITH_IGNORE	(1 << 0)
#define OLD_MODE_NO_PROGRESS_INFO			(1 << 1)
#define OLD_MODE_ZERO_DATE_TIME_CAST                    (1 << 2)

extern char internal_table_name[2];
extern char empty_c_string[1];
extern LEX_STRING EMPTY_STR;
extern MYSQL_PLUGIN_IMPORT const char **errmesg;

extern bool volatile shutdown_in_progress;

extern "C" LEX_STRING * thd_query_string (MYSQL_THD thd);
extern "C" char **thd_query(MYSQL_THD thd);

/**
  @class CSET_STRING
  @brief Character set armed LEX_STRING
*/
class CSET_STRING
{
private:
  LEX_STRING string;
  CHARSET_INFO *cs;
public:
  CSET_STRING() : cs(&my_charset_bin)
  {
    string.str= NULL;
    string.length= 0;
  }
  CSET_STRING(char *str_arg, size_t length_arg, CHARSET_INFO *cs_arg) :
  cs(cs_arg)
  {
    DBUG_ASSERT(cs_arg != NULL);
    string.str= str_arg;
    string.length= length_arg;
  }

  inline char *str() const { return string.str; }
  inline uint32 length() const { return string.length; }
  CHARSET_INFO *charset() const { return cs; }

  friend LEX_STRING * thd_query_string (MYSQL_THD thd);
  friend char **thd_query(MYSQL_THD thd);
};


#define TC_HEURISTIC_RECOVER_COMMIT   1
#define TC_HEURISTIC_RECOVER_ROLLBACK 2
extern ulong tc_heuristic_recover;

typedef struct st_user_var_events
{
  user_var_entry *user_var_event;
  char *value;
  ulong length;
  Item_result type;
  uint charset_number;
  bool unsigned_flag;
} BINLOG_USER_VAR_EVENT;

/*
  The COPY_INFO structure is used by INSERT/REPLACE code.
  The schema of the row counting by the INSERT/INSERT ... ON DUPLICATE KEY
  UPDATE code:
    If a row is inserted then the copied variable is incremented.
    If a row is updated by the INSERT ... ON DUPLICATE KEY UPDATE and the
      new data differs from the old one then the copied and the updated
      variables are incremented.
    The touched variable is incremented if a row was touched by the update part
      of the INSERT ... ON DUPLICATE KEY UPDATE no matter whether the row
      was actually changed or not.
*/
typedef struct st_copy_info {
  ha_rows records; /**< Number of processed records */
  ha_rows deleted; /**< Number of deleted records */
  ha_rows updated; /**< Number of updated records */
  ha_rows copied;  /**< Number of copied records */
  ha_rows error_count;
  ha_rows touched; /* Number of touched records */
  enum enum_duplicates handle_duplicates;
  int escape_char, last_errno;
  bool ignore;
  /* for INSERT ... UPDATE */
  List<Item> *update_fields;
  List<Item> *update_values;
  /* for VIEW ... WITH CHECK OPTION */
  TABLE_LIST *view;
} COPY_INFO;


class Key_part_spec :public Sql_alloc {
public:
  LEX_STRING field_name;
  uint length;
  Key_part_spec(const LEX_STRING &name, uint len)
    : field_name(name), length(len)
  {}
  Key_part_spec(const char *name, const size_t name_len, uint len)
    : length(len)
  { field_name.str= (char *)name; field_name.length= name_len; }
  bool operator==(const Key_part_spec& other) const;
  /**
    Construct a copy of this Key_part_spec. field_name is copied
    by-pointer as it is known to never change. At the same time
    'length' may be reset in mysql_prepare_create_table, and this
    is why we supply it with a copy.

    @return If out of memory, 0 is returned and an error is set in
    THD.
  */
  Key_part_spec *clone(MEM_ROOT *mem_root) const
  { return new (mem_root) Key_part_spec(*this); }
};


class Alter_drop :public Sql_alloc {
public:
  enum drop_type {KEY, COLUMN, FOREIGN_KEY };
  const char *name;
  enum drop_type type;
  bool drop_if_exists;
  Alter_drop(enum drop_type par_type,const char *par_name, bool par_exists)
    :name(par_name), type(par_type), drop_if_exists(par_exists)
  {
    DBUG_ASSERT(par_name != NULL);
  }
  /**
    Used to make a clone of this object for ALTER/CREATE TABLE
    @sa comment for Key_part_spec::clone
  */
  Alter_drop *clone(MEM_ROOT *mem_root) const
    { return new (mem_root) Alter_drop(*this); }
};


class Alter_column :public Sql_alloc {
public:
  const char *name;
  Item *def;
  Alter_column(const char *par_name,Item *literal)
    :name(par_name), def(literal) {}
  /**
    Used to make a clone of this object for ALTER/CREATE TABLE
    @sa comment for Key_part_spec::clone
  */
  Alter_column *clone(MEM_ROOT *mem_root) const
    { return new (mem_root) Alter_column(*this); }
};


class Key :public Sql_alloc {
public:
  enum Keytype { PRIMARY, UNIQUE, MULTIPLE, FULLTEXT, SPATIAL, FOREIGN_KEY};
  enum Keytype type;
  KEY_CREATE_INFO key_create_info;
  List<Key_part_spec> columns;
  LEX_STRING name;
  engine_option_value *option_list;
  bool generated;
  bool create_if_not_exists;

  Key(enum Keytype type_par, const LEX_STRING &name_arg,
      KEY_CREATE_INFO *key_info_arg,
      bool generated_arg, List<Key_part_spec> &cols,
      engine_option_value *create_opt, bool if_not_exists_opt)
    :type(type_par), key_create_info(*key_info_arg), columns(cols),
    name(name_arg), option_list(create_opt), generated(generated_arg),
    create_if_not_exists(if_not_exists_opt)
  {}
  Key(enum Keytype type_par, const char *name_arg, size_t name_len_arg,
      KEY_CREATE_INFO *key_info_arg, bool generated_arg,
      List<Key_part_spec> &cols,
      engine_option_value *create_opt, bool if_not_exists_opt)
    :type(type_par), key_create_info(*key_info_arg), columns(cols),
    option_list(create_opt), generated(generated_arg),
    create_if_not_exists(if_not_exists_opt)
  {
    name.str= (char *)name_arg;
    name.length= name_len_arg;
  }
  Key(const Key &rhs, MEM_ROOT *mem_root);
  virtual ~Key() {}
  /* Equality comparison of keys (ignoring name) */
  friend bool foreign_key_prefix(Key *a, Key *b);
  /**
    Used to make a clone of this object for ALTER/CREATE TABLE
    @sa comment for Key_part_spec::clone
  */
  virtual Key *clone(MEM_ROOT *mem_root) const
    { return new (mem_root) Key(*this, mem_root); }
};


class Foreign_key: public Key {
public:
  enum fk_match_opt { FK_MATCH_UNDEF, FK_MATCH_FULL,
		      FK_MATCH_PARTIAL, FK_MATCH_SIMPLE};
  enum fk_option { FK_OPTION_UNDEF, FK_OPTION_RESTRICT, FK_OPTION_CASCADE,
		   FK_OPTION_SET_NULL, FK_OPTION_NO_ACTION, FK_OPTION_DEFAULT};

  LEX_STRING ref_db;
  LEX_STRING ref_table;
  List<Key_part_spec> ref_columns;
  uint delete_opt, update_opt, match_opt;
  Foreign_key(const LEX_STRING &name_arg, List<Key_part_spec> &cols,
	      const LEX_STRING &ref_db_arg, const LEX_STRING &ref_table_arg,
              List<Key_part_spec> &ref_cols,
	      uint delete_opt_arg, uint update_opt_arg, uint match_opt_arg,
              bool if_not_exists_opt)
    :Key(FOREIGN_KEY, name_arg, &default_key_create_info, 0, cols, NULL,
         if_not_exists_opt),
    ref_db(ref_db_arg), ref_table(ref_table_arg), ref_columns(ref_cols),
    delete_opt(delete_opt_arg), update_opt(update_opt_arg),
    match_opt(match_opt_arg)
   {
    // We don't check for duplicate FKs.
    key_create_info.check_for_duplicate_indexes= false;
  }
 Foreign_key(const Foreign_key &rhs, MEM_ROOT *mem_root);
  /**
    Used to make a clone of this object for ALTER/CREATE TABLE
    @sa comment for Key_part_spec::clone
  */
  virtual Key *clone(MEM_ROOT *mem_root) const
  { return new (mem_root) Foreign_key(*this, mem_root); }
  /* Used to validate foreign key options */
  bool validate(List<Create_field> &table_fields);
};

typedef struct st_mysql_lock
{
  TABLE **table;
  uint table_count,lock_count;
  THR_LOCK_DATA **locks;
} MYSQL_LOCK;


class LEX_COLUMN : public Sql_alloc
{
public:
  String column;
  uint rights;
  LEX_COLUMN (const String& x,const  uint& y ): column (x),rights (y) {}
};

class MY_LOCALE;

/**
  Query_cache_tls -- query cache thread local data.
*/

struct Query_cache_block;

struct Query_cache_tls
{
  /*
    'first_query_block' should be accessed only via query cache
    functions and methods to maintain proper locking.
  */
  Query_cache_block *first_query_block;
  void set_first_query_block(Query_cache_block *first_query_block_arg)
  {
    first_query_block= first_query_block_arg;
  }

  Query_cache_tls() :first_query_block(NULL) {}
};

/* SIGNAL / RESIGNAL / GET DIAGNOSTICS */

/**
  This enumeration list all the condition item names of a condition in the
  SQL condition area.
*/
typedef enum enum_diag_condition_item_name
{
  /*
    Conditions that can be set by the user (SIGNAL/RESIGNAL),
    and by the server implementation.
  */

  DIAG_CLASS_ORIGIN= 0,
  FIRST_DIAG_SET_PROPERTY= DIAG_CLASS_ORIGIN,
  DIAG_SUBCLASS_ORIGIN= 1,
  DIAG_CONSTRAINT_CATALOG= 2,
  DIAG_CONSTRAINT_SCHEMA= 3,
  DIAG_CONSTRAINT_NAME= 4,
  DIAG_CATALOG_NAME= 5,
  DIAG_SCHEMA_NAME= 6,
  DIAG_TABLE_NAME= 7,
  DIAG_COLUMN_NAME= 8,
  DIAG_CURSOR_NAME= 9,
  DIAG_MESSAGE_TEXT= 10,
  DIAG_MYSQL_ERRNO= 11,
  LAST_DIAG_SET_PROPERTY= DIAG_MYSQL_ERRNO
} Diag_condition_item_name;

/**
  Name of each diagnostic condition item.
  This array is indexed by Diag_condition_item_name.
*/
extern const LEX_STRING Diag_condition_item_names[];

/**
  These states are bit coded with HARD. For each state there must be a pair
  <state_even_num>, and <state_odd_num>_HARD.
*/
enum killed_state
{
  NOT_KILLED= 0,
  KILL_HARD_BIT= 1,                             /* Bit for HARD KILL */
  KILL_BAD_DATA= 2,
  KILL_BAD_DATA_HARD= 3,
  KILL_QUERY= 4,
  KILL_QUERY_HARD= 5,
  /*
    ABORT_QUERY signals to the query processor to stop execution ASAP without
    issuing an error. Instead a warning is issued, and when possible a partial
    query result is returned to the client.
  */
  ABORT_QUERY= 6,
  ABORT_QUERY_HARD= 7,
  /*
    All of the following killed states will kill the connection
    KILL_CONNECTION must be the first of these and it must start with
    an even number (becasue of HARD bit)!
  */
  KILL_CONNECTION= 8,
  KILL_CONNECTION_HARD= 9,
  KILL_SYSTEM_THREAD= 10,
  KILL_SYSTEM_THREAD_HARD= 11,
  KILL_SERVER= 12,
  KILL_SERVER_HARD= 13
};

extern int killed_errno(killed_state killed);
#define killed_mask_hard(killed) ((killed_state) ((killed) & ~KILL_HARD_BIT))

enum killed_type
{
  KILL_TYPE_ID,
  KILL_TYPE_USER,
  KILL_TYPE_QUERY
};

#include "sql_lex.h"				/* Must be here */

extern LEX_STRING sql_statement_names[(uint) SQLCOM_END + 1];
class Delayed_insert;
class select_result;
class Time_zone;

#define THD_SENTRY_MAGIC 0xfeedd1ff
#define THD_SENTRY_GONE  0xdeadbeef

#define THD_CHECK_SENTRY(thd) DBUG_ASSERT(thd->dbug_sentry == THD_SENTRY_MAGIC)

typedef ulonglong sql_mode_t;

typedef struct system_variables
{
  /*
    How dynamically allocated system variables are handled:

    The global_system_variables and max_system_variables are "authoritative"
    They both should have the same 'version' and 'size'.
    When attempting to access a dynamic variable, if the session version
    is out of date, then the session version is updated and realloced if
    neccessary and bytes copied from global to make up for missing data.

    Note that one should use my_bool instead of bool here, as the variables
    are used with my_getopt.c
  */
  ulong dynamic_variables_version;
  char* dynamic_variables_ptr;
  uint dynamic_variables_head;    /* largest valid variable offset */
  uint dynamic_variables_size;    /* how many bytes are in use */
  
  ulonglong max_heap_table_size;
  ulonglong tmp_table_size;
  ulonglong long_query_time;
  ulonglong optimizer_switch;
  sql_mode_t sql_mode; ///< which non-standard SQL behaviour should be enabled
  sql_mode_t old_behavior; ///< which old SQL behaviour should be enabled
  ulonglong option_bits; ///< OPTION_xxx constants, e.g. OPTION_PROFILING
  ulonglong join_buff_space_limit;
  ulonglong log_slow_filter; 
  ulonglong log_slow_verbosity; 
  ulonglong bulk_insert_buff_size;
  ulonglong join_buff_size;
  ulonglong sortbuff_size;
  ulonglong group_concat_max_len;
  ulonglong default_regex_flags;

  /**
     Place holders to store Multi-source variables in sys_var.cc during
     update and show of variables.
  */
  ulonglong slave_skip_counter;
  ulonglong max_relay_log_size;

  ha_rows select_limit;
  ha_rows max_join_size;
  ha_rows expensive_subquery_limit;
  ulong auto_increment_increment, auto_increment_offset;
  ulong lock_wait_timeout;
  ulong join_cache_level;
  ulong max_allowed_packet;
  ulong max_error_count;
  ulong max_length_for_sort_data;
  ulong max_sort_length;
  ulong max_tmp_tables;
  ulong max_insert_delayed_threads;
  ulong min_examined_row_limit;
  ulong multi_range_count;
  ulong net_buffer_length;
  ulong net_interactive_timeout;
  ulong net_read_timeout;
  ulong net_retry_count;
  ulong net_wait_timeout;
  ulong net_write_timeout;
  ulong optimizer_prune_level;
  ulong optimizer_search_depth;
  ulong optimizer_selectivity_sampling_limit;
  ulong optimizer_use_condition_selectivity;
  ulong use_stat_tables;
  ulong histogram_size;
  ulong histogram_type;
  ulong preload_buff_size;
  ulong profiling_history_size;
  ulong read_buff_size;
  ulong read_rnd_buff_size;
  ulong mrr_buff_size;
  ulong div_precincrement;
  /* Total size of all buffers used by the subselect_rowid_merge_engine. */
  ulong rowid_merge_buff_size;
  ulong max_sp_recursion_depth;
  ulong default_week_format;
  ulong max_seeks_for_key;
  ulong range_alloc_block_size;
  ulong query_alloc_block_size;
  ulong query_prealloc_size;
  ulong trans_alloc_block_size;
  ulong trans_prealloc_size;
  ulong log_warnings;
  /* Flags for slow log filtering */
  ulong log_slow_rate_limit; 
  ulong binlog_format; ///< binlog format for this thd (see enum_binlog_format)
  ulong progress_report_time;
  my_bool binlog_annotate_row_events;
  my_bool binlog_direct_non_trans_update;
  my_bool sql_log_bin;
  ulong completion_type;
  ulong query_cache_type;
  ulong tx_isolation;
  ulong updatable_views_with_limit;
  int max_user_connections;
  ulong server_id;
  /**
    In slave thread we need to know in behalf of which
    thread the query is being run to replicate temp tables properly
  */
  my_thread_id pseudo_thread_id;
  /**
     When replicating an event group with GTID, keep these values around so
     slave binlog can receive the same GTID as the original.
  */
  uint32     gtid_domain_id;
  uint64     gtid_seq_no;

  /**
    Default transaction access mode. READ ONLY (true) or READ WRITE (false).
  */
  my_bool tx_read_only;
  my_bool low_priority_updates;
  my_bool query_cache_wlock_invalidate;
  my_bool engine_condition_pushdown;
  my_bool keep_files_on_create;

  my_bool old_mode;
  my_bool old_alter_table;
  my_bool old_passwords;
  my_bool big_tables;
  my_bool query_cache_strip_comments;

  plugin_ref table_plugin;

  /* Only charset part of these variables is sensible */
  CHARSET_INFO  *character_set_filesystem;
  CHARSET_INFO  *character_set_client;
  CHARSET_INFO  *character_set_results;

  /* Both charset and collation parts of these variables are important */
  CHARSET_INFO	*collation_server;
  CHARSET_INFO	*collation_database;
  CHARSET_INFO  *collation_connection;

  /* Names. These will be allocated in buffers in thd */
  LEX_STRING default_master_connection;

  /* Error messages */
  MY_LOCALE *lc_messages;
  /* Locale Support */
  MY_LOCALE *lc_time_names;

  Time_zone *time_zone;

  my_bool sysdate_is_now;

  /* deadlock detection */
  ulong wt_timeout_short, wt_deadlock_search_depth_short;
  ulong wt_timeout_long, wt_deadlock_search_depth_long;

#ifdef WITH_WSREP
  my_bool wsrep_on;
  my_bool wsrep_causal_reads;
  my_bool wsrep_dirty_reads;
  uint wsrep_sync_wait;
  ulong wsrep_retry_autocommit;
#endif
  double long_query_time_double;

  my_bool pseudo_slave_mode;

} SV;

/**
  Per thread status variables.
  Must be long/ulong up to last_system_status_var so that
  add_to_status/add_diff_to_status can work.
*/

typedef struct system_status_var
{
  ulong com_other;
  ulong com_stat[(uint) SQLCOM_END];
  ulong created_tmp_disk_tables_;
  ulong created_tmp_tables_;
  ulong ha_commit_count;
  ulong ha_delete_count;
  ulong ha_read_first_count;
  ulong ha_read_last_count;
  ulong ha_read_key_count;
  ulong ha_read_next_count;
  ulong ha_read_prev_count;
  ulong ha_read_rnd_count;
  ulong ha_read_rnd_next_count;
  ulong ha_read_rnd_deleted_count;
  /*
    This number doesn't include calls to the default implementation and
    calls made by range access. The intent is to count only calls made by
    BatchedKeyAccess.
  */
  ulong ha_mrr_init_count;
  ulong ha_mrr_key_refills_count;
  ulong ha_mrr_rowid_refills_count;

  ulong ha_rollback_count;
  ulong ha_update_count;
  ulong ha_write_count;
  /* The following are for internal temporary tables */
  ulong ha_tmp_update_count;
  ulong ha_tmp_write_count;
  ulong ha_prepare_count;
  ulong ha_icp_attempts;
  ulong ha_icp_match;
  ulong ha_discover_count;
  ulong ha_savepoint_count;
  ulong ha_savepoint_rollback_count;
  ulong ha_external_lock_count;

  ulong net_big_packet_count;
  ulong opened_tables;
  ulong opened_shares;
  ulong opened_views;               /* +1 opening a view */

  ulong select_full_join_count_;
  ulong select_full_range_join_count_;
  ulong select_range_count_;
  ulong select_range_check_count_;
  ulong select_scan_count_;
  ulong executed_triggers;
  ulong long_query_count;
  ulong filesort_merge_passes_;
  ulong filesort_range_count_;
  ulong filesort_rows_;
  ulong filesort_scan_count_;
  ulong filesort_pq_sorts_;
  /* Prepared statements and binary protocol */
  ulong com_stmt_prepare;
  ulong com_stmt_reprepare;
  ulong com_stmt_execute;
  ulong com_stmt_send_long_data;
  ulong com_stmt_fetch;
  ulong com_stmt_reset;
  ulong com_stmt_close;

  /* Features used */
  ulong feature_dynamic_columns;    /* +1 when creating a dynamic column */
  ulong feature_fulltext;	    /* +1 when MATCH is used */
  ulong feature_gis;                /* +1 opening a table with GIS features */
  ulong feature_locale;		    /* +1 when LOCALE is set */
  ulong feature_subquery;	    /* +1 when subqueries are used */
  ulong feature_timezone;	    /* +1 when XPATH is used */
  ulong feature_trigger;	    /* +1 opening a table with triggers */
  ulong feature_xml;		    /* +1 when XPATH is used */

  ulong empty_queries;
  ulong access_denied_errors;
  ulong lost_connections;
  /*
    Number of statements sent from the client
  */
  ulong questions;
  /*
    IMPORTANT!
    SEE last_system_status_var DEFINITION BELOW.
    Below 'last_system_status_var' are all variables that cannot be handled
    automatically by add_to_status()/add_diff_to_status().
  */
  ulonglong bytes_received;
  ulonglong bytes_sent;
  ulonglong rows_read;
  ulonglong rows_sent;
  ulonglong rows_tmp_read;
  ulonglong binlog_bytes_written;
  double last_query_cost;
  double cpu_time, busy_time;
  /* Don't initialize */
  volatile int64 memory_used;             /* This shouldn't be accumulated */
} STATUS_VAR;

/*
  This is used for 'SHOW STATUS'. It must be updated to the last ulong
  variable in system_status_var which is makes sense to add to the global
  counter
*/

#define last_system_status_var questions
#define last_cleared_system_status_var memory_used

/*
  Global status variables
*/

extern ulong feature_files_opened_with_delayed_keys;


void add_to_status(STATUS_VAR *to_var, STATUS_VAR *from_var);

void add_diff_to_status(STATUS_VAR *to_var, STATUS_VAR *from_var,
                        STATUS_VAR *dec_var);

void mark_transaction_to_rollback(THD *thd, bool all);


/**
  Get collation by name, send error to client on failure.
  @param name     Collation name
  @param name_cs  Character set of the name string
  @return
  @retval         NULL on error
  @retval         Pointter to CHARSET_INFO with the given name on success
*/
inline CHARSET_INFO *
mysqld_collation_get_by_name(const char *name,
                             CHARSET_INFO *name_cs= system_charset_info)
{
  CHARSET_INFO *cs;
  MY_CHARSET_LOADER loader;
  my_charset_loader_init_mysys(&loader);
  if (!(cs= my_collation_get_by_name(&loader, name, MYF(0))))
  {
    ErrConvString err(name, name_cs);
    my_error(ER_UNKNOWN_COLLATION, MYF(0), err.ptr());
    if (loader.error[0])
      push_warning_printf(current_thd,
                          Sql_condition::WARN_LEVEL_WARN,
                          ER_UNKNOWN_COLLATION, "%s", loader.error);
  }
  return cs;
}


#ifdef MYSQL_SERVER

void free_tmp_table(THD *thd, TABLE *entry);


/* The following macro is to make init of Query_arena simpler */
#ifndef DBUG_OFF
#define INIT_ARENA_DBUG_INFO is_backup_arena= 0; is_reprepared= FALSE;
#else
#define INIT_ARENA_DBUG_INFO
#endif

class Query_arena
{
public:
  /*
    List of items created in the parser for this query. Every item puts
    itself to the list on creation (see Item::Item() for details))
  */
  Item *free_list;
  MEM_ROOT *mem_root;                   // Pointer to current memroot
#ifndef DBUG_OFF
  bool is_backup_arena; /* True if this arena is used for backup. */
  bool is_reprepared;
#endif
  /*
    The states relfects three diffrent life cycles for three
    different types of statements:
    Prepared statement: STMT_INITIALIZED -> STMT_PREPARED -> STMT_EXECUTED.
    Stored procedure:   STMT_INITIALIZED_FOR_SP -> STMT_EXECUTED.
    Other statements:   STMT_CONVENTIONAL_EXECUTION never changes.
  */
  enum enum_state
  {
    STMT_INITIALIZED= 0, STMT_INITIALIZED_FOR_SP= 1, STMT_PREPARED= 2,
    STMT_CONVENTIONAL_EXECUTION= 3, STMT_EXECUTED= 4, STMT_ERROR= -1
  };

  enum_state state;

  /* We build without RTTI, so dynamic_cast can't be used. */
  enum Type
  {
    STATEMENT, PREPARED_STATEMENT, STORED_PROCEDURE
  };

  Query_arena(MEM_ROOT *mem_root_arg, enum enum_state state_arg) :
    free_list(0), mem_root(mem_root_arg), state(state_arg)
  { INIT_ARENA_DBUG_INFO; }
  /*
    This constructor is used only when Query_arena is created as
    backup storage for another instance of Query_arena.
  */
  Query_arena() { INIT_ARENA_DBUG_INFO; }

  virtual Type type() const;
  virtual ~Query_arena() {};

  inline bool is_stmt_prepare() const { return state == STMT_INITIALIZED; }
  inline bool is_stmt_prepare_or_first_sp_execute() const
  { return (int)state < (int)STMT_PREPARED; }
  inline bool is_stmt_prepare_or_first_stmt_execute() const
  { return (int)state <= (int)STMT_PREPARED; }
  inline bool is_stmt_execute() const
  { return state == STMT_PREPARED || state == STMT_EXECUTED; }
  inline bool is_conventional() const
  { return state == STMT_CONVENTIONAL_EXECUTION; }

  inline void* alloc(size_t size) { return alloc_root(mem_root,size); }
  inline void* calloc(size_t size)
  {
    void *ptr;
    if ((ptr=alloc_root(mem_root,size)))
      bzero(ptr, size);
    return ptr;
  }
  inline char *strdup(const char *str)
  { return strdup_root(mem_root,str); }
  inline char *strmake(const char *str, size_t size)
  { return strmake_root(mem_root,str,size); }
  inline void *memdup(const void *str, size_t size)
  { return memdup_root(mem_root,str,size); }
  inline void *memdup_w_gap(const void *str, size_t size, uint gap)
  {
    void *ptr;
    if ((ptr= alloc_root(mem_root,size+gap)))
      memcpy(ptr,str,size);
    return ptr;
  }

  void set_query_arena(Query_arena *set);

  void free_items();
  /* Close the active state associated with execution of this statement */
  virtual void cleanup_stmt();
};


class Server_side_cursor;

/**
  @class Statement
  @brief State of a single command executed against this connection.

  One connection can contain a lot of simultaneously running statements,
  some of which could be:
   - prepared, that is, contain placeholders,
   - opened as cursors. We maintain 1 to 1 relationship between
     statement and cursor - if user wants to create another cursor for his
     query, we create another statement for it.
  To perform some action with statement we reset THD part to the state  of
  that statement, do the action, and then save back modified state from THD
  to the statement. It will be changed in near future, and Statement will
  be used explicitly.
*/

class Statement: public ilink, public Query_arena
{
  Statement(const Statement &rhs);              /* not implemented: */
  Statement &operator=(const Statement &rhs);   /* non-copyable */
public:
  /*
    Uniquely identifies each statement object in thread scope; change during
    statement lifetime. FIXME: must be const
  */
   ulong id;

  /*
    MARK_COLUMNS_NONE:  Means mark_used_colums is not set and no indicator to
                        handler of fields used is set
    MARK_COLUMNS_READ:  Means a bit in read set is set to inform handler
	                that the field is to be read. If field list contains
                        duplicates, then thd->dup_field is set to point
                        to the last found duplicate.
    MARK_COLUMNS_WRITE: Means a bit is set in write set to inform handler
			that it needs to update this field in write_row
                        and update_row.
  */
  enum enum_mark_columns mark_used_columns;

  LEX_STRING name; /* name for named prepared statements */
  LEX *lex;                                     // parse tree descriptor
  /*
    Points to the query associated with this statement. It's const, but
    we need to declare it char * because all table handlers are written
    in C and need to point to it.

    Note that if we set query = NULL, we must at the same time set
    query_length = 0, and protect the whole operation with
    LOCK_thd_data mutex. To avoid crashes in races, if we do not
    know that thd->query cannot change at the moment, we should print
    thd->query like this:
      (1) reserve the LOCK_thd_data mutex;
      (2) print or copy the value of query and query_length
      (3) release LOCK_thd_data mutex.
    This printing is needed at least in SHOW PROCESSLIST and SHOW
    ENGINE INNODB STATUS.
  */
  CSET_STRING query_string;
  /*
    If opt_query_cache_strip_comments is set, this contains query without
    comments. If not set, it contains pointer to query_string.
  */
  String base_query;


  inline char *query() const { return query_string.str(); }
  inline uint32 query_length() const { return query_string.length(); }
  CHARSET_INFO *query_charset() const { return query_string.charset(); }
  void set_query_inner(const CSET_STRING &string_arg)
  {
    query_string= string_arg;
  }
  void set_query_inner(char *query_arg, uint32 query_length_arg,
                       CHARSET_INFO *cs_arg)
  {
    set_query_inner(CSET_STRING(query_arg, query_length_arg, cs_arg));
  }
  void reset_query_inner()
  {
    set_query_inner(CSET_STRING());
  }
  /**
    Name of the current (default) database.

    If there is the current (default) database, "db" contains its name. If
    there is no current (default) database, "db" is NULL and "db_length" is
    0. In other words, "db", "db_length" must either be NULL, or contain a
    valid database name.

    @note this attribute is set and alloced by the slave SQL thread (for
    the THD of that thread); that thread is (and must remain, for now) the
    only responsible for freeing this member.
  */

  char *db;
  size_t db_length;

  /* This is set to 1 of last call to send_result_to_client() was ok */
  my_bool query_cache_is_applicable;

  /* This constructor is called for backup statements */
  Statement() {}

  Statement(LEX *lex_arg, MEM_ROOT *mem_root_arg,
            enum enum_state state_arg, ulong id_arg);
  virtual ~Statement();

  /* Assign execution context (note: not all members) of given stmt to self */
  virtual void set_statement(Statement *stmt);
  void set_n_backup_statement(Statement *stmt, Statement *backup);
  void restore_backup_statement(Statement *stmt, Statement *backup);
  /* return class type */
  virtual Type type() const;
};


/**
  Container for all statements created/used in a connection.
  Statements in Statement_map have unique Statement::id (guaranteed by id
  assignment in Statement::Statement)
  Non-empty statement names are unique too: attempt to insert a new statement
  with duplicate name causes older statement to be deleted

  Statements are auto-deleted when they are removed from the map and when the
  map is deleted.
*/

class Statement_map
{
public:
  Statement_map();

  int insert(THD *thd, Statement *statement);

  Statement *find_by_name(LEX_STRING *name)
  {
    Statement *stmt;
    stmt= (Statement*)my_hash_search(&names_hash, (uchar*)name->str,
                                     name->length);
    return stmt;
  }

  Statement *find(ulong id)
  {
    if (last_found_statement == 0 || id != last_found_statement->id)
    {
      Statement *stmt;
      stmt= (Statement *) my_hash_search(&st_hash, (uchar *) &id, sizeof(id));
      if (stmt && stmt->name.str)
        return NULL;
      last_found_statement= stmt;
    }
    return last_found_statement;
  }
  /*
    Close all cursors of this connection that use tables of a storage
    engine that has transaction-specific state and therefore can not
    survive COMMIT or ROLLBACK. Currently all but MyISAM cursors are closed.
  */
  void close_transient_cursors();
  void erase(Statement *statement);
  /* Erase all statements (calls Statement destructor) */
  void reset();
  ~Statement_map();
private:
  HASH st_hash;
  HASH names_hash;
  I_List<Statement> transient_cursor_list;
  Statement *last_found_statement;
};

struct st_savepoint {
  struct st_savepoint *prev;
  char                *name;
  uint                 length;
  Ha_trx_info         *ha_list;
  /** State of metadata locks before this savepoint was set. */
  MDL_savepoint        mdl_savepoint;
};

enum xa_states {XA_NOTR=0, XA_ACTIVE, XA_IDLE, XA_PREPARED, XA_ROLLBACK_ONLY};
extern const char *xa_state_names[];

typedef struct st_xid_state {
  /* For now, this is only used to catch duplicated external xids */
  XID  xid;                           // transaction identifier
  enum xa_states xa_state;            // used by external XA only
  bool in_thd;
  /* Error reported by the Resource Manager (RM) to the Transaction Manager. */
  uint rm_error;
} XID_STATE;

extern mysql_mutex_t LOCK_xid_cache;
extern HASH xid_cache;
bool xid_cache_init(void);
void xid_cache_free(void);
XID_STATE *xid_cache_search(XID *xid);
bool xid_cache_insert(XID *xid, enum xa_states xa_state);
bool xid_cache_insert(XID_STATE *xid_state);
void xid_cache_delete(XID_STATE *xid_state);

/**
  @class Security_context
  @brief A set of THD members describing the current authenticated user.
*/

class Security_context {
public:
  Security_context() {}                       /* Remove gcc warning */
  /*
    host - host of the client
    user - user of the client, set to NULL until the user has been read from
    the connection
    priv_user - The user privilege we are using. May be "" for anonymous user.
    ip - client IP
  */
  char   *host, *user, *ip;
  char   priv_user[USERNAME_LENGTH];
  char   proxy_user[USERNAME_LENGTH + MAX_HOSTNAME + 5];
  /* The host privilege we are using */
  char   priv_host[MAX_HOSTNAME];
  /* The role privilege we are using */
  char   priv_role[USERNAME_LENGTH];
  /* The external user (if available) */
  char   *external_user;
  /* points to host if host is available, otherwise points to ip */
  const char *host_or_ip;
  ulong master_access;                 /* Global privileges from mysql.user */
  ulong db_access;                     /* Privileges for current db */

  void init();
  void destroy();
  void skip_grants();
  inline char *priv_host_name()
  {
    return (*priv_host ? priv_host : (char *)"%");
  }

  bool set_user(char *user_arg);

#ifndef NO_EMBEDDED_ACCESS_CHECKS
  bool
  change_security_context(THD *thd,
                          LEX_STRING *definer_user,
                          LEX_STRING *definer_host,
                          LEX_STRING *db,
                          Security_context **backup);

  void
  restore_security_context(THD *thd, Security_context *backup);
#endif
  bool user_matches(Security_context *);
};


/**
  A registry for item tree transformations performed during
  query optimization. We register only those changes which require
  a rollback to re-execute a prepared statement or stored procedure
  yet another time.
*/

struct Item_change_record;
typedef I_List<Item_change_record> Item_change_list;


/**
  Type of locked tables mode.
  See comment for THD::locked_tables_mode for complete description.
*/

enum enum_locked_tables_mode
{
  LTM_NONE= 0,
  LTM_LOCK_TABLES,
  LTM_PRELOCKED,
  LTM_PRELOCKED_UNDER_LOCK_TABLES
};


/**
  Class that holds information about tables which were opened and locked
  by the thread. It is also used to save/restore this information in
  push_open_tables_state()/pop_open_tables_state().
*/

class Open_tables_state
{
public:
  /**
    As part of class THD, this member is set during execution
    of a prepared statement. When it is set, it is used
    by the locking subsystem to report a change in table metadata.

    When Open_tables_state part of THD is reset to open
    a system or INFORMATION_SCHEMA table, the member is cleared
    to avoid spurious ER_NEED_REPREPARE errors -- system and
    INFORMATION_SCHEMA tables are not subject to metadata version
    tracking.
    @sa check_and_update_table_version()
  */
  Reprepare_observer *m_reprepare_observer;

  /**
    List of regular tables in use by this thread. Contains temporary and
    base tables that were opened with @see open_tables().
  */
  TABLE *open_tables;
  /**
    List of temporary tables used by this thread. Contains user-level
    temporary tables, created with CREATE TEMPORARY TABLE, and
    internal temporary tables, created, e.g., to resolve a SELECT,
    or for an intermediate table used in ALTER.
    XXX Why are internal temporary tables added to this list?
  */
  TABLE *temporary_tables;
  TABLE *derived_tables;
  /*
    During a MySQL session, one can lock tables in two modes: automatic
    or manual. In automatic mode all necessary tables are locked just before
    statement execution, and all acquired locks are stored in 'lock'
    member. Unlocking takes place automatically as well, when the
    statement ends.
    Manual mode comes into play when a user issues a 'LOCK TABLES'
    statement. In this mode the user can only use the locked tables.
    Trying to use any other tables will give an error.
    The locked tables are also stored in this member, however,
    thd->locked_tables_mode is turned on.  Manual locking is described in
    the 'LOCK_TABLES' chapter of the MySQL manual.
    See also lock_tables() for details.
  */
  MYSQL_LOCK *lock;

  /*
    CREATE-SELECT keeps an extra lock for the table being
    created. This field is used to keep the extra lock available for
    lower level routines, which would otherwise miss that lock.
   */
  MYSQL_LOCK *extra_lock;

  /*
    Enum enum_locked_tables_mode and locked_tables_mode member are
    used to indicate whether the so-called "locked tables mode" is on,
    and what kind of mode is active.

    Locked tables mode is used when it's necessary to open and
    lock many tables at once, for usage across multiple
    (sub-)statements.
    This may be necessary either for queries that use stored functions
    and triggers, in which case the statements inside functions and
    triggers may be executed many times, or for implementation of
    LOCK TABLES, in which case the opened tables are reused by all
    subsequent statements until a call to UNLOCK TABLES.

    The kind of locked tables mode employed for stored functions and
    triggers is also called "prelocked mode".
    In this mode, first open_tables() call to open the tables used
    in a statement analyses all functions used by the statement
    and adds all indirectly used tables to the list of tables to
    open and lock.
    It also marks the parse tree of the statement as requiring
    prelocking. After that, lock_tables() locks the entire list
    of tables and changes THD::locked_tables_modeto LTM_PRELOCKED.
    All statements executed inside functions or triggers
    use the prelocked tables, instead of opening their own ones.
    Prelocked mode is turned off automatically once close_thread_tables()
    of the main statement is called.
  */
  enum enum_locked_tables_mode locked_tables_mode;
  uint current_tablenr;

  enum enum_flags {
    BACKUPS_AVAIL = (1U << 0)     /* There are backups available */
  };

  /*
    Flags with information about the open tables state.
  */
  uint state_flags;
  /**
     This constructor initializes Open_tables_state instance which can only
     be used as backup storage. To prepare Open_tables_state instance for
     operations which open/lock/close tables (e.g. open_table()) one has to
     call init_open_tables_state().
  */
  Open_tables_state() : state_flags(0U) { }

  void set_open_tables_state(Open_tables_state *state)
  {
    *this= *state;
  }

  void reset_open_tables_state(THD *thd)
  {
    open_tables= temporary_tables= derived_tables= 0;
    extra_lock= lock= 0;
    locked_tables_mode= LTM_NONE;
    state_flags= 0U;
    m_reprepare_observer= NULL;
  }
};


/**
  Storage for backup of Open_tables_state. Must
  be used only to open system tables (TABLE_CATEGORY_SYSTEM
  and TABLE_CATEGORY_LOG).
*/

class Open_tables_backup: public Open_tables_state
{
public:
  /**
    When we backup the open tables state to open a system
    table or tables, we want to save state of metadata
    locks which were acquired before the backup. It is used
    to release metadata locks on system tables after they are
    no longer used.
  */
  MDL_savepoint mdl_system_tables_svp;
};

/**
  @class Sub_statement_state
  @brief Used to save context when executing a function or trigger
*/

/* Defines used for Sub_statement_state::in_sub_stmt */

#define SUB_STMT_TRIGGER 1
#define SUB_STMT_FUNCTION 2


class Sub_statement_state
{
public:
  ulonglong option_bits;
  ulonglong first_successful_insert_id_in_prev_stmt;
  ulonglong first_successful_insert_id_in_cur_stmt, insert_id_for_cur_row;
  Discrete_interval auto_inc_interval_for_cur_row;
  Discrete_intervals_list auto_inc_intervals_forced;
  ulonglong limit_found_rows;
  ha_rows    cuted_fields, sent_row_count, examined_row_count;
  ulong client_capabilities;
  ulong query_plan_flags; 
  uint in_sub_stmt;
  bool enable_slow_log;
  bool last_insert_id_used;
  SAVEPOINT *savepoints;
  enum enum_check_fields count_cuted_fields;
};


/* Flags for the THD::system_thread variable */
enum enum_thread_type
{
  NON_SYSTEM_THREAD= 0,
  SYSTEM_THREAD_DELAYED_INSERT= 1,
  SYSTEM_THREAD_SLAVE_IO= 2,
  SYSTEM_THREAD_SLAVE_SQL= 4,
  SYSTEM_THREAD_NDBCLUSTER_BINLOG= 8,
  SYSTEM_THREAD_EVENT_SCHEDULER= 16,
  SYSTEM_THREAD_EVENT_WORKER= 32,
  SYSTEM_THREAD_BINLOG_BACKGROUND= 64,
  SYSTEM_THREAD_SLAVE_INIT= 128,
};

inline char const *
show_system_thread(enum_thread_type thread)
{
#define RETURN_NAME_AS_STRING(NAME) case (NAME): return #NAME
  switch (thread) {
    static char buf[64];
    RETURN_NAME_AS_STRING(NON_SYSTEM_THREAD);
    RETURN_NAME_AS_STRING(SYSTEM_THREAD_DELAYED_INSERT);
    RETURN_NAME_AS_STRING(SYSTEM_THREAD_SLAVE_IO);
    RETURN_NAME_AS_STRING(SYSTEM_THREAD_SLAVE_SQL);
    RETURN_NAME_AS_STRING(SYSTEM_THREAD_NDBCLUSTER_BINLOG);
    RETURN_NAME_AS_STRING(SYSTEM_THREAD_EVENT_SCHEDULER);
    RETURN_NAME_AS_STRING(SYSTEM_THREAD_EVENT_WORKER);
  default:
    sprintf(buf, "<UNKNOWN SYSTEM THREAD: %d>", thread);
    return buf;
  }
#undef RETURN_NAME_AS_STRING
}

/**
  This class represents the interface for internal error handlers.
  Internal error handlers are exception handlers used by the server
  implementation.
*/
class Internal_error_handler
{
protected:
  Internal_error_handler() :
    m_prev_internal_handler(NULL)
  {}

  virtual ~Internal_error_handler() {}

public:
  /**
    Handle a sql condition.
    This method can be implemented by a subclass to achieve any of the
    following:
    - mask a warning/error internally, prevent exposing it to the user,
    - mask a warning/error and throw another one instead.
    When this method returns true, the sql condition is considered
    'handled', and will not be propagated to upper layers.
    It is the responsability of the code installing an internal handler
    to then check for trapped conditions, and implement logic to recover
    from the anticipated conditions trapped during runtime.

    This mechanism is similar to C++ try/throw/catch:
    - 'try' correspond to <code>THD::push_internal_handler()</code>,
    - 'throw' correspond to <code>my_error()</code>,
    which invokes <code>my_message_sql()</code>,
    - 'catch' correspond to checking how/if an internal handler was invoked,
    before removing it from the exception stack with
    <code>THD::pop_internal_handler()</code>.

    @param thd the calling thread
    @param cond the condition raised.
    @return true if the condition is handled
  */
  virtual bool handle_condition(THD *thd,
                                uint sql_errno,
                                const char* sqlstate,
                                Sql_condition::enum_warning_level level,
                                const char* msg,
                                Sql_condition ** cond_hdl) = 0;

private:
  Internal_error_handler *m_prev_internal_handler;
  friend class THD;
};


/**
  Implements the trivial error handler which cancels all error states
  and prevents an SQLSTATE to be set.
*/

class Dummy_error_handler : public Internal_error_handler
{
public:
  bool handle_condition(THD *thd,
                        uint sql_errno,
                        const char* sqlstate,
                        Sql_condition::enum_warning_level level,
                        const char* msg,
                        Sql_condition ** cond_hdl)
  {
    /* Ignore error */
    return TRUE;
  }
  Dummy_error_handler() {}                    /* Remove gcc warning */
};


/**
  This class is an internal error handler implementation for
  DROP TABLE statements. The thing is that there may be warnings during
  execution of these statements, which should not be exposed to the user.
  This class is intended to silence such warnings.
*/

class Drop_table_error_handler : public Internal_error_handler
{
public:
  Drop_table_error_handler() {}

public:
  bool handle_condition(THD *thd,
                        uint sql_errno,
                        const char* sqlstate,
                        Sql_condition::enum_warning_level level,
                        const char* msg,
                        Sql_condition ** cond_hdl);

private:
};


/**
  Tables that were locked with LOCK TABLES statement.

  Encapsulates a list of TABLE_LIST instances for tables
  locked by LOCK TABLES statement, memory root for metadata locks,
  and, generally, the context of LOCK TABLES statement.

  In LOCK TABLES mode, the locked tables are kept open between
  statements.
  Therefore, we can't allocate metadata locks on execution memory
  root -- as well as tables, the locks need to stay around till
  UNLOCK TABLES is called.
  The locks are allocated in the memory root encapsulated in this
  class.

  Some SQL commands, like FLUSH TABLE or ALTER TABLE, demand that
  the tables they operate on are closed, at least temporarily.
  This class encapsulates a list of TABLE_LIST instances, one
  for each base table from LOCK TABLES list,
  which helps conveniently close the TABLEs when it's necessary
  and later reopen them.

  Implemented in sql_base.cc
*/

class Locked_tables_list
{
private:
  MEM_ROOT m_locked_tables_root;
  TABLE_LIST *m_locked_tables;
  TABLE_LIST **m_locked_tables_last;
  /** An auxiliary array used only in reopen_tables(). */
  TABLE **m_reopen_array;
  /**
    Count the number of tables in m_locked_tables list. We can't
    rely on thd->lock->table_count because it excludes
    non-transactional temporary tables. We need to know
    an exact number of TABLE objects.
  */
  size_t m_locked_tables_count;
public:
  Locked_tables_list()
    :m_locked_tables(NULL),
    m_locked_tables_last(&m_locked_tables),
    m_reopen_array(NULL),
    m_locked_tables_count(0)
  {
    init_sql_alloc(&m_locked_tables_root, MEM_ROOT_BLOCK_SIZE, 0,
                   MYF(MY_THREAD_SPECIFIC));
  }
  void unlock_locked_tables(THD *thd);
  void unlock_locked_table(THD *thd, MDL_ticket *mdl_ticket);
  ~Locked_tables_list()
  {
    reset();
  }
  void reset();
  bool init_locked_tables(THD *thd);
  TABLE_LIST *locked_tables() { return m_locked_tables; }
  void unlink_from_list(THD *thd, TABLE_LIST *table_list,
                        bool remove_from_locked_tables);
  void unlink_all_closed_tables(THD *thd,
                                MYSQL_LOCK *lock,
                                size_t reopen_count);
  bool reopen_tables(THD *thd);
  bool restore_lock(THD *thd, TABLE_LIST *dst_table_list, TABLE *table,
                    MYSQL_LOCK *lock);
  void add_back_last_deleted_lock(TABLE_LIST *dst_table_list);
};


/**
  Storage engine specific thread local data.
*/

struct Ha_data
{
  /**
    Storage engine specific thread local data.
    Lifetime: one user connection.
  */
  void *ha_ptr;
  /**
    0: Life time: one statement within a transaction. If @@autocommit is
    on, also represents the entire transaction.
    @sa trans_register_ha()

    1: Life time: one transaction within a connection.
    If the storage engine does not participate in a transaction,
    this should not be used.
    @sa trans_register_ha()
  */
  Ha_trx_info ha_info[2];
  /**
    NULL: engine is not bound to this thread
    non-NULL: engine is bound to this thread, engine shutdown forbidden
  */
  plugin_ref lock;
  Ha_data() :ha_ptr(NULL) {}
};

/**
  An instance of the global read lock in a connection.
  Implemented in lock.cc.
*/

class Global_read_lock
{
public:
  enum enum_grl_state
  {
    GRL_NONE,
    GRL_ACQUIRED,
    GRL_ACQUIRED_AND_BLOCKS_COMMIT
  };

  Global_read_lock()
    : m_state(GRL_NONE),
      m_mdl_global_shared_lock(NULL),
      m_mdl_blocks_commits_lock(NULL)
  {}

  bool lock_global_read_lock(THD *thd);
  void unlock_global_read_lock(THD *thd);
  /**
    Check if this connection can acquire protection against GRL and
    emit error if otherwise.
  */
  bool can_acquire_protection() const
  {
    if (m_state)
    {
      my_error(ER_CANT_UPDATE_WITH_READLOCK, MYF(0));
      return TRUE;
    }
    return FALSE;
  }
  bool make_global_read_lock_block_commit(THD *thd);
  bool is_acquired() const { return m_state != GRL_NONE; }
  void set_explicit_lock_duration(THD *thd);
private:
  enum_grl_state m_state;
  /**
    In order to acquire the global read lock, the connection must
    acquire shared metadata lock in GLOBAL namespace, to prohibit
    all DDL.
  */
  MDL_ticket *m_mdl_global_shared_lock;
  /**
    Also in order to acquire the global read lock, the connection
    must acquire a shared metadata lock in COMMIT namespace, to
    prohibit commits.
  */
  MDL_ticket *m_mdl_blocks_commits_lock;
};


/*
  Class to facilitate the commit of one transactions waiting for the commit of
  another transaction to complete first.

  This is used during (parallel) replication, to allow different transactions
  to be applied in parallel, but still commit in order.

  The transaction that wants to wait for a prior commit must first register
  to wait with register_wait_for_prior_commit(waitee). Such registration
  must be done holding the waitee->LOCK_wait_commit, to prevent the other
  THD from disappearing during the registration.

  Then during commit, if a THD is registered to wait, it will call
  wait_for_prior_commit() as part of ha_commit_trans(). If no wait is
  registered, or if the waitee for has already completed commit, then
  wait_for_prior_commit() returns immediately.

  And when a THD that may be waited for has completed commit (more precisely
  commit_ordered()), then it must call wakeup_subsequent_commits() to wake
  up any waiters. Note that this must be done at a point that is guaranteed
  to be later than any waiters registering themselves. It is safe to call
  wakeup_subsequent_commits() multiple times, as waiters are removed from
  registration as part of the wakeup.

  The reason for separate register and wait calls is that this allows to
  register the wait early, at a point where the waited-for THD is known to
  exist. And then the actual wait can be done much later, where the
  waited-for THD may have been long gone. By registering early, the waitee
  can signal before disappearing.
*/
struct wait_for_commit
{
  /*
    The LOCK_wait_commit protects the fields subsequent_commits_list and
    wakeup_subsequent_commits_running (for a waitee), and the pointer
    waiterr and associated COND_wait_commit (for a waiter).
  */
  mysql_mutex_t LOCK_wait_commit;
  mysql_cond_t COND_wait_commit;
  /* List of threads that did register_wait_for_prior_commit() on us. */
  wait_for_commit *subsequent_commits_list;
  /* Link field for entries in subsequent_commits_list. */
  wait_for_commit *next_subsequent_commit;
  /*
    Our waitee, if we did register_wait_for_prior_commit(), and were not
    yet woken up. Else NULL.

    When this is cleared for wakeup, the COND_wait_commit condition is
    signalled.
  */
  wait_for_commit *waitee;
  /*
    Generic pointer for use by the transaction coordinator to optimise the
    waiting for improved group commit.

    Currently used by binlog TC to signal that a waiter is ready to commit, so
    that the waitee can grab it and group commit it directly. It is free to be
    used by another transaction coordinator for similar purposes.
  */
  void *opaque_pointer;
  /* The wakeup error code from the waitee. 0 means no error. */
  int wakeup_error;
  /*
    Flag set when wakeup_subsequent_commits_running() is active, see comments
    on that function for details.
  */
  bool wakeup_subsequent_commits_running;
  /*
    This flag can be set when a commit starts, but has not completed yet.
    It is used by binlog group commit to allow a waiting transaction T2 to
    join the group commit of an earlier transaction T1. When T1 has queued
    itself for group commit, it will set the commit_started flag. Then when
    T2 becomes ready to commit and needs to wait for T1 to commit first, T2
    can queue itself before waiting, and thereby participate in the same
    group commit as T1.
  */
  bool commit_started;

  void register_wait_for_prior_commit(wait_for_commit *waitee);
  int wait_for_prior_commit(THD *thd)
  {
    /*
      Quick inline check, to avoid function call and locking in the common case
      where no wakeup is registered, or a registered wait was already signalled.
    */
    if (waitee)
      return wait_for_prior_commit2(thd);
    else
    {
      if (wakeup_error)
        my_error(ER_PRIOR_COMMIT_FAILED, MYF(0));
      return wakeup_error;
    }
  }
  void wakeup_subsequent_commits(int wakeup_error)
  {
    /*
      Do the check inline, so only the wakeup case takes the cost of a function
      call for every commmit.

      Note that the check is done without locking. It is the responsibility of
      the user of the wakeup facility to ensure that no waiters can register
      themselves after the last call to wakeup_subsequent_commits().

      This avoids having to take another lock for every commit, which would be
      pointless anyway - even if we check under lock, there is nothing to
      prevent a waiter from arriving just after releasing the lock.
    */
    if (subsequent_commits_list)
      wakeup_subsequent_commits2(wakeup_error);
  }
  void unregister_wait_for_prior_commit()
  {
    if (waitee)
      unregister_wait_for_prior_commit2();
    else
      wakeup_error= 0;
  }
  /*
    Remove a waiter from the list in the waitee. Used to unregister a wait.
    The caller must be holding the locks of both waiter and waitee.
  */
  void remove_from_list(wait_for_commit **next_ptr_ptr)
  {
    wait_for_commit *cur;

    while ((cur= *next_ptr_ptr) != NULL)
    {
      if (cur == this)
      {
        *next_ptr_ptr= this->next_subsequent_commit;
        break;
      }
      next_ptr_ptr= &cur->next_subsequent_commit;
    }
    waitee= NULL;
  }

  void wakeup(int wakeup_error);

  int wait_for_prior_commit2(THD *thd);
  void wakeup_subsequent_commits2(int wakeup_error);
  void unregister_wait_for_prior_commit2();

  wait_for_commit();
  ~wait_for_commit();
  void reinit();
};


extern "C" void my_message_sql(uint error, const char *str, myf MyFlags);

class THD;
#ifndef DBUG_OFF
void dbug_serve_apcs(THD *thd, int n_calls);
#endif 

/**
  @class THD
  For each client connection we create a separate thread with THD serving as
  a thread/connection descriptor
*/

class THD :public Statement,
           public MDL_context_owner,
           public Open_tables_state
{
private:
  inline bool is_stmt_prepare() const
  { DBUG_ASSERT(0); return Statement::is_stmt_prepare(); }

  inline bool is_stmt_prepare_or_first_sp_execute() const
  { DBUG_ASSERT(0); return Statement::is_stmt_prepare_or_first_sp_execute(); }

  inline bool is_stmt_prepare_or_first_stmt_execute() const
  { DBUG_ASSERT(0); return Statement::is_stmt_prepare_or_first_stmt_execute(); }

  inline bool is_conventional() const
  { DBUG_ASSERT(0); return Statement::is_conventional(); }

public:
  MDL_context mdl_context;

  /* Used to execute base64 coded binlog events in MySQL server */
  Relay_log_info* rli_fake;
  rpl_group_info* rgi_fake;
  /* Slave applier execution context */
  rpl_group_info* rgi_slave;

  union {
    rpl_io_thread_info *rpl_io_info;
    rpl_sql_thread_info *rpl_sql_info;
  } system_thread_info;

  void reset_for_next_command();
  /*
    Constant for THD::where initialization in the beginning of every query.

    It's needed because we do not save/restore THD::where normally during
    primary (non subselect) query execution.
  */
  static const char * const DEFAULT_WHERE;

#ifdef EMBEDDED_LIBRARY
  struct st_mysql  *mysql;
  unsigned long	 client_stmt_id;
  unsigned long  client_param_count;
  struct st_mysql_bind *client_params;
  char *extra_data;
  ulong extra_length;
  struct st_mysql_data *cur_data;
  struct st_mysql_data *first_data;
  struct st_mysql_data **data_tail;
  void clear_data_list();
  struct st_mysql_data *alloc_new_dataset();
  /*
    In embedded server it points to the statement that is processed
    in the current query. We store some results directly in statement
    fields then.
  */
  struct st_mysql_stmt *current_stmt;
#endif
#ifdef HAVE_QUERY_CACHE
  Query_cache_tls query_cache_tls;
#endif
  NET	  net;				// client connection descriptor
  /** Aditional network instrumentation for the server only. */
  NET_SERVER m_net_server_extension;
  scheduler_functions *scheduler;       // Scheduler for this connection
  Protocol *protocol;			// Current protocol
  Protocol_text   protocol_text;	// Normal protocol
  Protocol_binary protocol_binary;	// Binary protocol
  HASH    user_vars;			// hash for user variables
  String  packet;			// dynamic buffer for network I/O
  String  convert_buffer;               // buffer for charset conversions
  struct  my_rnd_struct rand;		// used for authentication
  struct  system_variables variables;	// Changeable local variables
  struct  system_status_var status_var; // Per thread statistic vars
  struct  system_status_var org_status_var; // For user statistics
  struct  system_status_var *initial_status_var; /* used by show status */
  THR_LOCK_INFO lock_info;              // Locking info of this thread
  /**
    Protects THD data accessed from other threads:
    - thd->query and thd->query_length (used by SHOW ENGINE
      INNODB STATUS and SHOW PROCESSLIST
    - thd->db and thd->db_length (used in SHOW PROCESSLIST)
    - thd->mysys_var (used by KILL statement and shutdown).
    Is locked when THD is deleted.
  */
  mysql_mutex_t LOCK_thd_data;

  /* all prepared statements and cursors of this connection */
  Statement_map stmt_map;
  /*
    A pointer to the stack frame of handle_one_connection(),
    which is called first in the thread for handling a client
  */
  char	  *thread_stack;

  /**
    Currently selected catalog.
  */
  char *catalog;

  /**
    @note
    Some members of THD (currently 'Statement::db',
    'catalog' and 'query')  are set and alloced by the slave SQL thread
    (for the THD of that thread); that thread is (and must remain, for now)
    the only responsible for freeing these 3 members. If you add members
    here, and you add code to set them in replication, don't forget to
    free_them_and_set_them_to_0 in replication properly. For details see
    the 'err:' label of the handle_slave_sql() in sql/slave.cc.

    @see handle_slave_sql
  */

  Security_context main_security_ctx;
  Security_context *security_ctx;

  /*
    Points to info-string that we show in SHOW PROCESSLIST
    You are supposed to update thd->proc_info only if you have coded
    a time-consuming piece that MySQL can get stuck in for a long time.

    Set it using the  thd_proc_info(THD *thread, const char *message)
    macro/function.

    This member is accessed and assigned without any synchronization.
    Therefore, it may point only to constant (statically
    allocated) strings, which memory won't go away over time.
  */
  const char *proc_info;

private:
  unsigned int m_current_stage_key;

public:
  void enter_stage(const PSI_stage_info *stage,
                   PSI_stage_info *old_stage,
                   const char *calling_func,
                   const char *calling_file,
                   const unsigned int calling_line);

  const char *get_proc_info() const
  { return proc_info; }

  /*
    Used in error messages to tell user in what part of MySQL we found an
    error. E. g. when where= "having clause", if fix_fields() fails, user
    will know that the error was in having clause.
  */
  const char *where;

  ulong client_capabilities;		/* What the client supports */
  ulong max_client_packet_length;

  HASH		handler_tables_hash;
  /*
    A thread can hold named user-level locks. This variable
    contains granted tickets if a lock is present. See item_func.cc and
    chapter 'Miscellaneous functions', for functions GET_LOCK, RELEASE_LOCK.
  */
  HASH ull_hash;
#ifndef DBUG_OFF
  uint dbug_sentry; // watch out for memory corruption
#endif
  struct st_my_thread_var *mysys_var;
private:
  /*
    Type of current query: COM_STMT_PREPARE, COM_QUERY, etc. Set from
    first byte of the packet in do_command()
  */
  enum enum_server_command m_command;

public:
  uint32     file_id;			// for LOAD DATA INFILE
  /* remote (peer) port */
  uint16     peer_port;
  my_time_t  start_time;             // start_time and its sec_part 
  ulong      start_time_sec_part;    // are almost always used separately
  my_hrtime_t user_time;
  // track down slow pthread_create
  ulonglong  prior_thr_create_utime, thr_create_utime;
  ulonglong  start_utime, utime_after_lock, utime_after_query;

  // Process indicator
  struct {
    /*
      true, if the currently running command can send progress report
      packets to a client. Set by mysql_execute_command() for safe commands
      See CF_REPORT_PROGRESS
    */
    bool       report_to_client;
    /*
      true, if we will send progress report packets to a client
      (client has requested them, see CLIENT_PROGRESS; report_to_client
      is true; not in sub-statement)
    */
    bool       report;
    uint       stage, max_stage;
    ulonglong  counter, max_counter;
    ulonglong  next_report_time;
    Query_arena *arena;
  } progress;

  thr_lock_type update_lock_default;
  Delayed_insert *di;

  /* <> 0 if we are inside of trigger or stored function. */
  uint in_sub_stmt;
  /* True when opt_userstat_running is set at start of query */
  bool userstat_running;
  /*
    True if we have to log all errors. Are set by some engines to temporary
    force errors to the error log.
  */
  bool log_all_errors;

  /* Do not set socket timeouts for wait_timeout (used with threadpool) */
  bool skip_wait_timeout;

  /* container for handler's private per-connection data */
  Ha_data ha_data[MAX_HA];

  bool prepare_derived_at_open;

  /* 
    To signal that the tmp table to be created is created for materialized
    derived table or a view.
  */ 
  bool create_tmp_table_for_derived;

  bool save_prep_leaf_list;

#ifndef MYSQL_CLIENT
  binlog_cache_mngr *  binlog_setup_trx_data();

  /*
    Public interface to write RBR events to the binlog
  */
  void binlog_start_trans_and_stmt();
  void binlog_set_stmt_begin();
  int binlog_write_table_map(TABLE *table, bool is_transactional,
                             my_bool *with_annotate= 0);
  int binlog_write_row(TABLE* table, bool is_transactional,
                       MY_BITMAP const* cols, size_t colcnt,
                       const uchar *buf);
  int binlog_delete_row(TABLE* table, bool is_transactional,
                        MY_BITMAP const* cols, size_t colcnt,
                        const uchar *buf);
  int binlog_update_row(TABLE* table, bool is_transactional,
                        MY_BITMAP const* cols, size_t colcnt,
                        const uchar *old_data, const uchar *new_data);

  void set_server_id(uint32 sid) { variables.server_id = sid; }

  /*
    Member functions to handle pending event for row-level logging.
  */
  template <class RowsEventT> Rows_log_event*
    binlog_prepare_pending_rows_event(TABLE* table, uint32 serv_id,
                                      MY_BITMAP const* cols,
                                      size_t colcnt,
                                      size_t needed,
                                      bool is_transactional,
				      RowsEventT* hint);
  Rows_log_event* binlog_get_pending_rows_event(bool is_transactional) const;
  void binlog_set_pending_rows_event(Rows_log_event* ev, bool is_transactional);
  inline int binlog_flush_pending_rows_event(bool stmt_end)
  {
    return (binlog_flush_pending_rows_event(stmt_end, FALSE) || 
            binlog_flush_pending_rows_event(stmt_end, TRUE));
  }
  int binlog_flush_pending_rows_event(bool stmt_end, bool is_transactional);
  int binlog_remove_pending_rows_event(bool clear_maps, bool is_transactional);

  /**
    Determine the binlog format of the current statement.

    @retval 0 if the current statement will be logged in statement
    format.
    @retval nonzero if the current statement will be logged in row
    format.
   */
  int is_current_stmt_binlog_format_row() const {
    DBUG_ASSERT(current_stmt_binlog_format == BINLOG_FORMAT_STMT ||
                current_stmt_binlog_format == BINLOG_FORMAT_ROW);
    return (WSREP_FORMAT((ulong)current_stmt_binlog_format) == BINLOG_FORMAT_ROW);
  }

  enum binlog_filter_state
  {
    BINLOG_FILTER_UNKNOWN,
    BINLOG_FILTER_CLEAR,
    BINLOG_FILTER_SET
  };

  inline void reset_binlog_local_stmt_filter()
  {
    m_binlog_filter_state= BINLOG_FILTER_UNKNOWN;
  }

  inline void clear_binlog_local_stmt_filter()
  {
    DBUG_ASSERT(m_binlog_filter_state == BINLOG_FILTER_UNKNOWN);
    m_binlog_filter_state= BINLOG_FILTER_CLEAR;
  }

  inline void set_binlog_local_stmt_filter()
  {
    DBUG_ASSERT(m_binlog_filter_state == BINLOG_FILTER_UNKNOWN);
    m_binlog_filter_state= BINLOG_FILTER_SET;
  }

  inline binlog_filter_state get_binlog_local_stmt_filter()
  {
    return m_binlog_filter_state;
  }

private:
  /**
    Indicate if the current statement should be discarded
    instead of written to the binlog.
    This is used to discard special statements, such as
    DML or DDL that affects only 'local' (non replicated)
    tables, such as performance_schema.*
  */
  binlog_filter_state m_binlog_filter_state;

  /**
    Indicates the format in which the current statement will be
    logged.  This can only be set from @c decide_logging_format().
  */
  enum_binlog_format current_stmt_binlog_format;

  /**
    Bit field for the state of binlog warnings.

    The first Lex::BINLOG_STMT_UNSAFE_COUNT bits list all types of
    unsafeness that the current statement has.

    This must be a member of THD and not of LEX, because warnings are
    detected and issued in different places (@c
    decide_logging_format() and @c binlog_query(), respectively).
    Between these calls, the THD->lex object may change; e.g., if a
    stored routine is invoked.  Only THD persists between the calls.
  */
  uint32 binlog_unsafe_warning_flags;

  /*
    Number of outstanding table maps, i.e., table maps in the
    transaction cache.
  */
  uint binlog_table_maps;
public:
  void issue_unsafe_warnings();

  uint get_binlog_table_maps() const {
    return binlog_table_maps;
  }
  void clear_binlog_table_maps() {
    binlog_table_maps= 0;
  }
#endif /* MYSQL_CLIENT */

public:

  struct st_transactions {
    SAVEPOINT *savepoints;
    THD_TRANS all;			// Trans since BEGIN WORK
    THD_TRANS stmt;			// Trans for current statement
    bool on;                            // see ha_enable_transaction()
    XID_STATE xid_state;
    WT_THD wt;                          ///< for deadlock detection
    Rows_log_event *m_pending_rows_event;

    /*
       Tables changed in transaction (that must be invalidated in query cache).
       List contain only transactional tables, that not invalidated in query
       cache (instead of full list of changed in transaction tables).
    */
    CHANGED_TABLE_LIST* changed_tables;
    MEM_ROOT mem_root; // Transaction-life memory allocation pool
    void cleanup()
    {
      DBUG_ENTER("thd::cleanup");
      changed_tables= 0;
      savepoints= 0;
      /*
        If rm_error is raised, it means that this piece of a distributed
        transaction has failed and must be rolled back. But the user must
        rollback it explicitly, so don't start a new distributed XA until
        then.
      */
      if (!xid_state.rm_error)
        xid_state.xid.null();
      free_root(&mem_root,MYF(MY_KEEP_PREALLOC));
      DBUG_VOID_RETURN;
    }
    my_bool is_active()
    {
      return (all.ha_list != NULL);
    }
    st_transactions()
    {
      bzero((char*)this, sizeof(*this));
      xid_state.xid.null();
      init_sql_alloc(&mem_root, ALLOC_ROOT_MIN_BLOCK_SIZE, 0,
                     MYF(MY_THREAD_SPECIFIC));
    }
  } transaction;
  Global_read_lock global_read_lock;
  Field      *dup_field;
#ifndef __WIN__
  sigset_t signals;
#endif
#ifdef SIGNAL_WITH_VIO_CLOSE
  Vio* active_vio;
#endif
  /*
    This is to track items changed during execution of a prepared
    statement/stored procedure. It's created by
    nocheck_register_item_tree_change() in memory root of THD, and freed in
    rollback_item_tree_changes(). For conventional execution it's always
    empty.
  */
  Item_change_list change_list;

  /*
    A permanent memory area of the statement. For conventional
    execution, the parsed tree and execution runtime reside in the same
    memory root. In this case stmt_arena points to THD. In case of
    a prepared statement or a stored procedure statement, thd->mem_root
    conventionally points to runtime memory, and thd->stmt_arena
    points to the memory of the PS/SP, where the parsed tree of the
    statement resides. Whenever you need to perform a permanent
    transformation of a parsed tree, you should allocate new memory in
    stmt_arena, to allow correct re-execution of PS/SP.
    Note: in the parser, stmt_arena == thd, even for PS/SP.
  */
  Query_arena *stmt_arena;

  /*
    map for tables that will be updated for a multi-table update query
    statement, for other query statements, this will be zero.
  */
  table_map table_map_for_update;

  /* Tells if LAST_INSERT_ID(#) was called for the current statement */
  bool arg_of_last_insert_id_function;
  /*
    ALL OVER THIS FILE, "insert_id" means "*automatically generated* value for
    insertion into an auto_increment column".
  */
  /*
    This is the first autogenerated insert id which was *successfully*
    inserted by the previous statement (exactly, if the previous statement
    didn't successfully insert an autogenerated insert id, then it's the one
    of the statement before, etc).
    It can also be set by SET LAST_INSERT_ID=# or SELECT LAST_INSERT_ID(#).
    It is returned by LAST_INSERT_ID().
  */
  ulonglong  first_successful_insert_id_in_prev_stmt;
  /*
    Variant of the above, used for storing in statement-based binlog. The
    difference is that the one above can change as the execution of a stored
    function progresses, while the one below is set once and then does not
    change (which is the value which statement-based binlog needs).
  */
  ulonglong  first_successful_insert_id_in_prev_stmt_for_binlog;
  /*
    This is the first autogenerated insert id which was *successfully*
    inserted by the current statement. It is maintained only to set
    first_successful_insert_id_in_prev_stmt when statement ends.
  */
  ulonglong  first_successful_insert_id_in_cur_stmt;
  /*
    We follow this logic:
    - when stmt starts, first_successful_insert_id_in_prev_stmt contains the
    first insert id successfully inserted by the previous stmt.
    - as stmt makes progress, handler::insert_id_for_cur_row changes;
    every time get_auto_increment() is called,
    auto_inc_intervals_in_cur_stmt_for_binlog is augmented with the
    reserved interval (if statement-based binlogging).
    - at first successful insertion of an autogenerated value,
    first_successful_insert_id_in_cur_stmt is set to
    handler::insert_id_for_cur_row.
    - when stmt goes to binlog,
    auto_inc_intervals_in_cur_stmt_for_binlog is binlogged if
    non-empty.
    - when stmt ends, first_successful_insert_id_in_prev_stmt is set to
    first_successful_insert_id_in_cur_stmt.
  */
  /*
    stmt_depends_on_first_successful_insert_id_in_prev_stmt is set when
    LAST_INSERT_ID() is used by a statement.
    If it is set, first_successful_insert_id_in_prev_stmt_for_binlog will be
    stored in the statement-based binlog.
    This variable is CUMULATIVE along the execution of a stored function or
    trigger: if one substatement sets it to 1 it will stay 1 until the
    function/trigger ends, thus making sure that
    first_successful_insert_id_in_prev_stmt_for_binlog does not change anymore
    and is propagated to the caller for binlogging.
  */
  bool       stmt_depends_on_first_successful_insert_id_in_prev_stmt;
  /*
    List of auto_increment intervals reserved by the thread so far, for
    storage in the statement-based binlog.
    Note that its minimum is not first_successful_insert_id_in_cur_stmt:
    assuming a table with an autoinc column, and this happens:
    INSERT INTO ... VALUES(3);
    SET INSERT_ID=3; INSERT IGNORE ... VALUES (NULL);
    then the latter INSERT will insert no rows
    (first_successful_insert_id_in_cur_stmt == 0), but storing "INSERT_ID=3"
    in the binlog is still needed; the list's minimum will contain 3.
    This variable is cumulative: if several statements are written to binlog
    as one (stored functions or triggers are used) this list is the
    concatenation of all intervals reserved by all statements.
  */
  Discrete_intervals_list auto_inc_intervals_in_cur_stmt_for_binlog;
  /* Used by replication and SET INSERT_ID */
  Discrete_intervals_list auto_inc_intervals_forced;
  /*
    There is BUG#19630 where statement-based replication of stored
    functions/triggers with two auto_increment columns breaks.
    We however ensure that it works when there is 0 or 1 auto_increment
    column; our rules are
    a) on master, while executing a top statement involving substatements,
    first top- or sub- statement to generate auto_increment values wins the
    exclusive right to see its values be written to binlog (the write
    will be done by the statement or its caller), and the losers won't see
    their values be written to binlog.
    b) on slave, while replicating a top statement involving substatements,
    first top- or sub- statement to need to read auto_increment values from
    the master's binlog wins the exclusive right to read them (so the losers
    won't read their values from binlog but instead generate on their own).
    a) implies that we mustn't backup/restore
    auto_inc_intervals_in_cur_stmt_for_binlog.
    b) implies that we mustn't backup/restore auto_inc_intervals_forced.

    If there are more than 1 auto_increment columns, then intervals for
    different columns may mix into the
    auto_inc_intervals_in_cur_stmt_for_binlog list, which is logically wrong,
    but there is no point in preventing this mixing by preventing intervals
    from the secondly inserted column to come into the list, as such
    prevention would be wrong too.
    What will happen in the case of
    INSERT INTO t1 (auto_inc) VALUES(NULL);
    where t1 has a trigger which inserts into an auto_inc column of t2, is
    that in binlog we'll store the interval of t1 and the interval of t2 (when
    we store intervals, soon), then in slave, t1 will use both intervals, t2
    will use none; if t1 inserts the same number of rows as on master,
    normally the 2nd interval will not be used by t1, which is fine. t2's
    values will be wrong if t2's internal auto_increment counter is different
    from what it was on master (which is likely). In 5.1, in mixed binlogging
    mode, row-based binlogging is used for such cases where two
    auto_increment columns are inserted.
  */
  inline void record_first_successful_insert_id_in_cur_stmt(ulonglong id_arg)
  {
    if (first_successful_insert_id_in_cur_stmt == 0)
      first_successful_insert_id_in_cur_stmt= id_arg;
  }
  inline ulonglong read_first_successful_insert_id_in_prev_stmt(void)
  {
    if (!stmt_depends_on_first_successful_insert_id_in_prev_stmt)
    {
      /* It's the first time we read it */
      first_successful_insert_id_in_prev_stmt_for_binlog=
        first_successful_insert_id_in_prev_stmt;
      stmt_depends_on_first_successful_insert_id_in_prev_stmt= 1;
    }
    return first_successful_insert_id_in_prev_stmt;
  }
  /*
    Used by Intvar_log_event::do_apply_event() and by "SET INSERT_ID=#"
    (mysqlbinlog). We'll soon add a variant which can take many intervals in
    argument.
  */
  inline void force_one_auto_inc_interval(ulonglong next_id)
  {
    auto_inc_intervals_forced.empty(); // in case of multiple SET INSERT_ID
    auto_inc_intervals_forced.append(next_id, ULONGLONG_MAX, 0);
  }

  ulonglong  limit_found_rows;

private:
  /**
    Stores the result of ROW_COUNT() function.

    ROW_COUNT() function is a MySQL extention, but we try to keep it
    similar to ROW_COUNT member of the GET DIAGNOSTICS stack of the SQL
    standard (see SQL99, part 2, search for ROW_COUNT). It's value is
    implementation defined for anything except INSERT, DELETE, UPDATE.

    ROW_COUNT is assigned according to the following rules:

      - In my_ok():
        - for DML statements: to the number of affected rows;
        - for DDL statements: to 0.

      - In my_eof(): to -1 to indicate that there was a result set.

        We derive this semantics from the JDBC specification, where int
        java.sql.Statement.getUpdateCount() is defined to (sic) "return the
        current result as an update count; if the result is a ResultSet
        object or there are no more results, -1 is returned".

      - In my_error(): to -1 to be compatible with the MySQL C API and
        MySQL ODBC driver.

      - For SIGNAL statements: to 0 per WL#2110 specification (see also
        sql_signal.cc comment). Zero is used since that's the "default"
        value of ROW_COUNT in the diagnostics area.
  */

  longlong m_row_count_func;    /* For the ROW_COUNT() function */

public:
  inline longlong get_row_count_func() const
  {
    return m_row_count_func;
  }

  inline void set_row_count_func(longlong row_count_func)
  {
    m_row_count_func= row_count_func;
  }

  ha_rows    cuted_fields;

private:
  /*
    number of rows we actually sent to the client, including "synthetic"
    rows in ROLLUP etc.
  */
  ha_rows    m_sent_row_count;

  /**
    Number of rows read and/or evaluated for a statement. Used for
    slow log reporting.

    An examined row is defined as a row that is read and/or evaluated
    according to a statement condition, including in
    create_sort_index(). Rows may be counted more than once, e.g., a
    statement including ORDER BY could possibly evaluate the row in
    filesort() before reading it for e.g. update.
  */
  ha_rows    m_examined_row_count;

public:
  ha_rows get_sent_row_count() const
  { return m_sent_row_count; }

  ha_rows get_examined_row_count() const
  { return m_examined_row_count; }

  void set_sent_row_count(ha_rows count);
  void set_examined_row_count(ha_rows count);

  void inc_sent_row_count(ha_rows count);
  void inc_examined_row_count(ha_rows count);

  void inc_status_created_tmp_disk_tables();
  void inc_status_created_tmp_files();
  void inc_status_created_tmp_tables();
  void inc_status_select_full_join();
  void inc_status_select_full_range_join();
  void inc_status_select_range();
  void inc_status_select_range_check();
  void inc_status_select_scan();
  void inc_status_sort_merge_passes();
  void inc_status_sort_range();
  void inc_status_sort_rows(ha_rows count);
  void inc_status_sort_scan();
  void set_status_no_index_used();
  void set_status_no_good_index_used();

  /**
    The number of rows and/or keys examined by the query, both read,
    changed or written.
  */
  ulonglong accessed_rows_and_keys;

  /**
    Check if the number of rows accessed by a statement exceeded
    LIMIT ROWS EXAMINED. If so, signal the query engine to stop execution.
  */
  void check_limit_rows_examined()
  {
    if (++accessed_rows_and_keys > lex->limit_rows_examined_cnt)
      killed= ABORT_QUERY;
  }

  USER_CONN *user_connect;
  CHARSET_INFO *db_charset;
#if defined(ENABLED_PROFILING)
  PROFILING  profiling;
#endif

  /** Current statement instrumentation. */
  PSI_statement_locker *m_statement_psi;
#ifdef HAVE_PSI_STATEMENT_INTERFACE
  /** Current statement instrumentation state. */
  PSI_statement_locker_state m_statement_state;
#endif /* HAVE_PSI_STATEMENT_INTERFACE */
  /** Idle instrumentation. */
  PSI_idle_locker *m_idle_psi;
#ifdef HAVE_PSI_IDLE_INTERFACE
  /** Idle instrumentation state. */
  PSI_idle_locker_state m_idle_state;
#endif /* HAVE_PSI_IDLE_INTERFACE */

  /*
    Id of current query. Statement can be reused to execute several queries
    query_id is global in context of the whole MySQL server.
    ID is automatically generated from mutex-protected counter.
    It's used in handler code for various purposes: to check which columns
    from table are necessary for this select, to check if it's necessary to
    update auto-updatable fields (like auto_increment and timestamp).
  */
  query_id_t query_id;
  ulong      col_access;

  /* Statement id is thread-wide. This counter is used to generate ids */
  ulong      statement_id_counter;
  ulong	     rand_saved_seed1, rand_saved_seed2;
  ulong      query_plan_flags; 
  ulong      query_plan_fsort_passes; 
  pthread_t  real_id;                           /* For debugging */
  my_thread_id  thread_id;
  uint	     tmp_table, global_disable_checkpoint;
  uint	     server_status,open_options;
  enum enum_thread_type system_thread;
  uint       select_number;             //number of select (used for EXPLAIN)
  /*
    Current or next transaction isolation level.
    When a connection is established, the value is taken from
    @@session.tx_isolation (default transaction isolation for
    the session), which is in turn taken from @@global.tx_isolation
    (the global value).
    If there is no transaction started, this variable
    holds the value of the next transaction's isolation level.
    When a transaction starts, the value stored in this variable
    becomes "actual".
    At transaction commit or rollback, we assign this variable
    again from @@session.tx_isolation.
    The only statement that can otherwise change the value
    of this variable is SET TRANSACTION ISOLATION LEVEL.
    Its purpose is to effect the isolation level of the next
    transaction in this session. When this statement is executed,
    the value in this variable is changed. However, since
    this statement is only allowed when there is no active
    transaction, this assignment (naturally) only affects the
    upcoming transaction.
    At the end of the current active transaction the value is
    be reset again from @@session.tx_isolation, as described
    above.
  */
  enum_tx_isolation tx_isolation;
  /*
    Current or next transaction access mode.
    See comment above regarding tx_isolation.
  */
  bool              tx_read_only;
  enum_check_fields count_cuted_fields;

  DYNAMIC_ARRAY user_var_events;        /* For user variables replication */
  MEM_ROOT      *user_var_events_alloc; /* Allocate above array elements here */

  /*
    Define durability properties that engines may check to
    improve performance. Not yet used in MariaDB
  */
  enum durability_properties durability_property;
 
  /*
    If checking this in conjunction with a wait condition, please
    include a check after enter_cond() if you want to avoid a race
    condition. For details see the implementation of awake(),
    especially the "broadcast" part.
  */
  killed_state volatile killed;

  /* See also thd_killed() */
  inline bool check_killed()
  {
    if (killed)
      return TRUE;
    if (apc_target.have_apc_requests())
      apc_target.process_apc_requests(); 
    return FALSE;
  }

  /* scramble - random string sent to client on handshake */
  char	     scramble[SCRAMBLE_LENGTH+1];

  /*
    If this is a slave, the name of the connection stored here.
    This is used for taging error messages in the log files.
  */
  LEX_STRING connection_name;
  char       default_master_connection_buff[MAX_CONNECTION_NAME+1];
  uint8      password; /* 0, 1 or 2 */
  uint8      failed_com_change_user;
  bool       slave_thread;
  bool       extra_port;                        /* If extra connection */

  bool	     no_errors;

  /**
    Set to TRUE if execution of the current compound statement
    can not continue. In particular, disables activation of
    CONTINUE or EXIT handlers of stored routines.
    Reset in the end of processing of the current user request, in
    @see mysql_reset_thd_for_next_command().
  */
  bool is_fatal_error;
  /**
    Set by a storage engine to request the entire
    transaction (that possibly spans multiple engines) to
    rollback. Reset in ha_rollback.
  */
  bool       transaction_rollback_request;
  /**
    TRUE if we are in a sub-statement and the current error can
    not be safely recovered until we left the sub-statement mode.
    In particular, disables activation of CONTINUE and EXIT
    handlers inside sub-statements. E.g. if it is a deadlock
    error and requires a transaction-wide rollback, this flag is
    raised (traditionally, MySQL first has to close all the reads
    via @see handler::ha_index_or_rnd_end() and only then perform
    the rollback).
    Reset to FALSE when we leave the sub-statement mode.
  */
  bool       is_fatal_sub_stmt_error;
  bool	     query_start_used, rand_used, time_zone_used;
  bool       query_start_sec_part_used;
  /* for IS NULL => = last_insert_id() fix in remove_eq_conds() */
  bool       substitute_null_with_insert_id;
  bool	     in_lock_tables;
  bool       bootstrap, cleanup_done;

  /**  is set if some thread specific value(s) used in a statement. */
  bool       thread_specific_used;
  /**  
    is set if a statement accesses a temporary table created through
    CREATE TEMPORARY TABLE. 
  */
  bool	     charset_is_system_charset, charset_is_collation_connection;
  bool       charset_is_character_set_filesystem;
  bool       enable_slow_log;   /* enable slow log for current statement */
  bool	     abort_on_warning;
  bool 	     got_warning;       /* Set on call to push_warning() */
  /* set during loop of derived table processing */
  bool       derived_tables_processing;
  bool       tablespace_op;	/* This is TRUE in DISCARD/IMPORT TABLESPACE */
  /* True if we have to log the current statement */
  bool	     log_current_statement;
  /**
    True if a slave error. Causes the slave to stop. Not the same
    as the statement execution error (is_error()), since
    a statement may be expected to return an error, e.g. because
    it returned an error on master, and this is OK on the slave.
  */
  bool       is_slave_error;
  /*
    In case of a slave, set to the error code the master got when executing
    the query. 0 if no error on the master.
  */
  int	     slave_expected_error;

  sp_rcontext *spcont;		// SP runtime context
  sp_cache   *sp_proc_cache;
  sp_cache   *sp_func_cache;

  /** number of name_const() substitutions, see sp_head.cc:subst_spvars() */
  uint       query_name_consts;

  /*
    If we do a purge of binary logs, log index info of the threads
    that are currently reading it needs to be adjusted. To do that
    each thread that is using LOG_INFO needs to adjust the pointer to it
  */
  LOG_INFO*  current_linfo;
  NET*       slave_net;			// network connection from slave -> m.

  /*
    Used to update global user stats.  The global user stats are updated
    occasionally with the 'diff' variables.  After the update, the 'diff'
    variables are reset to 0.
  */
  /* Time when the current thread connected to MySQL. */
  time_t current_connect_time;
  /* Last time when THD stats were updated in global_user_stats. */
  time_t last_global_update_time;
  /* Number of commands not reflected in global_user_stats yet. */
  uint select_commands, update_commands, other_commands;
  ulonglong start_cpu_time;
  ulonglong start_bytes_received;

  /* Used by the sys_var class to store temporary values */
  union
  {
    my_bool   my_bool_value;
    long      long_value;
    ulong     ulong_value;
    ulonglong ulonglong_value;
    double    double_value;
  } sys_var_tmp;

  struct {
    /*
      If true, mysql_bin_log::write(Log_event) call will not write events to
      binlog, and maintain 2 below variables instead (use
      mysql_bin_log.start_union_events to turn this on)
    */
    bool do_union;
    /*
      If TRUE, at least one mysql_bin_log::write(Log_event) call has been
      made after last mysql_bin_log.start_union_events() call.
    */
    bool unioned_events;
    /*
      If TRUE, at least one mysql_bin_log::write(Log_event e), where
      e.cache_stmt == TRUE call has been made after last
      mysql_bin_log.start_union_events() call.
    */
    bool unioned_events_trans;

    /*
      'queries' (actually SP statements) that run under inside this binlog
      union have thd->query_id >= first_query_id.
    */
    query_id_t first_query_id;
  } binlog_evt_union;

#ifdef WITH_WSREP
  const bool                wsrep_applier; /* dedicated slave applier thread */
  bool                      wsrep_applier_closing; /* applier marked to close */
  bool                      wsrep_client_thread; /* to identify client threads*/
  enum wsrep_exec_mode      wsrep_exec_mode;
  query_id_t                wsrep_last_query_id;
  enum wsrep_query_state    wsrep_query_state;
  enum wsrep_conflict_state wsrep_conflict_state;
  mysql_mutex_t             LOCK_wsrep_thd;
  // changed from wsrep_seqno_t to wsrep_trx_meta_t in wsrep API rev 75
  // wsrep_seqno_t             wsrep_trx_seqno;
  wsrep_trx_meta_t          wsrep_trx_meta;
  uint32                    wsrep_rand;
  Relay_log_info*           wsrep_rli;
  rpl_group_info*           wsrep_rgi;
  bool                      wsrep_converted_lock_session;
  wsrep_ws_handle_t         wsrep_ws_handle;
#ifdef WSREP_PROC_INFO
  char                      wsrep_info[128]; /* string for dynamic proc info */
#endif /* WSREP_PROC_INFO */
  ulong                     wsrep_retry_counter; // of autocommit
  bool                      wsrep_PA_safe;
  char*                     wsrep_retry_query;
  size_t                    wsrep_retry_query_len;
  enum enum_server_command  wsrep_retry_command;
  enum wsrep_consistency_check_mode 
                            wsrep_consistency_check;
  wsrep_stats_var*          wsrep_status_vars;
  int                       wsrep_mysql_replicated;
  const char*               wsrep_TOI_pre_query; /* a query to apply before
                                                    the actual TOI query */
  size_t                    wsrep_TOI_pre_query_len;
<<<<<<< HEAD
  wsrep_po_handle_t         wsrep_po_handle;
  size_t                    wsrep_po_cnt;
  my_bool                   wsrep_po_in_trans;
#ifdef GTID_SUPPORT
  rpl_sid                   wsrep_po_sid;
#endif /*  GTID_SUPPORT */
=======
>>>>>>> d7445ea6
  void*                     wsrep_apply_format;
  bool                      wsrep_apply_toi; /* applier processing in TOI */
#endif /* WITH_WSREP */
  /**
    Internal parser state.
    Note that since the parser is not re-entrant, we keep only one parser
    state here. This member is valid only when executing code during parsing.
  */
  Parser_state *m_parser_state;

  Locked_tables_list locked_tables_list;

#ifdef WITH_PARTITION_STORAGE_ENGINE
  partition_info *work_part_info;
#endif

#ifndef EMBEDDED_LIBRARY
  /**
    Array of active audit plugins which have been used by this THD.
    This list is later iterated to invoke release_thd() on those
    plugins.
  */
  DYNAMIC_ARRAY audit_class_plugins;
  /**
    Array of bits indicating which audit classes have already been
    added to the list of audit plugins which are currently in use.
  */
  unsigned long audit_class_mask[MYSQL_AUDIT_CLASS_MASK_SIZE];
#endif

#if defined(ENABLED_DEBUG_SYNC)
  /* Debug Sync facility. See debug_sync.cc. */
  struct st_debug_sync_control *debug_sync_control;
#endif /* defined(ENABLED_DEBUG_SYNC) */
#ifdef WITH_WSREP
  THD(bool is_applier = false);
#else
  THD();
#endif
  ~THD();

  void init(void);
  /*
    Initialize memory roots necessary for query processing and (!)
    pre-allocate memory for it. We can't do that in THD constructor because
    there are use cases (acl_init, delayed inserts, watcher threads,
    killing mysqld) where it's vital to not allocate excessive and not used
    memory. Note, that we still don't return error from init_for_queries():
    if preallocation fails, we should notice that at the first call to
    alloc_root.
  */
  void init_for_queries();
  void update_all_stats();
  void update_stats(void);
  void change_user(void);
  void cleanup(void);
  void cleanup_after_query();
  bool store_globals();
  void reset_globals();
#ifdef SIGNAL_WITH_VIO_CLOSE
  inline void set_active_vio(Vio* vio)
  {
    mysql_mutex_lock(&LOCK_thd_data);
    active_vio = vio;
    vio_set_thread_id(vio, pthread_self());
    mysql_mutex_unlock(&LOCK_thd_data);
  }
  inline void clear_active_vio()
  {
    mysql_mutex_lock(&LOCK_thd_data);
    active_vio = 0;
    mysql_mutex_unlock(&LOCK_thd_data);
  }
  void close_active_vio();
#endif
  void awake(killed_state state_to_set);
 
  /** Disconnect the associated communication endpoint. */
  void disconnect();


  /*
    Allows this thread to serve as a target for others to schedule Async 
    Procedure Calls on.

    It's possible to schedule any code to be executed this way, by
    inheriting from the Apc_call object. Currently, only
    Show_explain_request uses this.
  */
  Apc_target apc_target;

#ifndef MYSQL_CLIENT
  enum enum_binlog_query_type {
    /* The query can be logged in row format or in statement format. */
    ROW_QUERY_TYPE,
    
    /* The query has to be logged in statement format. */
    STMT_QUERY_TYPE,
    
    QUERY_TYPE_COUNT
  };

  int binlog_query(enum_binlog_query_type qtype,
                   char const *query, ulong query_len, bool is_trans,
                   bool direct, bool suppress_use,
                   int errcode);
#endif

  inline void
  enter_cond(mysql_cond_t *cond, mysql_mutex_t* mutex,
             const PSI_stage_info *stage, PSI_stage_info *old_stage,
             const char *src_function, const char *src_file,
             int src_line)
  {
    mysql_mutex_assert_owner(mutex);
    mysys_var->current_mutex = mutex;
    mysys_var->current_cond = cond;
    enter_stage(stage, old_stage, src_function, src_file, src_line);
  }
  inline void exit_cond(const PSI_stage_info *stage,
                        const char *src_function, const char *src_file,
                        int src_line)
  {
    /*
      Putting the mutex unlock in thd->exit_cond() ensures that
      mysys_var->current_mutex is always unlocked _before_ mysys_var->mutex is
      locked (if that would not be the case, you'll get a deadlock if someone
      does a THD::awake() on you).
    */
    mysql_mutex_unlock(mysys_var->current_mutex);
    mysql_mutex_lock(&mysys_var->mutex);
    mysys_var->current_mutex = 0;
    mysys_var->current_cond = 0;
    enter_stage(stage, NULL, src_function, src_file, src_line);
    mysql_mutex_unlock(&mysys_var->mutex);
    return;
  }
  virtual int is_killed() { return killed; }
  virtual THD* get_thd() { return this; }

  /**
    A callback to the server internals that is used to address
    special cases of the locking protocol.
    Invoked when acquiring an exclusive lock, for each thread that
    has a conflicting shared metadata lock.

    This function:
    - aborts waiting of the thread on a data lock, to make it notice
      the pending exclusive lock and back off.
    - if the thread is an INSERT DELAYED thread, sends it a KILL
      signal to terminate it.

    @note This function does not wait for the thread to give away its
          locks. Waiting is done outside for all threads at once.

    @param ctx_in_use           The MDL context owner (thread) to wake up.
    @param needs_thr_lock_abort Indicates that to wake up thread
                                this call needs to abort its waiting
                                on table-level lock.

    @retval  TRUE  if the thread was woken up
    @retval  FALSE otherwise.
   */
  virtual bool notify_shared_lock(MDL_context_owner *ctx_in_use,
                                  bool needs_thr_lock_abort);

  // End implementation of MDL_context_owner interface.

  inline bool use_cond_push(handler *file)
  {
    return (variables.optimizer_switch & OPTIMIZER_SWITCH_ENGINE_CONDITION_PUSHDOWN)
        || (file->ha_table_flags() & HA_MUST_USE_TABLE_CONDITION_PUSHDOWN);
  }
  inline bool is_strict_mode() const
  {
    return (bool) (variables.sql_mode & (MODE_STRICT_TRANS_TABLES |
                                         MODE_STRICT_ALL_TABLES));
  }
  inline my_time_t query_start() { query_start_used=1; return start_time; }
  inline ulong query_start_sec_part()
  { query_start_sec_part_used=1; return start_time_sec_part; }
  inline void set_current_time()
  {
    my_hrtime_t hrtime= my_hrtime();
    start_time= hrtime_to_my_time(hrtime);
    start_time_sec_part= hrtime_sec_part(hrtime);
#ifdef HAVE_PSI_THREAD_INTERFACE
    PSI_THREAD_CALL(set_thread_start_time)(start_time);
#endif
  }
  inline void set_start_time()
  {
    if (user_time.val)
    {
      start_time= hrtime_to_my_time(user_time);
      start_time_sec_part= hrtime_sec_part(user_time);
#ifdef HAVE_PSI_THREAD_INTERFACE
      PSI_THREAD_CALL(set_thread_start_time)(start_time);
#endif
    }
    else
      set_current_time();
  }
  inline void set_time()
  {
    set_start_time();
    start_utime= utime_after_lock= microsecond_interval_timer();
  }
  inline void	set_time(my_hrtime_t t)
  {
    user_time= t;
    set_time();
  }
  inline void	set_time(my_time_t t, ulong sec_part)
  {
    my_hrtime_t hrtime= { hrtime_from_time(t) + sec_part };
    set_time(hrtime);
  }
  void set_time_after_lock()
  {
    utime_after_lock= microsecond_interval_timer();
    MYSQL_SET_STATEMENT_LOCK_TIME(m_statement_psi,
                                  (utime_after_lock - start_utime));
  }
  ulonglong current_utime()  { return microsecond_interval_timer(); }

  /**
   Update server status after execution of a top level statement.
   Currently only checks if a query was slow, and assigns
   the status accordingly.
   Evaluate the current time, and if it exceeds the long-query-time
   setting, mark the query as slow.
  */
  void update_server_status()
  {
    utime_after_query= current_utime();
    if (utime_after_query > utime_after_lock + variables.long_query_time)
      server_status|= SERVER_QUERY_WAS_SLOW;
  }
  inline ulonglong found_rows(void)
  {
    return limit_found_rows;
  }
  /**
    Returns TRUE if session is in a multi-statement transaction mode.

    OPTION_NOT_AUTOCOMMIT: When autocommit is off, a multi-statement
    transaction is implicitly started on the first statement after a
    previous transaction has been ended.

    OPTION_BEGIN: Regardless of the autocommit status, a multi-statement
    transaction can be explicitly started with the statements "START
    TRANSACTION", "BEGIN [WORK]", "[COMMIT | ROLLBACK] AND CHAIN", etc.

    Note: this doesn't tell you whether a transaction is active.
    A session can be in multi-statement transaction mode, and yet
    have no active transaction, e.g., in case of:
    set @@autocommit=0;
    set @a= 3;                                     <-- these statements don't
    set transaction isolation level serializable;  <-- start an active
    flush tables;                                  <-- transaction

    I.e. for the above scenario this function returns TRUE, even
    though no active transaction has begun.
    @sa in_active_multi_stmt_transaction()
  */
  inline bool in_multi_stmt_transaction_mode()
  {
    return variables.option_bits & (OPTION_NOT_AUTOCOMMIT | OPTION_BEGIN);
  }
  /**
    TRUE if the session is in a multi-statement transaction mode
    (@sa in_multi_stmt_transaction_mode()) *and* there is an
    active transaction, i.e. there is an explicit start of a
    transaction with BEGIN statement, or implicit with a
    statement that uses a transactional engine.

    For example, these scenarios don't start an active transaction
    (even though the server is in multi-statement transaction mode):

    set @@autocommit=0;
    select * from nontrans_table;
    set @var=TRUE;
    flush tables;

    Note, that even for a statement that starts a multi-statement
    transaction (i.e. select * from trans_table), this
    flag won't be set until we open the statement's tables
    and the engines register themselves for the transaction
    (see trans_register_ha()),
    hence this method is reliable to use only after
    open_tables() has completed.

    Why do we need a flag?
    ----------------------
    We need to maintain a (at first glance redundant)
    session flag, rather than looking at thd->transaction.all.ha_list
    because of explicit start of a transaction with BEGIN. 

    I.e. in case of
    BEGIN;
    select * from nontrans_t1; <-- in_active_multi_stmt_transaction() is true
  */
  inline bool in_active_multi_stmt_transaction()
  {
    return server_status & SERVER_STATUS_IN_TRANS;
  }
  inline bool fill_derived_tables()
  {
    return !stmt_arena->is_stmt_prepare() && !lex->only_view_structure();
  }
  inline bool fill_information_schema_tables()
  {
    return !stmt_arena->is_stmt_prepare();
  }
  inline void* trans_alloc(unsigned int size)
  {
    return alloc_root(&transaction.mem_root,size);
  }

  LEX_STRING *make_lex_string(LEX_STRING *lex_str, const char* str, uint length)
  {
    if (!(lex_str->str= strmake_root(mem_root, str, length)))
      return 0;
    lex_str->length= length;
    return lex_str;
  }

  LEX_STRING *make_lex_string(const char* str, uint length)
  {
    LEX_STRING *lex_str;
    if (!(lex_str= (LEX_STRING *)alloc_root(mem_root, sizeof(LEX_STRING))))
      return 0;
    return make_lex_string(lex_str, str, length);
  }

  bool convert_string(LEX_STRING *to, CHARSET_INFO *to_cs,
		      const char *from, uint from_length,
		      CHARSET_INFO *from_cs);

  bool convert_string(String *s, CHARSET_INFO *from_cs, CHARSET_INFO *to_cs);

  void add_changed_table(TABLE *table);
  void add_changed_table(const char *key, long key_length);
  CHANGED_TABLE_LIST * changed_table_dup(const char *key, long key_length);
  int send_explain_fields(select_result *result);
  void make_explain_field_list(List<Item> &field_list);
  /**
    Clear the current error, if any.
    We do not clear is_fatal_error or is_fatal_sub_stmt_error since we
    assume this is never called if the fatal error is set.

    @todo: To silence an error, one should use Internal_error_handler
    mechanism. Issuing an error that can be possibly later "cleared" is not
    compatible with other installed error handlers and audit plugins.
    In future this function will be removed.
  */
  inline void clear_error()
  {
    DBUG_ENTER("clear_error");
    if (get_stmt_da()->is_error())
      get_stmt_da()->reset_diagnostics_area();
    is_slave_error= 0;
    DBUG_VOID_RETURN;
  }
#ifndef EMBEDDED_LIBRARY
  inline bool vio_ok() const { return net.vio != 0; }
  /** Return FALSE if connection to client is broken. */
  bool is_connected()
  {
    /*
      All system threads (e.g., the slave IO thread) are connected but
      not using vio. So this function always returns true for all
      system threads.
    */
    return system_thread || (vio_ok() ? vio_is_connected(net.vio) : FALSE);
  }
#else
  inline bool vio_ok() const { return TRUE; }
  inline bool is_connected() { return TRUE; }
#endif
  /**
    Mark the current error as fatal. Warning: this does not
    set any error, it sets a property of the error, so must be
    followed or prefixed with my_error().
  */
  inline void fatal_error()
  {
    DBUG_ASSERT(get_stmt_da()->is_error() || killed);
    is_fatal_error= 1;
    DBUG_PRINT("error",("Fatal error set"));
  }
  /**
    TRUE if there is an error in the error stack.

    Please use this method instead of direct access to
    net.report_error.

    If TRUE, the current (sub)-statement should be aborted.
    The main difference between this member and is_fatal_error
    is that a fatal error can not be handled by a stored
    procedure continue handler, whereas a normal error can.

    To raise this flag, use my_error().
  */
  inline bool is_error() const { return m_stmt_da->is_error(); }

  /// Returns Diagnostics-area for the current statement.
  Diagnostics_area *get_stmt_da()
  { return m_stmt_da; }

  /// Returns Diagnostics-area for the current statement.
  const Diagnostics_area *get_stmt_da() const
  { return m_stmt_da; }

  /// Sets Diagnostics-area for the current statement.
  void set_stmt_da(Diagnostics_area *da)
  { m_stmt_da= da; }

  inline CHARSET_INFO *charset() { return variables.character_set_client; }
  void update_charset();

  inline Query_arena *activate_stmt_arena_if_needed(Query_arena *backup)
  {
    /*
      Use the persistent arena if we are in a prepared statement or a stored
      procedure statement and we have not already changed to use this arena.
    */
    if (!stmt_arena->is_conventional() && mem_root != stmt_arena->mem_root)
    {
      set_n_backup_active_arena(stmt_arena, backup);
      return stmt_arena;
    }
    return 0;
  }

  void change_item_tree(Item **place, Item *new_value)
  {
    /* TODO: check for OOM condition here */
    if (!stmt_arena->is_conventional())
      nocheck_register_item_tree_change(place, *place, mem_root);
    *place= new_value;
  }
  /**
    Make change in item tree after checking whether it needs registering


    @param place         place where we should assign new value
    @param new_value     place of the new value

    @details
    see check_and_register_item_tree_change details
  */
  void check_and_register_item_tree(Item **place, Item **new_value)
  {
    if (!stmt_arena->is_conventional())
      check_and_register_item_tree_change(place, new_value, mem_root);
    /*
      We have to use memcpy instead of  *place= *new_value merge to
      avoid problems with strict aliasing.
    */
    memcpy((char*) place, new_value, sizeof(*new_value));
  }
  void nocheck_register_item_tree_change(Item **place, Item *old_value,
                                         MEM_ROOT *runtime_memroot);
  void check_and_register_item_tree_change(Item **place, Item **new_value,
                                           MEM_ROOT *runtime_memroot);
  void rollback_item_tree_changes();

  /*
    Cleanup statement parse state (parse tree, lex) and execution
    state after execution of a non-prepared SQL statement.
  */
  void end_statement();
  inline int killed_errno() const
  {
    return ::killed_errno(killed);
  }
  inline void reset_killed()
  {
    /*
      Resetting killed has to be done under a mutex to ensure
      its not done during an awake() call.
    */
    if (killed != NOT_KILLED)
    {
      mysql_mutex_lock(&LOCK_thd_data);
      killed= NOT_KILLED;
      mysql_mutex_unlock(&LOCK_thd_data);
    }
  }
  inline void reset_kill_query()
  {
    if (killed < KILL_CONNECTION)
    {
      reset_killed();
      mysys_var->abort= 0;
    }
  }
  inline void send_kill_message() const
  {
    int err= killed_errno();
    if (err)
      my_message(err, ER(err), MYF(0));
  }
  /* return TRUE if we will abort query if we make a warning now */
  inline bool really_abort_on_warning()
  {
    return (abort_on_warning &&
            (!transaction.stmt.modified_non_trans_table ||
             (variables.sql_mode & MODE_STRICT_ALL_TABLES)));
  }
  void set_status_var_init();
  void reset_n_backup_open_tables_state(Open_tables_backup *backup);
  void restore_backup_open_tables_state(Open_tables_backup *backup);
  void reset_sub_statement_state(Sub_statement_state *backup, uint new_state);
  void restore_sub_statement_state(Sub_statement_state *backup);
  void set_n_backup_active_arena(Query_arena *set, Query_arena *backup);
  void restore_active_arena(Query_arena *set, Query_arena *backup);

  inline void get_binlog_format(enum_binlog_format *format,
                                enum_binlog_format *current_format)
  {
    *format= (enum_binlog_format) variables.binlog_format;
    *current_format= current_stmt_binlog_format;
  }
  inline void set_binlog_format(enum_binlog_format format,
                                enum_binlog_format current_format)
  {
    DBUG_ENTER("set_binlog_format");
    variables.binlog_format= format;
    current_stmt_binlog_format= current_format;
    DBUG_VOID_RETURN;
  }
  inline void set_binlog_format_stmt()
  {
    DBUG_ENTER("set_binlog_format_stmt");
    variables.binlog_format=    BINLOG_FORMAT_STMT;
    current_stmt_binlog_format= BINLOG_FORMAT_STMT;
    DBUG_VOID_RETURN;
  }
  /*
    @todo Make these methods private or remove them completely.  Only
    decide_logging_format should call them. /Sven
  */
  inline void set_current_stmt_binlog_format_row_if_mixed()
  {
    DBUG_ENTER("set_current_stmt_binlog_format_row_if_mixed");
    /*
      This should only be called from decide_logging_format.

      @todo Once we have ensured this, uncomment the following
      statement, remove the big comment below that, and remove the
      in_sub_stmt==0 condition from the following 'if'.
    */
    /* DBUG_ASSERT(in_sub_stmt == 0); */
    /*
      If in a stored/function trigger, the caller should already have done the
      change. We test in_sub_stmt to prevent introducing bugs where people
      wouldn't ensure that, and would switch to row-based mode in the middle
      of executing a stored function/trigger (which is too late, see also
      reset_current_stmt_binlog_format_row()); this condition will make their
      tests fail and so force them to propagate the
      lex->binlog_row_based_if_mixed upwards to the caller.
    */
    if ((WSREP_FORMAT(variables.binlog_format) == BINLOG_FORMAT_MIXED) &&
        (in_sub_stmt == 0))
      set_current_stmt_binlog_format_row();

    DBUG_VOID_RETURN;
  }

  inline void set_current_stmt_binlog_format_row()
  {
    DBUG_ENTER("set_current_stmt_binlog_format_row");
    current_stmt_binlog_format= BINLOG_FORMAT_ROW;
    DBUG_VOID_RETURN;
  }
  /* Set binlog format temporarily to statement. Returns old format */
  inline enum_binlog_format set_current_stmt_binlog_format_stmt()
  {
    enum_binlog_format orig_format= current_stmt_binlog_format;
    DBUG_ENTER("set_current_stmt_binlog_format_stmt");
    current_stmt_binlog_format= BINLOG_FORMAT_STMT;
    DBUG_RETURN(orig_format);
  }
  inline void restore_stmt_binlog_format(enum_binlog_format format)
  {
    DBUG_ENTER("restore_stmt_binlog_format");
    DBUG_ASSERT(!is_current_stmt_binlog_format_row());
    current_stmt_binlog_format= format;
    DBUG_VOID_RETURN;
  }
  inline void reset_current_stmt_binlog_format_row()
  {
    DBUG_ENTER("reset_current_stmt_binlog_format_row");
    /*
      If there are temporary tables, don't reset back to
      statement-based. Indeed it could be that:
      CREATE TEMPORARY TABLE t SELECT UUID(); # row-based
      # and row-based does not store updates to temp tables
      # in the binlog.
      INSERT INTO u SELECT * FROM t; # stmt-based
      and then the INSERT will fail as data inserted into t was not logged.
      So we continue with row-based until the temp table is dropped.
      If we are in a stored function or trigger, we mustn't reset in the
      middle of its execution (as the binary logging way of a stored function
      or trigger is decided when it starts executing, depending for example on
      the caller (for a stored function: if caller is SELECT or
      INSERT/UPDATE/DELETE...).
    */
    DBUG_PRINT("debug",
               ("temporary_tables: %s, in_sub_stmt: %s, system_thread: %s",
                YESNO(temporary_tables), YESNO(in_sub_stmt),
                show_system_thread(system_thread)));
    if (in_sub_stmt == 0)
    {
      if (WSREP_FORMAT(variables.binlog_format) == BINLOG_FORMAT_ROW)
        set_current_stmt_binlog_format_row();
      else if (temporary_tables == NULL)
        set_current_stmt_binlog_format_stmt();
    }
    DBUG_VOID_RETURN;
  }

  /**
    Set the current database; use deep copy of C-string.

    @param new_db     a pointer to the new database name.
    @param new_db_len length of the new database name.

    Initialize the current database from a NULL-terminated string with
    length. If we run out of memory, we free the current database and
    return TRUE.  This way the user will notice the error as there will be
    no current database selected (in addition to the error message set by
    malloc).

    @note This operation just sets {db, db_length}. Switching the current
    database usually involves other actions, like switching other database
    attributes including security context. In the future, this operation
    will be made private and more convenient interface will be provided.

    @return Operation status
      @retval FALSE Success
      @retval TRUE  Out-of-memory error
  */
  bool set_db(const char *new_db, size_t new_db_len)
  {
    /*
      Acquiring mutex LOCK_thd_data as we either free the memory allocated
      for the database and reallocating the memory for the new db or memcpy
      the new_db to the db.
    */
    mysql_mutex_lock(&LOCK_thd_data);
    /* Do not reallocate memory if current chunk is big enough. */
    if (db && new_db && db_length >= new_db_len)
      memcpy(db, new_db, new_db_len+1);
    else
    {
      my_free(db);
      if (new_db)
        db= my_strndup(new_db, new_db_len, MYF(MY_WME | ME_FATALERROR));
      else
        db= NULL;
    }
    db_length= db ? new_db_len : 0;
    bool result= new_db && !db;
    mysql_mutex_unlock(&LOCK_thd_data);
#ifdef HAVE_PSI_THREAD_INTERFACE
    if (result)
      PSI_THREAD_CALL(set_thread_db)(new_db, new_db_len);
#endif
    return result;
  }

  /**
    Set the current database; use shallow copy of C-string.

    @param new_db     a pointer to the new database name.
    @param new_db_len length of the new database name.

    @note This operation just sets {db, db_length}. Switching the current
    database usually involves other actions, like switching other database
    attributes including security context. In the future, this operation
    will be made private and more convenient interface will be provided.
  */
  void reset_db(char *new_db, size_t new_db_len)
  {
    if (new_db != db || new_db_len != db_length)
    {
      mysql_mutex_lock(&LOCK_thd_data);
      db= new_db;
      db_length= new_db_len;
      mysql_mutex_unlock(&LOCK_thd_data);
#ifdef HAVE_PSI_THREAD_INTERFACE
      PSI_THREAD_CALL(set_thread_db)(new_db, new_db_len);
#endif
    }
  }
  /*
    Copy the current database to the argument. Use the current arena to
    allocate memory for a deep copy: current database may be freed after
    a statement is parsed but before it's executed.
  */
  bool copy_db_to(char **p_db, size_t *p_db_length)
  {
    if (db == NULL)
    {
      my_message(ER_NO_DB_ERROR, ER(ER_NO_DB_ERROR), MYF(0));
      return TRUE;
    }
    *p_db= strmake(db, db_length);
    *p_db_length= db_length;
    return FALSE;
  }
  thd_scheduler event_scheduler;

public:
  inline Internal_error_handler *get_internal_handler()
  { return m_internal_handler; }

  /**
    Add an internal error handler to the thread execution context.
    @param handler the exception handler to add
  */
  void push_internal_handler(Internal_error_handler *handler);

private:
  /**
    Handle a sql condition.
    @param sql_errno the condition error number
    @param sqlstate the condition sqlstate
    @param level the condition level
    @param msg the condition message text
    @param[out] cond_hdl the sql condition raised, if any
    @return true if the condition is handled
  */
  bool handle_condition(uint sql_errno,
                        const char* sqlstate,
                        Sql_condition::enum_warning_level level,
                        const char* msg,
                        Sql_condition ** cond_hdl);

public:
  /**
    Remove the error handler last pushed.
  */
  Internal_error_handler *pop_internal_handler();

  /**
    Raise an exception condition.
    @param code the MYSQL_ERRNO error code of the error
  */
  void raise_error(uint code);

  /**
    Raise an exception condition, with a formatted message.
    @param code the MYSQL_ERRNO error code of the error
  */
  void raise_error_printf(uint code, ...);

  /**
    Raise a completion condition (warning).
    @param code the MYSQL_ERRNO error code of the warning
  */
  void raise_warning(uint code);

  /**
    Raise a completion condition (warning), with a formatted message.
    @param code the MYSQL_ERRNO error code of the warning
  */
  void raise_warning_printf(uint code, ...);

  /**
    Raise a completion condition (note), with a fixed message.
    @param code the MYSQL_ERRNO error code of the note
  */
  void raise_note(uint code);

  /**
    Raise an completion condition (note), with a formatted message.
    @param code the MYSQL_ERRNO error code of the note
  */
  void raise_note_printf(uint code, ...);

private:
  /*
    Only the implementation of the SIGNAL and RESIGNAL statements
    is permitted to raise SQL conditions in a generic way,
    or to raise them by bypassing handlers (RESIGNAL).
    To raise a SQL condition, the code should use the public
    raise_error() or raise_warning() methods provided by class THD.
  */
  friend class Sql_cmd_common_signal;
  friend class Sql_cmd_signal;
  friend class Sql_cmd_resignal;
  friend void push_warning(THD*, Sql_condition::enum_warning_level, uint, const char*);
  friend void my_message_sql(uint, const char *, myf);

  /**
    Raise a generic SQL condition.
    @param sql_errno the condition error number
    @param sqlstate the condition SQLSTATE
    @param level the condition level
    @param msg the condition message text
    @return The condition raised, or NULL
  */
  Sql_condition*
  raise_condition(uint sql_errno,
                  const char* sqlstate,
                  Sql_condition::enum_warning_level level,
                  const char* msg);

public:
  /** Overloaded to guard query/query_length fields */
  virtual void set_statement(Statement *stmt);
  void set_command(enum enum_server_command command);
  inline enum enum_server_command get_command() const
  { return m_command; }

  /**
    Assign a new value to thd->query and thd->query_id and mysys_var.
    Protected with LOCK_thd_data mutex.
  */
  void set_query(char *query_arg, uint32 query_length_arg,
                 CHARSET_INFO *cs_arg)
  {
    set_query(CSET_STRING(query_arg, query_length_arg, cs_arg));
  }
  void set_query(char *query_arg, uint32 query_length_arg) /*Mutex protected*/
  {
    set_query(CSET_STRING(query_arg, query_length_arg, charset()));
  }
  void set_query(const CSET_STRING &str); /* Mutex protected */
  void reset_query()               /* Mutex protected */
  { set_query(CSET_STRING()); }
  void set_query_and_id(char *query_arg, uint32 query_length_arg,
                        CHARSET_INFO *cs, query_id_t new_query_id);
  void set_query_id(query_id_t new_query_id)
  {
    query_id= new_query_id;
  }
  void set_open_tables(TABLE *open_tables_arg)
  {
    mysql_mutex_lock(&LOCK_thd_data);
    open_tables= open_tables_arg;
    mysql_mutex_unlock(&LOCK_thd_data);
  }
  void set_mysys_var(struct st_my_thread_var *new_mysys_var);
  void enter_locked_tables_mode(enum_locked_tables_mode mode_arg)
  {
    DBUG_ASSERT(locked_tables_mode == LTM_NONE);

    if (mode_arg == LTM_LOCK_TABLES)
    {
      /*
        When entering LOCK TABLES mode we should set explicit duration
        for all metadata locks acquired so far in order to avoid releasing
        them till UNLOCK TABLES statement.
        We don't do this when entering prelocked mode since sub-statements
        don't release metadata locks and restoring status-quo after leaving
        prelocking mode gets complicated.
      */
      mdl_context.set_explicit_duration_for_all_locks();
    }

    locked_tables_mode= mode_arg;
  }
  void leave_locked_tables_mode();
  int decide_logging_format(TABLE_LIST *tables);

  enum need_invoker { INVOKER_NONE=0, INVOKER_USER, INVOKER_ROLE};
  void binlog_invoker(bool role) { m_binlog_invoker= role ? INVOKER_ROLE : INVOKER_USER; }
  enum need_invoker need_binlog_invoker() { return m_binlog_invoker; }
  void get_definer(LEX_USER *definer, bool role);
  void set_invoker(const LEX_STRING *user, const LEX_STRING *host)
  {
    invoker_user= *user;
    invoker_host= *host;
  }
  LEX_STRING get_invoker_user() { return invoker_user; }
  LEX_STRING get_invoker_host() { return invoker_host; }
  bool has_invoker() { return invoker_user.length > 0; }

  void print_aborted_warning(uint threshold, const char *reason)
  {
    if (global_system_variables.log_warnings > threshold)
    {
      Security_context *sctx= &main_security_ctx;
      sql_print_warning(ER_THD(this, ER_NEW_ABORTING_CONNECTION),
                        thread_id, (db ? db : "unconnected"),
                        sctx->user ? sctx->user : "unauthenticated",
                        sctx->host_or_ip, reason);
    }
  }

private:
  /* 
    This reference points to the table arena when the expression
    for a virtual column is being evaluated
  */ 
  Query_arena *arena_for_cached_items;

public:
  void reset_arena_for_cached_items(Query_arena *new_arena)
  {
    arena_for_cached_items= new_arena;
  }
  Query_arena *switch_to_arena_for_cached_items(Query_arena *backup)
  {
    if (!arena_for_cached_items)
      return 0;
    set_n_backup_active_arena(arena_for_cached_items, backup);
    return backup;
  }

  void clear_wakeup_ready() { wakeup_ready= false; }
  /*
    Sleep waiting for others to wake us up with signal_wakeup_ready().
    Must call clear_wakeup_ready() before waiting.
  */
  void wait_for_wakeup_ready();
  /* Wake this thread up from wait_for_wakeup_ready(). */
  void signal_wakeup_ready();

  void add_status_to_global()
  {
    mysql_mutex_lock(&LOCK_status);
    add_to_status(&global_status_var, &status_var);
    mysql_mutex_unlock(&LOCK_status);
  }

  wait_for_commit *wait_for_commit_ptr;
  int wait_for_prior_commit()
  {
    if (wait_for_commit_ptr)
      return wait_for_commit_ptr->wait_for_prior_commit(this);
    return 0;
  }
  void wakeup_subsequent_commits(int wakeup_error)
  {
    if (wait_for_commit_ptr)
      wait_for_commit_ptr->wakeup_subsequent_commits(wakeup_error);
  }

private:

  /** The current internal error handler for this thread, or NULL. */
  Internal_error_handler *m_internal_handler;

  /**
    The lex to hold the parsed tree of conventional (non-prepared) queries.
    Whereas for prepared and stored procedure statements we use an own lex
    instance for each new query, for conventional statements we reuse
    the same lex. (@see mysql_parse for details).
  */
  LEX main_lex;
  /**
    This memory root is used for two purposes:
    - for conventional queries, to allocate structures stored in main_lex
    during parsing, and allocate runtime data (execution plan, etc.)
    during execution.
    - for prepared queries, only to allocate runtime data. The parsed
    tree itself is reused between executions and thus is stored elsewhere.
  */
  MEM_ROOT main_mem_root;
  Diagnostics_area main_da;
  Diagnostics_area *m_stmt_da;

  /**
    It will be set if CURRENT_USER() or CURRENT_ROLE() is called in account
    management statements or default definer is set in CREATE/ALTER SP, SF,
    Event, TRIGGER or VIEW statements.

    Current user or role will be binlogged into Query_log_event if
    m_binlog_invoker is not NONE; It will be stored into invoker_host and
    invoker_user by SQL thread.
   */
  enum need_invoker m_binlog_invoker;

  /**
    It points to the invoker in the Query_log_event.
    SQL thread use it as the default definer in CREATE/ALTER SP, SF, Event,
    TRIGGER or VIEW statements or current user in account management
    statements if it is not NULL.
   */
  LEX_STRING invoker_user;
  LEX_STRING invoker_host;

  /* Protect against add/delete of temporary tables in parallel replication */
  void rgi_lock_temporary_tables();
  void rgi_unlock_temporary_tables();
  bool rgi_have_temporary_tables();
public:
  /*
    Flag, mutex and condition for a thread to wait for a signal from another
    thread.

    Currently used to wait for group commit to complete, can also be used for
    other purposes.
  */
  bool wakeup_ready;
  mysql_mutex_t LOCK_wakeup_ready;
  mysql_cond_t COND_wakeup_ready;
  /*
     The GTID assigned to the last commit. If no GTID was assigned to any commit
     so far, this is indicated by last_commit_gtid.seq_no == 0.
  */
  rpl_gtid last_commit_gtid;

  inline void lock_temporary_tables()
  {
    if (rgi_slave)
      rgi_lock_temporary_tables();
  }
  inline void unlock_temporary_tables()
  {
    if (rgi_slave)
      rgi_unlock_temporary_tables();
  }    
  inline bool have_temporary_tables()
  {
    return (temporary_tables ||
            (rgi_slave && rgi_have_temporary_tables()));
  }
};


/** A short cut for thd->get_stmt_da()->set_ok_status(). */

inline void
my_ok(THD *thd, ulonglong affected_rows= 0, ulonglong id= 0,
        const char *message= NULL)
{
  thd->set_row_count_func(affected_rows);
  thd->get_stmt_da()->set_ok_status(affected_rows, id, message);
}


/** A short cut for thd->get_stmt_da()->set_eof_status(). */

inline void
my_eof(THD *thd)
{
  thd->set_row_count_func(-1);
  thd->get_stmt_da()->set_eof_status(thd);
}

#define tmp_disable_binlog(A)       \
  {ulonglong tmp_disable_binlog__save_options= (A)->variables.option_bits; \
  (A)->variables.option_bits&= ~OPTION_BIN_LOG

#define reenable_binlog(A)   (A)->variables.option_bits= tmp_disable_binlog__save_options;}


inline sql_mode_t sql_mode_for_dates(THD *thd)
{
  return thd->variables.sql_mode &
          (MODE_NO_ZERO_DATE | MODE_NO_ZERO_IN_DATE | MODE_INVALID_DATES);
}

/*
  Used to hold information about file and file structure in exchange
  via non-DB file (...INTO OUTFILE..., ...LOAD DATA...)
  XXX: We never call destructor for objects of this class.
*/

class sql_exchange :public Sql_alloc
{
public:
  enum enum_filetype filetype; /* load XML, Added by Arnold & Erik */
  char *file_name;
  String *field_term,*enclosed,*line_term,*line_start,*escaped;
  bool opt_enclosed;
  bool dumpfile;
  ulong skip_lines;
  CHARSET_INFO *cs;
  sql_exchange(char *name, bool dumpfile_flag,
               enum_filetype filetype_arg= FILETYPE_CSV);
  bool escaped_given(void);
};

/*
  This is used to get result from a select
*/

class JOIN;

/* Pure interface for sending tabular data */
class select_result_sink: public Sql_alloc
{
public:
  /*
    send_data returns 0 on ok, 1 on error and -1 if data was ignored, for
    example for a duplicate row entry written to a temp table.
  */
  virtual int send_data(List<Item> &items)=0;
  virtual ~select_result_sink() {};
};


/*
  Interface for sending tabular data, together with some other stuff:

  - Primary purpose seems to be seding typed tabular data:
     = the DDL is sent with send_fields()
     = the rows are sent with send_data()
  Besides that,
  - there seems to be an assumption that the sent data is a result of 
    SELECT_LEX_UNIT *unit,
  - nest_level is used by SQL parser
*/

class select_result :public select_result_sink 
{
protected:
  THD *thd;
  /* 
    All descendant classes have their send_data() skip the first 
    unit->offset_limit_cnt rows sent.  Select_materialize
    also uses unit->get_unit_column_types().
  */
  SELECT_LEX_UNIT *unit;
  /* Something used only by the parser: */
public:
  select_result();
  virtual ~select_result() {};
  virtual int prepare(List<Item> &list, SELECT_LEX_UNIT *u)
  {
    unit= u;
    return 0;
  }
  virtual int prepare2(void) { return 0; }
  /*
    Because of peculiarities of prepared statements protocol
    we need to know number of columns in the result set (if
    there is a result set) apart from sending columns metadata.
  */
  virtual uint field_count(List<Item> &fields) const
  { return fields.elements; }
  virtual bool send_result_set_metadata(List<Item> &list, uint flags)=0;
  virtual bool initialize_tables (JOIN *join=0) { return 0; }
  virtual bool send_eof()=0;
  /**
    Check if this query returns a result set and therefore is allowed in
    cursors and set an error message if it is not the case.

    @retval FALSE     success
    @retval TRUE      error, an error message is set
  */
  virtual bool check_simple_select() const;
  virtual void abort_result_set() {}
  /*
    Cleanup instance of this class for next execution of a prepared
    statement/stored procedure.
  */
  virtual void cleanup();
  void set_thd(THD *thd_arg) { thd= thd_arg; }
#ifdef EMBEDDED_LIBRARY
  virtual void begin_dataset() {}
#else
  void begin_dataset() {}
#endif
  virtual void update_used_tables() {}

  void reset_offset_limit()
  {
    unit->offset_limit_cnt= 0;
  }
};


/*
  This is a select_result_sink which simply writes all data into a (temporary)
  table. Creation/deletion of the table is outside of the scope of the class
  
  It is aimed at capturing SHOW EXPLAIN output, so:
  - Unlike select_result class, we don't assume that the sent data is an 
    output of a SELECT_LEX_UNIT (and so we dont apply "LIMIT x,y" from the
    unit)
  - We don't try to convert the target table to MyISAM 
*/

class select_result_explain_buffer : public select_result_sink
{
public:
  select_result_explain_buffer(THD *thd_arg, TABLE *table_arg) : 
    thd(thd_arg), dst_table(table_arg) {};

  THD *thd;
  TABLE *dst_table; /* table to write into */

  /* The following is called in the child thread: */
  int send_data(List<Item> &items);
};


/*
  This is a select_result_sink which stores the data in text form.
*/

class select_result_text_buffer : public select_result_sink
{
public:
  select_result_text_buffer(THD *thd_arg) : thd(thd_arg) {}
  int send_data(List<Item> &items);
  bool send_result_set_metadata(List<Item> &fields, uint flag);

  void save_to(String *res);
private:
  int append_row(List<Item> &items, bool send_names);

  THD *thd;
  List<char*> rows;
  int n_columns;
};


/*
  Base class for select_result descendands which intercept and
  transform result set rows. As the rows are not sent to the client,
  sending of result set metadata should be suppressed as well.
*/

class select_result_interceptor: public select_result
{
public:
  select_result_interceptor()
  {
    DBUG_ENTER("select_result_interceptor::select_result_interceptor");
    DBUG_PRINT("enter", ("this 0x%lx", (ulong) this));
    DBUG_VOID_RETURN;
  }              /* Remove gcc warning */
  uint field_count(List<Item> &fields) const { return 0; }
  bool send_result_set_metadata(List<Item> &fields, uint flag) { return FALSE; }
};


class select_send :public select_result {
  /**
    True if we have sent result set metadata to the client.
    In this case the client always expects us to end the result
    set with an eof or error packet
  */
  bool is_result_set_started;
public:
  select_send() :is_result_set_started(FALSE) {}
  bool send_result_set_metadata(List<Item> &list, uint flags);
  int send_data(List<Item> &items);
  bool send_eof();
  virtual bool check_simple_select() const { return FALSE; }
  void abort_result_set();
  virtual void cleanup();
};


class select_to_file :public select_result_interceptor {
protected:
  sql_exchange *exchange;
  File file;
  IO_CACHE cache;
  ha_rows row_count;
  char path[FN_REFLEN];

public:
  select_to_file(sql_exchange *ex) :exchange(ex), file(-1),row_count(0L)
  { path[0]=0; }
  ~select_to_file();
  bool send_eof();
  void cleanup();
};


#define ESCAPE_CHARS "ntrb0ZN" // keep synchronous with READ_INFO::unescape


/*
 List of all possible characters of a numeric value text representation.
*/
#define NUMERIC_CHARS ".0123456789e+-"


class select_export :public select_to_file {
  uint field_term_length;
  int field_sep_char,escape_char,line_sep_char;
  int field_term_char; // first char of FIELDS TERMINATED BY or MAX_INT
  /*
    The is_ambiguous_field_sep field is true if a value of the field_sep_char
    field is one of the 'n', 't', 'r' etc characters
    (see the READ_INFO::unescape method and the ESCAPE_CHARS constant value).
  */
  bool is_ambiguous_field_sep;
  /*
     The is_ambiguous_field_term is true if field_sep_char contains the first
     char of the FIELDS TERMINATED BY (ENCLOSED BY is empty), and items can
     contain this character.
  */
  bool is_ambiguous_field_term;
  /*
    The is_unsafe_field_sep field is true if a value of the field_sep_char
    field is one of the '0'..'9', '+', '-', '.' and 'e' characters
    (see the NUMERIC_CHARS constant value).
  */
  bool is_unsafe_field_sep;
  bool fixed_row_size;
  CHARSET_INFO *write_cs; // output charset
public:
  select_export(sql_exchange *ex) :select_to_file(ex) {}
  ~select_export();
  int prepare(List<Item> &list, SELECT_LEX_UNIT *u);
  int send_data(List<Item> &items);
};


class select_dump :public select_to_file {
public:
  select_dump(sql_exchange *ex) :select_to_file(ex) {}
  int prepare(List<Item> &list, SELECT_LEX_UNIT *u);
  int send_data(List<Item> &items);
};


class select_insert :public select_result_interceptor {
 public:
  TABLE_LIST *table_list;
  TABLE *table;
  List<Item> *fields;
  ulonglong autoinc_value_of_last_inserted_row; // autogenerated or not
  COPY_INFO info;
  bool insert_into_view;
  select_insert(TABLE_LIST *table_list_par,
		TABLE *table_par, List<Item> *fields_par,
		List<Item> *update_fields, List<Item> *update_values,
		enum_duplicates duplic, bool ignore);
  ~select_insert();
  int prepare(List<Item> &list, SELECT_LEX_UNIT *u);
  virtual int prepare2(void);
  virtual int send_data(List<Item> &items);
  virtual void store_values(List<Item> &values);
  virtual bool can_rollback_data() { return 0; }
  bool send_eof();
  virtual void abort_result_set();
  /* not implemented: select_insert is never re-used in prepared statements */
  void cleanup();
};


class select_create: public select_insert {
  ORDER *group;
  TABLE_LIST *create_table;
  HA_CREATE_INFO *create_info;
  TABLE_LIST *select_tables;
  Alter_info *alter_info;
  Field **field;
  /* lock data for tmp table */
  MYSQL_LOCK *m_lock;
  /* m_lock or thd->extra_lock */
  MYSQL_LOCK **m_plock;
  bool       exit_done;

public:
  select_create (TABLE_LIST *table_arg,
		 HA_CREATE_INFO *create_info_par,
                 Alter_info *alter_info_arg,
		 List<Item> &select_fields,enum_duplicates duplic, bool ignore,
                 TABLE_LIST *select_tables_arg)
    :select_insert (NULL, NULL, &select_fields, 0, 0, duplic, ignore),
    create_table(table_arg),
    create_info(create_info_par),
    select_tables(select_tables_arg),
    alter_info(alter_info_arg),
    m_plock(NULL), exit_done(0)
    {}
  int prepare(List<Item> &list, SELECT_LEX_UNIT *u);

  int binlog_show_create_table(TABLE **tables, uint count);
  void store_values(List<Item> &values);
  bool send_eof();
  virtual void abort_result_set();
  virtual bool can_rollback_data() { return 1; }

  // Needed for access from local class MY_HOOKS in prepare(), since thd is proteted.
  const THD *get_thd(void) { return thd; }
  const HA_CREATE_INFO *get_create_info() { return create_info; };
  int prepare2(void) { return 0; }
};

#include <myisam.h>

#ifdef WITH_ARIA_STORAGE_ENGINE
#include <maria.h>
#else
#undef USE_ARIA_FOR_TMP_TABLES
#endif

#ifdef USE_ARIA_FOR_TMP_TABLES
#define TMP_ENGINE_COLUMNDEF MARIA_COLUMNDEF
#define TMP_ENGINE_HTON maria_hton
#define TMP_ENGINE_NAME "Aria"
#else
#define TMP_ENGINE_COLUMNDEF MI_COLUMNDEF
#define TMP_ENGINE_HTON myisam_hton
#define TMP_ENGINE_NAME "MyISAM"
#endif

/*
  Param to create temporary tables when doing SELECT:s
  NOTE
    This structure is copied using memcpy as a part of JOIN.
*/

class TMP_TABLE_PARAM :public Sql_alloc
{
private:
  /* Prevent use of these (not safe because of lists and copy_field) */
  TMP_TABLE_PARAM(const TMP_TABLE_PARAM &);
  void operator=(TMP_TABLE_PARAM &);

public:
  List<Item> copy_funcs;
  List<Item> save_copy_funcs;
  Copy_field *copy_field, *copy_field_end;
  Copy_field *save_copy_field, *save_copy_field_end;
  uchar	    *group_buff;
  Item	    **items_to_copy;			/* Fields in tmp table */
  TMP_ENGINE_COLUMNDEF *recinfo, *start_recinfo;
  KEY *keyinfo;
  ha_rows end_write_records;
  /**
    Number of normal fields in the query, including those referred to
    from aggregate functions. Hence, "SELECT `field1`,
    SUM(`field2`) from t1" sets this counter to 2.

    @see count_field_types
  */
  uint	field_count; 
  /**
    Number of fields in the query that have functions. Includes both
    aggregate functions (e.g., SUM) and non-aggregates (e.g., RAND).
    Also counts functions referred to from aggregate functions, i.e.,
    "SELECT SUM(RAND())" sets this counter to 2.

    @see count_field_types
  */
  uint  func_count;  
  /**
    Number of fields in the query that have aggregate functions. Note
    that the optimizer may choose to optimize away these fields by
    replacing them with constants, in which case sum_func_count will
    need to be updated.

    @see opt_sum_query, count_field_types
  */
  uint  sum_func_count;   
  uint  hidden_field_count;
  uint	group_parts,group_length,group_null_parts;
  uint	quick_group;
  bool  using_indirect_summary_function;
  /* If >0 convert all blob fields to varchar(convert_blob_length) */
  uint  convert_blob_length;
  CHARSET_INFO *table_charset;
  bool schema_table;
  /* TRUE if the temp table is created for subquery materialization. */
  bool materialized_subquery;
  /* TRUE if all columns of the table are guaranteed to be non-nullable */
  bool force_not_null_cols;
  /*
    True if GROUP BY and its aggregate functions are already computed
    by a table access method (e.g. by loose index scan). In this case
    query execution should not perform aggregation and should treat
    aggregate functions as normal functions.
  */
  bool precomputed_group_by;
  bool force_copy_fields;
  /*
    If TRUE, create_tmp_field called from create_tmp_table will convert
    all BIT fields to 64-bit longs. This is a workaround the limitation
    that MEMORY tables cannot index BIT columns.
  */
  bool bit_fields_as_long;
  /*
    Whether to create or postpone actual creation of this temporary table.
    TRUE <=> create_tmp_table will create only the TABLE structure.
  */
  bool skip_create_table;

  TMP_TABLE_PARAM()
    :copy_field(0), group_parts(0),
     group_length(0), group_null_parts(0), convert_blob_length(0),
    schema_table(0), materialized_subquery(0), force_not_null_cols(0),
    precomputed_group_by(0),
    force_copy_fields(0), bit_fields_as_long(0), skip_create_table(0)
  {}
  ~TMP_TABLE_PARAM()
  {
    cleanup();
  }
  void init(void);
  inline void cleanup(void)
  {
    if (copy_field)				/* Fix for Intel compiler */
    {
      delete [] copy_field;
      save_copy_field= copy_field= NULL;
      save_copy_field_end= copy_field_end= NULL;
    }
  }
};

class select_union :public select_result_interceptor
{
public:
  TMP_TABLE_PARAM tmp_table_param;
  int write_err; /* Error code from the last send_data->ha_write_row call. */
public:
  TABLE *table;
  ha_rows records;

  select_union() :write_err(0), table(0), records(0) { tmp_table_param.init(); }
  int prepare(List<Item> &list, SELECT_LEX_UNIT *u);
  int send_data(List<Item> &items);
  bool send_eof();
  bool flush();
  void cleanup();
  virtual bool create_result_table(THD *thd, List<Item> *column_types,
                                   bool is_distinct, ulonglong options,
                                   const char *alias, 
                                   bool bit_fields_as_long,
                                   bool create_table,
                                   bool keep_row_order= FALSE);
  TMP_TABLE_PARAM *get_tmp_table_param() { return &tmp_table_param; }
};

/* Base subselect interface class */
class select_subselect :public select_result_interceptor
{
protected:
  Item_subselect *item;
public:
  select_subselect(Item_subselect *item);
  int send_data(List<Item> &items)=0;
  bool send_eof() { return 0; };
};

/* Single value subselect interface class */
class select_singlerow_subselect :public select_subselect
{
public:
  select_singlerow_subselect(Item_subselect *item_arg)
    :select_subselect(item_arg)
  {}
  int send_data(List<Item> &items);
};


/*
  This class specializes select_union to collect statistics about the
  data stored in the temp table. Currently the class collects statistcs
  about NULLs.
*/

class select_materialize_with_stats : public select_union
{
protected:
  class Column_statistics
  {
  public:
    /* Count of NULLs per column. */
    ha_rows null_count;
    /* The row number that contains the first NULL in a column. */
    ha_rows min_null_row;
    /* The row number that contains the last NULL in a column. */
    ha_rows max_null_row;
  };

  /* Array of statistics data per column. */
  Column_statistics* col_stat;

  /*
    The number of columns in the biggest sub-row that consists of only
    NULL values.
  */
  uint max_nulls_in_row;
  /*
    Count of rows writtent to the temp table. This is redundant as it is
    already stored in handler::stats.records, however that one is relatively
    expensive to compute (given we need that for evry row).
  */
  ha_rows count_rows;

protected:
  void reset();

public:
  select_materialize_with_stats() { tmp_table_param.init(); }
  bool create_result_table(THD *thd, List<Item> *column_types,
                           bool is_distinct, ulonglong options,
                           const char *alias, 
                           bool bit_fields_as_long,
                           bool create_table,
                           bool keep_row_order= FALSE);
  bool init_result_table(ulonglong select_options);
  int send_data(List<Item> &items);
  void cleanup();
  ha_rows get_null_count_of_col(uint idx)
  {
    DBUG_ASSERT(idx < table->s->fields);
    return col_stat[idx].null_count;
  }
  ha_rows get_max_null_of_col(uint idx)
  {
    DBUG_ASSERT(idx < table->s->fields);
    return col_stat[idx].max_null_row;
  }
  ha_rows get_min_null_of_col(uint idx)
  {
    DBUG_ASSERT(idx < table->s->fields);
    return col_stat[idx].min_null_row;
  }
  uint get_max_nulls_in_row() { return max_nulls_in_row; }
};


/* used in independent ALL/ANY optimisation */
class select_max_min_finder_subselect :public select_subselect
{
  Item_cache *cache;
  bool (select_max_min_finder_subselect::*op)();
  bool fmax;
  bool is_all;
public:
  select_max_min_finder_subselect(Item_subselect *item_arg, bool mx,
                                  bool all)
    :select_subselect(item_arg), cache(0), fmax(mx), is_all(all)
  {}
  void cleanup();
  int send_data(List<Item> &items);
  bool cmp_real();
  bool cmp_int();
  bool cmp_decimal();
  bool cmp_str();
};

/* EXISTS subselect interface class */
class select_exists_subselect :public select_subselect
{
public:
  select_exists_subselect(Item_subselect *item_arg)
    :select_subselect(item_arg){}
  int send_data(List<Item> &items);
};




/*
  Optimizer and executor structure for the materialized semi-join info. This
  structure contains
   - The sj-materialization temporary table
   - Members needed to make index lookup or a full scan of the temptable.
*/
class SJ_MATERIALIZATION_INFO : public Sql_alloc
{
public:
  /* Optimal join sub-order */
  struct st_position *positions;

  uint tables; /* Number of tables in the sj-nest */

  /* Expected #rows in the materialized table */
  double rows;

  /* 
    Cost to materialize - execute the sub-join and write rows into temp.table
  */
  Cost_estimate materialization_cost;

  /* Cost to make one lookup in the temptable */
  Cost_estimate lookup_cost;
  
  /* Cost of scanning the materialized table */
  Cost_estimate scan_cost;

  /* --- Execution structures ---------- */
  
  /*
    TRUE <=> This structure is used for execution. We don't necessarily pick
    sj-materialization, so some of SJ_MATERIALIZATION_INFO structures are not
    used by materialization
  */
  bool is_used;
  
  bool materialized; /* TRUE <=> materialization already performed */
  /*
    TRUE  - the temptable is read with full scan
    FALSE - we use the temptable for index lookups
  */
  bool is_sj_scan; 
  
  /* The temptable and its related info */
  TMP_TABLE_PARAM sjm_table_param;
  List<Item> sjm_table_cols;
  TABLE *table;

  /* Structure used to make index lookups */
  struct st_table_ref *tab_ref;
  Item *in_equality; /* See create_subq_in_equalities() */

  Item *join_cond; /* See comments in make_join_select() */
  Copy_field *copy_field; /* Needed for SJ_Materialization scan */
};


/* Structs used when sorting */

typedef struct st_sort_field {
  Field *field;				/* Field to sort */
  Item	*item;				/* Item if not sorting fields */
  uint	 length;			/* Length of sort field */
  uint   suffix_length;                 /* Length suffix (0-4) */
  Item_result result_type;		/* Type of item */
  bool reverse;				/* if descending sort */
  bool need_strxnfrm;			/* If we have to use strxnfrm() */
} SORT_FIELD;


typedef struct st_sort_buffer {
  uint index;					/* 0 or 1 */
  uint sort_orders;
  uint change_pos;				/* If sort-fields changed */
  char **buff;
  SORT_FIELD *sortorder;
} SORT_BUFFER;

/* Structure for db & table in sql_yacc */

class Table_ident :public Sql_alloc
{
public:
  LEX_STRING db;
  LEX_STRING table;
  SELECT_LEX_UNIT *sel;
  inline Table_ident(THD *thd, LEX_STRING db_arg, LEX_STRING table_arg,
		     bool force)
    :table(table_arg), sel((SELECT_LEX_UNIT *)0)
  {
    if (!force && (thd->client_capabilities & CLIENT_NO_SCHEMA))
      db.str=0;
    else
      db= db_arg;
  }
  inline Table_ident(LEX_STRING table_arg)
    :table(table_arg), sel((SELECT_LEX_UNIT *)0)
  {
    db.str=0;
  }
  /*
    This constructor is used only for the case when we create a derived
    table. A derived table has no name and doesn't belong to any database.
    Later, if there was an alias specified for the table, it will be set
    by add_table_to_list.
  */
  inline Table_ident(SELECT_LEX_UNIT *s) : sel(s)
  {
    /* We must have a table name here as this is used with add_table_to_list */
    db.str= empty_c_string;                    /* a subject to casedn_str */
    db.length= 0;
    table.str= internal_table_name;
    table.length=1;
  }
  bool is_derived_table() const { return MY_TEST(sel); }
  inline void change_db(char *db_name)
  {
    db.str= db_name; db.length= (uint) strlen(db_name);
  }
};

// this is needed for user_vars hash
class user_var_entry
{
 public:
  user_var_entry() {}                         /* Remove gcc warning */
  LEX_STRING name;
  char *value;
  ulong length;
  query_id_t update_query_id, used_query_id;
  Item_result type;
  bool unsigned_flag;

  double val_real(bool *null_value);
  longlong val_int(bool *null_value) const;
  String *val_str(bool *null_value, String *str, uint decimals);
  my_decimal *val_decimal(bool *null_value, my_decimal *result);
  DTCollation collation;
};

user_var_entry *get_variable(HASH *hash, LEX_STRING &name,
				    bool create_if_not_exists);

/*
   Unique -- class for unique (removing of duplicates).
   Puts all values to the TREE. If the tree becomes too big,
   it's dumped to the file. User can request sorted values, or
   just iterate through them. In the last case tree merging is performed in
   memory simultaneously with iteration, so it should be ~2-3x faster.
 */

class Unique :public Sql_alloc
{
  DYNAMIC_ARRAY file_ptrs;
  ulong max_elements;
  ulonglong max_in_memory_size;
  IO_CACHE file;
  TREE tree;
  uchar *record_pointers;
  ulong filtered_out_elems;
  bool flush();
  uint size;
  uint full_size;
  uint min_dupl_count;   /* always 0 for unions, > 0 for intersections */
  bool with_counters;

  bool merge(TABLE *table, uchar *buff, bool without_last_merge);

public:
  ulong elements;
  Unique(qsort_cmp2 comp_func, void *comp_func_fixed_arg,
	 uint size_arg, ulonglong max_in_memory_size_arg,
         uint min_dupl_count_arg= 0);
  ~Unique();
  ulong elements_in_tree() { return tree.elements_in_tree; }
  inline bool unique_add(void *ptr)
  {
    DBUG_ENTER("unique_add");
    DBUG_PRINT("info", ("tree %u - %lu", tree.elements_in_tree, max_elements));
    if (!(tree.flag & TREE_ONLY_DUPS) && 
        tree.elements_in_tree >= max_elements && flush())
      DBUG_RETURN(1);
    DBUG_RETURN(!tree_insert(&tree, ptr, 0, tree.custom_arg));
  }

  bool is_in_memory() { return (my_b_tell(&file) == 0); }
  void close_for_expansion() { tree.flag= TREE_ONLY_DUPS; }

  bool get(TABLE *table);
  
  /* Cost of searching for an element in the tree */
  inline static double get_search_cost(ulonglong tree_elems, uint compare_factor)
  {
    return log((double) tree_elems) / (compare_factor * M_LN2);
  }  

  static double get_use_cost(uint *buffer, size_t nkeys, uint key_size,
                             ulonglong max_in_memory_size, uint compare_factor,
                             bool intersect_fl, bool *in_memory);
  inline static int get_cost_calc_buff_size(size_t nkeys, uint key_size,
                                            ulonglong max_in_memory_size)
  {
    register ulonglong max_elems_in_tree=
      max_in_memory_size / ALIGN_SIZE(sizeof(TREE_ELEMENT)+key_size);
    return (int) (sizeof(uint)*(1 + nkeys/max_elems_in_tree));
  }

  void reset();
  bool walk(TABLE *table, tree_walk_action action, void *walk_action_arg);

  uint get_size() const { return size; }
  ulonglong get_max_in_memory_size() const { return max_in_memory_size; }

  friend int unique_write_to_file(uchar* key, element_count count, Unique *unique);
  friend int unique_write_to_ptrs(uchar* key, element_count count, Unique *unique);

  friend int unique_write_to_file_with_count(uchar* key, element_count count,
                                             Unique *unique);
  friend int unique_intersect_write_to_ptrs(uchar* key, element_count count, 
				            Unique *unique);
};


class multi_delete :public select_result_interceptor
{
  TABLE_LIST *delete_tables, *table_being_deleted;
  Unique **tempfiles;
  ha_rows deleted, found;
  uint num_of_tables;
  int error;
  bool do_delete;
  /* True if at least one table we delete from is transactional */
  bool transactional_tables;
  /* True if at least one table we delete from is not transactional */
  bool normal_tables;
  bool delete_while_scanning;
  /*
     error handling (rollback and binlogging) can happen in send_eof()
     so that afterward abort_result_set() needs to find out that.
  */
  bool error_handled;

public:
  multi_delete(TABLE_LIST *dt, uint num_of_tables);
  ~multi_delete();
  int prepare(List<Item> &list, SELECT_LEX_UNIT *u);
  int send_data(List<Item> &items);
  bool initialize_tables (JOIN *join);
  int do_deletes();
  int do_table_deletes(TABLE *table, bool ignore);
  bool send_eof();
  inline ha_rows num_deleted()
  {
    return deleted;
  }
  virtual void abort_result_set();
};


class multi_update :public select_result_interceptor
{
  TABLE_LIST *all_tables; /* query/update command tables */
  List<TABLE_LIST> *leaves;     /* list of leves of join table tree */
  TABLE_LIST *update_tables, *table_being_updated;
  TABLE **tmp_tables, *main_table, *table_to_update;
  TMP_TABLE_PARAM *tmp_table_param;
  ha_rows updated, found;
  List <Item> *fields, *values;
  List <Item> **fields_for_table, **values_for_table;
  uint table_count;
  /*
   List of tables referenced in the CHECK OPTION condition of
   the updated view excluding the updated table.
  */
  List <TABLE> unupdated_check_opt_tables;
  Copy_field *copy_field;
  enum enum_duplicates handle_duplicates;
  bool do_update, trans_safe;
  /* True if the update operation has made a change in a transactional table */
  bool transactional_tables;
  bool ignore;
  /* 
     error handling (rollback and binlogging) can happen in send_eof()
     so that afterward  abort_result_set() needs to find out that.
  */
  bool error_handled;
  
  /* Need this to protect against multiple prepare() calls */
  bool prepared;
public:
  multi_update(TABLE_LIST *ut, List<TABLE_LIST> *leaves_list,
	       List<Item> *fields, List<Item> *values,
	       enum_duplicates handle_duplicates, bool ignore);
  ~multi_update();
  int prepare(List<Item> &list, SELECT_LEX_UNIT *u);
  int send_data(List<Item> &items);
  bool initialize_tables (JOIN *join);
  int  do_updates();
  bool send_eof();
  inline ha_rows num_found()
  {
    return found;
  }
  inline ha_rows num_updated()
  {
    return updated;
  }
  virtual void abort_result_set();
  void update_used_tables();
};

class my_var : public Sql_alloc  {
public:
  LEX_STRING s;
#ifndef DBUG_OFF
  /*
    Routine to which this Item_splocal belongs. Used for checking if correct
    runtime context is used for variable handling.
  */
  sp_head *sp;
#endif
  bool local;
  uint offset;
  enum_field_types type;
  my_var (LEX_STRING& j, bool i, uint o, enum_field_types t)
    :s(j), local(i), offset(o), type(t)
  {}
  ~my_var() {}
};

class select_dumpvar :public select_result_interceptor {
  ha_rows row_count;
public:
  List<my_var> var_list;
  select_dumpvar()  { var_list.empty(); row_count= 0;}
  ~select_dumpvar() {}
  int prepare(List<Item> &list, SELECT_LEX_UNIT *u);
  int send_data(List<Item> &items);
  bool send_eof();
  virtual bool check_simple_select() const;
  void cleanup();
};

/* Bits in sql_command_flags */

#define CF_CHANGES_DATA           (1U << 0)
#define CF_REPORT_PROGRESS        (1U << 1)
#define CF_STATUS_COMMAND         (1U << 2)
#define CF_SHOW_TABLE_COMMAND     (1U << 3)
#define CF_WRITE_LOGS_COMMAND     (1U << 4)

/**
  Must be set for SQL statements that may contain
  Item expressions and/or use joins and tables.
  Indicates that the parse tree of such statement may
  contain rule-based optimizations that depend on metadata
  (i.e. number of columns in a table), and consequently
  that the statement must be re-prepared whenever
  referenced metadata changes. Must not be set for
  statements that themselves change metadata, e.g. RENAME,
  ALTER and other DDL, since otherwise will trigger constant
  reprepare. Consequently, complex item expressions and
  joins are currently prohibited in these statements.
*/
#define CF_REEXECUTION_FRAGILE    (1U << 5)
/**
  Implicitly commit before the SQL statement is executed.

  Statements marked with this flag will cause any active
  transaction to end (commit) before proceeding with the
  command execution.

  This flag should be set for statements that probably can't
  be rolled back or that do not expect any previously metadata
  locked tables.
*/
#define CF_IMPLICT_COMMIT_BEGIN   (1U << 6)
/**
  Implicitly commit after the SQL statement.

  Statements marked with this flag are automatically committed
  at the end of the statement.

  This flag should be set for statements that will implicitly
  open and take metadata locks on system tables that should not
  be carried for the whole duration of a active transaction.
*/
#define CF_IMPLICIT_COMMIT_END    (1U << 7)
/**
  CF_IMPLICT_COMMIT_BEGIN and CF_IMPLICIT_COMMIT_END are used
  to ensure that the active transaction is implicitly committed
  before and after every DDL statement and any statement that
  modifies our currently non-transactional system tables.
*/
#define CF_AUTO_COMMIT_TRANS  (CF_IMPLICT_COMMIT_BEGIN | CF_IMPLICIT_COMMIT_END)

/**
  Diagnostic statement.
  Diagnostic statements:
  - SHOW WARNING
  - SHOW ERROR
  - GET DIAGNOSTICS (WL#2111)
  do not modify the diagnostics area during execution.
*/
#define CF_DIAGNOSTIC_STMT        (1U << 8)

/**
  Identifies statements that may generate row events
  and that may end up in the binary log.
*/
#define CF_CAN_GENERATE_ROW_EVENTS (1U << 9)

/**
  Identifies statements which may deal with temporary tables and for which
  temporary tables should be pre-opened to simplify privilege checks.
*/
#define CF_PREOPEN_TMP_TABLES   (1U << 10)

/**
  Identifies statements for which open handlers should be closed in the
  beginning of the statement.
*/
#define CF_HA_CLOSE             (1U << 11)

/**
  Identifies statements that can be explained with EXPLAIN.
*/
#define CF_CAN_BE_EXPLAINED       (1U << 12)

/** Identifies statements which may generate an optimizer trace */
#define CF_OPTIMIZER_TRACE        (1U << 14)

/**
   Identifies statements that should always be disallowed in
   read only transactions.
*/
#define CF_DISALLOW_IN_RO_TRANS   (1U << 15)

/**
  Statement that need the binlog format to be unchanged.
*/
#define CF_FORCE_ORIGINAL_BINLOG_FORMAT (1U << 16)

/**
  Statement that inserts new rows (INSERT, REPLACE, LOAD, ALTER TABLE)
*/
#define CF_INSERTS_DATA (1U << 17)

/**
  Statement that updates existing rows (UPDATE, multi-update)
*/
#define CF_UPDATES_DATA (1U << 18)

/* Bits in server_command_flags */

/**
  Skip the increase of the global query id counter. Commonly set for
  commands that are stateless (won't cause any change on the server
  internal states).
*/
#define CF_SKIP_QUERY_ID        (1U << 0)

/**
  Skip the increase of the number of statements that clients have
  sent to the server. Commonly used for commands that will cause
  a statement to be executed but the statement might have not been
  sent by the user (ie: stored procedure).
*/
#define CF_SKIP_QUESTIONS       (1U << 1)

void mark_transaction_to_rollback(THD *thd, bool all);

/* Inline functions */

inline bool add_item_to_list(THD *thd, Item *item)
{
  return thd->lex->current_select->add_item_to_list(thd, item);
}

inline bool add_value_to_list(THD *thd, Item *value)
{
  return thd->lex->value_list.push_back(value);
}

inline bool add_order_to_list(THD *thd, Item *item, bool asc)
{
  return thd->lex->current_select->add_order_to_list(thd, item, asc);
}

inline bool add_gorder_to_list(THD *thd, Item *item, bool asc)
{
  return thd->lex->current_select->add_gorder_to_list(thd, item, asc);
}

inline bool add_group_to_list(THD *thd, Item *item, bool asc)
{
  return thd->lex->current_select->add_group_to_list(thd, item, asc);
}

/* inline handler methods that need to know TABLE and THD structures */
inline void handler::increment_statistics(ulong SSV::*offset) const
{
  status_var_increment(table->in_use->status_var.*offset);
  table->in_use->check_limit_rows_examined();
}

inline void handler::decrement_statistics(ulong SSV::*offset) const
{
  status_var_decrement(table->in_use->status_var.*offset);
}


inline int handler::ha_ft_read(uchar *buf)
{
  int error= ft_read(buf);
  if (!error)
    update_rows_read();

  table->status=error ? STATUS_NOT_FOUND: 0;
  return error;
}

inline int handler::ha_rnd_pos_by_record(uchar *buf)
{
  int error= rnd_pos_by_record(buf);
  if (!error)
    update_rows_read();
  table->status=error ? STATUS_NOT_FOUND: 0;
  return error;
}

inline int handler::ha_read_first_row(uchar *buf, uint primary_key)
{
  int error= read_first_row(buf, primary_key);
  if (!error)
    update_rows_read();
  table->status=error ? STATUS_NOT_FOUND: 0;
  return error;
}

inline int handler::ha_write_tmp_row(uchar *buf)
{
  int error;
  MYSQL_INSERT_ROW_START(table_share->db.str, table_share->table_name.str);
  increment_statistics(&SSV::ha_tmp_write_count);
  MYSQL_TABLE_IO_WAIT(m_psi, PSI_TABLE_WRITE_ROW, MAX_KEY, 0,
                      { error= write_row(buf); })
  MYSQL_INSERT_ROW_DONE(error);
  return error;
}

inline int handler::ha_update_tmp_row(const uchar *old_data, uchar *new_data)
{
  int error;
  MYSQL_UPDATE_ROW_START(table_share->db.str, table_share->table_name.str);
  increment_statistics(&SSV::ha_tmp_update_count);
  MYSQL_TABLE_IO_WAIT(m_psi, PSI_TABLE_UPDATE_ROW, active_index, 0,
                      { error= update_row(old_data, new_data);})
  MYSQL_UPDATE_ROW_DONE(error);
  return error;
}

extern pthread_attr_t *get_connection_attrib(void);

/**
   Set thread entering a condition

   This function should be called before putting a thread to wait for
   a condition. @a mutex should be held before calling this
   function. After being waken up, @f thd_exit_cond should be called.

   @param thd      The thread entering the condition, NULL means current thread
   @param cond     The condition the thread is going to wait for
   @param mutex    The mutex associated with the condition, this must be
                   held before call this function
   @param stage    The new process message for the thread
   @param old_stage The old process message for the thread
   @param src_function The caller source function name
   @param src_file The caller source file name
   @param src_line The caller source line number
*/
void thd_enter_cond(MYSQL_THD thd, mysql_cond_t *cond, mysql_mutex_t *mutex,
                    const PSI_stage_info *stage, PSI_stage_info *old_stage,
                    const char *src_function, const char *src_file,
                    int src_line);

#define THD_ENTER_COND(P1, P2, P3, P4, P5) \
  thd_enter_cond(P1, P2, P3, P4, P5, __func__, __FILE__, __LINE__)

/**
   Set thread leaving a condition

   This function should be called after a thread being waken up for a
   condition.

   @param thd      The thread entering the condition, NULL means current thread
   @param stage    The process message, ususally this should be the old process
                   message before calling @f thd_enter_cond
   @param src_function The caller source function name
   @param src_file The caller source file name
   @param src_line The caller source line number
*/
void thd_exit_cond(MYSQL_THD thd, const PSI_stage_info *stage,
                   const char *src_function, const char *src_file,
                   int src_line);

#define THD_EXIT_COND(P1, P2) \
  thd_exit_cond(P1, P2, __func__, __FILE__, __LINE__)

#endif /* MYSQL_SERVER */

#endif /* SQL_CLASS_INCLUDED */<|MERGE_RESOLUTION|>--- conflicted
+++ resolved
@@ -2777,7 +2777,6 @@
   // wsrep_seqno_t             wsrep_trx_seqno;
   wsrep_trx_meta_t          wsrep_trx_meta;
   uint32                    wsrep_rand;
-  Relay_log_info*           wsrep_rli;
   rpl_group_info*           wsrep_rgi;
   bool                      wsrep_converted_lock_session;
   wsrep_ws_handle_t         wsrep_ws_handle;
@@ -2796,15 +2795,12 @@
   const char*               wsrep_TOI_pre_query; /* a query to apply before
                                                     the actual TOI query */
   size_t                    wsrep_TOI_pre_query_len;
-<<<<<<< HEAD
   wsrep_po_handle_t         wsrep_po_handle;
   size_t                    wsrep_po_cnt;
   my_bool                   wsrep_po_in_trans;
 #ifdef GTID_SUPPORT
   rpl_sid                   wsrep_po_sid;
 #endif /*  GTID_SUPPORT */
-=======
->>>>>>> d7445ea6
   void*                     wsrep_apply_format;
   bool                      wsrep_apply_toi; /* applier processing in TOI */
 #endif /* WITH_WSREP */
