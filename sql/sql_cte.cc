/*
   Copyright (c) 2016, 2017 MariaDB

   This program is free software; you can redistribute it and/or modify
   it under the terms of the GNU General Public License as published by
   the Free Software Foundation; version 2 of the License.

   This program is distributed in the hope that it will be useful,
   but WITHOUT ANY WARRANTY; without even the implied warranty of
   MERCHANTABILITY or FITNESS FOR A PARTICULAR PURPOSE.  See the
   GNU General Public License for more details.

   You should have received a copy of the GNU General Public License
   along with this program; if not, write to the Free Software
   Foundation, Inc., 51 Franklin St, Fifth Floor, Boston, MA 02110-1301  USA */

#include "mariadb.h"
#include "sql_class.h"
#include "sql_lex.h"
#include "sql_cte.h"
#include "sql_view.h"    // for make_valid_column_names
#include "sql_parse.h"
#include "sql_select.h"


/**
  @brief
    Add a new element to this with clause 

  @param elem  The with element to add to this with clause

  @details
    The method adds the with element 'elem' to the elements
    in this with clause. The method reports an error if
    the number of the added element exceeds the value
    of the constant max_number_of_elements_in_with_clause.

  @retval
    true    if an error is reported 
    false   otherwise
*/
  
bool With_clause::add_with_element(With_element *elem)
{ 
  if (with_list.elements == max_number_of_elements_in_with_clause)
  {
    my_error(ER_TOO_MANY_DEFINITIONS_IN_WITH_CLAUSE, MYF(0));
    return true;
  }
  elem->owner= this;
  elem->number= with_list.elements;
  elem->spec->with_element= elem;
  with_list.link_in_list(elem, &elem->next);
  return false;
}


void  st_select_lex_unit::set_with_clause(With_clause *with_cl)
{ 
  with_clause= with_cl;
  if (with_clause)
    with_clause->set_owner(this);
}


/**
  @brief
    Check dependencies between tables defined in a list of with clauses
 
  @param 
    with_clauses_list  Pointer to the first clause in the list

  @details
    For each with clause from the given list the procedure finds all
    dependencies between tables defined in the clause by calling the
    method With_clause::checked_dependencies.
    Additionally, based on the info collected by this method the procedure
    finds anchors for each recursive definition and moves them at the head
    of the definition.

  @retval
    false   on success
    true    on failure
*/

bool check_dependencies_in_with_clauses(With_clause *with_clauses_list)
{
  for (With_clause *with_clause= with_clauses_list;
       with_clause;
       with_clause= with_clause->next_with_clause)
  {
    if (with_clause->check_dependencies())
      return true;
    if (with_clause->check_anchors())
      return true;
    with_clause->move_anchors_ahead();
  }
  return false;
}


/**
  @brief
    Check dependencies between tables defined in this with clause

 @details
    The method performs the following for this with clause:
    - checks that there are no definitions of the tables with the same name
    - for each table T defined in this with clause looks for the tables
      from the same with clause that are used in the query that specifies T
      and set the dependencies of T on these tables in a bitmap. 
    - builds the transitive closure of the above direct dependencies
      to find out all recursive definitions.

  @retval
    true    if an error is reported 
    false   otherwise
*/

bool With_clause::check_dependencies()
{
  if (dependencies_are_checked)
    return false;
  /* 
    Look for for definitions with the same query name.
    When found report an error and return true immediately.
    For each table T defined in this with clause look for all other tables
    from the same with clause that are used in the specification of T.
    For each such table set the dependency bit in the dependency map of
    the with element for T.
  */
  for (With_element *with_elem= with_list.first;
       with_elem;
       with_elem= with_elem->next)
  {
    for (With_element *elem= with_list.first;
         elem != with_elem;
         elem= elem->next)
    {
      if (lex_string_cmp(system_charset_info, with_elem->query_name,
                         elem->query_name) == 0)
      {
	my_error(ER_DUP_QUERY_NAME, MYF(0), with_elem->query_name->str);
	return true;
      }
    }
    if (with_elem->check_dependencies_in_spec())
      return true;
  }
  /* Build the transitive closure of the direct dependencies found above */
  for (With_element *with_elem= with_list.first;
       with_elem;
       with_elem= with_elem->next)
    with_elem->derived_dep_map= with_elem->base_dep_map;
  for (With_element *with_elem= with_list.first;
       with_elem;
       with_elem= with_elem->next)
  {
    table_map with_elem_map=  with_elem->get_elem_map();
    for (With_element *elem= with_list.first; elem; elem= elem->next)
    {
      if (elem->derived_dep_map & with_elem_map)
        elem->derived_dep_map |= with_elem->derived_dep_map;
    }   
  }

  /*
    Mark those elements where tables are defined with direct or indirect
    recursion.
  */ 
  for (With_element *with_elem= with_list.first;
       with_elem;
       with_elem= with_elem->next)
  {
    if (with_elem->derived_dep_map & with_elem->get_elem_map())
      with_elem->is_recursive= true;
  }   
	
  dependencies_are_checked= true;
  return false;
}


/*
  This structure describes an element of the stack of embedded units.
  The stack is used when looking for a definition of a table in
  with clauses. The definition can be found only in the scopes
  of the with clauses attached to the units from the stack.
  The with clauses are looked through from starting from the top
  element of the stack. 
*/

struct st_unit_ctxt_elem
{
  st_unit_ctxt_elem *prev;   // the previous element of the stack
  st_select_lex_unit *unit;   
};


/**
  @brief
    Find the dependencies of this element on its siblings in its specification

  @details
    For each table reference ref(T) from the FROM list of every select sl 
    immediately contained in the specification query of this element this
    method searches for the definition of T in the the with clause which
    this element belongs to. If such definition is found then the dependency
    on it is set in sl->with_dep and in this->base_dep_map.  
*/

bool With_element::check_dependencies_in_spec()
{ 
  for (st_select_lex *sl=  spec->first_select(); sl; sl= sl->next_select())
  {
    st_unit_ctxt_elem ctxt0= {NULL, owner->owner};
    st_unit_ctxt_elem ctxt1= {&ctxt0, spec};
    check_dependencies_in_select(sl, &ctxt1, false, &sl->with_dep);
    base_dep_map|= sl->with_dep;
  }
  return false;
}


/**
  @brief
    Search for the definition of a table among the elements of this with clause
 
  @param table    The reference to the table that is looked for
  @param barrier  The barrier with element for the search

  @details
    The function looks through the elements of this with clause trying to find
    the definition of the given table. When it encounters the element with
    the same query name as the table's name it returns this element. If no
    such definitions are found the function returns NULL.

  @retval
    found with element if the search succeeded
    NULL - otherwise
*/    

With_element *With_clause::find_table_def(TABLE_LIST *table,
                                          With_element *barrier)
{
  for (With_element *with_elem= with_list.first; 
       with_elem != barrier;
       with_elem= with_elem->next)
  {
    if (my_strcasecmp(system_charset_info, with_elem->query_name->str,
		      table->table_name.str) == 0 &&
        !table->is_fqtn)
    {
      table->set_derived();
      return with_elem;
    }
  }
  return NULL;
}


/**
  @brief
    Search for the definition of a table in with clauses
 
  @param tbl     The reference to the table that is looked for
  @param ctxt    The context describing in what with clauses of the upper
                 levels the table has to be searched for.

  @details
    The function looks for the definition of the table tbl in the definitions
    of the with clauses from the upper levels specified by the parameter ctxt.
    When it encounters the element with the same query name as the table's name
    it returns this element. If no such definitions are found the function
    returns NULL.

  @retval
    found with element if the search succeeded
    NULL - otherwise
*/    

With_element *find_table_def_in_with_clauses(TABLE_LIST *tbl,
                                             st_unit_ctxt_elem *ctxt)
{
  With_element *barrier= NULL;
  for (st_unit_ctxt_elem *unit_ctxt_elem= ctxt;
       unit_ctxt_elem;
       unit_ctxt_elem= unit_ctxt_elem->prev)
  {
    st_select_lex_unit *unit= unit_ctxt_elem->unit;
    With_clause *with_clause= unit->with_clause;
    if (with_clause &&
	(tbl->with= with_clause->find_table_def(tbl, barrier)))
      return tbl->with;
    barrier= NULL;
    if (unit->with_element && !unit->with_element->get_owner()->with_recursive)
    {
      /* 
        This unit is the specification if the with element unit->with_element.
        The with element belongs to a with clause without the specifier RECURSIVE.
        So when searching for the matching definition of tbl this with clause must
        be looked up to this with element
      */
      barrier= unit->with_element;
    }
  }
  return NULL;
}


/**
  @brief
    Find the dependencies of this element on its siblings in a select
 
  @param  sl       The select where to look for the dependencies
  @param  ctxt     The structure specifying the scope of the definitions
                   of the with elements of the upper levels
  @param  in_sbq   if true mark dependencies found in subqueries in 
                   this->sq_dep_map
  @param  dep_map  IN/OUT The bit where to mark the found dependencies

  @details
    For each table reference ref(T) from the FROM list of the select sl
    the method searches in with clauses for the definition of the table T.
    If the found definition belongs to the same with clause as this with
    element then the method set dependency on T in the in/out parameter
    dep_map, add if required - in this->sq_dep_map.
    The parameter ctxt describes the proper context for the search 
    of the definition of T.      
*/

void With_element::check_dependencies_in_select(st_select_lex *sl,
                                                st_unit_ctxt_elem *ctxt,
                                                bool in_subq,
                                                table_map *dep_map)
{
  With_clause *with_clause= sl->get_with_clause();
  for (TABLE_LIST *tbl= sl->table_list.first; tbl; tbl= tbl->next_local)
  {
    if (tbl->derived || tbl->nested_join)
      continue;
    tbl->with_internal_reference_map= 0;
    /*
      If there is a with clause attached to the unit containing sl
      look first for the definition of tbl in this with clause.
      If such definition is not found there look in the with
      clauses of the upper levels.
      If the definition of tbl is found somewhere in with clauses
       then tbl->with is set to point to this definition 
    */
    if (with_clause && !tbl->with)
      tbl->with= with_clause->find_table_def(tbl, NULL);
    if (!tbl->with)
      tbl->with= find_table_def_in_with_clauses(tbl, ctxt);

    if (tbl->with && tbl->with->owner== this->owner)
    {   
      /* 
        The found definition T of tbl belongs to the same
        with clause as this with element. In this case:
        - set the dependence on T in the bitmap dep_map
        - set tbl->with_internal_reference_map with
          the bitmap for this definition
        - set the dependence on T in the bitmap this->sq_dep_map
          if needed 
      */     
      *dep_map|= tbl->with->get_elem_map();
      tbl->with_internal_reference_map= get_elem_map();
      if (in_subq)
        sq_dep_map|= tbl->with->get_elem_map();
      else
        top_level_dep_map|= tbl->with->get_elem_map();
    }
  }
  /* Now look for the dependencies in the subqueries of sl */
  st_select_lex_unit *inner_unit= sl->first_inner_unit();
  for (; inner_unit; inner_unit= inner_unit->next_unit())
  {
    if (!inner_unit->with_element)
      check_dependencies_in_unit(inner_unit, ctxt, in_subq, dep_map);
  }
}


/**
  @brief
    Find a recursive reference to this with element in subqueries of a select
 
  @param  sel      The select in whose subqueries the reference
                   to be looked for

  @details
    The function looks for a recursive reference to this with element in
    subqueries of select sl. When the first such reference is found
    it is returned as the result.
    The function assumes that the identification of all CTE references
    has been performed earlier.

  @retval
    Pointer to the found recursive reference if the search succeeded
    NULL - otherwise 
*/

TABLE_LIST *With_element::find_first_sq_rec_ref_in_select(st_select_lex *sel)
{
  TABLE_LIST *rec_ref= NULL;
  st_select_lex_unit *inner_unit= sel->first_inner_unit();
  for (; inner_unit; inner_unit= inner_unit->next_unit())
  {
    st_select_lex *sl= inner_unit->first_select();
    for (; sl; sl= sl->next_select())
    {
      for (TABLE_LIST *tbl= sl->table_list.first; tbl; tbl= tbl->next_local)
      {
        if (tbl->derived || tbl->nested_join)
          continue;
        if (tbl->with && tbl->with->owner== this->owner &&
            (tbl->with_internal_reference_map & mutually_recursive))
	{
	  rec_ref= tbl;
          return rec_ref;
        }
      }
      if ((rec_ref= find_first_sq_rec_ref_in_select(sl)))
        return rec_ref;
    } 
  }
  return 0;
}


/**
  @brief
    Find the dependencies of this element on its siblings in a unit
 
  @param  unit     The unit where to look for the dependencies
  @param  ctxt     The structure specifying the scope of the definitions
                   of the with elements of the upper levels
  @param  in_sbq   if true mark dependencies found in subqueries in 
                   this->sq_dep_map
  @param  dep_map  IN/OUT The bit where to mark the found dependencies

  @details
    This method searches in the unit 'unit' for the the references in FROM
    lists of all selects contained in this unit and in the with clause
    attached to this unit that refer to definitions of tables from the
    same with clause as this element.
    If such definitions are found then the dependencies on them are
    set in the in/out parameter dep_map and optionally in this->sq_dep_map.  
    The parameter ctxt describes the proper context for the search.      
*/

void With_element::check_dependencies_in_unit(st_select_lex_unit *unit,
                                              st_unit_ctxt_elem *ctxt,
                                              bool in_subq,
                                              table_map *dep_map)
{
  if (unit->with_clause)
    check_dependencies_in_with_clause(unit->with_clause, ctxt, in_subq, dep_map);
  in_subq |= unit->item != NULL;
  st_unit_ctxt_elem unit_ctxt_elem= {ctxt, unit};
  st_select_lex *sl= unit->first_select();
  for (; sl; sl= sl->next_select())
  {
    check_dependencies_in_select(sl, &unit_ctxt_elem, in_subq, dep_map);
  }
}


/**
  @brief
    Find the dependencies of this element on its siblings in a with clause
 
  @param  witt_clause  The with clause where to look for the dependencies
  @param  ctxt         The structure specifying the scope of the definitions
                       of the with elements of the upper levels
  @param  in_sbq       if true mark dependencies found in subqueries in 
                       this->sq_dep_map
  @param  dep_map      IN/OUT The bit where to mark the found dependencies

  @details
    This method searches in the with_clause for the the references in FROM
    lists of all selects contained in the specifications of the with elements
    from this with_clause that refer to definitions of tables from the
    same with clause as this element.
    If such definitions are found then the dependencies on them are
    set in the in/out parameter dep_map and optionally in this->sq_dep_map.  
    The parameter ctxt describes the proper context for the search.      
*/

void 
With_element::check_dependencies_in_with_clause(With_clause *with_clause,
                                                st_unit_ctxt_elem *ctxt,
                                                bool in_subq,
                                                table_map *dep_map)
{
  for (With_element *with_elem= with_clause->with_list.first;
       with_elem;
       with_elem= with_elem->next)
  {
    check_dependencies_in_unit(with_elem->spec, ctxt, in_subq, dep_map);
  }
}


/**
  @brief
    Find mutually recursive with elements and check that they have ancors
 
  @details
    This method performs the following:
    - for each recursive with element finds all mutually recursive with it
    - links each group of mutually recursive with elements into a ring chain
    - checks that every group of mutually recursive with elements contains
      at least one anchor
    - checks that after removing any with element with anchor the remaining
      with elements mutually recursive with the removed one are not recursive
      anymore

  @retval
    true    if an error is reported 
    false   otherwise
*/

bool With_clause::check_anchors()
{
  for (With_element *with_elem= with_list.first;
       with_elem;
       with_elem= with_elem->next)
  {
    if (!with_elem->is_recursive)
      continue;

  /* 
    It with_elem is recursive with element find all elements mutually recursive
    with it (any recursive element is mutually recursive with itself). Mark all
    these elements in the bitmap->mutually_recursive. Also link all these 
    elements into a ring chain.
  */
    if (!with_elem->next_mutually_recursive)
    {
      With_element *last_mutually_recursive= with_elem;
      table_map with_elem_dep= with_elem->derived_dep_map;
      table_map with_elem_map= with_elem->get_elem_map();
      for (With_element *elem= with_elem; elem; elem= elem->next)
      {
        if (!elem->is_recursive)
          continue;

        if (elem == with_elem ||
	    ((elem->derived_dep_map & with_elem_map) &&
	     (with_elem_dep & elem->get_elem_map())))
	{        
          elem->next_mutually_recursive= with_elem;
          last_mutually_recursive->next_mutually_recursive= elem;
          last_mutually_recursive= elem;
	  with_elem->mutually_recursive|= elem->get_elem_map();
	}
      }
      for (With_element *elem= with_elem->next_mutually_recursive;
           elem != with_elem; 
           elem=  elem->next_mutually_recursive)
	elem->mutually_recursive= with_elem->mutually_recursive;
    }
 
    /*
      For each select from the specification of 'with_elem' check whether
      it is an anchor i.e. does not depend on any with elements mutually
      recursive with 'with_elem".
    */
    for (st_select_lex *sl= with_elem->spec->first_select();
         sl;
         sl= sl->next_select())
    {
      if (with_elem->is_anchor(sl))
      {
        with_elem->with_anchor= true;
        break;
      }
    }
  }

  /* 
    Check that for any group of mutually recursive with elements
    - there is at least one anchor
    - after removing any with element with anchor the remaining with elements
      mutually recursive with the removed one are not recursive anymore
  */ 
  for (With_element *with_elem= with_list.first;
       with_elem;
       with_elem= with_elem->next)
  {
    if (!with_elem->is_recursive)
      continue;
    
    if (!with_elem->with_anchor)
    {
      /* 
        Check that the other with elements mutually recursive with 'with_elem' 
        contain at least one anchor.
      */
      With_element *elem= with_elem;
      while ((elem= elem->get_next_mutually_recursive()) != with_elem)
      {
        if (elem->with_anchor)
          break;
      }
      if (elem == with_elem)
      {
        my_error(ER_RECURSIVE_WITHOUT_ANCHORS, MYF(0),
        with_elem->query_name->str);
        return true;
      }
    }
    else
    {
      /* 'with_elem' is a with element with an anchor */
      With_element *elem= with_elem;
      /* 
        For the other with elements mutually recursive with 'with_elem'
        set dependency bits between those elements in the field work_dep_map
        and build transitive closure of these dependencies
      */         
      while ((elem= elem->get_next_mutually_recursive()) != with_elem)
	elem->work_dep_map= elem->base_dep_map & elem->mutually_recursive;
      elem= with_elem;
      while ((elem= elem->get_next_mutually_recursive()) != with_elem)
      {
        table_map elem_map= elem->get_elem_map();
        With_element *el= with_elem;
        while ((el= el->get_next_mutually_recursive()) != with_elem)
	{
          if (el->work_dep_map & elem_map)
	    el->work_dep_map|= elem->work_dep_map;          
        }
      }
      /* If the transitive closure displays any cycle report an arror */
      elem= with_elem;
      while ((elem= elem->get_next_mutually_recursive()) != with_elem)
      {
        if (elem->work_dep_map & elem->get_elem_map())
	{
          my_error(ER_UNACCEPTABLE_MUTUAL_RECURSION, MYF(0),
          with_elem->query_name->str);
          return true;
	}
      }
    }
  }

  return false;
}


/**
  @brief
    Move anchors at the beginning of the specifications for with elements
 
  @details
    This method moves anchors at the beginning of the specifications for
    all recursive with elements.
*/

void With_clause::move_anchors_ahead()
{
  for (With_element *with_elem= with_list.first;
       with_elem;
       with_elem= with_elem->next)
  {
    if (with_elem->is_recursive)
     with_elem->move_anchors_ahead();
  }
}
	

/**
  @brief
    Move anchors at the beginning of the specification of this with element
 
  @details
    If the specification of this with element contains anchors the method
    moves them at the very beginning of the specification.
    Additionally for the other selects of the specification if none of them
    contains a recursive reference to this with element or a mutually recursive
    one the method looks for the first such reference in the first recursive 
    select and set a pointer to it in this->sq_rec_ref.   
*/

void With_element::move_anchors_ahead()
{
  st_select_lex *next_sl;
  st_select_lex *new_pos= spec->first_select();
  new_pos->set_linkage(UNION_TYPE);
  for (st_select_lex *sl= new_pos; sl; sl= next_sl)
  {
    next_sl= sl->next_select(); 
    if (is_anchor(sl))
    {
      sl->move_node(new_pos);
      if (new_pos == spec->first_select())
      {
        enum sub_select_type type= new_pos->get_linkage();
        new_pos->set_linkage(sl->get_linkage());
        sl->set_linkage(type);
        new_pos->with_all_modifier= sl->with_all_modifier;
        sl->with_all_modifier= false;
      }
      new_pos= sl->next_select();
    }
    else if (!sq_rec_ref && no_rec_ref_on_top_level())
    {
      sq_rec_ref= find_first_sq_rec_ref_in_select(sl);
      DBUG_ASSERT(sq_rec_ref != NULL);
    }
  }
  first_recursive= new_pos;
}


/**
  @brief
    Perform context analysis for all unreferenced tables defined in with clause

  @param thd   The context of the statement containing this with clause

  @details
    For each unreferenced table T defined in this with clause the method
    calls the method With_element::prepare_unreferenced that performs
    context analysis of the element with the definition of T.

  @retval
    false   If context analysis does not report any error
    true    Otherwise
*/

bool With_clause::prepare_unreferenced_elements(THD *thd)
{
  for (With_element *with_elem= with_list.first; 
       with_elem;
       with_elem= with_elem->next)
  {
    if (!with_elem->is_referenced() && with_elem->prepare_unreferenced(thd))
      return true;
  }

  return false;
}


/**
  @brief
    Save the specification of the given with table as a string

  @param thd         The context of the statement containing this with element
  @param spec_start  The beginning of the specification in the input string
  @param spec_end    The end of the specification in the input string
  @param spec_offset The offset of the specification in the input string

  @details
    The method creates for a string copy of the specification used in this
    element. The method is called when the element is parsed. The copy may be
    used to create clones of the specification whenever they are needed.

  @retval
    false   on success
    true    on failure
*/
  
bool With_element::set_unparsed_spec(THD *thd, char *spec_start, char *spec_end,
                                     my_ptrdiff_t spec_offset)
{
  stmt_prepare_mode= thd->m_parser_state->m_lip.stmt_prepare_mode;
  unparsed_spec.length= spec_end - spec_start;

  if (stmt_prepare_mode || !thd->lex->sphead)
    unparsed_spec.str= spec_start;
  else
    unparsed_spec.str= thd->strmake(spec_start, unparsed_spec.length);
  unparsed_spec_offset= spec_offset;

  if (!unparsed_spec.str)
  {
    my_error(ER_OUTOFMEMORY, MYF(ME_FATAL), 
             static_cast<int>(unparsed_spec.length));
    return true;
  }
  return false;
}


/**
  @brief
   Create a clone of the specification for the given with table
    
  @param thd        The context of the statement containing this with element
  @param with_table The reference to the table defined in this element for which
                     the clone is created.

  @details
    The method creates a clone of the specification used in this element.
    The clone is created for the given reference to the table defined by
    this element.
    The clone is created when the string with the specification saved in
    unparsed_spec is fed into the parser as an input string. The parsing
    this string a unit object representing the specification is build.
    A chain of all table references occurred in the specification is also
    formed.
    The method includes the new unit and its sub-unit into hierarchy of
    the units of the main query. I also insert the constructed chain of the 
    table references into the chain of all table references of the main query.

  @note
    Clones is created only for not first references to tables defined in
    the with clause. They are necessary for merged specifications because
    the optimizer handles any such specification as independent on the others.
    When a table defined in the with clause is materialized in a temporary table
    one could do without specification clones. However in this case they
    are created as well, because currently different table references to a
    the same temporary table cannot share the same definition structure.

  @retval
     pointer to the built clone if succeeds
     NULL - otherwise
*/

st_select_lex_unit *With_element::clone_parsed_spec(THD *thd,
                                                    TABLE_LIST *with_table)
{
  LEX *lex;
  st_select_lex_unit *res= NULL; 
  Query_arena backup;
  Query_arena *arena= thd->activate_stmt_arena_if_needed(&backup);

  if (!(lex= (LEX*) new(thd->mem_root) st_lex_local))
  {
    if (arena)
      thd->restore_active_arena(arena, &backup);
    return res;
  }
  LEX *old_lex= thd->lex;
  thd->lex= lex;

  bool parse_status= false;
  Parser_state parser_state;
  TABLE_LIST *spec_tables;
  TABLE_LIST *spec_tables_tail;
  st_select_lex *with_select;

  char save_end= unparsed_spec.str[unparsed_spec.length];
  ((char*) &unparsed_spec.str[unparsed_spec.length])[0]= '\0';
  if (parser_state.init(thd, (char*) unparsed_spec.str, (unsigned int)unparsed_spec.length))
    goto err;
  parser_state.m_lip.stmt_prepare_mode= stmt_prepare_mode;
  parser_state.m_lip.multi_statements= false;
  parser_state.m_lip.m_digest= NULL;

  lex_start(thd);
  lex->clone_spec_offset= unparsed_spec_offset;
  lex->param_list= old_lex->param_list;
  lex->sphead= old_lex->sphead;
  lex->spname= old_lex->spname;
  lex->spcont= old_lex->spcont;
  lex->sp_chistics= old_lex->sp_chistics;

  lex->stmt_lex= old_lex;
  parse_status= parse_sql(thd, &parser_state, 0);
<<<<<<< HEAD
  with_select= lex->first_select_lex();
=======
  ((char*) &unparsed_spec.str[unparsed_spec.length])[0]= save_end;

>>>>>>> 941ca92a
  if (parse_status)
    goto err;

  if (check_dependencies_in_with_clauses(lex->with_clauses_list))
    goto err;

  spec_tables= lex->query_tables;
  spec_tables_tail= 0;
  for (TABLE_LIST *tbl= spec_tables;
       tbl;
       tbl= tbl->next_global)
  {
    if (!tbl->derived && !tbl->schema_table &&
        thd->open_temporary_table(tbl))
      goto err;
    spec_tables_tail= tbl;
  }
  if (check_table_access(thd, SELECT_ACL, spec_tables, FALSE, UINT_MAX, FALSE))
    goto err;
  if (spec_tables)
  {
    if (with_table->next_global)
    {
      spec_tables_tail->next_global= with_table->next_global;
      with_table->next_global->prev_global= &spec_tables_tail->next_global;
    }
    else
    {
      old_lex->query_tables_last= &spec_tables_tail->next_global;
    }
    spec_tables->prev_global= &with_table->next_global;
    with_table->next_global= spec_tables;
  }
  res= &lex->unit;
  
  lex->unit.include_down(with_table->select_lex);
  lex->unit.set_slave(with_select); 
  old_lex->all_selects_list=
    (st_select_lex*) (lex->all_selects_list->
		      insert_chain_before(
			(st_select_lex_node **) &(old_lex->all_selects_list),
                        with_select));
  if (check_dependencies_in_with_clauses(lex->with_clauses_list))
    res= NULL;
  lex->sphead= NULL;    // in order not to delete lex->sphead
  lex_end(lex);
err:
  if (arena)
    thd->restore_active_arena(arena, &backup);
  thd->lex= old_lex;
  return res;
}


/**
  @brief
    Rename columns of the unit derived from the spec of this with element
  @param thd        The context of the statement containing the with element
  @param unit       The specification of the with element or its clone

  @details
    The method assumes that the parameter unit is either specification itself
    of this with element or a clone of this specification. The looks through
    the column list in this with element. It reports an error if the cardinality
    of this list differs from the cardinality of select lists in 'unit'.
    Otherwise it renames the columns  of the first select list and sets the flag
    unit->column_list_is_processed to true preventing renaming columns for the
    second time.

  @retval
    true   if an error was reported 
    false  otherwise
*/    

bool 
With_element::rename_columns_of_derived_unit(THD *thd, 
                                             st_select_lex_unit *unit)
{
  if (unit->columns_are_renamed)
    return false;

  st_select_lex *select= unit->first_select();

  if (column_list.elements)  //  The column list is optional
  {
    List_iterator_fast<Item> it(select->item_list);
    List_iterator_fast<LEX_CSTRING> nm(column_list);
    Item *item;
    LEX_CSTRING *name;

    if (column_list.elements != select->item_list.elements)
    {
      my_error(ER_WITH_COL_WRONG_LIST, MYF(0));
      return true;
    }

    Query_arena *arena, backup;
    arena= thd->activate_stmt_arena_if_needed(&backup);

    /* Rename the columns of the first select in the unit */
    while ((item= it++, name= nm++))
    {
      item->set_name(thd, name->str, (uint) name->length, system_charset_info);
      item->is_autogenerated_name= false;
    }

    if (arena)
      thd->restore_active_arena(arena, &backup);
  }
  else
    make_valid_column_names(thd, select->item_list);

  unit->columns_are_renamed= true;

  return false;
}


/**
  @brief
    Perform context analysis the definition of an unreferenced table
     
  @param thd        The context of the statement containing this with element

  @details
    The method assumes that this with element contains the definition
    of a table that is not used anywhere. In this case one has to check
    that context conditions are met. 

  @retval
    true   if an error was reported 
    false  otherwise
*/    

bool With_element::prepare_unreferenced(THD *thd)
{
  bool rc= false;
  st_select_lex *first_sl= spec->first_select();

  /* Prevent name resolution for field references out of with elements */
  for (st_select_lex *sl= first_sl;
       sl;
       sl= sl->next_select())
    sl->context.outer_context= 0;

  thd->lex->context_analysis_only|= CONTEXT_ANALYSIS_ONLY_DERIVED;
  if (!spec->prepared &&
      (spec->prepare(spec->derived, 0, 0) ||
       rename_columns_of_derived_unit(thd, spec) ||
       check_duplicate_names(thd, first_sl->item_list, 1)))
    rc= true;

  thd->lex->context_analysis_only&= ~CONTEXT_ANALYSIS_ONLY_DERIVED;
  return rc;
}


bool With_element::is_anchor(st_select_lex *sel)
{
  return !(mutually_recursive & sel->with_dep);
}   


/**
   @brief
     Search for the definition of the given table referred in this select node

  @param table  reference to the table whose definition is searched for
     
  @details  
    The method looks for the definition of the table whose reference is occurred
    in the FROM list of this select node. First it searches for it in the
    with clause attached to the unit this select node belongs to. If such a
    definition is not found then the embedding units are looked through.

  @retval
    pointer to the found definition if the search has been successful
    NULL -  otherwise
*/    

With_element *st_select_lex::find_table_def_in_with_clauses(TABLE_LIST *table)
{
  With_element *found= NULL;
  st_select_lex_unit *master_unit;
  st_select_lex *outer_sl;
  for (st_select_lex *sl= this; sl; sl= outer_sl)
  {
    /* 
      If sl->master_unit() is the spec of a with element then the search for 
      a definition was already done by With_element::check_dependencies_in_spec
      and it was unsuccesful. Yet for units cloned from the spec it has not 
      been done yet.
    */
    With_clause *attached_with_clause= sl->get_with_clause();
    if (attached_with_clause &&
        (found= attached_with_clause->find_table_def(table, NULL)))
      break;
    master_unit= sl->master_unit();
    outer_sl= master_unit->outer_select();
    With_element *with_elem= sl->get_with_element();
    if (with_elem)
    {
      With_clause *containing_with_clause= with_elem->get_owner();
      With_element *barrier= containing_with_clause->with_recursive ?
                               NULL : with_elem;
      if ((found= containing_with_clause->find_table_def(table, barrier)))
        break;
      if (outer_sl && !outer_sl->get_with_element())
        break;
    }
    /* Do not look for the table's definition beyond the scope of the view */
    if (master_unit->is_view)
      break; 
  }
  return found;
}


/**
   @brief
     Set the specifying unit in this reference to a with table  
     
  @details  
    The method assumes that the given element with_elem defines the table T
    this table reference refers to.
    If this is the first reference to T the method just sets its specification
    in the field 'derived' as the unit that yields T. Otherwise the method  
    first creates a clone specification and sets rather this clone in this field.
 
  @retval
    false   on success
    true    on failure
*/    

bool TABLE_LIST::set_as_with_table(THD *thd, With_element *with_elem)
{
  if (table)
  {
    /*
      This table was prematurely identified as a temporary table.
      We correct it here, but it's not a nice solution in the case
      when the temporary table with this name is not used anywhere
      else in the query.
    */
    thd->mark_tmp_table_as_free_for_reuse(table);
    table= 0;
  }
  with= with_elem;
  if (!with_elem->is_referenced() || with_elem->is_recursive)
  {
    derived= with_elem->spec;
    if (derived != select_lex->master_unit() &&
        !is_with_table_recursive_reference())
    {
       derived->move_as_slave(select_lex);
    }
  }
  else 
  {
    if(!(derived= with_elem->clone_parsed_spec(thd, this)))
      return true;
  }
  derived->first_select()->set_linkage(DERIVED_TABLE_TYPE);
  select_lex->add_statistics(derived);
  with_elem->inc_references();
  return false;
}


bool TABLE_LIST::is_recursive_with_table()
{
  return with && with->is_recursive;
}


/*
  A reference to a with table T is recursive if it occurs somewhere
  in the query specifying T or in the query specifying one of the tables
  mutually recursive with T.
*/

bool TABLE_LIST::is_with_table_recursive_reference()
{
  return (with_internal_reference_map &&
          (with->get_mutually_recursive() & with_internal_reference_map));
}


/* 
  Specifications of with tables with recursive table references
  in non-mergeable derived tables are not allowed in this
  implementation. 
*/


/*
  We say that the specification of a with table T is restricted  
  if all below is true.
    1. Any immediate select of the specification contains at most one 
     recursive table reference taking into account table references
     from mergeable derived tables.
    2. Any recursive table reference is not an inner operand of an
     outer join operation used in an immediate select of the
     specification.
    3. Any immediate select from the specification of T does not
     contain aggregate functions.
    4. The specification of T does not contain recursive table references.

  If the specification of T is not restricted we call the corresponding
  with element unrestricted.

  The SQL standards allows only with elements with restricted specification.
  By default we comply with the standards here.  
 
  Yet we allow unrestricted specification if the status variable
  'standards_compliant_cte' set to 'off'(0).
*/


/**
  @brief
    Check if this select makes the including specification unrestricted
 
  @param
    only_standards_compliant  true if  the system variable
                              'standards_compliant_cte' is set to 'on'
  @details
    This method checks whether the conditions 1-4 (see the comment above)
    are satisfied for this select. If not then mark this element as
    unrestricted and report an error if 'only_standards_compliant' is true.

  @retval
    true    if an error is reported 
    false   otherwise
*/

bool st_select_lex::check_unrestricted_recursive(bool only_standard_compliant)
{
  With_element *with_elem= get_with_element();
  if (!with_elem ||!with_elem->is_recursive)
  {
    /*
      If this select is not from the specifiocation of a with elememt or
      if this not a recursive with element then there is nothing to check.
    */
    return false;
  }

  /* Check conditions 1-2 for restricted specification*/
  table_map unrestricted= 0;
  table_map encountered= 0;
  if (with_elem->check_unrestricted_recursive(this, 
					      unrestricted, 
					      encountered))
    return true;
  with_elem->get_owner()->add_unrestricted(unrestricted);


  /* Check conditions 3-4 for restricted specification*/
  if ((with_sum_func && !with_elem->is_anchor(this)) ||
      (with_elem->contains_sq_with_recursive_reference()))
    with_elem->get_owner()->add_unrestricted(
                              with_elem->get_mutually_recursive());

  /* Report an error on unrestricted specification if this is required */
  if (only_standard_compliant && with_elem->is_unrestricted())
  {
    my_error(ER_NOT_STANDARD_COMPLIANT_RECURSIVE,
	     MYF(0), with_elem->query_name->str);
    return true;
  }

  return false;
}


/**
  @brief
    Check if a select from the spec of this with element is partially restricted
 
  @param
    sel             select from the specification of this element where to check
                    whether conditions 1-2 are satisfied
    unrestricted    IN/OUT bitmap where to mark unrestricted specs
    encountered     IN/OUT bitmap where to mark encountered recursive references
  @details
    This method checks whether the conditions 1-2 (see the comment above)
    are satisfied for the select sel. 
    This method is called recursively for derived tables.

  @retval
    true    if an error is reported 
    false   otherwise
*/

bool With_element::check_unrestricted_recursive(st_select_lex *sel, 
					        table_map &unrestricted, 
						table_map &encountered)
{
  /* Check conditions 1 for restricted specification*/
  List_iterator<TABLE_LIST> ti(sel->leaf_tables);
  TABLE_LIST *tbl;
  while ((tbl= ti++))
  {
    st_select_lex_unit *unit= tbl->get_unit();
    if (unit)
    { 
      if(!tbl->is_with_table())
      {
        if (check_unrestricted_recursive(unit->first_select(), 
					 unrestricted, 
				         encountered))
          return true;
      }
      if (!(tbl->is_recursive_with_table() && unit->with_element->owner == owner))
        continue;
      With_element *with_elem= unit->with_element;
      if (encountered & with_elem->get_elem_map())
        unrestricted|= with_elem->mutually_recursive;
      else
        encountered|= with_elem->get_elem_map();
    }
  } 
  for (With_element *with_elem= owner->with_list.first;
       with_elem;
       with_elem= with_elem->next)
  {
    if (!with_elem->is_recursive && (unrestricted & with_elem->get_elem_map()))
      continue;
    if (encountered & with_elem->get_elem_map())
    {
      uint cnt= 0;
      table_map encountered_mr= encountered & with_elem->mutually_recursive;
      for (table_map map= encountered_mr >> with_elem->number;
           map != 0;
           map>>= 1) 
      {
        if (map & 1)
        { 
          if (cnt)
          { 
            unrestricted|= with_elem->mutually_recursive;
            break;
          }
          else
            cnt++;
	}
      }
    }
  }

  
  /* Check conditions 2 for restricted specification*/
  ti.rewind();
  while ((tbl= ti++))
  {
    if (!tbl->is_with_table_recursive_reference())
      continue;
    for (TABLE_LIST *tab= tbl; tab; tab= tab->embedding)
    {
      if (tab->outer_join & (JOIN_TYPE_LEFT | JOIN_TYPE_RIGHT))
      {
        unrestricted|= mutually_recursive;
	break;
      }
    }
  }
  return false;
}


/**
  @brief
  Check subqueries with recursive table references from FROM list of this select
 
 @details
    For each recursive table reference from the FROM list of this select 
    this method checks:
    - whether this reference is within a materialized derived table and
      if so it report an error
    - whether this reference is within a subquery and if so it set a flag
      in this subquery that disallows some optimization strategies for
      this subquery.
 
  @retval
    true    if an error is reported 
    false   otherwise
*/

bool st_select_lex::check_subqueries_with_recursive_references()
{
  List_iterator<TABLE_LIST> ti(leaf_tables);
  TABLE_LIST *tbl;
  while ((tbl= ti++))
  {
    if (!(tbl->is_with_table_recursive_reference()))
      continue;
    With_element *rec_elem= tbl->with;
    st_select_lex_unit *sl_master;
    for (st_select_lex *sl= this; sl; sl= sl_master->outer_select())
    {
      sl_master= sl->master_unit();
      if (sl_master->with_element &&
          sl_master->with_element->get_owner() == rec_elem->get_owner())
        break;
      sl->uncacheable|= UNCACHEABLE_DEPENDENT;
      sl_master->uncacheable|= UNCACHEABLE_DEPENDENT;
      if (sl_master->derived)
        sl_master->derived->register_as_derived_with_rec_ref(rec_elem);
      if (sl_master->item)
      {
        Item_subselect *subq= (Item_subselect *) (sl_master->item);
        subq->register_as_with_rec_ref(rec_elem);
      }
    }
  }
  return false;
}


/**
  @brief
    Print this with clause
  
  @param str         Where to print to
  @param query_type  The mode of printing 
     
  @details
    The method prints a string representation of this clause in the 
    string str. The parameter query_type specifies the mode of printing.
*/    

void With_clause::print(String *str, enum_query_type query_type)
{
  /*
    Any with clause contains just definitions of CTE tables.
    No data expansion is applied to these definitions.
  */
  query_type= (enum_query_type) (query_type | QT_NO_DATA_EXPANSION);

  str->append(STRING_WITH_LEN("with "));
  if (with_recursive)
    str->append(STRING_WITH_LEN("recursive "));
  for (With_element *with_elem= with_list.first;
       with_elem;
       with_elem= with_elem->next)
  {
    if (with_elem != with_list.first)
      str->append(", ");
    with_elem->print(str, query_type);
  }
}


/**
   @brief
     Print this with element
  
  @param str         Where to print to
  @param query_type  The mode of printing 
     
  @details
    The method prints a string representation of this with element in the 
    string str. The parameter query_type specifies the mode of printing.
*/

void With_element::print(String *str, enum_query_type query_type)
{
  str->append(query_name);
  str->append(STRING_WITH_LEN(" as "));
  str->append('(');
  spec->print(str, query_type);
  str->append(')');
}


bool With_element::instantiate_tmp_tables()
{
  List_iterator_fast<TABLE> li(rec_result->rec_tables);
  TABLE *rec_table;
  while ((rec_table= li++))
  {
    if (!rec_table->is_created() &&
        instantiate_tmp_table(rec_table,
                              rec_table->s->key_info,
                              rec_result->tmp_table_param.start_recinfo,
                              &rec_result->tmp_table_param.recinfo,
                              0))
      return true;

    rec_table->file->extra(HA_EXTRA_WRITE_CACHE);
    rec_table->file->extra(HA_EXTRA_IGNORE_DUP_KEY);
  }
  return false;
}
<|MERGE_RESOLUTION|>--- conflicted
+++ resolved
@@ -864,12 +864,9 @@
 
   lex->stmt_lex= old_lex;
   parse_status= parse_sql(thd, &parser_state, 0);
-<<<<<<< HEAD
+  ((char*) &unparsed_spec.str[unparsed_spec.length])[0]= save_end;
   with_select= lex->first_select_lex();
-=======
-  ((char*) &unparsed_spec.str[unparsed_spec.length])[0]= save_end;
-
->>>>>>> 941ca92a
+
   if (parse_status)
     goto err;
 
