/*
   Copyright (c) 2002, 2011, Oracle and/or its affiliates.
   Copyright (c) 2010, 2021, MariaDB

   This program is free software; you can redistribute it and/or modify
   it under the terms of the GNU General Public License as published by
   the Free Software Foundation; version 2 of the License.

   This program is distributed in the hope that it will be useful,
   but WITHOUT ANY WARRANTY; without even the implied warranty of
   MERCHANTABILITY or FITNESS FOR A PARTICULAR PURPOSE.  See the
   GNU General Public License for more details.

   You should have received a copy of the GNU General Public License
   along with this program; if not, write to the Free Software
   Foundation, Inc., 51 Franklin St, Fifth Floor, Boston, MA 02110-1335  USA */


/*
  Derived tables
  These were introduced by Sinisa <sinisa@mysql.com>
*/


#include "mariadb.h"                         /* NO_EMBEDDED_ACCESS_CHECKS */
#include "sql_priv.h"
#include "unireg.h"
#include "sql_derived.h"
#include "sql_select.h"
#include "derived_handler.h"
#include "sql_base.h"
#include "sql_view.h"                         // check_duplicate_names
#include "sql_acl.h"                          // SELECT_ACL
#include "sql_class.h"
#include "sql_cte.h"
#include "my_json_writer.h"
#include "opt_trace.h"

typedef bool (*dt_processor)(THD *thd, LEX *lex, TABLE_LIST *derived);

static bool mysql_derived_init(THD *thd, LEX *lex, TABLE_LIST *derived);
static bool mysql_derived_prepare(THD *thd, LEX *lex, TABLE_LIST *derived);
static bool mysql_derived_optimize(THD *thd, LEX *lex, TABLE_LIST *derived);
static bool mysql_derived_merge(THD *thd, LEX *lex, TABLE_LIST *derived);
static bool mysql_derived_create(THD *thd, LEX *lex, TABLE_LIST *derived);
static bool mysql_derived_fill(THD *thd, LEX *lex, TABLE_LIST *derived);
static bool mysql_derived_reinit(THD *thd, LEX *lex, TABLE_LIST *derived);
static bool mysql_derived_merge_for_insert(THD *thd, LEX *lex,
                                           TABLE_LIST *derived);

dt_processor processors[]=
{
  &mysql_derived_init,
  &mysql_derived_prepare,
  &mysql_derived_optimize,
  &mysql_derived_merge,
  &mysql_derived_merge_for_insert,
  &mysql_derived_create,
  &mysql_derived_fill,
  &mysql_derived_reinit,
};

/*
  Run specified phases on all derived tables/views in given LEX.

  @param lex              LEX for this thread
  @param phases           phases to run derived tables/views through

  @return FALSE  OK
  @return TRUE   Error
*/
bool
mysql_handle_derived(LEX *lex, uint phases)
{
  bool res= FALSE;
  THD *thd= lex->thd;
  DBUG_ENTER("mysql_handle_derived");
  DBUG_PRINT("enter", ("phases: 0x%x", phases));
  if (!lex->derived_tables)
    DBUG_RETURN(FALSE);

  lex->thd->derived_tables_processing= TRUE;

  for (uint phase= 0; phase < DT_PHASES && !res; phase++)
  {
    uint phase_flag= DT_INIT << phase;
    if (phase_flag > phases)
      break;
    if (!(phases & phase_flag))
      continue;
    if (phase_flag >= DT_CREATE && !thd->fill_derived_tables())
      break;

    for (SELECT_LEX *sl= lex->all_selects_list;
	 sl && !res;
	 sl= sl->next_select_in_list())
    {
      TABLE_LIST *cursor= sl->get_table_list();
      sl->changed_elements|= TOUCHED_SEL_DERIVED;
      /*
        DT_MERGE_FOR_INSERT is not needed for views/derived tables inside
        subqueries. Views and derived tables of subqueries should be
        processed normally.
      */
      if (phases == DT_MERGE_FOR_INSERT &&
          cursor && (cursor->top_table()->select_lex !=
                     lex->first_select_lex()))
        continue;
      for (;
	   cursor && !res;
	   cursor= cursor->next_local)
      {
        if (!cursor->is_view_or_derived() && phases == DT_MERGE_FOR_INSERT)
          continue;
        uint8 allowed_phases= (cursor->is_merged_derived() ? DT_PHASES_MERGE :
                               DT_PHASES_MATERIALIZE | DT_MERGE_FOR_INSERT);
        /*
          Skip derived tables to which the phase isn't applicable.
          TODO: mark derived at the parse time, later set it's type
          (merged or materialized)
        */
        if ((phase_flag != DT_PREPARE && !(allowed_phases & phase_flag)) ||
            (cursor->merged_for_insert && phase_flag != DT_REINIT &&
             phase_flag != DT_PREPARE))
          continue;
	res= (*processors[phase])(lex->thd, lex, cursor);
      }
      if (lex->describe)
      {
	/*
	  Force join->join_tmp creation, because we will use this JOIN
	  twice for EXPLAIN and we have to have unchanged join for EXPLAINing
	*/
	sl->uncacheable|= UNCACHEABLE_EXPLAIN;
	sl->master_unit()->uncacheable|= UNCACHEABLE_EXPLAIN;
      }
    }
  }
  lex->thd->derived_tables_processing= FALSE;
  DBUG_RETURN(res);
}

/*
  Run through phases for the given derived table/view.

  @param lex             LEX for this thread
  @param derived         the derived table to handle
  @param phase_map       phases to process tables/views through

  @details

  This function process the derived table (view) 'derived' to performs all
  actions that are to be done on the table at the phases specified by
  phase_map. The processing is carried out starting from the actions
  performed at the earlier phases (those having smaller ordinal numbers).

  @note
  This function runs specified phases of the derived tables handling on the
  given derived table/view. This function is used in the chain of calls:
    SELECT_LEX::handle_derived ->
      TABLE_LIST::handle_derived ->
        mysql_handle_single_derived
  This chain of calls implements the bottom-up handling of the derived tables:
  i.e. most inner derived tables/views are handled first. This order is
  required for the all phases except the merge and the create steps.
  For the sake of code simplicity this order is kept for all phases.

  @return FALSE ok
  @return TRUE  error
*/

bool
mysql_handle_single_derived(LEX *lex, TABLE_LIST *derived, uint phases)
{
  bool res= FALSE;
  THD *thd= lex->thd;
  uint8 allowed_phases= (derived->is_merged_derived() ? DT_PHASES_MERGE :
                         DT_PHASES_MATERIALIZE);
  DBUG_ENTER("mysql_handle_single_derived");
  DBUG_PRINT("enter", ("phases: 0x%x  allowed: 0x%x  alias: '%s'",
                       phases, allowed_phases,
                       (derived->alias.str ? derived->alias.str : "<NULL>")));
  if (!lex->derived_tables)
    DBUG_RETURN(FALSE);

  if (derived->select_lex)
    derived->select_lex->changed_elements|= TOUCHED_SEL_DERIVED;
  else
    DBUG_ASSERT(derived->prelocking_placeholder);
  lex->thd->derived_tables_processing= TRUE;

  for (uint phase= 0; phase < DT_PHASES; phase++)
  {
    uint phase_flag= DT_INIT << phase;
    if (phase_flag > phases)
      break;
    if (!(phases & phase_flag))
      continue;
    /* Skip derived tables to which the phase isn't applicable.  */
    if (phase_flag != DT_PREPARE &&
        !(allowed_phases & phase_flag))
      continue;
    if (phase_flag >= DT_CREATE && !thd->fill_derived_tables())
      break;

    if ((res= (*processors[phase])(lex->thd, lex, derived)))
      break;
  }

  lex->thd->derived_tables_processing= FALSE;
  DBUG_RETURN(res);
}


/**
  Merge a derived table/view into the embedding select

  @param thd     thread handle
  @param lex     LEX of the embedding query.
  @param derived reference to the derived table.

  @details
  This function merges the given derived table / view into the parent select
  construction. Any derived table/reference to view occurred in the FROM
  clause of the embedding select is represented by a TABLE_LIST structure a
  pointer to which is passed to the function as in the parameter 'derived'.
  This structure contains  the number/map, alias, a link to SELECT_LEX of the
  derived table and other info. If the 'derived' table is used in a nested join
  then additionally the structure contains a reference to the ON expression
  for this join.

  The merge process results in elimination of the derived table (or the
  reference to a view) such that:
    - the FROM list of the derived table/view is wrapped into a nested join
      after which the nest is added to the FROM list of the embedding select
    - the WHERE condition of the derived table (view) is ANDed with the ON
      condition attached to the table.

  @note
  Tables are merged into the leaf_tables list, original derived table is removed
  from this list also. SELECT_LEX::table_list list is left untouched.
  Where expression is merged with derived table's on_expr and can be found after
  the merge through the SELECT_LEX::table_list.

  Examples of the derived table/view merge:

  Schema:
  Tables: t1(f1), t2(f2), t3(f3)
  View v1: SELECT f1 FROM t1 WHERE f1 < 1

  Example with a view:
    Before merge:

    The query (Q1): SELECT f1,f2 FROM t2 LEFT JOIN v1 ON f1 = f2

       (LEX of the main query)
                 |
           (select_lex)
                 |
         (FROM table list)
                 |
            (join list)= t2, v1
                             / \
                            /  (on_expr)= (f1 = f2)
                            |
                    (LEX of the v1 view)
                            |
                       (select_lex)= SELECT f1 FROM t1 WHERE f1 < 1


    After merge:

    The rewritten query Q1 (Q1'):
      SELECT f1,f2 FROM t2 LEFT JOIN (t1) ON ((f1 = f2) and (f1 < 1))

        (LEX of the main query)
                   |
             (select_lex)
                   |
           (FROM table list)
                   |
               (join list)= t2, (t1)
                                    \
                                   (on_expr)= (f1 = f2) and (f1 < 1)

    In this example table numbers are assigned as follows:
      (outer select): t2 - 1, v1 - 2
      (inner select): t1 - 1
    After the merge table numbers will be:
      (outer select): t2 - 1, t1 - 2

  Example with a derived table:
    The query Q2:
      SELECT f1,f2
       FROM (SELECT f1 FROM t1, t3 WHERE f1=f3 and f1 < 1) tt, t2
       WHERE f1 = f2

    Before merge:
              (LEX of the main query)
                        |
                  (select_lex)
                  /           \
       (FROM table list)   (WHERE clause)= (f1 = f2)
                  |
           (join list)= tt, t2
                       / \
                      /  (on_expr)= (empty)
                     /
           (select_lex)= SELECT f1 FROM t1, t3 WHERE f1 = f3 and f1 < 1

    After merge:

    The rewritten query Q2 (Q2'):
      SELECT f1,f2
       FROM (t1, t3) JOIN t2 ON (f1 = f3 and f1 < 1)
       WHERE f1 = f2

              (LEX of the main query)
                        |
                  (select_lex)
                  /           \
       (FROM table list)   (WHERE clause)= (f1 = f2)
                 |
          (join list)= t2, (t1, t3)
                                   \
                                 (on_expr)= (f1 = f3 and f1 < 1)

  In this example table numbers are assigned as follows:
    (outer select): tt - 1, t2 - 2
    (inner select): t1 - 1, t3 - 2
  After the merge table numbers will be:
    (outer select): t1 - 1, t2 - 2, t3 - 3

  @return FALSE if derived table/view were successfully merged.
  @return TRUE if an error occur.
*/

static
bool mysql_derived_merge(THD *thd, LEX *lex, TABLE_LIST *derived)
{
  bool res= FALSE;
  SELECT_LEX *dt_select= derived->get_single_select();
  table_map map;
  uint tablenr;
  SELECT_LEX *parent_lex= derived->select_lex;
  Query_arena *arena, backup;
  DBUG_ENTER("mysql_derived_merge");
  DBUG_PRINT("enter", ("Alias: '%s'  Unit: %p",
                       (derived->alias.str ? derived->alias.str : "<NULL>"),
                       derived->get_unit()));
  const char *cause= NULL;

  if (derived->merged)
  {

    DBUG_PRINT("info", ("Irreversibly merged: exit"));
    DBUG_RETURN(FALSE);
  }

  if (dt_select->uncacheable & UNCACHEABLE_RAND)
  {
    /* There is random function => fall back to materialization. */
    cause= "Random function in the select";
    if (unlikely(thd->trace_started()))
    {
      OPT_TRACE_VIEWS_TRANSFORM(thd, trace_wrapper, trace_derived,
                          derived->is_derived() ? "derived" : "view",
                          derived->alias.str ? derived->alias.str : "<NULL>",
                          derived->get_unit()->first_select()->select_number,
                          "materialized");
      trace_derived.add("cause", cause);
    }
    derived->change_refs_to_fields();
    derived->set_materialized_derived();
    DBUG_RETURN(FALSE);
  }

<<<<<<< HEAD
  if (derived->dt_handler)
  {
    derived->change_refs_to_fields();
    derived->set_materialized_derived();
    DBUG_RETURN(FALSE);
  }

  if (thd->lex->sql_command == SQLCOM_UPDATE_MULTI ||
      thd->lex->sql_command == SQLCOM_DELETE_MULTI)
    thd->save_prep_leaf_list= TRUE;

=======
>>>>>>> 2c9bf0ae
  arena= thd->activate_stmt_arena_if_needed(&backup);  // For easier test

  if (!derived->merged_for_insert || 
      (derived->is_multitable() && 
       (thd->lex->sql_command == SQLCOM_UPDATE_MULTI ||
        thd->lex->sql_command == SQLCOM_DELETE_MULTI)))
  {
    /*
      Check whether there is enough free bits in table map to merge subquery.
      If not - materialize it. This check isn't cached so when there is a big
      and small subqueries, and the bigger one can't be merged it wouldn't
      block the smaller one.
    */
    if (parent_lex->get_free_table_map(&map, &tablenr) ||
       dt_select->leaf_tables.elements + tablenr > MAX_TABLES)
    {
      /* There is no enough table bits, fall back to materialization. */
      cause= "Not enough table bits to merge subquery";
      goto unconditional_materialization;
    }

    if (dt_select->options & OPTION_SCHEMA_TABLE)
      parent_lex->options |= OPTION_SCHEMA_TABLE;

    if (!derived->get_unit()->prepared)
    {
      dt_select->leaf_tables.empty();
      make_leaves_list(thd, dt_select->leaf_tables, derived, TRUE, 0);
    } 

    derived->nested_join= (NESTED_JOIN*) thd->calloc(sizeof(NESTED_JOIN));
    if (!derived->nested_join)
    {
      res= TRUE;
      goto exit_merge;
    }

    /* Merge derived table's subquery in the parent select. */
    if (parent_lex->merge_subquery(thd, derived, dt_select, tablenr, map))
    {
      res= TRUE;
      goto exit_merge;
    }

    /*
      exclude select lex so it doesn't show up in explain.
      do this only for derived table as for views this is already done.

      From sql_view.cc
        Add subqueries units to SELECT into which we merging current view.
        unit(->next)* chain starts with subqueries that are used by this
        view and continues with subqueries that are used by other views.
        We must not add any subquery twice (otherwise we'll form a loop),
        to do this we remember in end_unit the first subquery that has
        been already added.
    */
    derived->get_unit()->exclude_level();
    if (parent_lex->join) 
      parent_lex->join->table_count+= dt_select->join->table_count - 1;
  }
  derived->merged= TRUE;
  if (derived->get_unit()->prepared)
  {
    Item *expr= derived->on_expr;
    expr= and_conds(thd, expr, dt_select->join ? dt_select->join->conds : 0);
    if (expr)
      expr->top_level_item();

    if (expr && (derived->prep_on_expr || expr != derived->on_expr))
    {
      derived->on_expr= expr;
      derived->prep_on_expr= expr->copy_andor_structure(thd);
    }
    thd->where= "on clause";
    if (derived->on_expr &&
        derived->on_expr->fix_fields_if_needed_for_bool(thd, &derived->on_expr))
    {
      res= TRUE; /* purecov: inspected */
      goto exit_merge;
    }
    // Update used tables cache according to new table map
    if (derived->on_expr)
    {
      derived->on_expr->fix_after_pullout(parent_lex, &derived->on_expr,
                                          TRUE);
      fix_list_after_tbl_changes(parent_lex, &derived->nested_join->join_list);
    }
  }

exit_merge:
  if (arena)
    thd->restore_active_arena(arena, &backup);
  DBUG_RETURN(res);

unconditional_materialization:

  if (unlikely(thd->trace_started()))
  {
    OPT_TRACE_VIEWS_TRANSFORM(thd,trace_wrapper, trace_derived,
                        derived->is_derived() ? "derived" : "view",
                        derived->alias.str ? derived->alias.str : "<NULL>",
                        derived->get_unit()->first_select()->select_number,
                        "materialized");
    trace_derived.add("cause", cause);
  }

  derived->change_refs_to_fields();
  derived->set_materialized_derived();
  if (!derived->table || !derived->table->is_created())
    res= mysql_derived_create(thd, lex, derived);
  goto exit_merge;
}


/**
  Merge a view for the embedding INSERT/UPDATE/DELETE

  @param thd     thread handle
  @param lex     LEX of the embedding query.
  @param derived reference to the derived table.

  @details
  This function substitutes the derived table for the first table from
  the query of the derived table thus making it a correct target table for the
  INSERT/UPDATE/DELETE statements. As this operation is correct only for
  single table views only, for multi table views this function does nothing.
  The derived parameter isn't checked to be a view as derived tables aren't
  allowed for INSERT/UPDATE/DELETE statements.

  @return FALSE if derived table/view were successfully merged.
  @return TRUE if an error occur.
*/

static
bool mysql_derived_merge_for_insert(THD *thd, LEX *lex, TABLE_LIST *derived)
{
  DBUG_ENTER("mysql_derived_merge_for_insert");
  DBUG_PRINT("enter", ("Alias: '%s'  Unit: %p",
                       (derived->alias.str ? derived->alias.str : "<NULL>"),
                       derived->get_unit()));
  DBUG_PRINT("info", ("merged_for_insert: %d  is_materialized_derived: %d  "
                      "is_multitable: %d  single_table_updatable: %d  "
                      "merge_underlying_list: %d",
                      derived->merged_for_insert,
                      derived->is_materialized_derived(),
                      derived->is_multitable(),
                      derived->single_table_updatable(),
                      derived->merge_underlying_list != 0));
  if (derived->merged_for_insert)
    DBUG_RETURN(FALSE);
  if (derived->init_derived(thd, FALSE))
    DBUG_RETURN(TRUE);
  if (derived->is_materialized_derived())
    DBUG_RETURN(mysql_derived_prepare(thd, lex, derived));
  if ((thd->lex->sql_command == SQLCOM_UPDATE_MULTI ||
       thd->lex->sql_command == SQLCOM_DELETE_MULTI))
    DBUG_RETURN(FALSE);
  if (!derived->is_multitable())
  {
    if (!derived->single_table_updatable())
      DBUG_RETURN(derived->create_field_translation(thd));
    if (derived->merge_underlying_list)
    {
      derived->table= derived->merge_underlying_list->table;
      derived->schema_table= derived->merge_underlying_list->schema_table;
      derived->merged_for_insert= TRUE;
      DBUG_ASSERT(derived->table);
    }
  }
  DBUG_RETURN(FALSE);
}


/*
  Initialize a derived table/view

  @param thd	     Thread handle
  @param lex         LEX of the embedding query.
  @param derived     reference to the derived table.

  @detail
  Fill info about derived table/view without preparing an
  underlying select. Such as: create a field translation for views, mark it as
  a multitable if it is and so on.

  @return
    false  OK
    true   Error
*/

static
bool mysql_derived_init(THD *thd, LEX *lex, TABLE_LIST *derived)
{
  SELECT_LEX_UNIT *unit= derived->get_unit();
  DBUG_ENTER("mysql_derived_init");
  DBUG_PRINT("enter", ("Alias: '%s'  Unit: %p",
                       (derived->alias.str ? derived->alias.str : "<NULL>"),
                       derived->get_unit()));

  // Skip already prepared views/DT
  if (!unit || unit->prepared)
    DBUG_RETURN(FALSE);

  bool res= derived->init_derived(thd, TRUE);

  derived->updatable= derived->updatable && derived->is_view();

  DBUG_RETURN(res);
}


/**
  @brief
    Prevent name resolution out of context of ON expressions in derived tables

  @param
    join_list  list of tables used in from list of a derived

  @details
    The function sets the Name_resolution_context::outer_context to NULL
    for all ON expressions contexts in the given join list. It does this
    recursively for all nested joins the list contains.
*/

static void nullify_outer_context_for_on_clauses(List<TABLE_LIST>& join_list)
{
  List_iterator<TABLE_LIST> li(join_list);
  while (TABLE_LIST *table= li++)
  {
    if (table->on_context)
      table->on_context->outer_context= NULL;
    if (table->nested_join)
      nullify_outer_context_for_on_clauses(table->nested_join->join_list);
  }
}


/*
  Create temporary table structure (but do not fill it)

  @param thd	     Thread handle
  @param lex         LEX of the embedding query.
  @param derived     reference to the derived table.

  @detail
  Prepare underlying select for a derived table/view. To properly resolve
  names in the embedding query the TABLE structure is created. Actual table
  is created later by the mysql_derived_create function.

  This function is called before any command containing derived table
  is executed. All types of derived tables are handled by this function:
  - Anonymous derived tables, or
  - Named derived tables (aka views).

  The table reference, contained in @c derived, is updated with the
  fields of a new temporary table.
  Derived tables are stored in @c thd->derived_tables and closed by
  close_thread_tables().

  This function is part of the procedure that starts in
  open_and_lock_tables(), a procedure that - among other things - introduces
  new table and table reference objects (to represent derived tables) that
  don't exist in the privilege database. This means that normal privilege
  checking cannot handle them. Hence this function does some extra tricks in
  order to bypass normal privilege checking, by exploiting the fact that the
  current state of privilege verification is attached as GRANT_INFO structures
  on the relevant TABLE and TABLE_REF objects.

  For table references, the current state of accrued access is stored inside
  TABLE_LIST::grant. Hence this function must update the state of fulfilled
  privileges for the new TABLE_LIST, an operation which is normally performed
  exclusively by the table and database access checking functions,
  check_access() and check_grant(), respectively. This modification is done
  for both views and anonymous derived tables: The @c SELECT privilege is set
  as fulfilled by the user. However, if a view is referenced and the table
  reference is queried against directly (see TABLE_LIST::referencing_view),
  the state of privilege checking (GRANT_INFO struct) is copied as-is to the
  temporary table.

  Only the TABLE structure is created here, actual table is created by the
  mysql_derived_create function.

  @note This function sets @c SELECT_ACL for @c TEMPTABLE views as well as
  anonymous derived tables, but this is ok since later access checking will
  distinguish between them.

  @see mysql_handle_derived(), mysql_derived_fill(), GRANT_INFO

  @return
    false  OK
    true   Error
*/

static
bool mysql_derived_prepare(THD *thd, LEX *lex, TABLE_LIST *derived)
{
  SELECT_LEX_UNIT *unit= derived->get_unit();
  bool res= FALSE;
  DBUG_ENTER("mysql_derived_prepare");
  DBUG_PRINT("enter", ("unit: %p  table_list: %p  alias: '%s'",
                       unit, derived, derived->alias.str));
  if (!unit)
    DBUG_RETURN(FALSE);

  SELECT_LEX *first_select= unit->first_select();

  if (derived->is_recursive_with_table() &&
      !derived->is_with_table_recursive_reference() &&
      !derived->with->rec_result && derived->with->get_sq_rec_ref())
  {
    /*
      This is a non-recursive reference to a recursive CTE whose
      specification unit has not been prepared at the regular processing of
      derived table references. This can happen  only in the case when
      the specification unit has no recursive references at the top level. 
      Force the preparation of the specification unit. Use a recursive
      table reference from a subquery for this.
    */
    DBUG_ASSERT(derived->with->get_sq_rec_ref());
    if (unlikely(mysql_derived_prepare(lex->thd, lex,
                                       derived->with->get_sq_rec_ref())))
      DBUG_RETURN(TRUE);
  }

  if (unit->prepared && derived->is_recursive_with_table() &&
      !derived->table)
  {
    /* 
      Here 'derived' is either a non-recursive table reference to a recursive
      with table or a recursive table reference to a recursvive table whose
      specification has been already prepared (a secondary recursive table
      reference.
    */ 
    if (!(derived->derived_result= new (thd->mem_root) select_unit(thd)))
      DBUG_RETURN(TRUE); // out of memory
    thd->create_tmp_table_for_derived= TRUE;
    res= derived->derived_result->create_result_table(
                                  thd, &unit->types, FALSE,
                                  (first_select->options |
                                   thd->variables.option_bits |
                                   TMP_TABLE_ALL_COLUMNS),
                                  &derived->alias, FALSE, FALSE, FALSE, 0);
    thd->create_tmp_table_for_derived= FALSE;

    if (likely(!res) && !derived->table)
    {
      derived->derived_result->set_unit(unit);
      derived->table= derived->derived_result->table;
      if (derived->is_with_table_recursive_reference())
      {
        /* Here 'derived" is a secondary recursive table reference */
         unit->with_element->rec_result->rec_table_refs.push_back(derived);
      }
    }
    DBUG_ASSERT(derived->table || res);
    goto exit;
  }

  // Skip already prepared views/DT
  if (unit->prepared ||
      (derived->merged_for_insert && 
       !(derived->is_multitable() &&
         (thd->lex->sql_command == SQLCOM_UPDATE_MULTI ||
          thd->lex->sql_command == SQLCOM_DELETE_MULTI))))
  {
    /*
       System versioned tables may still require to get versioning conditions
       when modifying view (see vers_setup_conds()). Only UPDATE and DELETE are
       affected because they use WHERE condition.
    */
    if (!unit->prepared &&
        derived->table->versioned() &&
        derived->merge_underlying_list &&
        /* choose only those merged views that do not select from other views */
        !derived->merge_underlying_list->merge_underlying_list)
    {
      switch (thd->lex->sql_command)
      {
      case SQLCOM_DELETE:
      case SQLCOM_DELETE_MULTI:
      case SQLCOM_UPDATE:
      case SQLCOM_UPDATE_MULTI:
        if ((res= first_select->vers_setup_conds(thd,
                                                 derived->merge_underlying_list)))
          goto exit;
        if (derived->merge_underlying_list->where)
        {
          Query_arena_stmt on_stmt_arena(thd);
          derived->where= and_items(thd, derived->where,
                                    derived->merge_underlying_list->where);
        }
      default:
        break;
      }
    }
    DBUG_RETURN(FALSE);
  }

  /* prevent name resolving out of derived table */
  for (SELECT_LEX *sl= first_select; sl; sl= sl->next_select())
  {
    // Prevent it for the WHERE clause
    sl->context.outer_context= 0;

    // And for ON clauses, if there are any
    nullify_outer_context_for_on_clauses(*sl->join_list);

    if (!derived->is_with_table_recursive_reference() ||
        (!derived->with->with_anchor && 
         !derived->with->is_with_prepared_anchor()))
    {
      /* 
        Prepare underlying views/DT first unless 'derived' is a recursive
        table reference and either the anchors from the specification of
        'derived' has been already prepared or there no anchor in this
        specification
      */  
      if ((res= sl->handle_derived(lex, DT_PREPARE)))
        goto exit;
    }
    if (derived->outer_join && sl->first_cond_optimization)
    {
      /* Mark that table is part of OUTER JOIN and fields may be NULL */
      for (TABLE_LIST *cursor= (TABLE_LIST*) sl->table_list.first;
           cursor;
           cursor= cursor->next_local)
        cursor->outer_join|= JOIN_TYPE_OUTER;
    }
  }

  if (unlikely(thd->trace_started()))
  {
    /*
      Add to optimizer trace whether a derived table/view
      is merged into the parent select or not.
    */
    OPT_TRACE_VIEWS_TRANSFORM(thd, trace_wrapper, trace_derived,
                    derived->is_derived() ? "derived" : "view",
                    derived->alias.str ? derived->alias.str : "<NULL>",
                    derived->get_unit()->first_select()->select_number,
                    derived->is_merged_derived() ? "merged" : "materialized");
  }
  /*
    Above cascade call of prepare is important for PS protocol, but after it
    is called we can check if we really need prepare for this derived
  */
  if (derived->merged)
  {
    DBUG_PRINT("info", ("Irreversibly merged: exit"));
    DBUG_RETURN(FALSE);
  }

  derived->fill_me= FALSE;

  if ((!derived->is_with_table_recursive_reference() ||
       !derived->derived_result) &&
      !(derived->derived_result= new (thd->mem_root) select_unit(thd)))
    DBUG_RETURN(TRUE); // out of memory

  // st_select_lex_unit::prepare correctly work for single select
  if ((res= unit->prepare(derived, derived->derived_result, 0)))
    goto exit;
  if (derived->with &&
      (res= derived->with->rename_columns_of_derived_unit(thd, unit)))
    goto exit; 
  if ((res= check_duplicate_names(thd, unit->types, 0)))
    goto exit;

  /*
    Check whether we can merge this derived table into main select.
    Depending on the result field translation will or will not
    be created.
  */
  if (!derived->is_with_table_recursive_reference() &&
      derived->init_derived(thd, FALSE))
    goto exit;

  /*
    Temp table is created so that it hounours if UNION without ALL is to be 
    processed

    As 'distinct' parameter we always pass FALSE (0), because underlying
    query will control distinct condition by itself. Correct test of
    distinct underlying query will be is_unit_op &&
    !unit->union_distinct->next_select() (i.e. it is union and last distinct
    SELECT is last SELECT of UNION).
  */
  thd->create_tmp_table_for_derived= TRUE;
  if (!(derived->table) &&
      derived->derived_result->create_result_table(thd, &unit->types, FALSE,
                                                   (first_select->options |
                                                   thd->variables.option_bits |
                                                   TMP_TABLE_ALL_COLUMNS),
                                                   &derived->alias,
                                                   FALSE, FALSE, FALSE,
                                                   0))
  { 
    thd->create_tmp_table_for_derived= FALSE;
    goto exit;
  }
  thd->create_tmp_table_for_derived= FALSE;

  if (!derived->table)
    derived->table= derived->derived_result->table;
  DBUG_ASSERT(derived->table);
  if (derived->is_derived() && derived->is_merged_derived())
    first_select->mark_as_belong_to_derived(derived);

  derived->dt_handler= derived->find_derived_handler(thd);
  if (derived->dt_handler)
  {
    char query_buff[4096];
    String derived_query(query_buff, sizeof(query_buff), thd->charset());
    derived_query.length(0);
    derived->derived->print(&derived_query,
                            enum_query_type(QT_VIEW_INTERNAL | 
                                            QT_ITEM_ORIGINAL_FUNC_NULLIF |
                                            QT_PARSABLE));
    if (!thd->make_lex_string(&derived->derived_spec,
                              derived_query.ptr(), derived_query.length()))
    {
      delete derived->dt_handler;
      derived->dt_handler= NULL;
    }
  }

exit:
  /* Hide "Unknown column" or "Unknown function" error */
  if (derived->view)
  {
    if (thd->is_error() &&
        (thd->get_stmt_da()->sql_errno() == ER_BAD_FIELD_ERROR ||
        thd->get_stmt_da()->sql_errno() == ER_FUNC_INEXISTENT_NAME_COLLISION ||
        thd->get_stmt_da()->sql_errno() == ER_SP_DOES_NOT_EXIST))
    {
      thd->clear_error();
      my_error(ER_VIEW_INVALID, MYF(0), derived->db.str,
               derived->table_name.str);
    }
  }

  /*
    if it is preparation PS only or commands that need only VIEW structure
    then we do not need real data and we can skip execution (and parameters
    is not defined, too)
  */
  if (res)
  {
    if (!derived->is_with_table_recursive_reference())
    {
      if (derived->table && derived->table->s->tmp_table)
        free_tmp_table(thd, derived->table);
      delete derived->derived_result;
    }
  }
  else
  {
    TABLE *table= derived->table;
    table->derived_select_number= first_select->select_number;
    table->s->tmp_table= INTERNAL_TMP_TABLE;
#ifndef NO_EMBEDDED_ACCESS_CHECKS
    if (derived->is_view())
      table->grant= derived->grant;
    else
    {
      DBUG_ASSERT(derived->is_derived());
      DBUG_ASSERT(derived->is_anonymous_derived_table());
      table->grant.privilege= SELECT_ACL;
      derived->grant.privilege= SELECT_ACL;
    }
#endif
    /* Add new temporary table to list of open derived tables */
    if (!derived->is_with_table_recursive_reference())
    {
      table->next= thd->derived_tables;
      thd->derived_tables= table;
    }

    /* If table is used by a left join, mark that any column may be null */
    if (derived->outer_join)
      table->maybe_null= 1;
  }
  DBUG_RETURN(res);
}


/**
  Runs optimize phase for a derived table/view.

  @param thd     thread handle
  @param lex     LEX of the embedding query.
  @param derived reference to the derived table.

  @details
  Runs optimize phase for given 'derived' derived table/view.
  If optimizer finds out that it's of the type "SELECT a_constant" then this
  functions also materializes it.

  @return FALSE ok.
  @return TRUE if an error occur.
*/

static
bool mysql_derived_optimize(THD *thd, LEX *lex, TABLE_LIST *derived)
{
  SELECT_LEX_UNIT *unit= derived->get_unit();
  SELECT_LEX *first_select= unit->first_select();
  SELECT_LEX *save_current_select= lex->current_select;
  bool res= FALSE;
  DBUG_ENTER("mysql_derived_optimize");
  DBUG_PRINT("enter", ("Alias: '%s'  Unit: %p",
                       (derived->alias.str ? derived->alias.str : "<NULL>"),
                       derived->get_unit()));
  if (derived->merged)
  {
    DBUG_PRINT("info", ("Irreversibly merged: exit"));
    DBUG_RETURN(FALSE);
  }

  if (derived->is_materialized_derived() && derived->dt_handler)
  {
    /* Create an object for execution of the query specifying the table */
    if (!(derived->pushdown_derived=
            new (thd->mem_root) Pushdown_derived(derived, derived->dt_handler)))
    {
      delete derived->dt_handler;
      derived->dt_handler= NULL;
      DBUG_RETURN(TRUE);
    }
  }

  lex->current_select= first_select;

  if (unit->is_unit_op())
  {
    if (unit->optimized)
      DBUG_RETURN(FALSE);
    // optimize union without execution
    res= unit->optimize();
  }
  else if (unit->derived)
  {
    if (!derived->is_merged_derived())
    {
      JOIN *join= first_select->join;
      unit->set_limit(unit->global_parameters());
      if (join &&
          join->optimization_state == JOIN::OPTIMIZATION_PHASE_1_DONE &&
          join->with_two_phase_optimization)
      {
        if (unit->optimized_2)
          DBUG_RETURN(FALSE);
        unit->optimized_2= TRUE;
      }
      else
      {
        if (unit->optimized)
          DBUG_RETURN(FALSE);        
	unit->optimized= TRUE;
        if (!join)
	{
          /*
            This happens when derived is used in SELECT for which
            zer_result_cause != 0.
            In this case join is already destroyed.
	  */
          DBUG_RETURN(FALSE);
        }
      }
      if ((res= join->optimize()))
        goto err;
      if (join->table_count == join->const_tables)
        derived->fill_me= TRUE;
    }
  }
  /*
    Materialize derived tables/views of the "SELECT a_constant" type.
    Such tables should be materialized at the optimization phase for
    correct constant evaluation.
  */
  if (!res && derived->fill_me && !derived->merged_for_insert)
  {
    if (derived->is_merged_derived())
    {
      derived->change_refs_to_fields();
      derived->set_materialized_derived();
    }
    if ((res= mysql_derived_create(thd, lex, derived)))
      goto err;
    if ((res= mysql_derived_fill(thd, lex, derived)))
      goto err;
  }
err:
  lex->current_select= save_current_select;
  DBUG_RETURN(res);
}


/**
  Actually create result table for a materialized derived table/view.

  @param thd     thread handle
  @param lex     LEX of the embedding query.
  @param derived reference to the derived table.

  @details
  This function actually creates the result table for given 'derived'
  table/view, but it doesn't fill it.
  'thd' and 'lex' parameters are not used  by this function.

  @return FALSE ok.
  @return TRUE if an error occur.
*/

static
bool mysql_derived_create(THD *thd, LEX *lex, TABLE_LIST *derived)
{
  DBUG_ENTER("mysql_derived_create");
  DBUG_PRINT("enter", ("Alias: '%s'  Unit: %p",
                       (derived->alias.str ? derived->alias.str : "<NULL>"),
                       derived->get_unit()));
  TABLE *table= derived->table;
  SELECT_LEX_UNIT *unit= derived->get_unit();

  if (table->is_created())
    DBUG_RETURN(FALSE);
  select_unit *result= derived->derived_result;
  if (table->s->db_type() == TMP_ENGINE_HTON)
  {
    result->tmp_table_param.keyinfo= table->s->key_info;
    if (create_internal_tmp_table(table, result->tmp_table_param.keyinfo,
                                  result->tmp_table_param.start_recinfo,
                                  &result->tmp_table_param.recinfo,
                                  (unit->first_select()->options |
                                   thd->variables.option_bits | TMP_TABLE_ALL_COLUMNS)))
      DBUG_RETURN(TRUE);
  }
  if (open_tmp_table(table))
    DBUG_RETURN(TRUE);
  table->file->extra(HA_EXTRA_WRITE_CACHE);
  table->file->extra(HA_EXTRA_IGNORE_DUP_KEY);
  DBUG_RETURN(FALSE);
}


void TABLE_LIST::register_as_derived_with_rec_ref(With_element *rec_elem)
{
  rec_elem->derived_with_rec_ref.link_in_list(this, &this->next_with_rec_ref);
  is_derived_with_recursive_reference= true;
  get_unit()->uncacheable|= UNCACHEABLE_DEPENDENT;
}


bool TABLE_LIST::is_nonrecursive_derived_with_rec_ref()
{
  return is_derived_with_recursive_reference;
}


/**
  @brief
    Fill the recursive with table 

  @param thd  The thread handle

  @details
    The method is called only for recursive with tables. 
    The method executes the recursive part of the specification
    of this with table until no more rows are added to the table
    or the number of the performed iteration reaches the allowed
    maximum. 

  @retval
    false   on success
    true    on failure 
*/

bool TABLE_LIST::fill_recursive(THD *thd)
{
  bool rc= false;
  st_select_lex_unit *unit= get_unit();
  rc= with->instantiate_tmp_tables();
  while (!rc && !with->all_are_stabilized())
  {
    if (with->level > thd->variables.max_recursive_iterations)
      break;
    with->prepare_for_next_iteration();
    rc= unit->exec_recursive();
  }
  if (!rc)
  {
    TABLE *src= with->rec_result->table;
    rc =src->insert_all_rows_into_tmp_table(thd,
                                            table,
                                            &with->rec_result->tmp_table_param,
                                            true);
  } 
  return rc;
}


/*
  Execute subquery of a materialized derived table/view and fill the result
  table.

  @param thd      Thread handle
  @param lex      LEX for this thread
  @param derived  reference to the derived table.

  @details
  Execute subquery of given 'derived' table/view and fill the result
  table. After result table is filled, if this is not the EXPLAIN statement
  and the table is not specified with a recursion the entire unit / node
  is deleted. unit is deleted if UNION is used  for derived table and node
  is deleted is it is a simple SELECT.
  'lex' is unused and 'thd' is passed as an argument to an underlying function.

  @note
  If you use this function, make sure it's not called at prepare.
  Due to evaluation of LIMIT clause it can not be used at prepared stage.

  @return FALSE  OK
  @return TRUE   Error
*/

static
bool mysql_derived_fill(THD *thd, LEX *lex, TABLE_LIST *derived)
{
  Field_iterator_table field_iterator;
  SELECT_LEX_UNIT *unit= derived->get_unit();
  bool derived_is_recursive= derived->is_recursive_with_table();
  bool res= FALSE;
  DBUG_ENTER("mysql_derived_fill");
  DBUG_PRINT("enter", ("Alias: '%s'  Unit: %p",
                       (derived->alias.str ? derived->alias.str : "<NULL>"),
                       derived->get_unit()));

  if (unit->executed && !unit->uncacheable && !unit->describe &&
      !derived_is_recursive)
    DBUG_RETURN(FALSE);
  /*check that table creation passed without problems. */
  DBUG_ASSERT(derived->table && derived->table->is_created());
  select_unit *derived_result= derived->derived_result;
  SELECT_LEX *save_current_select= lex->current_select;

  if (derived->pushdown_derived)
  {
    int res;
    if (unit->executed)
      DBUG_RETURN(FALSE);
    /* Execute the query that specifies the derived table by a foreign engine */
    res= derived->pushdown_derived->execute();
    unit->executed= true;
    delete derived->pushdown_derived;
      DBUG_RETURN(res);
  }

  if (unit->executed && !derived_is_recursive &&
      (unit->uncacheable & UNCACHEABLE_DEPENDENT))
  {
    if ((res= derived->table->file->ha_delete_all_rows()))
      goto err;
    JOIN *join= unit->first_select()->join;
    join->first_record= false;
    for (uint i= join->top_join_tab_count;
         i < join->top_join_tab_count + join->aggr_tables;
         i++)
    { 
      if ((res= join->join_tab[i].table->file->ha_delete_all_rows()))
        goto err;
    }   
  }
  
  if (derived_is_recursive)
  {
    if (derived->is_with_table_recursive_reference())
    {
      /* Here only one iteration step is performed */
      res= unit->exec_recursive();
    }
    else
    {
      /* In this case all iteration are performed */
      res= derived->fill_recursive(thd);
    }
  }
  else if (unit->is_unit_op())
  {
    // execute union without clean up
    res= unit->exec();
  }
  else
  {
    SELECT_LEX *first_select= unit->first_select();
    unit->set_limit(unit->global_parameters());
    if (unit->select_limit_cnt == HA_POS_ERROR)
      first_select->options&= ~OPTION_FOUND_ROWS;

    lex->current_select= first_select;
    res= mysql_select(thd,
                      first_select->table_list.first,
                      first_select->with_wild,
                      first_select->item_list, first_select->where,
                      (first_select->order_list.elements+
                       first_select->group_list.elements),
                      first_select->order_list.first,
                      first_select->group_list.first,
                      first_select->having, (ORDER*) NULL,
                      (first_select->options |thd->variables.option_bits |
                       SELECT_NO_UNLOCK),
                      derived_result, unit, first_select);
  }

  if (!res && !derived_is_recursive)
  {
    if (derived_result->flush())
      res= TRUE;
    unit->executed= TRUE;

    if (derived->field_translation)
    {
      /* reset translation table to materialized table */
      field_iterator.set_table(derived->table);
      for (uint i= 0;
           !field_iterator.end_of_fields();
           field_iterator.next(), i= i + 1)
      {
        Item *item;

        if (!(item= field_iterator.create_item(thd)))
        {
          res= TRUE;
          break;
        }
        thd->change_item_tree(&derived->field_translation[i].item, item);
      }
    }
  }
err:
  if (res || (!derived_is_recursive && !lex->describe && !unit->uncacheable))
    unit->cleanup();
  lex->current_select= save_current_select;

  DBUG_RETURN(res);
}


/**
  Re-initialize given derived table/view for the next execution.

  @param  thd         thread handle
  @param  lex         LEX for this thread
  @param  derived     reference to the derived table.

  @details
  Re-initialize given 'derived' table/view for the next execution.
  All underlying views/derived tables are recursively reinitialized prior
  to re-initialization of given derived table.
  'thd' and 'lex' are passed as arguments to called functions.

  @return FALSE  OK
  @return TRUE   Error
*/

static
bool mysql_derived_reinit(THD *thd, LEX *lex, TABLE_LIST *derived)
{
  DBUG_ENTER("mysql_derived_reinit");
  DBUG_PRINT("enter", ("Alias: '%s'  Unit: %p",
                       (derived->alias.str ? derived->alias.str : "<NULL>"),
                       derived->get_unit()));
  st_select_lex_unit *unit= derived->get_unit();

  derived->merged_for_insert= FALSE;
  unit->unclean();
  unit->types.empty();
  /* for derived tables & PS (which can't be reset by Item_subselect) */
  unit->reinit_exec_mechanism();
  unit->set_thd(thd);
  DBUG_RETURN(FALSE);
}


/**
  @brief
    Extract condition that can be pushed into a derived table/view
   
  @param thd       the thread handle
  @param cond      current condition
  @param derived   the reference to the derived table/view

  @details
    This function builds the most restrictive condition depending only on
    the derived table/view (directly or indirectly through equality) that
    can be extracted from the given condition cond and pushes it into the
    derived table/view.

    Example of the transformation:

    SELECT *
    FROM t1,
    (
      SELECT x,MAX(y) AS max_y
      FROM t2
      GROUP BY x
    ) AS d_tab
    WHERE d_tab.x>1 AND d_tab.max_y<30;

    =>

    SELECT *
    FROM t1,
    (
      SELECT x,z,MAX(y) AS max_y
      FROM t2
      WHERE x>1
      HAVING max_y<30
      GROUP BY x
    ) AS d_tab
    WHERE d_tab.x>1 AND d_tab.max_y<30;

    In details:
    1. Check what pushable formula can be extracted from cond
    2. Build a clone PC of the formula that can be extracted
       (the clone is built only if the extracted formula is a AND subformula
        of cond or conjunction of such subformulas)
    Do for every select specifying derived table/view:
    3. If there is no HAVING clause prepare PC to be conjuncted with
       WHERE clause of the select. Otherwise do 4-7.
    4. Check what formula PC_where can be extracted from PC to be pushed
       into the WHERE clause of the select
    5. Build PC_where and if PC_where is a conjunct(s) of PC remove it from PC
       getting PC_having
    6. Prepare PC_where to be conjuncted with the WHERE clause of the select
    7. Prepare PC_having to be conjuncted with the HAVING clause of the select
  @note
    This method is similar to pushdown_cond_for_in_subquery()

  @retval TRUE   if an error occurs
  @retval FALSE  otherwise
*/

bool pushdown_cond_for_derived(THD *thd, Item *cond, TABLE_LIST *derived)
{
  DBUG_ENTER("pushdown_cond_for_derived");
  if (!cond)
    DBUG_RETURN(false);

  st_select_lex_unit *unit= derived->get_unit();
  st_select_lex *first_sl= unit->first_select();
  st_select_lex *sl= first_sl;

  if (derived->prohibit_cond_pushdown)
    DBUG_RETURN(false);

  /* Do not push conditions into constant derived */
  if (unit->executed)
    DBUG_RETURN(false);

  /* Do not push conditions into recursive with tables */
  if (derived->is_recursive_with_table())
    DBUG_RETURN(false);

  /* Do not push conditions into unit with global ORDER BY ... LIMIT */
  if (unit->fake_select_lex && unit->fake_select_lex->explicit_limit)
    DBUG_RETURN(false);

  /* Check whether any select of 'unit' allows condition pushdown */
  bool some_select_allows_cond_pushdown= false;
  for (; sl; sl= sl->next_select())
  {
    if (sl->cond_pushdown_is_allowed())
    {
      some_select_allows_cond_pushdown= true;
      break;
    }
  }
  if (!some_select_allows_cond_pushdown)
    DBUG_RETURN(false);

  /* 1. Check what pushable formula can be extracted from cond */
  Item *extracted_cond;
  cond->check_pushable_cond(&Item::pushable_cond_checker_for_derived,
                            (uchar *)(&derived->table->map));
  /* 2. Build a clone PC of the formula that can be extracted */
  extracted_cond=
    cond->build_pushable_cond(thd,
                              &Item::pushable_equality_checker_for_derived,
                              ((uchar *)&derived->table->map));
  if (!extracted_cond)
  {
    /* Nothing can be pushed into the derived table */
    DBUG_RETURN(false);
  }

  st_select_lex *save_curr_select= thd->lex->current_select;
  for (; sl; sl= sl->next_select())
  {
    Item *extracted_cond_copy;
    if (!sl->cond_pushdown_is_allowed())
      continue;
    /*
      For each select of the unit except the last one
      create a clone of extracted_cond
    */
    extracted_cond_copy= !sl->next_select() ?
                         extracted_cond :
                         extracted_cond->build_clone(thd);
    if (!extracted_cond_copy)
      continue;

    /*
      Rename the columns of all non-first selects of a union to be compatible
      by names with the columns of the first select. It will allow to use copies
      of the same expression pushed into having clauses of different selects.
    */
    if (sl != first_sl)
    {
      DBUG_ASSERT(sl->item_list.elements == first_sl->item_list.elements);
      List_iterator_fast<Item> it(sl->item_list);
      List_iterator_fast<Item> nm_it(unit->types);
      while (Item *item= it++)
        item->share_name_with(nm_it++);
    }

    /* Collect fields that are used in the GROUP BY of sl */
    if (sl->have_window_funcs())
    {
      if (sl->group_list.first || sl->join->implicit_grouping)
        continue;
      ORDER *common_partition_fields=
         sl->find_common_window_func_partition_fields(thd);
      if (!common_partition_fields)
        continue;
      sl->collect_grouping_fields_for_derived(thd, common_partition_fields);
    }
    else
      sl->collect_grouping_fields_for_derived(thd, sl->group_list.first);

    Item *remaining_cond= NULL;
    /* Do 4-6 */
    sl->pushdown_cond_into_where_clause(thd, extracted_cond_copy,
                                    &remaining_cond,
                                    &Item::derived_field_transformer_for_where,
                                    (uchar *) sl);

    if (!remaining_cond)
      continue;
    /*
       7. Prepare PC_having to be conjuncted with the HAVING clause of
          the select
    */
    remaining_cond=
      remaining_cond->transform(thd,
                                &Item::derived_field_transformer_for_having,
                                (uchar *) sl);
    if (!remaining_cond)
      continue;

    if (remaining_cond->walk(&Item::cleanup_excluding_const_fields_processor,
                             0, 0))
      continue;

    mark_or_conds_to_avoid_pushdown(remaining_cond);

    sl->cond_pushed_into_having= remaining_cond;
  }
  thd->lex->current_select= save_curr_select;
  DBUG_RETURN(false);
}


/**
  @brief
    Look for provision of the derived_handler interface by a foreign engine

  @param thd   The thread handler

  @details
    The function looks through its tables of the query that specifies this
    derived table searching for a table whose handlerton owns a
    create_derived call-back function. If the call of this function returns
    a derived_handler interface object then the server will push the query
    specifying the derived table into this engine.
    This is a responsibility of the create_derived call-back function to
    check whether the engine can execute the query.

  @retval the found derived_handler if the search is successful
          0  otherwise
*/

derived_handler *TABLE_LIST::find_derived_handler(THD *thd)
{
  if (!derived || is_recursive_with_table())
    return 0;
  for (SELECT_LEX *sl= derived->first_select(); sl; sl= sl->next_select())
  {
    if (!(sl->join))
      continue;
    for (TABLE_LIST *tbl= sl->join->tables_list; tbl; tbl= tbl->next_local)
    {
      if (!tbl->table)
	continue;
      handlerton *ht= tbl->table->file->partition_ht();
      if (!ht->create_derived)
        continue;
      derived_handler *dh= ht->create_derived(thd, this);
      if (dh)
      {
        dh->set_derived(this);
        return dh;
      }
    }
  }
  return 0;
}


TABLE_LIST *TABLE_LIST::get_first_table()
{
  for (SELECT_LEX *sl= derived->first_select(); sl; sl= sl->next_select())
  {
    if (!(sl->join))
      continue;
    for (TABLE_LIST *tbl= sl->join->tables_list; tbl; tbl= tbl->next_local)
    {
      if (!tbl->table)
	continue;
      return tbl;
    }
  }
  return 0;
}<|MERGE_RESOLUTION|>--- conflicted
+++ resolved
@@ -375,7 +375,6 @@
     DBUG_RETURN(FALSE);
   }
 
-<<<<<<< HEAD
   if (derived->dt_handler)
   {
     derived->change_refs_to_fields();
@@ -383,12 +382,6 @@
     DBUG_RETURN(FALSE);
   }
 
-  if (thd->lex->sql_command == SQLCOM_UPDATE_MULTI ||
-      thd->lex->sql_command == SQLCOM_DELETE_MULTI)
-    thd->save_prep_leaf_list= TRUE;
-
-=======
->>>>>>> 2c9bf0ae
   arena= thd->activate_stmt_arena_if_needed(&backup);  // For easier test
 
   if (!derived->merged_for_insert || 
