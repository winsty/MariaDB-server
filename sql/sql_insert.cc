/* Copyright (C) 2000-2006 MySQL AB

   This program is free software; you can redistribute it and/or modify
   it under the terms of the GNU General Public License as published by
   the Free Software Foundation; version 2 of the License.

   This program is distributed in the hope that it will be useful,
   but WITHOUT ANY WARRANTY; without even the implied warranty of
   MERCHANTABILITY or FITNESS FOR A PARTICULAR PURPOSE.  See the
   GNU General Public License for more details.

   You should have received a copy of the GNU General Public License
   along with this program; if not, write to the Free Software
   Foundation, Inc., 59 Temple Place, Suite 330, Boston, MA  02111-1307  USA */


/* Insert of records */

/*
  INSERT DELAYED

  Insert delayed is distinguished from a normal insert by lock_type ==
  TL_WRITE_DELAYED instead of TL_WRITE. It first tries to open a
  "delayed" table (delayed_get_table()), but falls back to
  open_and_lock_tables() on error and proceeds as normal insert then.

  Opening a "delayed" table means to find a delayed insert thread that
  has the table open already. If this fails, a new thread is created and
  waited for to open and lock the table.

  If accessing the thread succeeded, in
  Delayed_insert::get_local_table() the table of the thread is copied
  for local use. A copy is required because the normal insert logic
  works on a target table, but the other threads table object must not
  be used. The insert logic uses the record buffer to create a record.
  And the delayed insert thread uses the record buffer to pass the
  record to the table handler. So there must be different objects. Also
  the copied table is not included in the lock, so that the statement
  can proceed even if the real table cannot be accessed at this moment.

  Copying a table object is not a trivial operation. Besides the TABLE
  object there are the field pointer array, the field objects and the
  record buffer. After copying the field objects, their pointers into
  the record must be "moved" to point to the new record buffer.

  After this setup the normal insert logic is used. Only that for
  delayed inserts write_delayed() is called instead of write_record().
  It inserts the rows into a queue and signals the delayed insert thread
  instead of writing directly to the table.

  The delayed insert thread awakes from the signal. It locks the table,
  inserts the rows from the queue, unlocks the table, and waits for the
  next signal. It does normally live until a FLUSH TABLES or SHUTDOWN.

*/

#include "mysql_priv.h"
#include "sp_head.h"
#include "sql_trigger.h"
#include "sql_select.h"
#include "slave.h"

#ifndef EMBEDDED_LIBRARY
static bool delayed_get_table(THD *thd, TABLE_LIST *table_list);
static int write_delayed(THD *thd,TABLE *table, enum_duplicates dup, bool ignore,
			 char *query, uint query_length, bool log_on);
static void end_delayed_insert(THD *thd);
pthread_handler_t handle_delayed_insert(void *arg);
static void unlink_blobs(register TABLE *table);
#endif
static bool check_view_insertability(THD *thd, TABLE_LIST *view);

/* Define to force use of my_malloc() if the allocated memory block is big */

#ifndef HAVE_ALLOCA
#define my_safe_alloca(size, min_length) my_alloca(size)
#define my_safe_afree(ptr, size, min_length) my_afree(ptr)
#else
#define my_safe_alloca(size, min_length) ((size <= min_length) ? my_alloca(size) : my_malloc(size,MYF(0)))
#define my_safe_afree(ptr, size, min_length) if (size > min_length) my_free(ptr,MYF(0))
#endif

/*
  Check that insert/update fields are from the same single table of a view.

  SYNOPSIS
    check_view_single_update()
    fields            The insert/update fields to be checked.
    view              The view for insert.
    map     [in/out]  The insert table map.

  DESCRIPTION
    This function is called in 2 cases:
    1. to check insert fields. In this case *map will be set to 0.
       Insert fields are checked to be all from the same single underlying
       table of the given view. Otherwise the error is thrown. Found table
       map is returned in the map parameter.
    2. to check update fields of the ON DUPLICATE KEY UPDATE clause.
       In this case *map contains table_map found on the previous call of
       the function to check insert fields. Update fields are checked to be
       from the same table as the insert fields.

  RETURN
    0   OK
    1   Error
*/

bool check_view_single_update(List<Item> &fields, TABLE_LIST *view,
                              table_map *map)
{
  /* it is join view => we need to find the table for update */
  List_iterator_fast<Item> it(fields);
  Item *item;
  TABLE_LIST *tbl= 0;            // reset for call to check_single_table()
  table_map tables= 0;

  while ((item= it++))
    tables|= item->used_tables();

  /* Check found map against provided map */
  if (*map)
  {
    if (tables != *map)
      goto error;
    return FALSE;
  }

  if (view->check_single_table(&tbl, tables, view) || tbl == 0)
    goto error;

  view->table= tbl->table;
  *map= tables;

  return FALSE;

error:
  my_error(ER_VIEW_MULTIUPDATE, MYF(0),
           view->view_db.str, view->view_name.str);
  return TRUE;
}


/*
  Check if insert fields are correct.

  SYNOPSIS
    check_insert_fields()
    thd                         The current thread.
    table                       The table for insert.
    fields                      The insert fields.
    values                      The insert values.
    check_unique                If duplicate values should be rejected.

  NOTE
    Clears TIMESTAMP_AUTO_SET_ON_INSERT from table->timestamp_field_type
    or leaves it as is, depending on if timestamp should be updated or
    not.

  RETURN
    0           OK
    -1          Error
*/

static int check_insert_fields(THD *thd, TABLE_LIST *table_list,
                               List<Item> &fields, List<Item> &values,
                               bool check_unique, table_map *map)
{
  TABLE *table= table_list->table;

  if (!table_list->updatable)
  {
    my_error(ER_NON_INSERTABLE_TABLE, MYF(0), table_list->alias, "INSERT");
    return -1;
  }

  if (fields.elements == 0 && values.elements != 0)
  {
    if (!table)
    {
      my_error(ER_VIEW_NO_INSERT_FIELD_LIST, MYF(0),
               table_list->view_db.str, table_list->view_name.str);
      return -1;
    }
    if (values.elements != table->s->fields)
    {
      my_error(ER_WRONG_VALUE_COUNT_ON_ROW, MYF(0), 1L);
      return -1;
    }
#ifndef NO_EMBEDDED_ACCESS_CHECKS
    if (grant_option)
    {
      Field_iterator_table_ref field_it;
      field_it.set(table_list);
      if (check_grant_all_columns(thd, INSERT_ACL, &field_it))
        return -1;
    }
#endif
    clear_timestamp_auto_bits(table->timestamp_field_type,
                              TIMESTAMP_AUTO_SET_ON_INSERT);
  }
  else
  {						// Part field list
    SELECT_LEX *select_lex= &thd->lex->select_lex;
    Name_resolution_context *context= &select_lex->context;
    Name_resolution_context_state ctx_state;
    int res;

    if (fields.elements != values.elements)
    {
      my_error(ER_WRONG_VALUE_COUNT_ON_ROW, MYF(0), 1L);
      return -1;
    }

    thd->dupp_field=0;
    select_lex->no_wrap_view_item= TRUE;

    /* Save the state of the current name resolution context. */
    ctx_state.save_state(context, table_list);

    /*
      Perform name resolution only in the first table - 'table_list',
      which is the table that is inserted into.
    */
    table_list->next_local= 0;
    context->resolve_in_table_list_only(table_list);
    res= setup_fields(thd, 0, fields, 1, 0, 0);

    /* Restore the current context. */
    ctx_state.restore_state(context, table_list);
    thd->lex->select_lex.no_wrap_view_item= FALSE;

    if (res)
      return -1;

    if (table_list->effective_algorithm == VIEW_ALGORITHM_MERGE)
    {
      if (check_view_single_update(fields, table_list, map))
        return -1;
      table= table_list->table;
    }

    if (check_unique && thd->dupp_field)
    {
      my_error(ER_FIELD_SPECIFIED_TWICE, MYF(0), thd->dupp_field->field_name);
      return -1;
    }
    if (table->timestamp_field &&	// Don't set timestamp if used
	table->timestamp_field->query_id == thd->query_id)
      clear_timestamp_auto_bits(table->timestamp_field_type,
                                TIMESTAMP_AUTO_SET_ON_INSERT);
  }
  // For the values we need select_priv
#ifndef NO_EMBEDDED_ACCESS_CHECKS
  table->grant.want_privilege= (SELECT_ACL & ~table->grant.privilege);
#endif

  if (check_key_in_view(thd, table_list) ||
      (table_list->view &&
       check_view_insertability(thd, table_list)))
  {
    my_error(ER_NON_INSERTABLE_TABLE, MYF(0), table_list->alias, "INSERT");
    return -1;
  }

  return 0;
}


/*
  Check update fields for the timestamp field.

  SYNOPSIS
    check_update_fields()
    thd                         The current thread.
    insert_table_list           The insert table list.
    table                       The table for update.
    update_fields               The update fields.

  NOTE
    If the update fields include the timestamp field,
    remove TIMESTAMP_AUTO_SET_ON_UPDATE from table->timestamp_field_type.

  RETURN
    0           OK
    -1          Error
*/

static int check_update_fields(THD *thd, TABLE_LIST *insert_table_list,
                               List<Item> &update_fields, table_map *map)
{
  TABLE *table= insert_table_list->table;
  query_id_t timestamp_query_id;
  LINT_INIT(timestamp_query_id);

  /*
    Change the query_id for the timestamp column so that we can
    check if this is modified directly.
  */
  if (table->timestamp_field)
  {
    timestamp_query_id= table->timestamp_field->query_id;
    table->timestamp_field->query_id= thd->query_id - 1;
  }

  /*
    Check the fields we are going to modify. This will set the query_id
    of all used fields to the threads query_id.
  */
  if (setup_fields(thd, 0, update_fields, 1, 0, 0))
    return -1;

  if (insert_table_list->effective_algorithm == VIEW_ALGORITHM_MERGE &&
      check_view_single_update(update_fields, insert_table_list, map))
    return -1;

  if (table->timestamp_field)
  {
    /* Don't set timestamp column if this is modified. */
    if (table->timestamp_field->query_id == thd->query_id)
      clear_timestamp_auto_bits(table->timestamp_field_type,
                                TIMESTAMP_AUTO_SET_ON_UPDATE);
    else
      table->timestamp_field->query_id= timestamp_query_id;
  }

  return 0;
}


/*
  Prepare triggers  for INSERT-like statement.

  SYNOPSIS
    prepare_triggers_for_insert_stmt()
      thd     The current thread
      table   Table to which insert will happen
      duplic  Type of duplicate handling for insert which will happen

  NOTE
    Prepare triggers for INSERT-like statement by marking fields
    used by triggers and inform handlers that batching of UPDATE/DELETE 
    cannot be done if there are BEFORE UPDATE/DELETE triggers.
*/

void prepare_triggers_for_insert_stmt(THD *thd, TABLE *table,
                                      enum_duplicates duplic)
{
  if (table->triggers)
  {
    if (table->triggers->has_triggers(TRG_EVENT_DELETE,
                                      TRG_ACTION_AFTER))
    {
      /*
        The table has AFTER DELETE triggers that might access to 
        subject table and therefore might need delete to be done 
        immediately. So we turn-off the batching.
      */ 
      (void) table->file->extra(HA_EXTRA_DELETE_CANNOT_BATCH);
    }
    if (table->triggers->has_triggers(TRG_EVENT_UPDATE,
                                      TRG_ACTION_AFTER))
    {
      /*
        The table has AFTER UPDATE triggers that might access to subject 
        table and therefore might need update to be done immediately. 
        So we turn-off the batching.
      */ 
      (void) table->file->extra(HA_EXTRA_UPDATE_CANNOT_BATCH);
    }
    mark_fields_used_by_triggers_for_insert_stmt(thd, table, duplic);
  }
}


/*
  Mark fields used by triggers for INSERT-like statement.

  SYNOPSIS
    mark_fields_used_by_triggers_for_insert_stmt()
      thd     The current thread
      table   Table to which insert will happen
      duplic  Type of duplicate handling for insert which will happen

  NOTE
    For REPLACE there is no sense in marking particular fields
    used by ON DELETE trigger as to execute it properly we have
    to retrieve and store values for all table columns anyway.
*/

void mark_fields_used_by_triggers_for_insert_stmt(THD *thd, TABLE *table,
                                                  enum_duplicates duplic)
{
  if (table->triggers)
  {
    table->triggers->mark_fields_used(thd, TRG_EVENT_INSERT);
    if (duplic == DUP_UPDATE)
      table->triggers->mark_fields_used(thd, TRG_EVENT_UPDATE);
  }
}


/**
  Upgrade table-level lock of INSERT statement to TL_WRITE if
  a more concurrent lock is infeasible for some reason. This is
  necessary for engines without internal locking support (MyISAM).
  An engine with internal locking implementation might later
  downgrade the lock in handler::store_lock() method.
*/

static
void upgrade_lock_type(THD *thd, thr_lock_type *lock_type,
                       enum_duplicates duplic,
                       bool is_multi_insert)
{
  if (duplic == DUP_UPDATE ||
      duplic == DUP_REPLACE && *lock_type == TL_WRITE_CONCURRENT_INSERT)
  {
    *lock_type= TL_WRITE_DEFAULT;
    return;
  }

  if (*lock_type == TL_WRITE_DELAYED)
  {
    /*
      We do not use delayed threads if:
      - we're running in the safe mode or skip-new mode -- the
        feature is disabled in these modes
      - we're executing this statement on a replication slave --
        we need to ensure serial execution of queries on the
        slave
      - it is INSERT .. ON DUPLICATE KEY UPDATE - in this case the
        insert cannot be concurrent
      - this statement is directly or indirectly invoked from
        a stored function or trigger (under pre-locking) - to
        avoid deadlocks, since INSERT DELAYED involves a lock
        upgrade (TL_WRITE_DELAYED -> TL_WRITE) which we should not
        attempt while keeping other table level locks.
      - this statement itself may require pre-locking.
        We should upgrade the lock even though in most cases
        delayed functionality may work. Unfortunately, we can't
        easily identify whether the subject table is not used in
        the statement indirectly via a stored function or trigger:
        if it is used, that will lead to a deadlock between the
        client connection and the delayed thread.
    */
    if (specialflag & (SPECIAL_NO_NEW_FUNC | SPECIAL_SAFE_MODE) ||
        thd->variables.max_insert_delayed_threads == 0 ||
        thd->prelocked_mode ||
        thd->lex->uses_stored_routines())
    {
      *lock_type= TL_WRITE;
      return;
    }
    if (thd->slave_thread)
    {
      /* Try concurrent insert */
      *lock_type= (duplic == DUP_UPDATE || duplic == DUP_REPLACE) ?
                  TL_WRITE : TL_WRITE_CONCURRENT_INSERT;
      return;
    }

    bool log_on= (thd->options & OPTION_BIN_LOG ||
                  ! (thd->security_ctx->master_access & SUPER_ACL));
    if (log_on && mysql_bin_log.is_open() && is_multi_insert)
    {
      /*
        Statement-based binary logging does not work in this case, because:
        a) two concurrent statements may have their rows intermixed in the
        queue, leading to autoincrement replication problems on slave (because
        the values generated used for one statement don't depend only on the
        value generated for the first row of this statement, so are not
        replicable)
        b) if first row of the statement has an error the full statement is
        not binlogged, while next rows of the statement may be inserted.
        c) if first row succeeds, statement is binlogged immediately with a
        zero error code (i.e. "no error"), if then second row fails, query
        will fail on slave too and slave will stop (wrongly believing that the
        master got no error).
        So we fall back to non-delayed INSERT.
      */
      *lock_type= TL_WRITE;
    }
  }
}


/**
  Find or create a delayed insert thread for the first table in
  the table list, then open and lock the remaining tables.
  If a table can not be used with insert delayed, upgrade the lock
  and open and lock all tables using the standard mechanism.

  @param thd         thread context
  @param table_list  list of "descriptors" for tables referenced
                     directly in statement SQL text.
                     The first element in the list corresponds to
                     the destination table for inserts, remaining
                     tables, if any, are usually tables referenced
                     by sub-queries in the right part of the
                     INSERT.

  @return Status of the operation. In case of success 'table'
  member of every table_list element points to an instance of
  class TABLE.

  @sa open_and_lock_tables for more information about MySQL table
  level locking
*/

static
bool open_and_lock_for_insert_delayed(THD *thd, TABLE_LIST *table_list)
{
  DBUG_ENTER("open_and_lock_for_insert_delayed");

#ifndef EMBEDDED_LIBRARY
  if (delayed_get_table(thd, table_list))
    DBUG_RETURN(TRUE);

  if (table_list->table)
  {
    /*
      Open tables used for sub-selects or in stored functions, will also
      cache these functions.
    */
    if (open_and_lock_tables(thd, table_list->next_global))
    {
      end_delayed_insert(thd);
      DBUG_RETURN(TRUE);
    }
    /*
      First table was not processed by open_and_lock_tables(),
      we need to set updatability flag "by hand".
    */
    if (!table_list->derived && !table_list->view)
      table_list->updatable= 1;  // usual table
    DBUG_RETURN(FALSE);
  }
#endif
  /*
    * This is embedded library and we don't have auxiliary
    threads OR
    * a lock upgrade was requested inside delayed_get_table
      because
      - there are too many delayed insert threads OR
      - the table has triggers.
    Use a normal insert.
  */
  table_list->lock_type= TL_WRITE;
  DBUG_RETURN(open_and_lock_tables(thd, table_list));
}


/**
  INSERT statement implementation
*/

bool mysql_insert(THD *thd,TABLE_LIST *table_list,
                  List<Item> &fields,
                  List<List_item> &values_list,
                  List<Item> &update_fields,
                  List<Item> &update_values,
                  enum_duplicates duplic,
		  bool ignore)
{
  int error, res;
  bool transactional_table, joins_freed= FALSE;
  bool changed;
  bool was_insert_delayed= (table_list->lock_type ==  TL_WRITE_DELAYED);
  uint value_count;
  ulong counter = 1;
  ulonglong id;
  COPY_INFO info;
  TABLE *table= 0;
  List_iterator_fast<List_item> its(values_list);
  List_item *values;
  Name_resolution_context *context;
  Name_resolution_context_state ctx_state;
#ifndef EMBEDDED_LIBRARY
  char *query= thd->query;
  /*
    log_on is about delayed inserts only.
    By default, both logs are enabled (this won't cause problems if the server
    runs without --log-update or --log-bin).
  */
  bool log_on= (thd->options & OPTION_BIN_LOG) ||
    (!(thd->security_ctx->master_access & SUPER_ACL));
#endif
  thr_lock_type lock_type = table_list->lock_type;
  Item *unused_conds= 0;
  DBUG_ENTER("mysql_insert");

  /*
    Upgrade lock type if the requested lock is incompatible with
    the current connection mode or table operation.
  */
  upgrade_lock_type(thd, &table_list->lock_type, duplic,
                    values_list.elements > 1);

  /*
    We can't write-delayed into a table locked with LOCK TABLES:
    this will lead to a deadlock, since the delayed thread will
    never be able to get a lock on the table. QQQ: why not
    upgrade the lock here instead?
  */
  if (table_list->lock_type == TL_WRITE_DELAYED && thd->locked_tables &&
      find_locked_table(thd, table_list->db, table_list->table_name))
  {
    my_error(ER_DELAYED_INSERT_TABLE_LOCKED, MYF(0),
             table_list->table_name);
    DBUG_RETURN(TRUE);
  }

  if (table_list->lock_type == TL_WRITE_DELAYED)
  {
    if (open_and_lock_for_insert_delayed(thd, table_list))
      DBUG_RETURN(TRUE);
  }
  else
  {
    if (open_and_lock_tables(thd, table_list))
      DBUG_RETURN(TRUE);
  }

  thd->proc_info="init";
  thd->used_tables=0;
  values= its++;
  value_count= values->elements;

  if (mysql_prepare_insert(thd, table_list, table, fields, values,
			   update_fields, update_values, duplic, &unused_conds,
                           FALSE,
                           (fields.elements || !value_count),
                           !ignore && (thd->variables.sql_mode &
                                       (MODE_STRICT_TRANS_TABLES |
                                        MODE_STRICT_ALL_TABLES))))
    goto abort;

  /* mysql_prepare_insert set table_list->table if it was not set */
  table= table_list->table;
  lock_type= table_list->lock_type;

  context= &thd->lex->select_lex.context;
  /*
    These three asserts test the hypothesis that the resetting of the name
    resolution context below is not necessary at all since the list of local
    tables for INSERT always consists of one table.
  */
  DBUG_ASSERT(!table_list->next_local);
  DBUG_ASSERT(!context->table_list->next_local);
  DBUG_ASSERT(!context->first_name_resolution_table->next_name_resolution_table);

  /* Save the state of the current name resolution context. */
  ctx_state.save_state(context, table_list);

  /*
    Perform name resolution only in the first table - 'table_list',
    which is the table that is inserted into.
  */
  table_list->next_local= 0;
  context->resolve_in_table_list_only(table_list);

  while ((values= its++))
  {
    counter++;
    if (values->elements != value_count)
    {
      my_error(ER_WRONG_VALUE_COUNT_ON_ROW, MYF(0), counter);
      goto abort;
    }
    if (setup_fields(thd, 0, *values, 0, 0, 0))
      goto abort;
  }
  its.rewind ();
 
  /* Restore the current context. */
  ctx_state.restore_state(context, table_list);

  /*
    Fill in the given fields and dump it to the table file
  */
  info.records= info.deleted= info.copied= info.updated= info.touched= 0;
  info.ignore= ignore;
  info.handle_duplicates=duplic;
  info.update_fields= &update_fields;
  info.update_values= &update_values;
  info.view= (table_list->view ? table_list : 0);

  /*
    Count warnings for all inserts.
    For single line insert, generate an error if try to set a NOT NULL field
    to NULL.
  */
  thd->count_cuted_fields= ((values_list.elements == 1 &&
                             !ignore) ?
			    CHECK_FIELD_ERROR_FOR_NULL :
			    CHECK_FIELD_WARN);
  thd->cuted_fields = 0L;
  table->next_number_field=table->found_next_number_field;

#ifdef HAVE_REPLICATION
  if (thd->slave_thread &&
      (info.handle_duplicates == DUP_UPDATE) &&
      (table->next_number_field != NULL) &&
      rpl_master_has_bug(&active_mi->rli, 24432))
    goto abort;
#endif

  error=0;
  id=0;
  thd->proc_info="update";
  if (duplic != DUP_ERROR || ignore)
    table->file->extra(HA_EXTRA_IGNORE_DUP_KEY);
  if (duplic == DUP_REPLACE)
  {
    if (!table->triggers || !table->triggers->has_delete_triggers())
      table->file->extra(HA_EXTRA_WRITE_CAN_REPLACE);
    /*
      REPLACE should change values of all columns so we should mark
      all columns as columns to be set. As nice side effect we will
      retrieve columns which values are needed for ON DELETE triggers.
    */
    table->file->extra(HA_EXTRA_RETRIEVE_ALL_COLS);
  }
  if (duplic == DUP_UPDATE)
    table->file->extra(HA_EXTRA_INSERT_WITH_UPDATE);
  /*
    let's *try* to start bulk inserts. It won't necessary
    start them as values_list.elements should be greater than
    some - handler dependent - threshold.
    We should not start bulk inserts if this statement uses
    functions or invokes triggers since they may access
    to the same table and therefore should not see its
    inconsistent state created by this optimization.
    So we call start_bulk_insert to perform nesessary checks on
    values_list.elements, and - if nothing else - to initialize
    the code to make the call of end_bulk_insert() below safe.
  */
  if (lock_type != TL_WRITE_DELAYED && !thd->prelocked_mode)
    table->file->start_bulk_insert(values_list.elements);

  thd->abort_on_warning= (!ignore && (thd->variables.sql_mode &
                                       (MODE_STRICT_TRANS_TABLES |
                                        MODE_STRICT_ALL_TABLES)));

  prepare_triggers_for_insert_stmt(thd, table, duplic);

  if (table_list->prepare_where(thd, 0, TRUE) ||
      table_list->prepare_check_option(thd))
    error= 1;

  while ((values= its++))
  {
    if (fields.elements || !value_count)
    {
      restore_record(table,s->default_values);	// Get empty record
      if (fill_record_n_invoke_before_triggers(thd, fields, *values, 0,
                                               table->triggers,
                                               TRG_EVENT_INSERT))
      {
	if (values_list.elements != 1 && !thd->net.report_error)
	{
	  info.records++;
	  continue;
	}
	/*
	  TODO: set thd->abort_on_warning if values_list.elements == 1
	  and check that all items return warning in case of problem with
	  storing field.
        */
	error=1;
	break;
      }
    }
    else
    {
      if (thd->used_tables)			// Column used in values()
	restore_record(table,s->default_values);	// Get empty record
      else
      {
        /*
          Fix delete marker. No need to restore rest of record since it will
          be overwritten by fill_record() anyway (and fill_record() does not
          use default values in this case).
        */
	table->record[0][0]= table->s->default_values[0];
      }
      if (fill_record_n_invoke_before_triggers(thd, table->field, *values, 0,
                                               table->triggers,
                                               TRG_EVENT_INSERT))
      {
	if (values_list.elements != 1 && ! thd->net.report_error)
	{
	  info.records++;
	  continue;
	}
	error=1;
	break;
      }
    }

    if ((res= table_list->view_check_option(thd,
					    (values_list.elements == 1 ?
					     0 :
					     ignore))) ==
        VIEW_CHECK_SKIP)
      continue;
    else if (res == VIEW_CHECK_ERROR)
    {
      error= 1;
      break;
    }
#ifndef EMBEDDED_LIBRARY
    if (lock_type == TL_WRITE_DELAYED)
    {
      error=write_delayed(thd, table, duplic, ignore, query, thd->query_length, log_on);
      query=0;
    }
    else
#endif
      error=write_record(thd, table ,&info);
    /*
      If auto_increment values are used, save the first one for
      LAST_INSERT_ID() and for the update log.
    */
    if (! id && thd->insert_id_used)
    {						// Get auto increment value
      id= thd->last_insert_id;
    }
    if (error)
      break;
    thd->row_count++;
  }

  free_underlaid_joins(thd, &thd->lex->select_lex);
  joins_freed= TRUE;

  /*
    Now all rows are inserted.  Time to update logs and sends response to
    user
  */
#ifndef EMBEDDED_LIBRARY
  if (lock_type == TL_WRITE_DELAYED)
  {
    if (!error)
    {
      id=0;					// No auto_increment id
      info.copied=values_list.elements;
      end_delayed_insert(thd);
    }
    query_cache_invalidate3(thd, table_list, 1);
  }
  else
#endif
  {
    if (!thd->prelocked_mode && table->file->end_bulk_insert() && !error)
    {
      table->file->print_error(my_errno,MYF(0));
      error=1;
    }
    if (id && values_list.elements != 1)
      thd->insert_id(id);			// For update log
    else if (table->next_number_field && info.copied)
      id=table->next_number_field->val_int();	// Return auto_increment value

    transactional_table= table->file->has_transactions();

    if ((changed= (info.copied || info.deleted || info.updated)) ||
        was_insert_delayed)
    {
      /*
        Invalidate the table in the query cache if something changed.
        For the transactional algorithm to work the invalidation must be
        before binlog writing and ha_autocommit_or_rollback
      */
      if (changed)
        query_cache_invalidate3(thd, table_list, 1);
      if (error <= 0 || !transactional_table)
      {
        if (mysql_bin_log.is_open())
        {
          if (error <= 0)
          {
            /*
              [Guilhem wrote] Temporary errors may have filled
              thd->net.last_error/errno.  For example if there has
              been a disk full error when writing the row, and it was
              MyISAM, then thd->net.last_error/errno will be set to
              "disk full"... and the my_pwrite() will wait until free
              space appears, and so when it finishes then the
              write_row() was entirely successful
            */
            /* todo: consider removing */
            thd->clear_error();
          }
          /* bug#22725: 
               
          A query which per-row-loop can not be interrupted with
          KILLED, like INSERT, and that does not invoke stored
          routines can be binlogged with neglecting the KILLED error.
          
          If there was no error (error == zero) until after the end of
          inserting loop the KILLED flag that appeared later can be
          disregarded since previously possible invocation of stored
          routines did not result in any error due to the KILLED.  In
          such case the flag is ignored for constructing binlog event.
          */
          Query_log_event qinfo(thd, thd->query, thd->query_length,
                                transactional_table, FALSE,
                                (error>0) ? thd->killed : THD::NOT_KILLED);
          DBUG_ASSERT(thd->killed != THD::KILL_BAD_DATA || error > 0);
          if (mysql_bin_log.write(&qinfo) && transactional_table)
            error=1;
        }
        if (thd->transaction.stmt.modified_non_trans_table)
          thd->transaction.all.modified_non_trans_table= TRUE;
      }
    }
    DBUG_ASSERT(transactional_table || !changed || 
                thd->transaction.stmt.modified_non_trans_table);
    if (transactional_table)
      error=ha_autocommit_or_rollback(thd,error);

    if (thd->lock)
    {
      mysql_unlock_tables(thd, thd->lock);
      /*
        Invalidate the table in the query cache if something changed
        after unlocking when changes become fisible.
        TODO: this is workaround. right way will be move invalidating in
        the unlock procedure.
      */
      if (lock_type ==  TL_WRITE_CONCURRENT_INSERT && changed)
      {
        query_cache_invalidate3(thd, table_list, 1);
      }
      thd->lock=0;
    }
  }
  thd->proc_info="end";
  table->next_number_field=0;
  thd->count_cuted_fields= CHECK_FIELD_IGNORE;
  thd->next_insert_id=0;			// Reset this if wrongly used
  table->auto_increment_field_not_null= FALSE;
  if (duplic != DUP_ERROR || ignore)
    table->file->extra(HA_EXTRA_NO_IGNORE_DUP_KEY);
  if (duplic == DUP_REPLACE &&
      (!table->triggers || !table->triggers->has_delete_triggers()))
    table->file->extra(HA_EXTRA_WRITE_CANNOT_REPLACE);

  /* Reset value of LAST_INSERT_ID if no rows were inserted or touched */
  if (!info.copied && !info.touched && thd->insert_id_used)
  {
    thd->insert_id(0);
    id=0;
  }
  if (error)
    goto abort;
  if (values_list.elements == 1 && (!(thd->options & OPTION_WARNINGS) ||
				    !thd->cuted_fields))
  {
    thd->row_count_func= info.copied + info.deleted +
                         ((thd->client_capabilities & CLIENT_FOUND_ROWS) ?
                          info.touched : info.updated);
    send_ok(thd, (ulong) thd->row_count_func, id);
  }
  else
  {
    char buff[160];
    ha_rows updated=((thd->client_capabilities & CLIENT_FOUND_ROWS) ?
                     info.touched : info.updated);
    if (ignore)
      sprintf(buff, ER(ER_INSERT_INFO), (ulong) info.records,
	      (lock_type == TL_WRITE_DELAYED) ? (ulong) 0 :
	      (ulong) (info.records - info.copied), (ulong) thd->cuted_fields);
    else
      sprintf(buff, ER(ER_INSERT_INFO), (ulong) info.records,
	      (ulong) (info.deleted + updated), (ulong) thd->cuted_fields);
    thd->row_count_func= info.copied + info.deleted + updated;
    ::send_ok(thd, (ulong) thd->row_count_func, id, buff);
  }
  thd->abort_on_warning= 0;
  DBUG_RETURN(FALSE);

abort:
#ifndef EMBEDDED_LIBRARY
  if (lock_type == TL_WRITE_DELAYED)
    end_delayed_insert(thd);
#endif
  if (!joins_freed)
    free_underlaid_joins(thd, &thd->lex->select_lex);
  thd->abort_on_warning= 0;
  DBUG_RETURN(TRUE);
}


/*
  Additional check for insertability for VIEW

  SYNOPSIS
    check_view_insertability()
    thd     - thread handler
    view    - reference on VIEW

  IMPLEMENTATION
    A view is insertable if the folloings are true:
    - All columns in the view are columns from a table
    - All not used columns in table have a default values
    - All field in view are unique (not referring to the same column)

  RETURN
    FALSE - OK
      view->contain_auto_increment is 1 if and only if the view contains an
      auto_increment field

    TRUE  - can't be used for insert
*/

static bool check_view_insertability(THD * thd, TABLE_LIST *view)
{
  uint num= view->view->select_lex.item_list.elements;
  TABLE *table= view->table;
  Field_translator *trans_start= view->field_translation,
		   *trans_end= trans_start + num;
  Field_translator *trans;
  uint used_fields_buff_size= (table->s->fields + 7) / 8;
  uchar *used_fields_buff= (uchar*)thd->alloc(used_fields_buff_size);
  MY_BITMAP used_fields;
  bool save_set_query_id= thd->set_query_id;
  DBUG_ENTER("check_key_in_view");

  if (!used_fields_buff)
    DBUG_RETURN(TRUE);  // EOM

  DBUG_ASSERT(view->table != 0 && view->field_translation != 0);

  VOID(bitmap_init(&used_fields, used_fields_buff, used_fields_buff_size * 8,
                   0));
  bitmap_clear_all(&used_fields);

  view->contain_auto_increment= 0;
  /* 
    we must not set query_id for fields as they're not 
    really used in this context
  */
  thd->set_query_id= 0;
  /* check simplicity and prepare unique test of view */
  for (trans= trans_start; trans != trans_end; trans++)
  {
    if (!trans->item->fixed && trans->item->fix_fields(thd, &trans->item))
    {
      thd->set_query_id= save_set_query_id;
      DBUG_RETURN(TRUE);
    }
    Item_field *field;
    /* simple SELECT list entry (field without expression) */
    if (!(field= trans->item->filed_for_view_update()))
    {
      thd->set_query_id= save_set_query_id;
      DBUG_RETURN(TRUE);
    }
    if (field->field->unireg_check == Field::NEXT_NUMBER)
      view->contain_auto_increment= 1;
    /* prepare unique test */
    /*
      remove collation (or other transparent for update function) if we have
      it
    */
    trans->item= field;
  }
  thd->set_query_id= save_set_query_id;
  /* unique test */
  for (trans= trans_start; trans != trans_end; trans++)
  {
    /* Thanks to test above, we know that all columns are of type Item_field */
    Item_field *field= (Item_field *)trans->item;
    /* check fields belong to table in which we are inserting */
    if (field->field->table == table &&
        bitmap_fast_test_and_set(&used_fields, field->field->field_index))
      DBUG_RETURN(TRUE);
  }

  DBUG_RETURN(FALSE);
}


/*
  Check if table can be updated

  SYNOPSIS
     mysql_prepare_insert_check_table()
     thd		Thread handle
     table_list		Table list
     fields		List of fields to be updated
     where		Pointer to where clause
     select_insert      Check is making for SELECT ... INSERT

   RETURN
     FALSE ok
     TRUE  ERROR
*/

static bool mysql_prepare_insert_check_table(THD *thd, TABLE_LIST *table_list,
                                             List<Item> &fields, COND **where,
                                             bool select_insert)
{
  bool insert_into_view= (table_list->view != 0);
  DBUG_ENTER("mysql_prepare_insert_check_table");

  /*
     first table in list is the one we'll INSERT into, requires INSERT_ACL.
     all others require SELECT_ACL only. the ACL requirement below is for
     new leaves only anyway (view-constituents), so check for SELECT rather
     than INSERT.
  */

  if (setup_tables_and_check_access(thd, &thd->lex->select_lex.context,
                                    &thd->lex->select_lex.top_join_list,
                                    table_list, where, 
                                    &thd->lex->select_lex.leaf_tables,
                                    select_insert, INSERT_ACL, SELECT_ACL))
    DBUG_RETURN(TRUE);

  if (insert_into_view && !fields.elements)
  {
    thd->lex->empty_field_list_on_rset= 1;
    if (!table_list->table)
    {
      my_error(ER_VIEW_NO_INSERT_FIELD_LIST, MYF(0),
               table_list->view_db.str, table_list->view_name.str);
      DBUG_RETURN(TRUE);
    }
    DBUG_RETURN(insert_view_fields(thd, &fields, table_list));
  }

  DBUG_RETURN(FALSE);
}


/*
  Prepare items in INSERT statement

  SYNOPSIS
    mysql_prepare_insert()
    thd			Thread handler
    table_list	        Global/local table list
    table		Table to insert into (can be NULL if table should
			be taken from table_list->table)    
    where		Where clause (for insert ... select)
    select_insert	TRUE if INSERT ... SELECT statement
    check_fields        TRUE if need to check that all INSERT fields are 
                        given values.
    abort_on_warning    whether to report if some INSERT field is not 
                        assigned as an error (TRUE) or as a warning (FALSE).

  TODO (in far future)
    In cases of:
    INSERT INTO t1 SELECT a, sum(a) as sum1 from t2 GROUP BY a
    ON DUPLICATE KEY ...
    we should be able to refer to sum1 in the ON DUPLICATE KEY part

  WARNING
    You MUST set table->insert_values to 0 after calling this function
    before releasing the table object.
  
  RETURN VALUE
    FALSE OK
    TRUE  error
*/

bool mysql_prepare_insert(THD *thd, TABLE_LIST *table_list,
                          TABLE *table, List<Item> &fields, List_item *values,
                          List<Item> &update_fields, List<Item> &update_values,
                          enum_duplicates duplic,
                          COND **where, bool select_insert,
                          bool check_fields, bool abort_on_warning)
{
  SELECT_LEX *select_lex= &thd->lex->select_lex;
  Name_resolution_context *context= &select_lex->context;
  Name_resolution_context_state ctx_state;
  bool insert_into_view= (table_list->view != 0);
  bool res= 0;
  table_map map= 0;
  DBUG_ENTER("mysql_prepare_insert");
  DBUG_PRINT("enter", ("table_list 0x%lx, table 0x%lx, view %d",
		       (ulong)table_list, (ulong)table,
		       (int)insert_into_view));
  /* INSERT should have a SELECT or VALUES clause */
  DBUG_ASSERT (!select_insert || !values);

  /*
    For subqueries in VALUES() we should not see the table in which we are
    inserting (for INSERT ... SELECT this is done by changing table_list,
    because INSERT ... SELECT share SELECT_LEX it with SELECT.
  */
  if (!select_insert)
  {
    for (SELECT_LEX_UNIT *un= select_lex->first_inner_unit();
         un;
         un= un->next_unit())
    {
      for (SELECT_LEX *sl= un->first_select();
           sl;
           sl= sl->next_select())
      {
        sl->context.outer_context= 0;
      }
    }
  }

  if (duplic == DUP_UPDATE)
  {
    /* it should be allocated before Item::fix_fields() */
    if (table_list->set_insert_values(thd->mem_root))
      DBUG_RETURN(TRUE);
  }

  if (mysql_prepare_insert_check_table(thd, table_list, fields, where,
                                       select_insert))
    DBUG_RETURN(TRUE);


  /* Prepare the fields in the statement. */
  if (values)
  {
    /* if we have INSERT ... VALUES () we cannot have a GROUP BY clause */
    DBUG_ASSERT (!select_lex->group_list.elements);

    /* Save the state of the current name resolution context. */
    ctx_state.save_state(context, table_list);

    /*
      Perform name resolution only in the first table - 'table_list',
      which is the table that is inserted into.
     */
    table_list->next_local= 0;
    context->resolve_in_table_list_only(table_list);

    res= check_insert_fields(thd, context->table_list, fields, *values,
                             !insert_into_view, &map) ||
      setup_fields(thd, 0, *values, 0, 0, 0);

    if (!res && check_fields)
    {
      bool saved_abort_on_warning= thd->abort_on_warning;
      thd->abort_on_warning= abort_on_warning;
      res= check_that_all_fields_are_given_values(thd, 
                                                  table ? table : 
                                                  context->table_list->table,
                                                  context->table_list);
      thd->abort_on_warning= saved_abort_on_warning;
    }

    if (!res && duplic == DUP_UPDATE)
    {
      select_lex->no_wrap_view_item= TRUE;
      res= check_update_fields(thd, context->table_list, update_fields, &map);
      select_lex->no_wrap_view_item= FALSE;
    }

    /* Restore the current context. */
    ctx_state.restore_state(context, table_list);

    if (!res)
      res= setup_fields(thd, 0, update_values, 1, 0, 0);
  }

  if (res)
    DBUG_RETURN(res);

  if (!table)
    table= table_list->table;

  if (!select_insert)
  {
    Item *fake_conds= 0;
    TABLE_LIST *duplicate;
    if ((duplicate= unique_table(thd, table_list, table_list->next_global, 1)))
    {
      update_non_unique_table_error(table_list, "INSERT", duplicate);
      DBUG_RETURN(TRUE);
    }
    select_lex->fix_prepare_information(thd, &fake_conds, &fake_conds);
    select_lex->first_execution= 0;
  }
  if (duplic == DUP_UPDATE || duplic == DUP_REPLACE)
    table->file->extra(HA_EXTRA_RETRIEVE_PRIMARY_KEY);
  DBUG_RETURN(FALSE);
}


	/* Check if there is more uniq keys after field */

static int last_uniq_key(TABLE *table,uint keynr)
{
  while (++keynr < table->s->keys)
    if (table->key_info[keynr].flags & HA_NOSAME)
      return 0;
  return 1;
}


/*
  Write a record to table with optional deleting of conflicting records,
  invoke proper triggers if needed.

  SYNOPSIS
     write_record()
      thd   - thread context
      table - table to which record should be written
      info  - COPY_INFO structure describing handling of duplicates
              and which is used for counting number of records inserted
              and deleted.

  NOTE
    Once this record will be written to table after insert trigger will
    be invoked. If instead of inserting new record we will update old one
    then both on update triggers will work instead. Similarly both on
    delete triggers will be invoked if we will delete conflicting records.

    Sets thd->transaction.stmt.modified_non_trans_table to TRUE if table which is updated didn't have
    transactions.

  RETURN VALUE
    0     - success
    non-0 - error
*/


int write_record(THD *thd, TABLE *table,COPY_INFO *info)
{
  int error, trg_error= 0;
  char *key=0;
  DBUG_ENTER("write_record");

  info->records++;
  if (info->handle_duplicates == DUP_REPLACE ||
      info->handle_duplicates == DUP_UPDATE)
  {
    while ((error=table->file->write_row(table->record[0])))
    {
      uint key_nr;
      if (error != HA_WRITE_SKIP)
	goto err;
      if ((int) (key_nr = table->file->get_dup_key(error)) < 0)
      {
	error=HA_WRITE_SKIP;			/* Database can't find key */
	goto err;
      }
      /*
	Don't allow REPLACE to replace a row when a auto_increment column
	was used.  This ensures that we don't get a problem when the
	whole range of the key has been used.
      */
      if (info->handle_duplicates == DUP_REPLACE &&
          table->next_number_field &&
          key_nr == table->s->next_number_index &&
	  table->file->auto_increment_column_changed)
	goto err;
      if (table->file->table_flags() & HA_DUPP_POS)
      {
	if (table->file->rnd_pos(table->record[1],table->file->dupp_ref))
	  goto err;
      }
      else
      {
	if (table->file->extra(HA_EXTRA_FLUSH_CACHE)) /* Not needed with NISAM */
	{
	  error=my_errno;
	  goto err;
	}

	if (!key)
	{
	  if (!(key=(char*) my_safe_alloca(table->s->max_unique_length,
					   MAX_KEY_LENGTH)))
	  {
	    error=ENOMEM;
	    goto err;
	  }
	}
	key_copy((byte*) key,table->record[0],table->key_info+key_nr,0);
	if ((error=(table->file->index_read_idx(table->record[1],key_nr,
						(byte*) key,
						table->key_info[key_nr].
						key_length,
						HA_READ_KEY_EXACT))))
	  goto err;
      }
      if (info->handle_duplicates == DUP_UPDATE)
      {
        int res= 0;
        /*
          We don't check for other UNIQUE keys - the first row
          that matches, is updated. If update causes a conflict again,
          an error is returned
        */
	DBUG_ASSERT(table->insert_values != NULL);
        store_record(table,insert_values);
        restore_record(table,record[1]);
        DBUG_ASSERT(info->update_fields->elements ==
                    info->update_values->elements);
        if (fill_record_n_invoke_before_triggers(thd, *info->update_fields,
                                                 *info->update_values,
                                                 info->ignore,
                                                 table->triggers,
                                                 TRG_EVENT_UPDATE))
          goto before_trg_err;

        /* CHECK OPTION for VIEW ... ON DUPLICATE KEY UPDATE ... */
        if (info->view &&
            (res= info->view->view_check_option(current_thd, info->ignore)) ==
            VIEW_CHECK_SKIP)
          goto ok_or_after_trg_err;
        if (res == VIEW_CHECK_ERROR)
          goto before_trg_err;

        table->file->restore_auto_increment();
        if ((table->file->table_flags() & HA_PARTIAL_COLUMN_READ) ||
            compare_record(table, thd->query_id))
        {
          if ((error=table->file->update_row(table->record[1],table->record[0])))
          {
            if ((error == HA_ERR_FOUND_DUPP_KEY) && info->ignore)
            {
              goto ok_or_after_trg_err;
            }
            goto err;
          }

          info->updated++;
          trg_error= (table->triggers &&
                      table->triggers->process_triggers(thd, TRG_EVENT_UPDATE,
                                                        TRG_ACTION_AFTER,
                                                        TRUE));
          info->copied++;
        }

        if (table->next_number_field)
          table->file->adjust_next_insert_id_after_explicit_value(
            table->next_number_field->val_int());
        info->touched++;

        goto ok_or_after_trg_err;
      }
      else /* DUP_REPLACE */
      {
	/*
	  The manual defines the REPLACE semantics that it is either
	  an INSERT or DELETE(s) + INSERT; FOREIGN KEY checks in
	  InnoDB do not function in the defined way if we allow MySQL
	  to convert the latter operation internally to an UPDATE.
          We also should not perform this conversion if we have 
          timestamp field with ON UPDATE which is different from DEFAULT.
          Another case when conversion should not be performed is when
          we have ON DELETE trigger on table so user may notice that
          we cheat here. Note that it is ok to do such conversion for
          tables which have ON UPDATE but have no ON DELETE triggers,
          we just should not expose this fact to users by invoking
          ON UPDATE triggers.
	*/
	if (last_uniq_key(table,key_nr) &&
	    !table->file->referenced_by_foreign_key() &&
            (table->timestamp_field_type == TIMESTAMP_NO_AUTO_SET ||
             table->timestamp_field_type == TIMESTAMP_AUTO_SET_ON_BOTH) &&
            (!table->triggers || !table->triggers->has_delete_triggers()))
        {
          if ((error=table->file->update_row(table->record[1],
					     table->record[0])))
            goto err;
          info->deleted++;
          /*
            Since we pretend that we have done insert we should call
            its after triggers.
          */
          goto after_trg_n_copied_inc;
        }
        else
        {
          if (table->triggers &&
              table->triggers->process_triggers(thd, TRG_EVENT_DELETE,
                                                TRG_ACTION_BEFORE, TRUE))
            goto before_trg_err;
          if ((error=table->file->delete_row(table->record[1])))
            goto err;
          info->deleted++;
          if (!table->file->has_transactions())
            thd->transaction.stmt.modified_non_trans_table= TRUE;
          if (table->triggers &&
              table->triggers->process_triggers(thd, TRG_EVENT_DELETE,
                                                TRG_ACTION_AFTER, TRUE))
          {
            trg_error= 1;
            goto ok_or_after_trg_err;
          }
          /* Let us attempt do write_row() once more */
        }
      }
    }
  }
  else if ((error=table->file->write_row(table->record[0])))
  {
    if (!info->ignore ||
	(error != HA_ERR_FOUND_DUPP_KEY && error != HA_ERR_FOUND_DUPP_UNIQUE))
      goto err;
    table->file->restore_auto_increment();
    goto ok_or_after_trg_err;
  }

after_trg_n_copied_inc:
  info->copied++;
  trg_error= (table->triggers &&
              table->triggers->process_triggers(thd, TRG_EVENT_INSERT,
                                                TRG_ACTION_AFTER, TRUE));

ok_or_after_trg_err:
  if (key)
    my_safe_afree(key,table->s->max_unique_length,MAX_KEY_LENGTH);
  if (!table->file->has_transactions())
    thd->transaction.stmt.modified_non_trans_table= TRUE;
  DBUG_RETURN(trg_error);

err:
  info->last_errno= error;
  /* current_select is NULL if this is a delayed insert */
  if (thd->lex->current_select)
    thd->lex->current_select->no_error= 0;        // Give error
  table->file->print_error(error,MYF(0));

before_trg_err:
  table->file->restore_auto_increment();
  if (key)
    my_safe_afree(key, table->s->max_unique_length, MAX_KEY_LENGTH);
  DBUG_RETURN(1);
}


/******************************************************************************
  Check that all fields with arn't null_fields are used
******************************************************************************/

int check_that_all_fields_are_given_values(THD *thd, TABLE *entry,
                                           TABLE_LIST *table_list)
{
  int err= 0;
  for (Field **field=entry->field ; *field ; field++)
  {
    if ((*field)->query_id != thd->query_id &&
        ((*field)->flags & NO_DEFAULT_VALUE_FLAG) &&
        ((*field)->real_type() != FIELD_TYPE_ENUM))
    {
      bool view= FALSE;
      if (table_list)
      {
        table_list= table_list->top_table();
        view= test(table_list->view);
      }
      if (view)
      {
        push_warning_printf(thd, MYSQL_ERROR::WARN_LEVEL_WARN,
                            ER_NO_DEFAULT_FOR_VIEW_FIELD,
                            ER(ER_NO_DEFAULT_FOR_VIEW_FIELD),
                            table_list->view_db.str,
                            table_list->view_name.str);
      }
      else
      {
        push_warning_printf(thd, MYSQL_ERROR::WARN_LEVEL_WARN,
                            ER_NO_DEFAULT_FOR_FIELD,
                            ER(ER_NO_DEFAULT_FOR_FIELD),
                            (*field)->field_name);
      }
      err= 1;
    }
  }
  return thd->abort_on_warning ? err : 0;
}

/*****************************************************************************
  Handling of delayed inserts
  A thread is created for each table that one uses with the DELAYED attribute.
*****************************************************************************/

#ifndef EMBEDDED_LIBRARY

class delayed_row :public ilink {
public:
  char *record,*query;
  enum_duplicates dup;
  time_t start_time;
  bool query_start_used,last_insert_id_used,insert_id_used, ignore, log_query;
  ulonglong last_insert_id;
  ulonglong next_insert_id;
  ulong auto_increment_increment;
  ulong auto_increment_offset;
  timestamp_auto_set_type timestamp_field_type;
  uint query_length;

  delayed_row(enum_duplicates dup_arg, bool ignore_arg, bool log_query_arg)
    :record(0), query(0), dup(dup_arg), ignore(ignore_arg), log_query(log_query_arg) {}
  ~delayed_row()
  {
    x_free(record);
  }
};

/**
  Delayed_insert - context of a thread responsible for delayed insert
  into one table. When processing delayed inserts, we create an own
  thread for every distinct table. Later on all delayed inserts directed
  into that table are handled by a dedicated thread.
*/

class Delayed_insert :public ilink {
  uint locks_in_memory;
public:
  THD thd;
  TABLE *table;
  pthread_mutex_t mutex;
  pthread_cond_t cond,cond_client;
  volatile uint tables_in_use,stacked_inserts;
  volatile bool status,dead;
  COPY_INFO info;
  I_List<delayed_row> rows;
  ulong group_count;
  TABLE_LIST table_list;			// Argument

  Delayed_insert()
    :locks_in_memory(0),
     table(0),tables_in_use(0),stacked_inserts(0), status(0), dead(0),
     group_count(0)
  {
    thd.security_ctx->user=thd.security_ctx->priv_user=(char*) delayed_user;
    thd.security_ctx->host=(char*) my_localhost;
    thd.current_tablenr=0;
    thd.version=refresh_version;
    thd.command=COM_DELAYED_INSERT;
    thd.lex->current_select= 0; 		// for my_message_sql
    thd.lex->sql_command= SQLCOM_INSERT;        // For innodb::store_lock()

    bzero((char*) &thd.net, sizeof(thd.net));		// Safety
    bzero((char*) &table_list, sizeof(table_list));	// Safety
    thd.system_thread= SYSTEM_THREAD_DELAYED_INSERT;
    thd.security_ctx->host_or_ip= "";
    bzero((char*) &info,sizeof(info));
    pthread_mutex_init(&mutex,MY_MUTEX_INIT_FAST);
    pthread_cond_init(&cond,NULL);
    pthread_cond_init(&cond_client,NULL);
    VOID(pthread_mutex_lock(&LOCK_thread_count));
    delayed_insert_threads++;
    VOID(pthread_mutex_unlock(&LOCK_thread_count));
  }
  ~Delayed_insert()
  {
    /* The following is not really needed, but just for safety */
    delayed_row *row;
    while ((row=rows.get()))
      delete row;
    if (table)
      close_thread_tables(&thd);
    VOID(pthread_mutex_lock(&LOCK_thread_count));
    pthread_mutex_destroy(&mutex);
    pthread_cond_destroy(&cond);
    pthread_cond_destroy(&cond_client);
    thd.unlink();				// Must be unlinked under lock
    x_free(thd.query);
    thd.security_ctx->user= thd.security_ctx->host=0;
    thread_count--;
    delayed_insert_threads--;
    VOID(pthread_mutex_unlock(&LOCK_thread_count));
    VOID(pthread_cond_broadcast(&COND_thread_count)); /* Tell main we are ready */
  }

  /* The following is for checking when we can delete ourselves */
  inline void lock()
  {
    locks_in_memory++;				// Assume LOCK_delay_insert
  }
  void unlock()
  {
    pthread_mutex_lock(&LOCK_delayed_insert);
    if (!--locks_in_memory)
    {
      pthread_mutex_lock(&mutex);
      if (thd.killed && ! stacked_inserts && ! tables_in_use)
      {
	pthread_cond_signal(&cond);
	status=1;
      }
      pthread_mutex_unlock(&mutex);
    }
    pthread_mutex_unlock(&LOCK_delayed_insert);
  }
  inline uint lock_count() { return locks_in_memory; }

  TABLE* get_local_table(THD* client_thd);
  bool handle_inserts(void);
};


I_List<Delayed_insert> delayed_threads;


/**
  Return an instance of delayed insert thread that can handle
  inserts into a given table, if it exists. Otherwise return NULL.
*/

static
Delayed_insert *find_handler(THD *thd, TABLE_LIST *table_list)
{
  thd->proc_info="waiting for delay_list";
  pthread_mutex_lock(&LOCK_delayed_insert);	// Protect master list
  I_List_iterator<Delayed_insert> it(delayed_threads);
  Delayed_insert *di;
  while ((di= it++))
  {
    if (!strcmp(table_list->db, di->table_list.db) &&
	!strcmp(table_list->table_name, di->table_list.table_name))
    {
      di->lock();
      break;
    }
  }
  pthread_mutex_unlock(&LOCK_delayed_insert); // For unlink from list
  return di;
}


/**
  Attempt to find or create a delayed insert thread to handle inserts
  into this table.

  @return In case of success, table_list->table points to a local copy
          of the delayed table or is set to NULL, which indicates a
          request for lock upgrade. In case of failure, value of
          table_list->table is undefined.
  @retval TRUE  - this thread ran out of resources OR
                - a newly created delayed insert thread ran out of
                  resources OR
                - the created thread failed to open and lock the table
                  (e.g. because it does not exist) OR
                - the table opened in the created thread turned out to
                  be a view
  @retval FALSE - table successfully opened OR
                - too many delayed insert threads OR
                - the table has triggers and we have to fall back to
                  a normal INSERT
                Two latter cases indicate a request for lock upgrade.

  XXX: why do we regard INSERT DELAYED into a view as an error and
  do not simply perform a lock upgrade?

  TODO: The approach with using two mutexes to work with the
  delayed thread list -- LOCK_delayed_insert and
  LOCK_delayed_create -- is redundant, and we only need one of
  them to protect the list.  The reason we have two locks is that
  we do not want to block look-ups in the list while we're waiting
  for the newly created thread to open the delayed table. However,
  this wait itself is redundant -- we always call get_local_table
  later on, and there wait again until the created thread acquires
  a table lock.

  As is redundant the concept of locks_in_memory, since we already
  have another counter with similar semantics - tables_in_use,
  both of them are devoted to counting the number of producers for
  a given consumer (delayed insert thread), only at different
  stages of producer-consumer relationship.

  'dead' and 'status' variables in Delayed_insert are redundant
  too, since there is already 'di->thd.killed' and
  di->stacked_inserts.
*/

static
bool delayed_get_table(THD *thd, TABLE_LIST *table_list)
{
  int error;
  Delayed_insert *di;
  DBUG_ENTER("delayed_get_table");

  /* Must be set in the parser */
  DBUG_ASSERT(table_list->db);

  /* Find the thread which handles this table. */
  if (!(di= find_handler(thd, table_list)))
  {
    /*
      No match. Create a new thread to handle the table, but
      no more than max_insert_delayed_threads.
    */
    if (delayed_insert_threads >= thd->variables.max_insert_delayed_threads)
      DBUG_RETURN(0);
    thd->proc_info="Creating delayed handler";
    pthread_mutex_lock(&LOCK_delayed_create);
    /*
      The first search above was done without LOCK_delayed_create.
      Another thread might have created the handler in between. Search again.
    */
    if (! (di= find_handler(thd, table_list)))
    {
      if (!(di= new Delayed_insert()))
      {
	my_error(ER_OUTOFMEMORY,MYF(0),sizeof(Delayed_insert));
        thd->fatal_error();
        goto end_create;
      }
      pthread_mutex_lock(&LOCK_thread_count);
      thread_count++;
      pthread_mutex_unlock(&LOCK_thread_count);
      di->thd.set_db(table_list->db, strlen(table_list->db));
      di->thd.query= my_strdup(table_list->table_name, MYF(MY_WME));
      if (di->thd.db == NULL || di->thd.query == NULL)
      {
        /* The error is reported */
	delete di;
        thd->fatal_error();
        goto end_create;
      }
      di->table_list= *table_list;			// Needed to open table
      /* Replace volatile strings with local copies */
      di->table_list.alias= di->table_list.table_name= di->thd.query;
      di->table_list.db= di->thd.db;
      di->lock();
      pthread_mutex_lock(&di->mutex);
      if ((error= pthread_create(&di->thd.real_id, &connection_attrib,
                                 handle_delayed_insert, (void*) di)))
      {
	DBUG_PRINT("error",
		   ("Can't create thread to handle delayed insert (error %d)",
		    error));
	pthread_mutex_unlock(&di->mutex);
	di->unlock();
	delete di;
	my_error(ER_CANT_CREATE_THREAD, MYF(0), error);
        thd->fatal_error();
        goto end_create;
      }

      /* Wait until table is open */
      thd->proc_info="waiting for handler open";
      while (!di->thd.killed && !di->table && !thd->killed)
      {
	pthread_cond_wait(&di->cond_client, &di->mutex);
      }
      pthread_mutex_unlock(&di->mutex);
      thd->proc_info="got old table";
      if (di->thd.killed)
      {
	if (di->thd.net.report_error)
	{
          /*
            Copy the error message. Note that we don't treat fatal
            errors in the delayed thread as fatal errors in the
            main thread. Use of my_message will enable stored
            procedures continue handlers.
          */
          my_message(di->thd.net.last_errno, di->thd.net.last_error,
                     MYF(0));
	}
	di->unlock();
        goto end_create;
      }
      if (thd->killed)
      {
	di->unlock();
        goto end_create;
      }
      pthread_mutex_lock(&LOCK_delayed_insert);
      delayed_threads.append(di);
      pthread_mutex_unlock(&LOCK_delayed_insert);
    }
    pthread_mutex_unlock(&LOCK_delayed_create);
  }

  pthread_mutex_lock(&di->mutex);
  table_list->table= di->get_local_table(thd);
  pthread_mutex_unlock(&di->mutex);
  if (table_list->table)
  {
    DBUG_ASSERT(thd->net.report_error == 0);
    thd->di= di;
  }
  /* Unlock the delayed insert object after its last access. */
  di->unlock();
  DBUG_RETURN(table_list->table == NULL);

end_create:
  pthread_mutex_unlock(&LOCK_delayed_create);
  DBUG_RETURN(thd->net.report_error);
}


/**
  As we can't let many client threads modify the same TABLE
  structure of the dedicated delayed insert thread, we create an
  own structure for each client thread. This includes a row
  buffer to save the column values and new fields that point to
  the new row buffer. The memory is allocated in the client
  thread and is freed automatically.

  @pre This function is called from the client thread.  Delayed
       insert thread mutex must be acquired before invoking this
       function.

  @return Not-NULL table object on success. NULL in case of an error,
                    which is set in client_thd.
*/

TABLE *Delayed_insert::get_local_table(THD* client_thd)
{
  my_ptrdiff_t adjust_ptrs;
  Field **field,**org_field, *found_next_number_field;
  TABLE *copy;
  DBUG_ENTER("Delayed_insert::get_local_table");

  /* First request insert thread to get a lock */
  status=1;
  tables_in_use++;
  if (!thd.lock)				// Table is not locked
  {
    client_thd->proc_info="waiting for handler lock";
    pthread_cond_signal(&cond);			// Tell handler to lock table
    while (!dead && !thd.lock && ! client_thd->killed)
    {
      pthread_cond_wait(&cond_client,&mutex);
    }
    client_thd->proc_info="got handler lock";
    if (client_thd->killed)
      goto error;
    if (dead)
    {
      my_message(thd.net.last_errno, thd.net.last_error, MYF(0));
      goto error;
    }
  }

  /*
    Allocate memory for the TABLE object, the field pointers array, and
    one record buffer of reclength size. Normally a table has three
    record buffers of rec_buff_length size, which includes alignment
    bytes. Since the table copy is used for creating one record only,
    the other record buffers and alignment are unnecessary.
  */
  client_thd->proc_info="allocating local table";
  copy= (TABLE*) client_thd->alloc(sizeof(*copy)+
				   (table->s->fields+1)*sizeof(Field**)+
				   table->s->reclength);
  if (!copy)
    goto error;

  /* Copy the TABLE object. */
  *copy= *table;
  copy->s= &copy->share_not_to_be_used;
  // No name hashing
  bzero((char*) &copy->s->name_hash,sizeof(copy->s->name_hash));
  /* We don't need to change the file handler here */

  /* Assign the pointers for the field pointers array and the record. */
  field= copy->field= (Field**) (copy + 1);
  copy->record[0]= (byte*) (field + table->s->fields + 1);
  memcpy((char*) copy->record[0], (char*) table->record[0],
         table->s->reclength);

  /*
    Make a copy of all fields.
    The copied fields need to point into the copied record. This is done
    by copying the field objects with their old pointer values and then
    "move" the pointers by the distance between the original and copied
    records. That way we preserve the relative positions in the records.
  */
  adjust_ptrs= PTR_BYTE_DIFF(copy->record[0], table->record[0]);

  found_next_number_field= table->found_next_number_field;
  for (org_field= table->field; *org_field; org_field++, field++)
  {
    if (!(*field= (*org_field)->new_field(client_thd->mem_root, copy, 1)))
      goto error;
    (*field)->orig_table= copy;			// Remove connection
    (*field)->move_field(adjust_ptrs);		// Point at copy->record[0]
    if (*org_field == found_next_number_field)
      (*field)->table->found_next_number_field= *field;
  }
  *field=0;

  /* Adjust timestamp */
  if (table->timestamp_field)
  {
    /* Restore offset as this may have been reset in handle_inserts */
    copy->timestamp_field=
      (Field_timestamp*) copy->field[table->s->timestamp_field_offset];
    copy->timestamp_field->unireg_check= table->timestamp_field->unireg_check;
    copy->timestamp_field_type= copy->timestamp_field->get_auto_set_type();
  }

  /* _rowid is not used with delayed insert */
  copy->rowid_field=0;

  /* Adjust in_use for pointing to client thread */
  copy->in_use= client_thd;

  /* Adjust lock_count. This table object is not part of a lock. */
  copy->lock_count= 0;

  DBUG_RETURN(copy);

  /* Got fatal error */
 error:
  tables_in_use--;
  status=1;
  pthread_cond_signal(&cond);			// Inform thread about abort
  DBUG_RETURN(0);
}


/* Put a question in queue */

static
int write_delayed(THD *thd,TABLE *table,enum_duplicates duplic, bool ignore,
                  char *query, uint query_length, bool log_on)
{
  delayed_row *row=0;
  Delayed_insert *di=thd->di;
  DBUG_ENTER("write_delayed");

  thd->proc_info="waiting for handler insert";
  pthread_mutex_lock(&di->mutex);
  while (di->stacked_inserts >= delayed_queue_size && !thd->killed)
    pthread_cond_wait(&di->cond_client,&di->mutex);
  thd->proc_info="storing row into queue";

  if (thd->killed || !(row= new delayed_row(duplic, ignore, log_on)))
    goto err;

  if (!query)
    query_length=0;
  if (!(row->record= (char*) my_malloc(table->s->reclength+query_length+1,
				       MYF(MY_WME))))
    goto err;
  memcpy(row->record, table->record[0], table->s->reclength);
  if (query_length)
  {
    row->query= row->record+table->s->reclength;
    memcpy(row->query,query,query_length+1);
  }
  row->query_length=		query_length;
  row->start_time=		thd->start_time;
  row->query_start_used=	thd->query_start_used;
  row->last_insert_id_used=	thd->last_insert_id_used;
  row->insert_id_used=		thd->insert_id_used;
  row->last_insert_id=		thd->last_insert_id;
  row->timestamp_field_type=    table->timestamp_field_type;

  /* The session variable settings can always be copied. */
  row->auto_increment_increment= thd->variables.auto_increment_increment;
  row->auto_increment_offset=    thd->variables.auto_increment_offset;
  /*
    Next insert id must be set for the first value in a multi-row insert
    only. So clear it after the first use. Assume a multi-row insert.
    Since the user thread doesn't really execute the insert,
    thd->next_insert_id is left untouched between the rows. If we copy
    the same insert id to every row of the multi-row insert, the delayed
    insert thread would copy this before inserting every row. Thus it
    tries to insert all rows with the same insert id. This fails on the
    unique constraint. So just the first row would be really inserted.
  */
  row->next_insert_id= thd->next_insert_id;
  thd->next_insert_id= 0;

  di->rows.push_back(row);
  di->stacked_inserts++;
  di->status=1;
  if (table->s->blob_fields)
    unlink_blobs(table);
  pthread_cond_signal(&di->cond);

  thread_safe_increment(delayed_rows_in_use,&LOCK_delayed_status);
  pthread_mutex_unlock(&di->mutex);
  DBUG_RETURN(0);

 err:
  delete row;
  pthread_mutex_unlock(&di->mutex);
  DBUG_RETURN(1);
}

/**
  Signal the delayed insert thread that this user connection
  is finished using it for this statement.
*/

static void end_delayed_insert(THD *thd)
{
  DBUG_ENTER("end_delayed_insert");
  Delayed_insert *di=thd->di;
  pthread_mutex_lock(&di->mutex);
  DBUG_PRINT("info",("tables in use: %d",di->tables_in_use));
  if (!--di->tables_in_use || di->thd.killed)
  {						// Unlock table
    di->status=1;
    pthread_cond_signal(&di->cond);
  }
  pthread_mutex_unlock(&di->mutex);
  DBUG_VOID_RETURN;
}


/* We kill all delayed threads when doing flush-tables */

void kill_delayed_threads(void)
{
  VOID(pthread_mutex_lock(&LOCK_delayed_insert)); // For unlink from list

  I_List_iterator<Delayed_insert> it(delayed_threads);
  Delayed_insert *di;
  while ((di= it++))
  {
    di->thd.killed= THD::KILL_CONNECTION;
    if (di->thd.mysys_var)
    {
      pthread_mutex_lock(&di->thd.mysys_var->mutex);
      if (di->thd.mysys_var->current_cond)
      {
	/*
	  We need the following test because the main mutex may be locked
	  in handle_delayed_insert()
	*/
	if (&di->mutex != di->thd.mysys_var->current_mutex)
	  pthread_mutex_lock(di->thd.mysys_var->current_mutex);
	pthread_cond_broadcast(di->thd.mysys_var->current_cond);
	if (&di->mutex != di->thd.mysys_var->current_mutex)
	  pthread_mutex_unlock(di->thd.mysys_var->current_mutex);
      }
      pthread_mutex_unlock(&di->thd.mysys_var->mutex);
    }
  }
  VOID(pthread_mutex_unlock(&LOCK_delayed_insert)); // For unlink from list
}


/*
 * Create a new delayed insert thread
*/

pthread_handler_t handle_delayed_insert(void *arg)
{
  Delayed_insert *di=(Delayed_insert*) arg;
  THD *thd= &di->thd;

  pthread_detach_this_thread();
  /* Add thread to THD list so that's it's visible in 'show processlist' */
  pthread_mutex_lock(&LOCK_thread_count);
  thd->thread_id=thread_id++;
  thd->end_time();
  threads.append(thd);
  thd->killed=abort_loop ? THD::KILL_CONNECTION : THD::NOT_KILLED;
  pthread_mutex_unlock(&LOCK_thread_count);

  /*
    Wait until the client runs into pthread_cond_wait(),
    where we free it after the table is opened and di linked in the list.
    If we did not wait here, the client might detect the opened table
    before it is linked to the list. It would release LOCK_delayed_create
    and allow another thread to create another handler for the same table,
    since it does not find one in the list.
  */
  pthread_mutex_lock(&di->mutex);
#if !defined( __WIN__) && !defined(OS2)	/* Win32 calls this in pthread_create */
  if (my_thread_init())
  {
    strmov(thd->net.last_error,ER(thd->net.last_errno=ER_OUT_OF_RESOURCES));
    goto end;
  }
#endif

  DBUG_ENTER("handle_delayed_insert");
  thd->thread_stack= (char*) &thd;
  if (init_thr_lock() || thd->store_globals())
  {
    thd->fatal_error();
    strmov(thd->net.last_error,ER(thd->net.last_errno=ER_OUT_OF_RESOURCES));
    goto end;
  }
#if !defined(__WIN__) && !defined(OS2) && !defined(__NETWARE__)
  sigset_t set;
  VOID(sigemptyset(&set));			// Get mask in use
  VOID(pthread_sigmask(SIG_UNBLOCK,&set,&thd->block_signals));
#endif

  /* open table */

  if (!(di->table=open_ltable(thd,&di->table_list,TL_WRITE_DELAYED)))
  {
    thd->fatal_error();				// Abort waiting inserts
    goto end;
  }
  if (!(di->table->file->table_flags() & HA_CAN_INSERT_DELAYED))
  {
    thd->fatal_error();
    my_error(ER_ILLEGAL_HA, MYF(0), di->table_list.table_name);
    goto end;
  }
  if (di->table->triggers)
  {
    /*
      Table has triggers. This is not an error, but we do
      not support triggers with delayed insert. Terminate the delayed
      thread without an error and thus request lock upgrade.
    */
    goto end;
  }
  di->table->copy_blobs=1;

  /* Tell client that the thread is initialized */
  pthread_cond_signal(&di->cond_client);

  /* Now wait until we get an insert or lock to handle */
  /* We will not abort as long as a client thread uses this thread */

  for (;;)
  {
    if (thd->killed == THD::KILL_CONNECTION)
    {
      uint lock_count;
      /*
	Remove this from delay insert list so that no one can request a
	table from this
      */
      pthread_mutex_unlock(&di->mutex);
      pthread_mutex_lock(&LOCK_delayed_insert);
      di->unlink();
      lock_count=di->lock_count();
      pthread_mutex_unlock(&LOCK_delayed_insert);
      pthread_mutex_lock(&di->mutex);
      if (!lock_count && !di->tables_in_use && !di->stacked_inserts)
	break;					// Time to die
    }

    if (!di->status && !di->stacked_inserts)
    {
      struct timespec abstime;
      set_timespec(abstime, delayed_insert_timeout);

      /* Information for pthread_kill */
      di->thd.mysys_var->current_mutex= &di->mutex;
      di->thd.mysys_var->current_cond= &di->cond;
      di->thd.proc_info="Waiting for INSERT";

      DBUG_PRINT("info",("Waiting for someone to insert rows"));
      while (!thd->killed)
      {
	int error;
#if defined(HAVE_BROKEN_COND_TIMEDWAIT)
	error=pthread_cond_wait(&di->cond,&di->mutex);
#else
	error=pthread_cond_timedwait(&di->cond,&di->mutex,&abstime);
#ifdef EXTRA_DEBUG
	if (error && error != EINTR && error != ETIMEDOUT)
	{
	  fprintf(stderr, "Got error %d from pthread_cond_timedwait\n",error);
	  DBUG_PRINT("error",("Got error %d from pthread_cond_timedwait",
			      error));
	}
#endif
#endif
	if (thd->killed || di->status)
	  break;
	if (error == ETIMEDOUT || error == ETIME)
	{
	  thd->killed= THD::KILL_CONNECTION;
	  break;
	}
      }
      /* We can't lock di->mutex and mysys_var->mutex at the same time */
      pthread_mutex_unlock(&di->mutex);
      pthread_mutex_lock(&di->thd.mysys_var->mutex);
      di->thd.mysys_var->current_mutex= 0;
      di->thd.mysys_var->current_cond= 0;
      pthread_mutex_unlock(&di->thd.mysys_var->mutex);
      pthread_mutex_lock(&di->mutex);
    }
    di->thd.proc_info=0;

    if (di->tables_in_use && ! thd->lock)
    {
      bool not_used;
      /*
        Request for new delayed insert.
        Lock the table, but avoid to be blocked by a global read lock.
        If we got here while a global read lock exists, then one or more
        inserts started before the lock was requested. These are allowed
        to complete their work before the server returns control to the
        client which requested the global read lock. The delayed insert
        handler will close the table and finish when the outstanding
        inserts are done.
      */
      if (! (thd->lock= mysql_lock_tables(thd, &di->table, 1,
                                          MYSQL_LOCK_IGNORE_GLOBAL_READ_LOCK,
                                          &not_used)))
      {
	/* Fatal error */
	di->dead= 1;
	thd->killed= THD::KILL_CONNECTION;
      }
      pthread_cond_broadcast(&di->cond_client);
    }
    if (di->stacked_inserts)
    {
      if (di->handle_inserts())
      {
	/* Some fatal error */
	di->dead= 1;
	thd->killed= THD::KILL_CONNECTION;
      }
    }
    di->status=0;
    if (!di->stacked_inserts && !di->tables_in_use && thd->lock)
    {
      /*
        No one is doing a insert delayed
        Unlock table so that other threads can use it
      */
      MYSQL_LOCK *lock=thd->lock;
      thd->lock=0;
      pthread_mutex_unlock(&di->mutex);
      mysql_unlock_tables(thd, lock);
      di->group_count=0;
      pthread_mutex_lock(&di->mutex);
    }
    if (di->tables_in_use)
      pthread_cond_broadcast(&di->cond_client); // If waiting clients
  }

end:
  /*
    di should be unlinked from the thread handler list and have no active
    clients
  */

  close_thread_tables(thd);			// Free the table
  di->table=0;
  di->dead= 1;                                  // If error
  thd->killed= THD::KILL_CONNECTION;	        // If error
  pthread_cond_broadcast(&di->cond_client);	// Safety
  pthread_mutex_unlock(&di->mutex);

  pthread_mutex_lock(&LOCK_delayed_create);	// Because of delayed_get_table
  pthread_mutex_lock(&LOCK_delayed_insert);	
  delete di;
  pthread_mutex_unlock(&LOCK_delayed_insert);
  pthread_mutex_unlock(&LOCK_delayed_create);  

  my_thread_end();
  pthread_exit(0);
  DBUG_RETURN(0);
}


/* Remove pointers from temporary fields to allocated values */

static void unlink_blobs(register TABLE *table)
{
  for (Field **ptr=table->field ; *ptr ; ptr++)
  {
    if ((*ptr)->flags & BLOB_FLAG)
      ((Field_blob *) (*ptr))->clear_temporary();
  }
}

/* Free blobs stored in current row */

static void free_delayed_insert_blobs(register TABLE *table)
{
  for (Field **ptr=table->field ; *ptr ; ptr++)
  {
    if ((*ptr)->flags & BLOB_FLAG)
    {
      char *str;
      ((Field_blob *) (*ptr))->get_ptr(&str);
      my_free(str,MYF(MY_ALLOW_ZERO_PTR));
      ((Field_blob *) (*ptr))->reset();
    }
  }
}


bool Delayed_insert::handle_inserts(void)
{
  int error;
  ulong max_rows;
  bool using_ignore= 0, using_opt_replace= 0;
  bool using_bin_log= mysql_bin_log.is_open();
  delayed_row *row;
  DBUG_ENTER("handle_inserts");

  /* Allow client to insert new rows */
  pthread_mutex_unlock(&mutex);

  table->next_number_field=table->found_next_number_field;

  thd.proc_info="upgrading lock";
  if (thr_upgrade_write_delay_lock(*thd.lock->locks))
  {
    /* This can only happen if thread is killed by shutdown */
    sql_print_error(ER(ER_DELAYED_CANT_CHANGE_LOCK),table->s->table_name);
    goto err;
  }

  thd.proc_info="insert";
  max_rows= delayed_insert_limit;
  if (thd.killed || table->needs_reopen_or_name_lock())
  {
    thd.killed= THD::KILL_CONNECTION;
    max_rows= ~(ulong)0;                        // Do as much as possible
  }

  /*
    We can't use row caching when using the binary log because if
    we get a crash, then binary log will contain rows that are not yet
    written to disk, which will cause problems in replication.
  */
  if (!using_bin_log)
    table->file->extra(HA_EXTRA_WRITE_CACHE);
  pthread_mutex_lock(&mutex);

  /* Reset auto-increment cacheing */
  if (thd.clear_next_insert_id)
  {
    thd.next_insert_id= 0;
    thd.clear_next_insert_id= 0;
  }

  while ((row=rows.get()))
  {
    stacked_inserts--;
    pthread_mutex_unlock(&mutex);
    memcpy(table->record[0],row->record,table->s->reclength);

    thd.start_time=row->start_time;
    thd.query_start_used=row->query_start_used;
    thd.last_insert_id=row->last_insert_id;
    thd.last_insert_id_used=row->last_insert_id_used;
    thd.insert_id_used=row->insert_id_used;
    table->timestamp_field_type= row->timestamp_field_type;

    /* The session variable settings can always be copied. */
    thd.variables.auto_increment_increment= row->auto_increment_increment;
    thd.variables.auto_increment_offset=    row->auto_increment_offset;
    /* Next insert id must be used only if non-zero. */
    if (row->next_insert_id)
      thd.next_insert_id= row->next_insert_id;
    DBUG_PRINT("loop", ("next_insert_id: %lu", (ulong) thd.next_insert_id));

    info.ignore= row->ignore;
    info.handle_duplicates= row->dup;
    if (info.ignore ||
	info.handle_duplicates != DUP_ERROR)
    {
      table->file->extra(HA_EXTRA_IGNORE_DUP_KEY);
      using_ignore=1;
    }
    if (info.handle_duplicates == DUP_REPLACE &&
        (!table->triggers ||
         !table->triggers->has_delete_triggers()))
    {
      table->file->extra(HA_EXTRA_WRITE_CAN_REPLACE);
      using_opt_replace= 1;
    }
    if (info.handle_duplicates == DUP_UPDATE)
      table->file->extra(HA_EXTRA_INSERT_WITH_UPDATE);
    thd.clear_error(); // reset error for binlog
    if (write_record(&thd, table, &info))
    {
      info.error_count++;				// Ignore errors
      thread_safe_increment(delayed_insert_errors,&LOCK_delayed_status);
      row->log_query = 0;
      /*
        We must reset next_insert_id. Otherwise all following rows may
        become duplicates. If write_record() failed on a duplicate and
        next_insert_id would be left unchanged, the next rows would also
        be tried with the same insert id and would fail. Since the end
        of a multi-row statement is unknown here, all following rows in
        the queue would be dropped, regardless which thread added them.
        After the queue is used up, next_insert_id is cleared and the
        next run will succeed. This could even happen if these come from
        the same multi-row statement as the current queue contents. That
        way it would look somewhat random which rows are rejected after
        a duplicate.
      */
      thd.next_insert_id= 0;
    }
    if (using_ignore)
    {
      using_ignore=0;
      table->file->extra(HA_EXTRA_NO_IGNORE_DUP_KEY);
    }
    if (using_opt_replace)
    {
      using_opt_replace= 0;
      table->file->extra(HA_EXTRA_WRITE_CANNOT_REPLACE);
    }
    if (row->query && row->log_query && using_bin_log)
    {
      Query_log_event qinfo(&thd, row->query, row->query_length, 0, FALSE);
      mysql_bin_log.write(&qinfo);
    }
    if (table->s->blob_fields)
      free_delayed_insert_blobs(table);
    thread_safe_sub(delayed_rows_in_use,1,&LOCK_delayed_status);
    thread_safe_increment(delayed_insert_writes,&LOCK_delayed_status);
    pthread_mutex_lock(&mutex);

    delete row;
    /*
      Let READ clients do something once in a while
      We should however not break in the middle of a multi-line insert
      if we have binary logging enabled as we don't want other commands
      on this table until all entries has been processed
    */
    if (group_count++ >= max_rows && (row= rows.head()) &&
	(!(row->log_query & using_bin_log) ||
	 row->query))
    {
      group_count=0;
      if (stacked_inserts || tables_in_use)	// Let these wait a while
      {
	if (tables_in_use)
	  pthread_cond_broadcast(&cond_client); // If waiting clients
	thd.proc_info="reschedule";
	pthread_mutex_unlock(&mutex);
	if ((error=table->file->extra(HA_EXTRA_NO_CACHE)))
	{
	  /* This should never happen */
	  table->file->print_error(error,MYF(0));
	  sql_print_error("%s",thd.net.last_error);
          DBUG_PRINT("error", ("HA_EXTRA_NO_CACHE failed in loop"));
	  goto err;
	}
	query_cache_invalidate3(&thd, table, 1);
	if (thr_reschedule_write_lock(*thd.lock->locks))
	{
	  /* This should never happen */
	  sql_print_error(ER(ER_DELAYED_CANT_CHANGE_LOCK),table->s->table_name);
	}
	if (!using_bin_log)
	  table->file->extra(HA_EXTRA_WRITE_CACHE);
	pthread_mutex_lock(&mutex);
	thd.proc_info="insert";
      }
      if (tables_in_use)
	pthread_cond_broadcast(&cond_client);	// If waiting clients
    }
  }

  thd.proc_info=0;
  table->next_number_field=0;
  pthread_mutex_unlock(&mutex);
  if ((error=table->file->extra(HA_EXTRA_NO_CACHE)))
  {						// This shouldn't happen
    table->file->print_error(error,MYF(0));
    sql_print_error("%s",thd.net.last_error);
    DBUG_PRINT("error", ("HA_EXTRA_NO_CACHE failed after loop"));
    goto err;
  }
  query_cache_invalidate3(&thd, table, 1);
  pthread_mutex_lock(&mutex);
  DBUG_RETURN(0);

 err:
  DBUG_EXECUTE("error", max_rows= 0;);
  /* Remove all not used rows */
  while ((row=rows.get()))
  {
    delete row;
    thread_safe_increment(delayed_insert_errors,&LOCK_delayed_status);
    stacked_inserts--;
    DBUG_EXECUTE("error", max_rows++;);
  }
  DBUG_PRINT("error", ("dropped %lu rows after an error", max_rows));
  thread_safe_increment(delayed_insert_errors, &LOCK_delayed_status);
  pthread_mutex_lock(&mutex);
  DBUG_RETURN(1);
}
#endif /* EMBEDDED_LIBRARY */

/***************************************************************************
  Store records in INSERT ... SELECT *
***************************************************************************/


/*
  make insert specific preparation and checks after opening tables

  SYNOPSIS
    mysql_insert_select_prepare()
    thd         thread handler

  RETURN
    FALSE OK
    TRUE  Error
*/

bool mysql_insert_select_prepare(THD *thd)
{
  LEX *lex= thd->lex;
  SELECT_LEX *select_lex= &lex->select_lex;
  TABLE_LIST *first_select_leaf_table;
  DBUG_ENTER("mysql_insert_select_prepare");

  /*
    SELECT_LEX do not belong to INSERT statement, so we can't add WHERE
    clause if table is VIEW
  */
  
  if (mysql_prepare_insert(thd, lex->query_tables,
                           lex->query_tables->table, lex->field_list, 0,
                           lex->update_list, lex->value_list,
                           lex->duplicates,
                           &select_lex->where, TRUE, FALSE, FALSE))
    DBUG_RETURN(TRUE);

  /*
    exclude first table from leaf tables list, because it belong to
    INSERT
  */
  DBUG_ASSERT(select_lex->leaf_tables != 0);
  lex->leaf_tables_insert= select_lex->leaf_tables;
  /* skip all leaf tables belonged to view where we are insert */
  for (first_select_leaf_table= select_lex->leaf_tables->next_leaf;
       first_select_leaf_table &&
       first_select_leaf_table->belong_to_view &&
       first_select_leaf_table->belong_to_view ==
       lex->leaf_tables_insert->belong_to_view;
       first_select_leaf_table= first_select_leaf_table->next_leaf)
  {}
  select_lex->leaf_tables= first_select_leaf_table;
  DBUG_RETURN(FALSE);
}


select_insert::select_insert(TABLE_LIST *table_list_par, TABLE *table_par,
                             List<Item> *fields_par,
                             List<Item> *update_fields,
                             List<Item> *update_values,
                             enum_duplicates duplic,
                             bool ignore_check_option_errors)
  :table_list(table_list_par), table(table_par), fields(fields_par),
<<<<<<< HEAD
   last_insert_id(0),
   insert_into_view(table_list_par && table_list_par->view != 0)
=======
   autoinc_value_of_last_inserted_row(0),
   autoinc_value_of_first_inserted_row(0),
   insert_into_view(table_list_par && table_list_par->view != 0),
   is_bulk_insert_mode(FALSE)
>>>>>>> fe9bccc3
{
  bzero((char*) &info,sizeof(info));
  info.handle_duplicates= duplic;
  info.ignore= ignore_check_option_errors;
  info.update_fields= update_fields;
  info.update_values= update_values;
  if (table_list_par)
    info.view= (table_list_par->view ? table_list_par : 0);
}


int
select_insert::prepare(List<Item> &values, SELECT_LEX_UNIT *u)
{
  LEX *lex= thd->lex;
  int res;
  table_map map= 0;
  SELECT_LEX *lex_current_select_save= lex->current_select;
  DBUG_ENTER("select_insert::prepare");

  unit= u;
  /*
    Since table in which we are going to insert is added to the first
    select, LEX::current_select should point to the first select while
    we are fixing fields from insert list.
  */
  lex->current_select= &lex->select_lex;
  res= check_insert_fields(thd, table_list, *fields, values,
                           !insert_into_view, &map) ||
       setup_fields(thd, 0, values, 0, 0, 0);

  if (!res && fields->elements)
  {
    bool saved_abort_on_warning= thd->abort_on_warning;
    thd->abort_on_warning= !info.ignore && (thd->variables.sql_mode &
                                            (MODE_STRICT_TRANS_TABLES |
                                             MODE_STRICT_ALL_TABLES));
    res= check_that_all_fields_are_given_values(thd, table_list->table, 
                                                table_list);
    thd->abort_on_warning= saved_abort_on_warning;
  }

  if (info.handle_duplicates == DUP_UPDATE && !res)
  {
    Name_resolution_context *context= &lex->select_lex.context;
    Name_resolution_context_state ctx_state;

    /* Save the state of the current name resolution context. */
    ctx_state.save_state(context, table_list);

    /* Perform name resolution only in the first table - 'table_list'. */
    table_list->next_local= 0;
    context->resolve_in_table_list_only(table_list);

    lex->select_lex.no_wrap_view_item= TRUE;
    res= res || check_update_fields(thd, context->table_list,
                                    *info.update_fields, &map);
    lex->select_lex.no_wrap_view_item= FALSE;
    /*
      When we are not using GROUP BY and there are no ungrouped aggregate functions 
      we can refer to other tables in the ON DUPLICATE KEY part.
      We use next_name_resolution_table descructively, so check it first (views?)
    */       
    DBUG_ASSERT (!table_list->next_name_resolution_table);
    if (lex->select_lex.group_list.elements == 0 &&
        !lex->select_lex.with_sum_func)
      /*
        We must make a single context out of the two separate name resolution contexts :
        the INSERT table and the tables in the SELECT part of INSERT ... SELECT.
        To do that we must concatenate the two lists
      */  
      table_list->next_name_resolution_table= ctx_state.get_first_name_resolution_table();

    res= res || setup_fields(thd, 0, *info.update_values, 1, 0, 0);
    if (!res)
    {
      /*
        Traverse the update values list and substitute fields from the
        select for references (Item_ref objects) to them. This is done in
        order to get correct values from those fields when the select
        employs a temporary table.
      */
      List_iterator<Item> li(*info.update_values);
      Item *item;

      while ((item= li++))
      {
        item->transform(&Item::update_value_transformer,
                        (byte*)lex->current_select);
      }
    }
    /* Restore the current context. */
    ctx_state.restore_state(context, table_list);
  }

  lex->current_select= lex_current_select_save;
  if (res)
    DBUG_RETURN(1);
  /*
    if it is INSERT into join view then check_insert_fields already found
    real table for insert
  */
  table= table_list->table;

  /*
    Is table which we are changing used somewhere in other parts of
    query
  */
  if (unique_table(thd, table_list, table_list->next_global, 0))
  {
    /* Using same table for INSERT and SELECT */
    lex->current_select->options|= OPTION_BUFFER_RESULT;
    lex->current_select->join->select_options|= OPTION_BUFFER_RESULT;
  }
  else if (!(lex->current_select->options & OPTION_BUFFER_RESULT) &&
           !thd->prelocked_mode)
  {
    /*
      We must not yet prepare the result table if it is the same as one of the 
      source tables (INSERT SELECT). The preparation may disable 
      indexes on the result table, which may be used during the select, if it
      is the same table (Bug #6034). Do the preparation after the select phase
      in select_insert::prepare2().
      We won't start bulk inserts at all if this statement uses functions or
      should invoke triggers since they may access to the same table too.
    */
    table->file->start_bulk_insert((ha_rows) 0);
  }
  restore_record(table,s->default_values);		// Get empty record
  table->next_number_field=table->found_next_number_field;

#ifdef HAVE_REPLICATION
  if (thd->slave_thread &&
      (info.handle_duplicates == DUP_UPDATE) &&
      (table->next_number_field != NULL) &&
      rpl_master_has_bug(&active_mi->rli, 24432))
    DBUG_RETURN(1);
#endif

  thd->cuted_fields=0;
  if (info.ignore || info.handle_duplicates != DUP_ERROR)
    table->file->extra(HA_EXTRA_IGNORE_DUP_KEY);
  if (info.handle_duplicates == DUP_REPLACE)
  {
    if (!table->triggers || !table->triggers->has_delete_triggers())
      table->file->extra(HA_EXTRA_WRITE_CAN_REPLACE);
    table->file->extra(HA_EXTRA_RETRIEVE_ALL_COLS);
  }
  if (info.handle_duplicates == DUP_UPDATE)
    table->file->extra(HA_EXTRA_INSERT_WITH_UPDATE);
  thd->abort_on_warning= (!info.ignore &&
                          (thd->variables.sql_mode &
                           (MODE_STRICT_TRANS_TABLES |
                            MODE_STRICT_ALL_TABLES)));
  res= (table_list->prepare_where(thd, 0, TRUE) ||
        table_list->prepare_check_option(thd));

  if (!res)
    prepare_triggers_for_insert_stmt(thd, table,
                                     info.handle_duplicates);
  DBUG_RETURN(res);
}


/*
  Finish the preparation of the result table.

  SYNOPSIS
    select_insert::prepare2()
    void

  DESCRIPTION
    If the result table is the same as one of the source tables (INSERT SELECT),
    the result table is not finally prepared at the join prepair phase.
    Do the final preparation now.
		       
  RETURN
    0   OK
*/

int select_insert::prepare2(void)
{
  DBUG_ENTER("select_insert::prepare2");
  if (thd->lex->current_select->options & OPTION_BUFFER_RESULT &&
      !thd->prelocked_mode)
    table->file->start_bulk_insert((ha_rows) 0);
  DBUG_RETURN(0);
}


void select_insert::cleanup()
{
  /* select_insert/select_create are never re-used in prepared statement */
  DBUG_ASSERT(0);
}

select_insert::~select_insert()
{
  DBUG_ENTER("~select_insert");
  if (table)
  {
    table->next_number_field=0;
    table->auto_increment_field_not_null= FALSE;
    table->file->reset();
  }
  thd->count_cuted_fields= CHECK_FIELD_IGNORE;
  thd->abort_on_warning= 0;
  DBUG_VOID_RETURN;
}


bool select_insert::send_data(List<Item> &values)
{
  DBUG_ENTER("select_insert::send_data");
  bool error=0;
  if (unit->offset_limit_cnt)
  {						// using limit offset,count
    unit->offset_limit_cnt--;
    DBUG_RETURN(0);
  }

  thd->count_cuted_fields= CHECK_FIELD_WARN;	// Calculate cuted fields
  store_values(values);
  thd->count_cuted_fields= CHECK_FIELD_IGNORE;
  if (thd->net.report_error)
    DBUG_RETURN(1);
  if (table_list)                               // Not CREATE ... SELECT
  {
    switch (table_list->view_check_option(thd, info.ignore)) {
    case VIEW_CHECK_SKIP:
      DBUG_RETURN(0);
    case VIEW_CHECK_ERROR:
      DBUG_RETURN(1);
    }
  }
  if (!(error= write_record(thd, table, &info)))
  {
    if (table->triggers || info.handle_duplicates == DUP_UPDATE)
    {
      /*
        Restore fields of the record since it is possible that they were
        changed by ON DUPLICATE KEY UPDATE clause.
    
        If triggers exist then whey can modify some fields which were not
        originally touched by INSERT ... SELECT, so we have to restore
        their original values for the next row.
      */
      restore_record(table, s->default_values);
    }
    if (table->next_number_field)
    {
      /*
        If no value has been autogenerated so far, we need to remember the
        value we just saw, we may need to send it to client in the end.
      */
      if (!thd->insert_id_used)
        autoinc_value_of_last_inserted_row= table->next_number_field->val_int();
      /*
        Clear auto-increment field for the next record, if triggers are used
        we will clear it twice, but this should be cheap.
      */
      table->next_number_field->reset();
      if (!autoinc_value_of_last_inserted_row && thd->insert_id_used)
        autoinc_value_of_last_inserted_row= thd->last_insert_id;
    }
  }

  if (thd->insert_id_used && !autoinc_value_of_first_inserted_row)
    autoinc_value_of_first_inserted_row= thd->last_insert_id;
  
  DBUG_RETURN(error);
}


void select_insert::store_values(List<Item> &values)
{
  if (fields->elements)
    fill_record_n_invoke_before_triggers(thd, *fields, values, 1,
                                         table->triggers, TRG_EVENT_INSERT);
  else
    fill_record_n_invoke_before_triggers(thd, table->field, values, 1,
                                         table->triggers, TRG_EVENT_INSERT);
}

void select_insert::send_error(uint errcode,const char *err)
{
  DBUG_ENTER("select_insert::send_error");

  my_message(errcode, err, MYF(0));

  DBUG_VOID_RETURN;
}


bool select_insert::send_eof()
{
  int error, error2;
  bool changed, transactional_table= table->file->has_transactions();
  ulonglong id;
  DBUG_ENTER("select_insert::send_eof");

  error= (!thd->prelocked_mode) ? table->file->end_bulk_insert():0;
  table->file->extra(HA_EXTRA_NO_IGNORE_DUP_KEY);
  table->file->extra(HA_EXTRA_WRITE_CANNOT_REPLACE);

  /*
    We must invalidate the table in the query cache before binlog writing
    and ha_autocommit_or_rollback
  */

  if (changed= (info.copied || info.deleted || info.updated))
  {
    query_cache_invalidate3(thd, table, 1);
    if (thd->transaction.stmt.modified_non_trans_table)
      thd->transaction.all.modified_non_trans_table= TRUE;
  }
  DBUG_ASSERT(transactional_table || !changed || 
              thd->transaction.stmt.modified_non_trans_table);

  // For binary log
  if (autoinc_value_of_last_inserted_row)
  {
    if (info.copied)
      thd->insert_id(autoinc_value_of_last_inserted_row);
    else
    {
      autoinc_value_of_first_inserted_row= 0;
      thd->insert_id(0);
    }
  }
  /* Write to binlog before commiting transaction */
  if (mysql_bin_log.is_open())
  {
    if (!error)
      thd->clear_error();
    Query_log_event qinfo(thd, thd->query, thd->query_length,
			  transactional_table, FALSE);
    mysql_bin_log.write(&qinfo);
  }
  if ((error2=ha_autocommit_or_rollback(thd,error)) && ! error)
    error=error2;
  if (error)
  {
    table->file->print_error(error,MYF(0));
    DBUG_RETURN(1);
  }
  char buff[160];
  if (info.ignore)
    sprintf(buff, ER(ER_INSERT_INFO), (ulong) info.records,
	    (ulong) (info.records - info.copied), (ulong) thd->cuted_fields);
  else
    sprintf(buff, ER(ER_INSERT_INFO), (ulong) info.records,
	    (ulong) (info.deleted+info.updated), (ulong) thd->cuted_fields);
  thd->row_count_func= info.copied + info.deleted +
                       ((thd->client_capabilities & CLIENT_FOUND_ROWS) ?
                        info.touched : info.updated);
  id= autoinc_value_of_first_inserted_row > 0 ?
    autoinc_value_of_first_inserted_row : thd->last_insert_id;
  ::send_ok(thd, (ulong) thd->row_count_func, id, buff);
  DBUG_RETURN(0);
}

void select_insert::abort()
{
  bool changed, transactional_table;
  DBUG_ENTER("select_insert::abort");

  if (!table)
  {
    /*
      This can only happen when using CREATE ... SELECT and the table was not
      created becasue of an syntax error
    */
    DBUG_VOID_RETURN;
  }
  transactional_table= table->file->has_transactions();
  if (!thd->prelocked_mode)
    table->file->end_bulk_insert();
  /*
    If at least one row has been inserted/modified and will stay in the table
    (the table doesn't have transactions) (example: we got a duplicate key
    error while inserting into a MyISAM table) we must write to the binlog (and
    the error code will make the slave stop).
  */
  if ((changed= info.copied || info.deleted || info.updated) &&
      !transactional_table)
  {
    // For binary log
    if (autoinc_value_of_last_inserted_row)
    {
      if (info.copied)
        thd->insert_id(autoinc_value_of_last_inserted_row);
      else
      {
        autoinc_value_of_first_inserted_row= 0;
        thd->insert_id(0);
      }
    }
    if (mysql_bin_log.is_open())
    {
      Query_log_event qinfo(thd, thd->query, thd->query_length,
                            transactional_table, FALSE);
      mysql_bin_log.write(&qinfo);
    }
    if (thd->transaction.stmt.modified_non_trans_table)
      thd->transaction.all.modified_non_trans_table= TRUE;
  }
  DBUG_ASSERT(transactional_table || !changed || thd->transaction.stmt.modified_non_trans_table);
  if (changed)
  {
    query_cache_invalidate3(thd, table, 1);
  }
  ha_rollback_stmt(thd);

  DBUG_VOID_RETURN;

}

/***************************************************************************
  CREATE TABLE (SELECT) ...
***************************************************************************/

/*
  Create table from lists of fields and items (or just return TABLE
  object for pre-opened existing table).

  SYNOPSIS
    create_table_from_items()
      thd          in     Thread object
      create_info  in     Create information (like MAX_ROWS, ENGINE or
                          temporary table flag)
      create_table in     Pointer to TABLE_LIST object providing database
                          and name for table to be created or to be open
      alter_info   in/out Initial list of columns and indexes for the table
                          to be created
      items        in     List of items which should be used to produce rest
                          of fields for the table (corresponding fields will
                          be added to the end of alter_info->create_list)
      lock         out    Pointer to the MYSQL_LOCK object for table created
                          (or open temporary table) will be returned in this
                          parameter. Since this table is not included in
                          THD::lock caller is responsible for explicitly
                          unlocking this table.

  NOTES
    This function behaves differently for base and temporary tables:
    - For base table we assume that either table exists and was pre-opened
      and locked at open_and_lock_tables() stage (and in this case we just
      emit error or warning and return pre-opened TABLE object) or special
      placeholder was put in table cache that guarantees that this table
      won't be created or opened until the placeholder will be removed
      (so there is an exclusive lock on this table).
    - We don't pre-open existing temporary table, instead we either open
      or create and then open table in this function.

    Since this function contains some logic specific to CREATE TABLE ...
    SELECT it should be changed before it can be used in other contexts.

  RETURN VALUES
    non-zero  Pointer to TABLE object for table created or opened
    0         Error
*/

static TABLE *create_table_from_items(THD *thd, HA_CREATE_INFO *create_info,
                                      TABLE_LIST *create_table,
                                      Alter_info *alter_info,
                                      List<Item> *items,
                                      MYSQL_LOCK **lock)
{
  TABLE tmp_table;		// Used during 'create_field()'
  TABLE *table= 0;
  uint select_field_count= items->elements;
  /* Add selected items to field list */
  List_iterator_fast<Item> it(*items);
  Item *item;
  Field *tmp_field;
  bool not_used;
  DBUG_ENTER("create_table_from_items");

  DBUG_EXECUTE_IF("sleep_create_select_before_check_if_exists", my_sleep(6000000););

  if (!(create_info->options & HA_LEX_CREATE_TMP_TABLE) &&
      create_table->table->db_stat)
  {
    /* Table already exists and was open at open_and_lock_tables() stage. */
    if (create_info->options & HA_LEX_CREATE_IF_NOT_EXISTS)
    {
      create_info->table_existed= 1;		// Mark that table existed
      push_warning_printf(thd, MYSQL_ERROR::WARN_LEVEL_NOTE,
                          ER_TABLE_EXISTS_ERROR, ER(ER_TABLE_EXISTS_ERROR),
                          create_table->table_name);
      DBUG_RETURN(create_table->table);
    }

    my_error(ER_TABLE_EXISTS_ERROR, MYF(0), create_table->table_name);
    DBUG_RETURN(0);
  }

  tmp_table.alias= 0;
  tmp_table.timestamp_field= 0;
  tmp_table.s= &tmp_table.share_not_to_be_used;
  tmp_table.s->db_create_options=0;
  tmp_table.s->blob_ptr_size= portable_sizeof_char_ptr;
  tmp_table.s->db_low_byte_first= test(create_info->db_type == DB_TYPE_MYISAM ||
                                       create_info->db_type == DB_TYPE_HEAP);
  tmp_table.null_row=tmp_table.maybe_null=0;

  while ((item=it++))
  {
    create_field *cr_field;
    Field *field, *def_field;
    if (item->type() == Item::FUNC_ITEM)
      if (item->result_type() != STRING_RESULT)
        field= item->tmp_table_field(&tmp_table);
      else
        field= item->tmp_table_field_from_field_type(&tmp_table);
    else
      field= create_tmp_field(thd, &tmp_table, item, item->type(),
                              (Item ***) 0, &tmp_field, &def_field, 0, 0, 0, 0,
                              0);
    if (!field ||
	!(cr_field=new create_field(field,(item->type() == Item::FIELD_ITEM ?
					   ((Item_field *)item)->field :
					   (Field*) 0))))
      DBUG_RETURN(0);
    if (item->maybe_null)
      cr_field->flags &= ~NOT_NULL_FLAG;
    alter_info->create_list.push_back(cr_field);
  }

  DBUG_EXECUTE_IF("sleep_create_select_before_create", my_sleep(6000000););

  /*
    Create and lock table.

    Note that we either creating (or opening existing) temporary table or
    creating base table on which name we have exclusive lock. So code below
    should not cause deadlocks or races.

    We don't log the statement, it will be logged later.

    If this is a HEAP table, the automatic DELETE FROM which is written to the
    binlog when a HEAP table is opened for the first time since startup, must
    not be written: 1) it would be wrong (imagine we're in CREATE SELECT: we
    don't want to delete from it) 2) it would be written before the CREATE
    TABLE, which is a wrong order. So we keep binary logging disabled when we
    open_table().
  */
  {
    tmp_disable_binlog(thd);
    if (!mysql_create_table(thd, create_table->db, create_table->table_name,
                            create_info, alter_info, 0, select_field_count))
    {

      if (create_info->table_existed &&
          !(create_info->options & HA_LEX_CREATE_TMP_TABLE))
      {
        /*
          This means that someone created table underneath server
          or it was created via different mysqld front-end to the
          cluster. We don't have much options but throw an error.
        */
        my_error(ER_TABLE_EXISTS_ERROR, MYF(0), create_table->table_name);
        DBUG_RETURN(0);
      }

      DBUG_EXECUTE_IF("sleep_create_select_before_open", my_sleep(6000000););

      if (!(create_info->options & HA_LEX_CREATE_TMP_TABLE))
      {
        VOID(pthread_mutex_lock(&LOCK_open));
        if (reopen_name_locked_table(thd, create_table, FALSE))
        {
          quick_rm_table(create_info->db_type, create_table->db,
                         table_case_name(create_info,
                                         create_table->table_name));
        }
        else
          table= create_table->table;
        VOID(pthread_mutex_unlock(&LOCK_open));
      }
      else
      {
        if (!(table= open_table(thd, create_table, thd->mem_root, (bool*) 0,
                                MYSQL_OPEN_TEMPORARY_ONLY)) &&
            !create_info->table_existed)
        {
          /*
            This shouldn't happen as creation of temporary table should make
            it preparable for open. But let us do close_temporary_table() here
            just in case.
          */
          close_temporary_table(thd, create_table->db, create_table->table_name);
        }
      }
    }
    reenable_binlog(thd);
    if (!table)                                   // open failed
      DBUG_RETURN(0);
  }

  DBUG_EXECUTE_IF("sleep_create_select_before_lock", my_sleep(6000000););

  table->reginfo.lock_type=TL_WRITE;
  if (! ((*lock)= mysql_lock_tables(thd, &table, 1,
                                    MYSQL_LOCK_IGNORE_FLUSH, &not_used)))
  {
    if (!create_info->table_existed)
      drop_open_table(thd, table, create_table->db, create_table->table_name);
    DBUG_RETURN(0);
  }
  DBUG_RETURN(table);
}


int
select_create::prepare(List<Item> &values, SELECT_LEX_UNIT *u)
{
  DBUG_ENTER("select_create::prepare");

  unit= u;
  table= create_table_from_items(thd, create_info, create_table,
                                 alter_info, &values, &lock);
  if (!table)
    DBUG_RETURN(-1);				// abort() deletes table

  if (table->s->fields < values.elements)
  {
    my_error(ER_WRONG_VALUE_COUNT_ON_ROW, MYF(0), 1);
    DBUG_RETURN(-1);
  }

  /* First field to copy */
  field= table->field+table->s->fields - values.elements;

  /* Mark all fields that are given values */
  for (Field **f= field ; *f ; f++)
    (*f)->query_id= thd->query_id;

  /* Don't set timestamp if used */
  table->timestamp_field_type= TIMESTAMP_NO_AUTO_SET;

  table->next_number_field=table->found_next_number_field;

  restore_record(table,s->default_values);      // Get empty record
  thd->cuted_fields=0;
  if (info.ignore || info.handle_duplicates != DUP_ERROR)
    table->file->extra(HA_EXTRA_IGNORE_DUP_KEY);
  if (info.handle_duplicates == DUP_REPLACE)
  {
    if (!table->triggers || !table->triggers->has_delete_triggers())
      table->file->extra(HA_EXTRA_WRITE_CAN_REPLACE);
    table->file->extra(HA_EXTRA_RETRIEVE_ALL_COLS);
  }
  if (info.handle_duplicates == DUP_UPDATE)
    table->file->extra(HA_EXTRA_INSERT_WITH_UPDATE);
  if (!thd->prelocked_mode)
    table->file->start_bulk_insert((ha_rows) 0);
  thd->abort_on_warning= (!info.ignore &&
                          (thd->variables.sql_mode &
                           (MODE_STRICT_TRANS_TABLES |
                            MODE_STRICT_ALL_TABLES)));
  if (check_that_all_fields_are_given_values(thd, table, table_list))
    DBUG_RETURN(1);
  table->file->extra(HA_EXTRA_WRITE_CACHE);
  DBUG_RETURN(0);
}


void select_create::store_values(List<Item> &values)
{
  fill_record_n_invoke_before_triggers(thd, field, values, 1,
                                       table->triggers, TRG_EVENT_INSERT);
}


void select_create::send_error(uint errcode,const char *err)
{
  select_insert::send_error(errcode, err);
}


bool select_create::send_eof()
{
  bool tmp=select_insert::send_eof();
  if (tmp)
    abort();
  else
  {
    table->file->extra(HA_EXTRA_NO_IGNORE_DUP_KEY);
    table->file->extra(HA_EXTRA_WRITE_CANNOT_REPLACE);
    if (lock)
    {
      mysql_unlock_tables(thd, lock);
      lock= 0;
    }
  }
  return tmp;
}


void select_create::abort()
{
  /*
   Disable binlog, because we "roll back" partial inserts in ::abort
   by removing the table, even for non-transactional tables.
  */
  tmp_disable_binlog(thd);
  select_insert::abort();
  reenable_binlog(thd);

  if (lock)
  {
    mysql_unlock_tables(thd, lock);
    lock=0;
  }
  if (table)
  {
    table->file->extra(HA_EXTRA_NO_IGNORE_DUP_KEY);
    table->file->extra(HA_EXTRA_WRITE_CANNOT_REPLACE);
    if (!create_info->table_existed)
      drop_open_table(thd, table, create_table->db, create_table->table_name);
    table=0;
  }
}


/*****************************************************************************
  Instansiate templates
*****************************************************************************/

#ifdef HAVE_EXPLICIT_TEMPLATE_INSTANTIATION
template class List_iterator_fast<List_item>;
#ifndef EMBEDDED_LIBRARY
template class I_List<Delayed_insert>;
template class I_List_iterator<Delayed_insert>;
template class I_List<delayed_row>;
#endif /* EMBEDDED_LIBRARY */
#endif /* HAVE_EXPLICIT_TEMPLATE_INSTANTIATION */<|MERGE_RESOLUTION|>--- conflicted
+++ resolved
@@ -2644,15 +2644,9 @@
                              enum_duplicates duplic,
                              bool ignore_check_option_errors)
   :table_list(table_list_par), table(table_par), fields(fields_par),
-<<<<<<< HEAD
-   last_insert_id(0),
-   insert_into_view(table_list_par && table_list_par->view != 0)
-=======
    autoinc_value_of_last_inserted_row(0),
    autoinc_value_of_first_inserted_row(0),
-   insert_into_view(table_list_par && table_list_par->view != 0),
-   is_bulk_insert_mode(FALSE)
->>>>>>> fe9bccc3
+   insert_into_view(table_list_par && table_list_par->view != 0)
 {
   bzero((char*) &info,sizeof(info));
   info.handle_duplicates= duplic;
