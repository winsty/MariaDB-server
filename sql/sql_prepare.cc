--- conflicted
+++ resolved
@@ -76,12 +76,7 @@
 
 #define STMT_QUERY_LOG_LENGTH 8192
 
-<<<<<<< HEAD
-extern int yyparse(void *thd);
 String null_string("NULL", 4, default_charset_info);
-=======
-static String null_string("NULL", 4, default_charset_info);
->>>>>>> 1c50f8ac
 
 /*
   Find prepared statement in thd
