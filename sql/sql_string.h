--- conflicted
+++ resolved
@@ -144,6 +144,10 @@
   {
     return m_charset->cset->numchars(m_charset, str, end);
   }
+  size_t lengthsp(const char *str, size_t length) const
+  {
+    return m_charset->cset->lengthsp(m_charset, str, length);
+  }
   size_t charpos(const char *str, const char *end, size_t pos) const
   {
     return m_charset->cset->charpos(m_charset, str, end, pos);
@@ -455,16 +459,7 @@
     Static_binary_string::set((char *) str, arg_length);
   }
 
-<<<<<<< HEAD
   void set(Binary_string &str, size_t offset, size_t arg_length)
-=======
-  size_t lengthsp() const
-  {
-    return str_charset->cset->lengthsp(str_charset, Ptr, str_length);
-  }
-
-  void set(String &str,size_t offset,size_t arg_length)
->>>>>>> 2842c369
   {
     DBUG_ASSERT(&str != this);
     free();
@@ -925,6 +920,10 @@
       return (int) i;
     return (int) Charset::charpos(ptr() + offset, end(), (size_t) i);
   }
+  size_t lengthsp() const
+  {
+    return Charset::lengthsp(Ptr, str_length);
+  }
 
   void print(String *to) const;
   void print_with_conversion(String *to, CHARSET_INFO *cs) const;
