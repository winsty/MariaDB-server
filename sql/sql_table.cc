/*
   Copyright (c) 2000, 2019, Oracle and/or its affiliates.
   Copyright (c) 2010, 2021, MariaDB

   This program is free software; you can redistribute it and/or modify
   it under the terms of the GNU General Public License as published by
   the Free Software Foundation; version 2 of the License.

   This program is distributed in the hope that it will be useful,
   but WITHOUT ANY WARRANTY; without even the implied warranty of
   MERCHANTABILITY or FITNESS FOR A PARTICULAR PURPOSE.  See the
   GNU General Public License for more details.

   You should have received a copy of the GNU General Public License
   along with this program; if not, write to the Free Software
   Foundation, Inc., 51 Franklin St, Fifth Floor, Boston, MA 02110-1335  USA
*/

/* drop and alter of tables */

#include "mariadb.h"
#include "sql_priv.h"
#include "unireg.h"
#include "debug_sync.h"
#include "sql_table.h"
#include "sql_parse.h"                        // test_if_data_home_dir
#include "sql_cache.h"                          // query_cache_*
#include "sql_base.h"   // lock_table_names
#include "lock.h"       // mysql_unlock_tables
#include "strfunc.h"    // find_type2, find_set
#include "sql_truncate.h"                       // regenerate_locked_table 
#include "sql_partition.h"                      // mem_alloc_error,
                                                // partition_info
                                                // NOT_A_PARTITION_ID
#include "sql_db.h"                             // load_db_opt_by_name
#include "records.h"             // init_read_record, end_read_record
#include "filesort.h"            // filesort_free_buffers
#include "sql_select.h"                // setup_order
#include "sql_handler.h"               // mysql_ha_rm_tables
#include "discover.h"                  // readfrm
#include "my_pthread.h"                // pthread_mutex_t
#include "log_event.h"                 // Query_log_event
#include "sql_statistics.h"
#include <hash.h>
#include <myisam.h>
#include <my_dir.h>
#include "create_options.h"
#include "sp_head.h"
#include "sp.h"
#include "sql_trigger.h"
#include "sql_parse.h"
#include "sql_show.h"
#include "transaction.h"
#include "sql_audit.h"
#include "sql_sequence.h"
#include "tztime.h"
#include <algorithm>

#ifdef __WIN__
#include <io.h>
#endif

const char *primary_key_name="PRIMARY";

static int check_if_keyname_exists(const char *name,KEY *start, KEY *end);
static char *make_unique_key_name(THD *, const char *, KEY *, KEY *);
static bool make_unique_constraint_name(THD *, LEX_CSTRING *, const char *,
                                        List<Virtual_column_info> *, uint *);
static const char *make_unique_invisible_field_name(THD *, const char *,
                                                    List<Create_field> *);
static int copy_data_between_tables(THD *, TABLE *,TABLE *,
                                    List<Create_field> &, bool, uint, ORDER *,
                                    ha_rows *, ha_rows *,
                                    Alter_info::enum_enable_or_disable,
                                    Alter_table_ctx *);
static int mysql_prepare_create_table(THD *, HA_CREATE_INFO *, Alter_info *,
                                      uint *, handler *, KEY **, uint *, int,
                                      const LEX_CSTRING db,
                                      const LEX_CSTRING table_name);
static uint blob_length_by_type(enum_field_types type);
static bool fix_constraints_names(THD *, List<Virtual_column_info> *,
                                  const HA_CREATE_INFO *);

/**
  @brief Helper function for explain_filename
  @param thd          Thread handle
  @param to_p         Explained name in system_charset_info
  @param end_p        End of the to_p buffer
  @param name         Name to be converted
  @param name_len     Length of the name, in bytes
*/
static char* add_identifier(THD* thd, char *to_p, const char * end_p,
                            const char* name, size_t name_len)
{
  uint res;
  uint errors;
  const char *conv_name, *conv_name_end;
  char tmp_name[FN_REFLEN];
  char conv_string[FN_REFLEN];
  int quote;

  DBUG_ENTER("add_identifier");
  if (!name[name_len])
    conv_name= name;
  else
  {
    strnmov(tmp_name, name, name_len);
    tmp_name[name_len]= 0;
    conv_name= tmp_name;
  }
  res= strconvert(&my_charset_filename, conv_name, name_len,
                  system_charset_info,
                  conv_string, FN_REFLEN, &errors);
  if (unlikely(!res || errors))
  {
    DBUG_PRINT("error", ("strconvert of '%s' failed with %u (errors: %u)", conv_name, res, errors));
    conv_name= name;
    conv_name_end= name + name_len;
  }
  else
  {
    DBUG_PRINT("info", ("conv '%s' -> '%s'", conv_name, conv_string));
    conv_name= conv_string;
    conv_name_end= conv_string + res;
  }

  quote= (likely(thd) ?
          get_quote_char_for_identifier(thd, conv_name, res - 1) :
          '`');

  if (quote != EOF && (end_p - to_p > 2))
  {
    *(to_p++)= (char) quote;
    while (*conv_name && (end_p - to_p - 1) > 0)
    {
      int length= my_charlen(system_charset_info, conv_name, conv_name_end);
      if (length <= 0)
        length= 1;
      if (length == 1 && *conv_name == (char) quote)
      { 
        if ((end_p - to_p) < 3)
          break;
        *(to_p++)= (char) quote;
        *(to_p++)= *(conv_name++);
      }
      else if (((long) length) < (end_p - to_p))
      {
        to_p= strnmov(to_p, conv_name, length);
        conv_name+= length;
      }
      else
        break;                               /* string already filled */
    }
    if (end_p > to_p) {
      *(to_p++)= (char) quote;
      if (end_p > to_p)
	*to_p= 0; /* terminate by NUL, but do not include it in the count */
    }
  }
  else
    to_p= strnmov(to_p, conv_name, end_p - to_p);
  DBUG_RETURN(to_p);
}


/**
  @brief Explain a path name by split it to database, table etc.
  
  @details Break down the path name to its logic parts
  (database, table, partition, subpartition).
  filename_to_tablename cannot be used on partitions, due to the #P# part.
  There can be up to 6 '#', #P# for partition, #SP# for subpartition
  and #TMP# or #REN# for temporary or renamed partitions.
  This should be used when something should be presented to a user in a
  diagnostic, error etc. when it would be useful to know what a particular
  file [and directory] means. Such as SHOW ENGINE STATUS, error messages etc.

  Examples:

    t1#P#p1                 table t1 partition p1
    t1#P#p1#SP#sp1          table t1 partition p1 subpartition sp1
    t1#P#p1#SP#sp1#TMP#     table t1 partition p1 subpartition sp1 temporary
    t1#P#p1#SP#sp1#REN#     table t1 partition p1 subpartition sp1 renamed

   @param      thd          Thread handle
   @param      from         Path name in my_charset_filename
                            Null terminated in my_charset_filename, normalized
                            to use '/' as directory separation character.
   @param      to           Explained name in system_charset_info
   @param      to_length    Size of to buffer
   @param      explain_mode Requested output format.
                            EXPLAIN_ALL_VERBOSE ->
                            [Database `db`, ]Table `tbl`[,[ Temporary| Renamed]
                            Partition `p` [, Subpartition `sp`]]
                            EXPLAIN_PARTITIONS_VERBOSE -> `db`.`tbl`
                            [[ Temporary| Renamed] Partition `p`
                            [, Subpartition `sp`]]
                            EXPLAIN_PARTITIONS_AS_COMMENT -> `db`.`tbl` |*
                            [,[ Temporary| Renamed] Partition `p`
                            [, Subpartition `sp`]] *|
                            (| is really a /, and it is all in one line)

   @retval     Length of returned string
*/

uint explain_filename(THD* thd,
		      const char *from,
                      char *to,
                      uint to_length,
                      enum_explain_filename_mode explain_mode)
{
  char *to_p= to;
  char *end_p= to_p + to_length;
  const char *db_name= NULL;
  size_t  db_name_len= 0;
  const char *table_name;
  size_t  table_name_len= 0;
  const char *part_name= NULL;
  size_t  part_name_len= 0;
  const char *subpart_name= NULL;
  size_t  subpart_name_len= 0;
  uint part_type= NORMAL_PART_NAME;

  const char *tmp_p;
  DBUG_ENTER("explain_filename");
  DBUG_PRINT("enter", ("from '%s'", from));
  tmp_p= from;
  table_name= from;
  /*
    If '/' then take last directory part as database.
    '/' is the directory separator, not FN_LIB_CHAR
  */
  while ((tmp_p= strchr(tmp_p, '/')))
  {
    db_name= table_name;
    /* calculate the length */
    db_name_len= (int)(tmp_p - db_name);
    tmp_p++;
    table_name= tmp_p;
  }
  tmp_p= table_name;
  /* Look if there are partition tokens in the table name. */
  while ((tmp_p= strchr(tmp_p, '#')))
  {
    tmp_p++;
    switch (tmp_p[0]) {
    case 'P':
    case 'p':
      if (tmp_p[1] == '#')
      {
        part_name= tmp_p + 2;
        tmp_p+= 2;
      }
      break;
    case 'S':
    case 's':
      if ((tmp_p[1] == 'P' || tmp_p[1] == 'p') && tmp_p[2] == '#')
      {
        part_name_len= (int)(tmp_p - part_name - 1);
        subpart_name= tmp_p + 3;
	tmp_p+= 3;
      }
      break;
    case 'T':
    case 't':
      if ((tmp_p[1] == 'M' || tmp_p[1] == 'm') &&
          (tmp_p[2] == 'P' || tmp_p[2] == 'p') &&
          tmp_p[3] == '#' && !tmp_p[4])
      {
        part_type= TEMP_PART_NAME;
        tmp_p+= 4;
      }
      break;
    case 'R':
    case 'r':
      if ((tmp_p[1] == 'E' || tmp_p[1] == 'e') &&
          (tmp_p[2] == 'N' || tmp_p[2] == 'n') &&
          tmp_p[3] == '#' && !tmp_p[4])
      {
        part_type= RENAMED_PART_NAME;
        tmp_p+= 4;
      }
      break;
    default:
      /* Not partition name part. */
      ;
    }
  }
  if (part_name)
  {
    table_name_len= (int)(part_name - table_name - 3);
    if (subpart_name)
      subpart_name_len= strlen(subpart_name);
    else
      part_name_len= strlen(part_name);
    if (part_type != NORMAL_PART_NAME)
    {
      if (subpart_name)
        subpart_name_len-= 5;
      else
        part_name_len-= 5;
    }
  }
  else
    table_name_len= strlen(table_name);
  if (db_name)
  {
    if (explain_mode == EXPLAIN_ALL_VERBOSE)
    {
      to_p= strnmov(to_p, ER_THD_OR_DEFAULT(thd, ER_DATABASE_NAME),
                                            end_p - to_p);
      *(to_p++)= ' ';
      to_p= add_identifier(thd, to_p, end_p, db_name, db_name_len);
      to_p= strnmov(to_p, ", ", end_p - to_p);
    }
    else
    {
      to_p= add_identifier(thd, to_p, end_p, db_name, db_name_len);
      to_p= strnmov(to_p, ".", end_p - to_p);
    }
  }
  if (explain_mode == EXPLAIN_ALL_VERBOSE)
  {
    to_p= strnmov(to_p, ER_THD_OR_DEFAULT(thd, ER_TABLE_NAME), end_p - to_p);
    *(to_p++)= ' ';
    to_p= add_identifier(thd, to_p, end_p, table_name, table_name_len);
  }
  else
    to_p= add_identifier(thd, to_p, end_p, table_name, table_name_len);
  if (part_name)
  {
    if (explain_mode == EXPLAIN_PARTITIONS_AS_COMMENT)
      to_p= strnmov(to_p, " /* ", end_p - to_p);
    else if (explain_mode == EXPLAIN_PARTITIONS_VERBOSE)
      to_p= strnmov(to_p, " ", end_p - to_p);
    else
      to_p= strnmov(to_p, ", ", end_p - to_p);
    if (part_type != NORMAL_PART_NAME)
    {
      if (part_type == TEMP_PART_NAME)
        to_p= strnmov(to_p, ER_THD_OR_DEFAULT(thd, ER_TEMPORARY_NAME),
                      end_p - to_p);
      else
        to_p= strnmov(to_p, ER_THD_OR_DEFAULT(thd, ER_RENAMED_NAME),
                      end_p - to_p);
      to_p= strnmov(to_p, " ", end_p - to_p);
    }
    to_p= strnmov(to_p, ER_THD_OR_DEFAULT(thd, ER_PARTITION_NAME),
                  end_p - to_p);
    *(to_p++)= ' ';
    to_p= add_identifier(thd, to_p, end_p, part_name, part_name_len);
    if (subpart_name)
    {
      to_p= strnmov(to_p, ", ", end_p - to_p);
      to_p= strnmov(to_p, ER_THD_OR_DEFAULT(thd, ER_SUBPARTITION_NAME),
                    end_p - to_p);
      *(to_p++)= ' ';
      to_p= add_identifier(thd, to_p, end_p, subpart_name, subpart_name_len);
    }
    if (explain_mode == EXPLAIN_PARTITIONS_AS_COMMENT)
      to_p= strnmov(to_p, " */", end_p - to_p);
  }
  DBUG_PRINT("exit", ("to '%s'", to));
  DBUG_RETURN((uint)(to_p - to));
}


/*
  Translate a file name to a table name (WL #1324).

  SYNOPSIS
    filename_to_tablename()
      from                      The file name in my_charset_filename.
      to                OUT     The table name in system_charset_info.
      to_length                 The size of the table name buffer.

  RETURN
    Table name length.
*/

uint filename_to_tablename(const char *from, char *to, size_t to_length, 
                           bool stay_quiet)
{
  uint errors;
  size_t res;
  DBUG_ENTER("filename_to_tablename");
  DBUG_PRINT("enter", ("from '%s'", from));

  res= strconvert(&my_charset_filename, from, FN_REFLEN,
                  system_charset_info,  to, to_length, &errors);
  if (unlikely(errors)) // Old 5.0 name
  {
    res= (strxnmov(to, to_length, MYSQL50_TABLE_NAME_PREFIX,  from, NullS) -
          to);
    if (!stay_quiet)
      sql_print_error("Invalid (old?) table or database name '%s'", from);
  }

  DBUG_PRINT("exit", ("to '%s'", to));
  DBUG_RETURN((uint)res);
}


/**
  Check if given string begins with "#mysql50#" prefix
  
  @param   name          string to check cut 
  
  @retval
    FALSE  no prefix found
  @retval
    TRUE   prefix found
*/

bool check_mysql50_prefix(const char *name)
{
  return (name[0] == '#' && 
         !strncmp(name, MYSQL50_TABLE_NAME_PREFIX,
                  MYSQL50_TABLE_NAME_PREFIX_LENGTH));
}


/**
  Check if given string begins with "#mysql50#" prefix, cut it if so.
  
  @param   from          string to check and cut 
  @param   to[out]       buffer for result string
  @param   to_length     its size
  
  @retval
    0      no prefix found
  @retval
    non-0  result string length
*/

uint check_n_cut_mysql50_prefix(const char *from, char *to, size_t to_length)
{
  if (check_mysql50_prefix(from))
    return (uint) (strmake(to, from + MYSQL50_TABLE_NAME_PREFIX_LENGTH,
                           to_length - 1) - to);
  return 0;
}


static bool check_if_frm_exists(char *path, const char *db, const char *table)
{
  fn_format(path, table, db, reg_ext, MYF(0));
  return !access(path, F_OK);
}


/*
  Translate a table name to a file name (WL #1324).

  SYNOPSIS
    tablename_to_filename()
      from                      The table name in system_charset_info.
      to                OUT     The file name in my_charset_filename.
      to_length                 The size of the file name buffer.

  RETURN
    File name length.
*/

uint tablename_to_filename(const char *from, char *to, size_t to_length)
{
  uint errors, length;
  DBUG_ENTER("tablename_to_filename");
  DBUG_PRINT("enter", ("from '%s'", from));

  if ((length= check_n_cut_mysql50_prefix(from, to, to_length)))
  {
    /*
      Check if the name supplied is a valid mysql 5.0 name and 
      make the name a zero length string if it's not.
      Note that just returning zero length is not enough : 
      a lot of places don't check the return value and expect 
      a zero terminated string.
    */  
    if (check_table_name(to, length, TRUE))
    {
      to[0]= 0;
      length= 0;
    }
    DBUG_RETURN(length);
  }
  length= strconvert(system_charset_info, from, FN_REFLEN,
                     &my_charset_filename, to, to_length, &errors);
  if (check_if_legal_tablename(to) &&
      length + 4 < to_length)
  {
    memcpy(to + length, "@@@", 4);
    length+= 3;
  }
  DBUG_PRINT("exit", ("to '%s'", to));
  DBUG_RETURN(length);
}


/*
  Creates path to a file: mysql_data_dir/db/table.ext

  SYNOPSIS
   build_table_filename()
     buff                       Where to write result in my_charset_filename.
                                This may be the same as table_name.
     bufflen                    buff size
     db                         Database name in system_charset_info.
     table_name                 Table name in system_charset_info.
     ext                        File extension.
     flags                      FN_FROM_IS_TMP or FN_TO_IS_TMP or FN_IS_TMP
                                table_name is temporary, do not change.

  NOTES

    Uses database and table name, and extension to create
    a file name in mysql_data_dir. Database and table
    names are converted from system_charset_info into "fscs".
    Unless flags indicate a temporary table name.
    'db' is always converted.
    'ext' is not converted.

    The conversion suppression is required for ALTER TABLE. This
    statement creates intermediate tables. These are regular
    (non-temporary) tables with a temporary name. Their path names must
    be derivable from the table name. So we cannot use
    build_tmptable_filename() for them.

  RETURN
    path length
*/

uint build_table_filename(char *buff, size_t bufflen, const char *db,
                          const char *table_name, const char *ext, uint flags)
{
  char dbbuff[FN_REFLEN];
  char tbbuff[FN_REFLEN];
  DBUG_ENTER("build_table_filename");
  DBUG_PRINT("enter", ("db: '%s'  table_name: '%s'  ext: '%s'  flags: %x",
                       db, table_name, ext, flags));

  (void) tablename_to_filename(db, dbbuff, sizeof(dbbuff));

  /* Check if this is a temporary table name. Allow it if a corresponding .frm file exists */
  if (is_prefix(table_name, tmp_file_prefix) && strlen(table_name) < NAME_CHAR_LEN &&
      check_if_frm_exists(tbbuff, dbbuff, table_name))
    flags|= FN_IS_TMP;

  if (flags & FN_IS_TMP) // FN_FROM_IS_TMP | FN_TO_IS_TMP
    strmake(tbbuff, table_name, sizeof(tbbuff)-1);
  else
    (void) tablename_to_filename(table_name, tbbuff, sizeof(tbbuff));

  char *end = buff + bufflen;
  /* Don't add FN_ROOTDIR if mysql_data_home already includes it */
  char *pos = strnmov(buff, mysql_data_home, bufflen);
  size_t rootdir_len= strlen(FN_ROOTDIR);
  if (pos - rootdir_len >= buff &&
      memcmp(pos - rootdir_len, FN_ROOTDIR, rootdir_len) != 0)
    pos= strnmov(pos, FN_ROOTDIR, end - pos);
  pos= strxnmov(pos, end - pos, dbbuff, FN_ROOTDIR, NullS);
#ifdef USE_SYMDIR
  if (!(flags & SKIP_SYMDIR_ACCESS))
  {
    unpack_dirname(buff, buff);
    pos= strend(buff);
  }
#endif
  pos= strxnmov(pos, end - pos, tbbuff, ext, NullS);

  DBUG_PRINT("exit", ("buff: '%s'", buff));
  DBUG_RETURN((uint)(pos - buff));
}


/**
  Create path to a temporary table mysql_tmpdir/#sql1234_12_1
  (i.e. to its .FRM file but without an extension).

  @param thd      The thread handle.
  @param buff     Where to write result in my_charset_filename.
  @param bufflen  buff size

  @note
    Uses current_pid, thread_id, and tmp_table counter to create
    a file name in mysql_tmpdir.

  @return Path length.
*/

uint build_tmptable_filename(THD* thd, char *buff, size_t bufflen)
{
  DBUG_ENTER("build_tmptable_filename");

  char *p= strnmov(buff, mysql_tmpdir, bufflen);
  my_snprintf(p, bufflen - (p - buff), "/%s%lx_%llx_%x",
              tmp_file_prefix, current_pid,
              thd->thread_id, thd->tmp_table++);

  if (lower_case_table_names)
  {
    /* Convert all except tmpdir to lower case */
    my_casedn_str(files_charset_info, p);
  }

  size_t length= unpack_filename(buff, buff);
  DBUG_PRINT("exit", ("buff: '%s'", buff));
  DBUG_RETURN((uint)length);
}

/*
--------------------------------------------------------------------------

   MODULE: DDL log
   -----------------

   This module is used to ensure that we can recover from crashes that occur
   in the middle of a meta-data operation in MySQL. E.g. DROP TABLE t1, t2;
   We need to ensure that both t1 and t2 are dropped and not only t1 and
   also that each table drop is entirely done and not "half-baked".

   To support this we create log entries for each meta-data statement in the
   ddl log while we are executing. These entries are dropped when the
   operation is completed.

   At recovery those entries that were not completed will be executed.

   There is only one ddl log in the system and it is protected by a mutex
   and there is a global struct that contains information about its current
   state.

   History:
   First version written in 2006 by Mikael Ronstrom
--------------------------------------------------------------------------
*/

struct st_global_ddl_log
{
  /*
    We need to adjust buffer size to be able to handle downgrades/upgrades
    where IO_SIZE has changed. We'll set the buffer size such that we can
    handle that the buffer size was upto 4 times bigger in the version
    that wrote the DDL log.
  */
  char file_entry_buf[4*IO_SIZE];
  char file_name_str[FN_REFLEN];
  char *file_name;
  DDL_LOG_MEMORY_ENTRY *first_free;
  DDL_LOG_MEMORY_ENTRY *first_used;
  uint num_entries;
  File file_id;
  uint name_len;
  uint io_size;
  bool inited;
  bool do_release;
  bool recovery_phase;
  st_global_ddl_log() : inited(false), do_release(false) {}
};

st_global_ddl_log global_ddl_log;

mysql_mutex_t LOCK_gdl;

#define DDL_LOG_ENTRY_TYPE_POS 0
#define DDL_LOG_ACTION_TYPE_POS 1
#define DDL_LOG_PHASE_POS 2
#define DDL_LOG_NEXT_ENTRY_POS 4
#define DDL_LOG_NAME_POS 8

#define DDL_LOG_NUM_ENTRY_POS 0
#define DDL_LOG_NAME_LEN_POS 4
#define DDL_LOG_IO_SIZE_POS 8

/**
  Read one entry from ddl log file.

  @param entry_no                     Entry number to read

  @return Operation status
    @retval true   Error
    @retval false  Success
*/

static bool read_ddl_log_file_entry(uint entry_no)
{
  bool error= FALSE;
  File file_id= global_ddl_log.file_id;
  uchar *file_entry_buf= (uchar*)global_ddl_log.file_entry_buf;
  size_t io_size= global_ddl_log.io_size;
  DBUG_ENTER("read_ddl_log_file_entry");

  mysql_mutex_assert_owner(&LOCK_gdl);
  if (mysql_file_pread(file_id, file_entry_buf, io_size, io_size * entry_no,
                       MYF(MY_WME)) != io_size)
    error= TRUE;
  DBUG_RETURN(error);
}


/**
  Write one entry to ddl log file.

  @param entry_no                     Entry number to write

  @return Operation status
    @retval true   Error
    @retval false  Success
*/

static bool write_ddl_log_file_entry(uint entry_no)
{
  bool error= FALSE;
  File file_id= global_ddl_log.file_id;
  uchar *file_entry_buf= (uchar*)global_ddl_log.file_entry_buf;
  DBUG_ENTER("write_ddl_log_file_entry");

  mysql_mutex_assert_owner(&LOCK_gdl);
  if (mysql_file_pwrite(file_id, file_entry_buf,
                        IO_SIZE, IO_SIZE * entry_no, MYF(MY_WME)) != IO_SIZE)
    error= TRUE;
  DBUG_RETURN(error);
}


/**
  Sync the ddl log file.

  @return Operation status
    @retval FALSE  Success
    @retval TRUE   Error
*/


static bool sync_ddl_log_file()
{
  DBUG_ENTER("sync_ddl_log_file");
  DBUG_RETURN(mysql_file_sync(global_ddl_log.file_id, MYF(MY_WME)));
}


/**
  Write ddl log header.

  @return Operation status
    @retval TRUE                      Error
    @retval FALSE                     Success
*/

static bool write_ddl_log_header()
{
  uint16 const_var;
  DBUG_ENTER("write_ddl_log_header");

  int4store(&global_ddl_log.file_entry_buf[DDL_LOG_NUM_ENTRY_POS],
            global_ddl_log.num_entries);
  const_var= FN_REFLEN;
  int4store(&global_ddl_log.file_entry_buf[DDL_LOG_NAME_LEN_POS],
            (ulong) const_var);
  const_var= IO_SIZE;
  int4store(&global_ddl_log.file_entry_buf[DDL_LOG_IO_SIZE_POS],
            (ulong) const_var);
  if (write_ddl_log_file_entry(0UL))
  {
    sql_print_error("Error writing ddl log header");
    DBUG_RETURN(TRUE);
  }
  DBUG_RETURN(sync_ddl_log_file());
}


/**
  Create ddl log file name.
  @param file_name                   Filename setup
*/

static inline void create_ddl_log_file_name(char *file_name)
{
  strxmov(file_name, mysql_data_home, "/", "ddl_log.log", NullS);
}


/**
  Read header of ddl log file.

  When we read the ddl log header we get information about maximum sizes
  of names in the ddl log and we also get information about the number
  of entries in the ddl log.

  @return Last entry in ddl log (0 if no entries)
*/

static uint read_ddl_log_header()
{
  uchar *file_entry_buf= (uchar*)global_ddl_log.file_entry_buf;
  char file_name[FN_REFLEN];
  uint entry_no;
  bool successful_open= FALSE;
  DBUG_ENTER("read_ddl_log_header");

  mysql_mutex_init(key_LOCK_gdl, &LOCK_gdl, MY_MUTEX_INIT_SLOW);
  mysql_mutex_lock(&LOCK_gdl);
  create_ddl_log_file_name(file_name);
  if ((global_ddl_log.file_id= mysql_file_open(key_file_global_ddl_log,
                                               file_name,
                                               O_RDWR | O_BINARY, MYF(0))) >= 0)
  {
    if (read_ddl_log_file_entry(0UL))
    {
      /* Write message into error log */
      sql_print_error("Failed to read ddl log file in recovery");
    }
    else
      successful_open= TRUE;
  }
  if (successful_open)
  {
    entry_no= uint4korr(&file_entry_buf[DDL_LOG_NUM_ENTRY_POS]);
    global_ddl_log.name_len= uint4korr(&file_entry_buf[DDL_LOG_NAME_LEN_POS]);
    global_ddl_log.io_size= uint4korr(&file_entry_buf[DDL_LOG_IO_SIZE_POS]);
    DBUG_ASSERT(global_ddl_log.io_size <=
                sizeof(global_ddl_log.file_entry_buf));
  }
  else
  {
    entry_no= 0;
  }
  global_ddl_log.first_free= NULL;
  global_ddl_log.first_used= NULL;
  global_ddl_log.num_entries= 0;
  global_ddl_log.do_release= true;
  mysql_mutex_unlock(&LOCK_gdl);
  DBUG_RETURN(entry_no);
}


/**
  Convert from ddl_log_entry struct to file_entry_buf binary blob.

  @param ddl_log_entry   filled in ddl_log_entry struct.
*/

static void set_global_from_ddl_log_entry(const DDL_LOG_ENTRY *ddl_log_entry)
{
  mysql_mutex_assert_owner(&LOCK_gdl);
  global_ddl_log.file_entry_buf[DDL_LOG_ENTRY_TYPE_POS]=
                                    (char)DDL_LOG_ENTRY_CODE;
  global_ddl_log.file_entry_buf[DDL_LOG_ACTION_TYPE_POS]=
                                    (char)ddl_log_entry->action_type;
  global_ddl_log.file_entry_buf[DDL_LOG_PHASE_POS]= 0;
  int4store(&global_ddl_log.file_entry_buf[DDL_LOG_NEXT_ENTRY_POS],
            ddl_log_entry->next_entry);
  DBUG_ASSERT(strlen(ddl_log_entry->name) < FN_REFLEN);
  strmake(&global_ddl_log.file_entry_buf[DDL_LOG_NAME_POS],
          ddl_log_entry->name, FN_REFLEN - 1);
  if (ddl_log_entry->action_type == DDL_LOG_RENAME_ACTION ||
      ddl_log_entry->action_type == DDL_LOG_REPLACE_ACTION ||
      ddl_log_entry->action_type == DDL_LOG_EXCHANGE_ACTION)
  {
    DBUG_ASSERT(strlen(ddl_log_entry->from_name) < FN_REFLEN);
    strmake(&global_ddl_log.file_entry_buf[DDL_LOG_NAME_POS + FN_REFLEN],
          ddl_log_entry->from_name, FN_REFLEN - 1);
  }
  else
    global_ddl_log.file_entry_buf[DDL_LOG_NAME_POS + FN_REFLEN]= 0;
  DBUG_ASSERT(strlen(ddl_log_entry->handler_name) < FN_REFLEN);
  strmake(&global_ddl_log.file_entry_buf[DDL_LOG_NAME_POS + (2*FN_REFLEN)],
          ddl_log_entry->handler_name, FN_REFLEN - 1);
  if (ddl_log_entry->action_type == DDL_LOG_EXCHANGE_ACTION)
  {
    DBUG_ASSERT(strlen(ddl_log_entry->tmp_name) < FN_REFLEN);
    strmake(&global_ddl_log.file_entry_buf[DDL_LOG_NAME_POS + (3*FN_REFLEN)],
          ddl_log_entry->tmp_name, FN_REFLEN - 1);
  }
  else
    global_ddl_log.file_entry_buf[DDL_LOG_NAME_POS + (3*FN_REFLEN)]= 0;
}


/**
  Convert from file_entry_buf binary blob to ddl_log_entry struct.

  @param[out] ddl_log_entry   struct to fill in.

  @note Strings (names) are pointing to the global_ddl_log structure,
  so LOCK_gdl needs to be hold until they are read or copied.
*/

static void set_ddl_log_entry_from_global(DDL_LOG_ENTRY *ddl_log_entry,
                                          const uint read_entry)
{
  char *file_entry_buf= (char*) global_ddl_log.file_entry_buf;
  uint inx;
  uchar single_char;

  mysql_mutex_assert_owner(&LOCK_gdl);
  ddl_log_entry->entry_pos= read_entry;
  single_char= file_entry_buf[DDL_LOG_ENTRY_TYPE_POS];
  ddl_log_entry->entry_type= (enum ddl_log_entry_code)single_char;
  single_char= file_entry_buf[DDL_LOG_ACTION_TYPE_POS];
  ddl_log_entry->action_type= (enum ddl_log_action_code)single_char;
  ddl_log_entry->phase= file_entry_buf[DDL_LOG_PHASE_POS];
  ddl_log_entry->next_entry= uint4korr(&file_entry_buf[DDL_LOG_NEXT_ENTRY_POS]);
  ddl_log_entry->name= &file_entry_buf[DDL_LOG_NAME_POS];
  inx= DDL_LOG_NAME_POS + global_ddl_log.name_len;
  ddl_log_entry->from_name= &file_entry_buf[inx];
  inx+= global_ddl_log.name_len;
  ddl_log_entry->handler_name= &file_entry_buf[inx];
  if (ddl_log_entry->action_type == DDL_LOG_EXCHANGE_ACTION)
  {
    inx+= global_ddl_log.name_len;
    ddl_log_entry->tmp_name= &file_entry_buf[inx];
  }
  else
    ddl_log_entry->tmp_name= NULL;
}


/**
  Read a ddl log entry.

  Read a specified entry in the ddl log.

  @param read_entry               Number of entry to read
  @param[out] entry_info          Information from entry

  @return Operation status
    @retval TRUE                     Error
    @retval FALSE                    Success
*/

static bool read_ddl_log_entry(uint read_entry, DDL_LOG_ENTRY *ddl_log_entry)
{
  DBUG_ENTER("read_ddl_log_entry");

  if (read_ddl_log_file_entry(read_entry))
  {
    DBUG_RETURN(TRUE);
  }
  set_ddl_log_entry_from_global(ddl_log_entry, read_entry);
  DBUG_RETURN(FALSE);
}


/**
  Initialise ddl log.

  Write the header of the ddl log file and length of names. Also set
  number of entries to zero.

  @return Operation status
    @retval TRUE                     Error
    @retval FALSE                    Success
*/

static bool init_ddl_log()
{
  char file_name[FN_REFLEN];
  DBUG_ENTER("init_ddl_log");

  if (global_ddl_log.inited)
    goto end;

  global_ddl_log.io_size= IO_SIZE;
  global_ddl_log.name_len= FN_REFLEN;
  create_ddl_log_file_name(file_name);
  if ((global_ddl_log.file_id= mysql_file_create(key_file_global_ddl_log,
                                                 file_name, CREATE_MODE,
                                                 O_RDWR | O_TRUNC | O_BINARY,
                                                 MYF(MY_WME))) < 0)
  {
    /* Couldn't create ddl log file, this is serious error */
    sql_print_error("Failed to open ddl log file");
    DBUG_RETURN(TRUE);
  }
  global_ddl_log.inited= TRUE;
  if (write_ddl_log_header())
  {
    (void) mysql_file_close(global_ddl_log.file_id, MYF(MY_WME));
    global_ddl_log.inited= FALSE;
    DBUG_RETURN(TRUE);
  }

end:
  DBUG_RETURN(FALSE);
}


/**
  Sync ddl log file.

  @return Operation status
    @retval TRUE        Error
    @retval FALSE       Success
*/

static bool sync_ddl_log_no_lock()
{
  DBUG_ENTER("sync_ddl_log_no_lock");

  mysql_mutex_assert_owner(&LOCK_gdl);
  if ((!global_ddl_log.recovery_phase) &&
      init_ddl_log())
  {
    DBUG_RETURN(TRUE);
  }
  DBUG_RETURN(sync_ddl_log_file());
}


/**
  @brief Deactivate an individual entry.

  @details For complex rename operations we need to deactivate individual
  entries.

  During replace operations where we start with an existing table called
  t1 and a replacement table called t1#temp or something else and where
  we want to delete t1 and rename t1#temp to t1 this is not possible to
  do in a safe manner unless the ddl log is informed of the phases in
  the change.

  Delete actions are 1-phase actions that can be ignored immediately after
  being executed.
  Rename actions from x to y is also a 1-phase action since there is no
  interaction with any other handlers named x and y.
  Replace action where drop y and x -> y happens needs to be a two-phase
  action. Thus the first phase will drop y and the second phase will
  rename x -> y.

  @param entry_no     Entry position of record to change

  @return Operation status
    @retval TRUE      Error
    @retval FALSE     Success
*/

static bool deactivate_ddl_log_entry_no_lock(uint entry_no)
{
  uchar *file_entry_buf= (uchar*)global_ddl_log.file_entry_buf;
  DBUG_ENTER("deactivate_ddl_log_entry_no_lock");

  mysql_mutex_assert_owner(&LOCK_gdl);
  if (!read_ddl_log_file_entry(entry_no))
  {
    if (file_entry_buf[DDL_LOG_ENTRY_TYPE_POS] == DDL_LOG_ENTRY_CODE)
    {
      /*
        Log entry, if complete mark it done (IGNORE).
        Otherwise increase the phase by one.
      */
      if (file_entry_buf[DDL_LOG_ACTION_TYPE_POS] == DDL_LOG_DELETE_ACTION ||
          file_entry_buf[DDL_LOG_ACTION_TYPE_POS] == DDL_LOG_RENAME_ACTION ||
          (file_entry_buf[DDL_LOG_ACTION_TYPE_POS] == DDL_LOG_REPLACE_ACTION &&
           file_entry_buf[DDL_LOG_PHASE_POS] == 1) ||
          (file_entry_buf[DDL_LOG_ACTION_TYPE_POS] == DDL_LOG_EXCHANGE_ACTION &&
           file_entry_buf[DDL_LOG_PHASE_POS] >= EXCH_PHASE_TEMP_TO_FROM))
        file_entry_buf[DDL_LOG_ENTRY_TYPE_POS]= DDL_IGNORE_LOG_ENTRY_CODE;
      else if (file_entry_buf[DDL_LOG_ACTION_TYPE_POS] == DDL_LOG_REPLACE_ACTION)
      {
        DBUG_ASSERT(file_entry_buf[DDL_LOG_PHASE_POS] == 0);
        file_entry_buf[DDL_LOG_PHASE_POS]= 1;
      }
      else if (file_entry_buf[DDL_LOG_ACTION_TYPE_POS] == DDL_LOG_EXCHANGE_ACTION)
      {
        DBUG_ASSERT(file_entry_buf[DDL_LOG_PHASE_POS] <=
                                                 EXCH_PHASE_FROM_TO_NAME);
        file_entry_buf[DDL_LOG_PHASE_POS]++;
      }
      else
      {
        DBUG_ASSERT(0);
      }
      if (write_ddl_log_file_entry(entry_no))
      {
        sql_print_error("Error in deactivating log entry. Position = %u",
                        entry_no);
        DBUG_RETURN(TRUE);
      }
    }
  }
  else
  {
    sql_print_error("Failed in reading entry before deactivating it");
    DBUG_RETURN(TRUE);
  }
  DBUG_RETURN(FALSE);
}


/**
  Execute one action in a ddl log entry

  @param ddl_log_entry              Information in action entry to execute

  @return Operation status
    @retval TRUE                       Error
    @retval FALSE                      Success
*/

static int execute_ddl_log_action(THD *thd, DDL_LOG_ENTRY *ddl_log_entry)
{
  bool frm_action= FALSE;
  LEX_CSTRING handler_name;
  handler *file= NULL;
  MEM_ROOT mem_root;
  int error= TRUE;
  char to_path[FN_REFLEN];
  char from_path[FN_REFLEN];
#ifdef WITH_PARTITION_STORAGE_ENGINE
  char *par_ext= (char*)".par";
#endif
  handlerton *hton;
  DBUG_ENTER("execute_ddl_log_action");

  mysql_mutex_assert_owner(&LOCK_gdl);
  if (ddl_log_entry->entry_type == DDL_IGNORE_LOG_ENTRY_CODE)
  {
    DBUG_RETURN(FALSE);
  }
  DBUG_PRINT("ddl_log",
             ("execute type %c next %u name '%s' from_name '%s' handler '%s'"
              " tmp_name '%s'",
             ddl_log_entry->action_type,
             ddl_log_entry->next_entry,
             ddl_log_entry->name,
             ddl_log_entry->from_name,
             ddl_log_entry->handler_name,
             ddl_log_entry->tmp_name));
  handler_name.str= (char*)ddl_log_entry->handler_name;
  handler_name.length= strlen(ddl_log_entry->handler_name);
  init_sql_alloc(&mem_root, "execute_ddl_log_action", TABLE_ALLOC_BLOCK_SIZE,
                 0, MYF(MY_THREAD_SPECIFIC));
  if (!strcmp(ddl_log_entry->handler_name, reg_ext))
    frm_action= TRUE;
  else
  {
    plugin_ref plugin= ha_resolve_by_name(thd, &handler_name, false);
    if (!plugin)
    {
      my_error(ER_UNKNOWN_STORAGE_ENGINE, MYF(0), ddl_log_entry->handler_name);
      goto error;
    }
    hton= plugin_data(plugin, handlerton*);
    file= get_new_handler((TABLE_SHARE*)0, &mem_root, hton);
    if (unlikely(!file))
      goto error;
  }
  switch (ddl_log_entry->action_type)
  {
    case DDL_LOG_REPLACE_ACTION:
    case DDL_LOG_DELETE_ACTION:
    {
      if (ddl_log_entry->phase == 0)
      {
        if (frm_action)
        {
          strxmov(to_path, ddl_log_entry->name, reg_ext, NullS);
          if (unlikely((error= mysql_file_delete(key_file_frm, to_path,
                                                 MYF(MY_WME)))))
          {
            if (my_errno != ENOENT)
              break;
          }
#ifdef WITH_PARTITION_STORAGE_ENGINE
          strxmov(to_path, ddl_log_entry->name, par_ext, NullS);
          (void) mysql_file_delete(key_file_partition, to_path, MYF(MY_WME));
#endif
        }
        else
        {
          if (unlikely((error= file->ha_delete_table(ddl_log_entry->name))))
          {
            if (error != ENOENT && error != HA_ERR_NO_SUCH_TABLE)
              break;
          }
        }
        if ((deactivate_ddl_log_entry_no_lock(ddl_log_entry->entry_pos)))
          break;
        (void) sync_ddl_log_no_lock();
        error= FALSE;
        if (ddl_log_entry->action_type == DDL_LOG_DELETE_ACTION)
          break;
      }
      DBUG_ASSERT(ddl_log_entry->action_type == DDL_LOG_REPLACE_ACTION);
      /*
        Fall through and perform the rename action of the replace
        action. We have already indicated the success of the delete
        action in the log entry by stepping up the phase.
      */
    }
    /* fall through */
    case DDL_LOG_RENAME_ACTION:
    {
      error= TRUE;
      if (frm_action)
      {
        strxmov(to_path, ddl_log_entry->name, reg_ext, NullS);
        strxmov(from_path, ddl_log_entry->from_name, reg_ext, NullS);
        if (mysql_file_rename(key_file_frm, from_path, to_path, MYF(MY_WME)))
          break;
#ifdef WITH_PARTITION_STORAGE_ENGINE
        strxmov(to_path, ddl_log_entry->name, par_ext, NullS);
        strxmov(from_path, ddl_log_entry->from_name, par_ext, NullS);
        (void) mysql_file_rename(key_file_partition, from_path, to_path, MYF(MY_WME));
#endif
      }
      else
      {
        if (file->ha_rename_table(ddl_log_entry->from_name,
                                  ddl_log_entry->name))
          break;
      }
      if ((deactivate_ddl_log_entry_no_lock(ddl_log_entry->entry_pos)))
        break;
      (void) sync_ddl_log_no_lock();
      error= FALSE;
      break;
    }
    case DDL_LOG_EXCHANGE_ACTION:
    {
      /* We hold LOCK_gdl, so we can alter global_ddl_log.file_entry_buf */
      char *file_entry_buf= (char*)&global_ddl_log.file_entry_buf;
      /* not yet implemented for frm */
      DBUG_ASSERT(!frm_action);
      /*
        Using a case-switch here to revert all currently done phases,
        since it will fall through until the first phase is undone.
      */
      switch (ddl_log_entry->phase) {
        case EXCH_PHASE_TEMP_TO_FROM:
          /* tmp_name -> from_name possibly done */
          (void) file->ha_rename_table(ddl_log_entry->from_name,
                                       ddl_log_entry->tmp_name);
          /* decrease the phase and sync */
          file_entry_buf[DDL_LOG_PHASE_POS]--;
          if (write_ddl_log_file_entry(ddl_log_entry->entry_pos))
            break;
          if (sync_ddl_log_no_lock())
            break;
          /* fall through */
        case EXCH_PHASE_FROM_TO_NAME:
          /* from_name -> name possibly done */
          (void) file->ha_rename_table(ddl_log_entry->name,
                                       ddl_log_entry->from_name);
          /* decrease the phase and sync */
          file_entry_buf[DDL_LOG_PHASE_POS]--;
          if (write_ddl_log_file_entry(ddl_log_entry->entry_pos))
            break;
          if (sync_ddl_log_no_lock())
            break;
          /* fall through */
        case EXCH_PHASE_NAME_TO_TEMP:
          /* name -> tmp_name possibly done */
          (void) file->ha_rename_table(ddl_log_entry->tmp_name,
                                       ddl_log_entry->name);
          /* disable the entry and sync */
          file_entry_buf[DDL_LOG_ENTRY_TYPE_POS]= DDL_IGNORE_LOG_ENTRY_CODE;
          if (write_ddl_log_file_entry(ddl_log_entry->entry_pos))
            break;
          if (sync_ddl_log_no_lock())
            break;
          error= FALSE;
          break;
        default:
          DBUG_ASSERT(0);
          break;
      }

      break;
    }
    default:
      DBUG_ASSERT(0);
      break;
  }
  delete file;
error:
  free_root(&mem_root, MYF(0)); 
  DBUG_RETURN(error);
}


/**
  Get a free entry in the ddl log

  @param[out] active_entry     A ddl log memory entry returned

  @return Operation status
    @retval TRUE               Error
    @retval FALSE              Success
*/

static bool get_free_ddl_log_entry(DDL_LOG_MEMORY_ENTRY **active_entry,
                                   bool *write_header)
{
  DDL_LOG_MEMORY_ENTRY *used_entry;
  DDL_LOG_MEMORY_ENTRY *first_used= global_ddl_log.first_used;
  DBUG_ENTER("get_free_ddl_log_entry");

  if (global_ddl_log.first_free == NULL)
  {
    if (!(used_entry= (DDL_LOG_MEMORY_ENTRY*)my_malloc(
                              sizeof(DDL_LOG_MEMORY_ENTRY), MYF(MY_WME))))
    {
      sql_print_error("Failed to allocate memory for ddl log free list");
      DBUG_RETURN(TRUE);
    }
    global_ddl_log.num_entries++;
    used_entry->entry_pos= global_ddl_log.num_entries;
    *write_header= TRUE;
  }
  else
  {
    used_entry= global_ddl_log.first_free;
    global_ddl_log.first_free= used_entry->next_log_entry;
    *write_header= FALSE;
  }
  /*
    Move from free list to used list
  */
  used_entry->next_log_entry= first_used;
  used_entry->prev_log_entry= NULL;
  used_entry->next_active_log_entry= NULL;
  global_ddl_log.first_used= used_entry;
  if (first_used)
    first_used->prev_log_entry= used_entry;

  *active_entry= used_entry;
  DBUG_RETURN(FALSE);
}


/**
  Execute one entry in the ddl log.
  
  Executing an entry means executing a linked list of actions.

  @param first_entry           Reference to first action in entry

  @return Operation status
    @retval TRUE               Error
    @retval FALSE              Success
*/

static bool execute_ddl_log_entry_no_lock(THD *thd, uint first_entry)
{
  DDL_LOG_ENTRY ddl_log_entry;
  uint read_entry= first_entry;
  DBUG_ENTER("execute_ddl_log_entry_no_lock");

  mysql_mutex_assert_owner(&LOCK_gdl);
  do
  {
    if (read_ddl_log_entry(read_entry, &ddl_log_entry))
    {
      /* Write to error log and continue with next log entry */
      sql_print_error("Failed to read entry = %u from ddl log",
                      read_entry);
      break;
    }
    DBUG_ASSERT(ddl_log_entry.entry_type == DDL_LOG_ENTRY_CODE ||
                ddl_log_entry.entry_type == DDL_IGNORE_LOG_ENTRY_CODE);

    if (execute_ddl_log_action(thd, &ddl_log_entry))
    {
      /* Write to error log and continue with next log entry */
      sql_print_error("Failed to execute action for entry = %u from ddl log",
                      read_entry);
      break;
    }
    read_entry= ddl_log_entry.next_entry;
  } while (read_entry);
  DBUG_RETURN(FALSE);
}


/*
  External interface methods for the DDL log Module
  ---------------------------------------------------
*/

/**
  Write a ddl log entry.

  A careful write of the ddl log is performed to ensure that we can
  handle crashes occurring during CREATE and ALTER TABLE processing.

  @param ddl_log_entry         Information about log entry
  @param[out] entry_written    Entry information written into   

  @return Operation status
    @retval TRUE               Error
    @retval FALSE              Success
*/

bool write_ddl_log_entry(DDL_LOG_ENTRY *ddl_log_entry,
                         DDL_LOG_MEMORY_ENTRY **active_entry)
{
  bool error, write_header;
  DBUG_ENTER("write_ddl_log_entry");

  mysql_mutex_assert_owner(&LOCK_gdl);
  if (init_ddl_log())
  {
    DBUG_RETURN(TRUE);
  }
  set_global_from_ddl_log_entry(ddl_log_entry);
  if (get_free_ddl_log_entry(active_entry, &write_header))
  {
    DBUG_RETURN(TRUE);
  }
  error= FALSE;
  DBUG_PRINT("ddl_log",
             ("write type %c next %u name '%s' from_name '%s' handler '%s'"
              " tmp_name '%s'",
             (char) global_ddl_log.file_entry_buf[DDL_LOG_ACTION_TYPE_POS],
             ddl_log_entry->next_entry,
             (char*) &global_ddl_log.file_entry_buf[DDL_LOG_NAME_POS],
             (char*) &global_ddl_log.file_entry_buf[DDL_LOG_NAME_POS
                                                    + FN_REFLEN],
             (char*) &global_ddl_log.file_entry_buf[DDL_LOG_NAME_POS
                                                    + (2*FN_REFLEN)],
             (char*) &global_ddl_log.file_entry_buf[DDL_LOG_NAME_POS
                                                    + (3*FN_REFLEN)]));
  if (unlikely(write_ddl_log_file_entry((*active_entry)->entry_pos)))
  {
    error= TRUE;
    sql_print_error("Failed to write entry_no = %u",
                    (*active_entry)->entry_pos);
  }
  if (write_header && likely(!error))
  {
    (void) sync_ddl_log_no_lock();
    if (write_ddl_log_header())
      error= TRUE;
  }
  if (unlikely(error))
    release_ddl_log_memory_entry(*active_entry);
  DBUG_RETURN(error);
}


/**
  @brief Write final entry in the ddl log.

  @details This is the last write in the ddl log. The previous log entries
  have already been written but not yet synched to disk.
  We write a couple of log entries that describes action to perform.
  This entries are set-up in a linked list, however only when a first
  execute entry is put as the first entry these will be executed.
  This routine writes this first.

  @param first_entry               First entry in linked list of entries
                                   to execute, if 0 = NULL it means that
                                   the entry is removed and the entries
                                   are put into the free list.
  @param complete                  Flag indicating we are simply writing
                                   info about that entry has been completed
  @param[in,out] active_entry      Entry to execute, 0 = NULL if the entry
                                   is written first time and needs to be
                                   returned. In this case the entry written
                                   is returned in this parameter

  @return Operation status
    @retval TRUE                   Error
    @retval FALSE                  Success
*/ 

bool write_execute_ddl_log_entry(uint first_entry,
                                 bool complete,
                                 DDL_LOG_MEMORY_ENTRY **active_entry)
{
  bool write_header= FALSE;
  char *file_entry_buf= (char*)global_ddl_log.file_entry_buf;
  DBUG_ENTER("write_execute_ddl_log_entry");

  mysql_mutex_assert_owner(&LOCK_gdl);
  if (init_ddl_log())
  {
    DBUG_RETURN(TRUE);
  }
  if (!complete)
  {
    /*
      We haven't synched the log entries yet, we synch them now before
      writing the execute entry. If complete is true we haven't written
      any log entries before, we are only here to write the execute
      entry to indicate it is done.
    */
    (void) sync_ddl_log_no_lock();
    file_entry_buf[DDL_LOG_ENTRY_TYPE_POS]= (char)DDL_LOG_EXECUTE_CODE;
  }
  else
    file_entry_buf[DDL_LOG_ENTRY_TYPE_POS]= (char)DDL_IGNORE_LOG_ENTRY_CODE;
  file_entry_buf[DDL_LOG_ACTION_TYPE_POS]= 0; /* Ignored for execute entries */
  file_entry_buf[DDL_LOG_PHASE_POS]= 0;
  int4store(&file_entry_buf[DDL_LOG_NEXT_ENTRY_POS], first_entry);
  file_entry_buf[DDL_LOG_NAME_POS]= 0;
  file_entry_buf[DDL_LOG_NAME_POS + FN_REFLEN]= 0;
  file_entry_buf[DDL_LOG_NAME_POS + 2*FN_REFLEN]= 0;
  if (!(*active_entry))
  {
    if (get_free_ddl_log_entry(active_entry, &write_header))
    {
      DBUG_RETURN(TRUE);
    }
    write_header= TRUE;
  }
  if (write_ddl_log_file_entry((*active_entry)->entry_pos))
  {
    sql_print_error("Error writing execute entry in ddl log");
    release_ddl_log_memory_entry(*active_entry);
    DBUG_RETURN(TRUE);
  }
  (void) sync_ddl_log_no_lock();
  if (write_header)
  {
    if (write_ddl_log_header())
    {
      release_ddl_log_memory_entry(*active_entry);
      DBUG_RETURN(TRUE);
    }
  }
  DBUG_RETURN(FALSE);
}


/**
  Deactivate an individual entry.

  @details see deactivate_ddl_log_entry_no_lock.

  @param entry_no     Entry position of record to change

  @return Operation status
    @retval TRUE      Error
    @retval FALSE     Success
*/

bool deactivate_ddl_log_entry(uint entry_no)
{
  bool error;
  DBUG_ENTER("deactivate_ddl_log_entry");

  mysql_mutex_lock(&LOCK_gdl);
  error= deactivate_ddl_log_entry_no_lock(entry_no);
  mysql_mutex_unlock(&LOCK_gdl);
  DBUG_RETURN(error);
}


/**
  Sync ddl log file.

  @return Operation status
    @retval TRUE        Error
    @retval FALSE       Success
*/

bool sync_ddl_log()
{
  bool error;
  DBUG_ENTER("sync_ddl_log");

  mysql_mutex_lock(&LOCK_gdl);
  error= sync_ddl_log_no_lock();
  mysql_mutex_unlock(&LOCK_gdl);

  DBUG_RETURN(error);
}


/**
  Release a log memory entry.
  @param log_memory_entry                Log memory entry to release
*/

void release_ddl_log_memory_entry(DDL_LOG_MEMORY_ENTRY *log_entry)
{
  DDL_LOG_MEMORY_ENTRY *first_free= global_ddl_log.first_free;
  DDL_LOG_MEMORY_ENTRY *next_log_entry= log_entry->next_log_entry;
  DDL_LOG_MEMORY_ENTRY *prev_log_entry= log_entry->prev_log_entry;
  DBUG_ENTER("release_ddl_log_memory_entry");

  mysql_mutex_assert_owner(&LOCK_gdl);
  global_ddl_log.first_free= log_entry;
  log_entry->next_log_entry= first_free;

  if (prev_log_entry)
    prev_log_entry->next_log_entry= next_log_entry;
  else
    global_ddl_log.first_used= next_log_entry;
  if (next_log_entry)
    next_log_entry->prev_log_entry= prev_log_entry;
  DBUG_VOID_RETURN;
}


/**
  Execute one entry in the ddl log.
  
  Executing an entry means executing a linked list of actions.

  @param first_entry           Reference to first action in entry

  @return Operation status
    @retval TRUE               Error
    @retval FALSE              Success
*/

bool execute_ddl_log_entry(THD *thd, uint first_entry)
{
  bool error;
  DBUG_ENTER("execute_ddl_log_entry");

  mysql_mutex_lock(&LOCK_gdl);
  error= execute_ddl_log_entry_no_lock(thd, first_entry);
  mysql_mutex_unlock(&LOCK_gdl);
  DBUG_RETURN(error);
}


/**
  Close the ddl log.
*/

static void close_ddl_log()
{
  DBUG_ENTER("close_ddl_log");
  if (global_ddl_log.file_id >= 0)
  {
    (void) mysql_file_close(global_ddl_log.file_id, MYF(MY_WME));
    global_ddl_log.file_id= (File) -1;
  }
  DBUG_VOID_RETURN;
}


/**
  Execute the ddl log at recovery of MySQL Server.
*/

void execute_ddl_log_recovery()
{
  uint num_entries, i;
  THD *thd;
  DDL_LOG_ENTRY ddl_log_entry;
  char file_name[FN_REFLEN];
  static char recover_query_string[]= "INTERNAL DDL LOG RECOVER IN PROGRESS";
  DBUG_ENTER("execute_ddl_log_recovery");

  /*
    Initialise global_ddl_log struct
  */
  bzero(global_ddl_log.file_entry_buf, sizeof(global_ddl_log.file_entry_buf));
  global_ddl_log.inited= FALSE;
  global_ddl_log.recovery_phase= TRUE;
  global_ddl_log.io_size= IO_SIZE;
  global_ddl_log.file_id= (File) -1;

  /*
    To be able to run this from boot, we allocate a temporary THD
  */
  if (!(thd=new THD(0)))
    DBUG_VOID_RETURN;
  thd->thread_stack= (char*) &thd;
  thd->store_globals();

  thd->set_query(recover_query_string, strlen(recover_query_string));

  /* this also initialize LOCK_gdl */
  num_entries= read_ddl_log_header();
  mysql_mutex_lock(&LOCK_gdl);
  for (i= 1; i < num_entries + 1; i++)
  {
    if (read_ddl_log_entry(i, &ddl_log_entry))
    {
      sql_print_error("Failed to read entry no = %u from ddl log",
                       i);
      continue;
    }
    if (ddl_log_entry.entry_type == DDL_LOG_EXECUTE_CODE)
    {
      if (execute_ddl_log_entry_no_lock(thd, ddl_log_entry.next_entry))
      {
        /* Real unpleasant scenario but we continue anyways.  */
        continue;
      }
    }
  }
  close_ddl_log();
  create_ddl_log_file_name(file_name);
  (void) mysql_file_delete(key_file_global_ddl_log, file_name, MYF(0));
  global_ddl_log.recovery_phase= FALSE;
  mysql_mutex_unlock(&LOCK_gdl);
  thd->reset_query();
  delete thd;
  DBUG_VOID_RETURN;
}


/**
  Release all memory allocated to the ddl log.
*/

void release_ddl_log()
{
  DDL_LOG_MEMORY_ENTRY *free_list;
  DDL_LOG_MEMORY_ENTRY *used_list;
  DBUG_ENTER("release_ddl_log");

  if (!global_ddl_log.do_release)
    DBUG_VOID_RETURN;

  mysql_mutex_lock(&LOCK_gdl);
  free_list= global_ddl_log.first_free;
  used_list= global_ddl_log.first_used;
  while (used_list)
  {
    DDL_LOG_MEMORY_ENTRY *tmp= used_list->next_log_entry;
    my_free(used_list);
    used_list= tmp;
  }
  while (free_list)
  {
    DDL_LOG_MEMORY_ENTRY *tmp= free_list->next_log_entry;
    my_free(free_list);
    free_list= tmp;
  }
  close_ddl_log();
  global_ddl_log.inited= 0;
  mysql_mutex_unlock(&LOCK_gdl);
  mysql_mutex_destroy(&LOCK_gdl);
  global_ddl_log.do_release= false;
  DBUG_VOID_RETURN;
}


/*
---------------------------------------------------------------------------

  END MODULE DDL log
  --------------------

---------------------------------------------------------------------------
*/


/**
   @brief construct a temporary shadow file name.

   @details Make a shadow file name used by ALTER TABLE to construct the
   modified table (with keeping the original). The modified table is then
   moved back as original table. The name must start with the temp file
   prefix so it gets filtered out by table files listing routines. 
    
   @param[out] buff      buffer to receive the constructed name
   @param      bufflen   size of buff
   @param      lpt       alter table data structure

   @retval     path length
*/

uint build_table_shadow_filename(char *buff, size_t bufflen, 
                                 ALTER_PARTITION_PARAM_TYPE *lpt)
{
  char tmp_name[FN_REFLEN];
  my_snprintf(tmp_name, sizeof (tmp_name), "%s-%s", tmp_file_prefix,
              lpt->table_name.str);
  return build_table_filename(buff, bufflen, lpt->db.str, tmp_name, "",
                              FN_IS_TMP);
}


/*
  SYNOPSIS
    mysql_write_frm()
    lpt                    Struct carrying many parameters needed for this
                           method
    flags                  Flags as defined below
      WFRM_INITIAL_WRITE        If set we need to prepare table before
                                creating the frm file
      WFRM_INSTALL_SHADOW       If set we should install the new frm
      WFRM_KEEP_SHARE           If set we know that the share is to be
                                retained and thus we should ensure share
                                object is correct, if not set we don't
                                set the new partition syntax string since
                                we know the share object is destroyed.
      WFRM_PACK_FRM             If set we should pack the frm file and delete
                                the frm file

  RETURN VALUES
    TRUE                   Error
    FALSE                  Success

  DESCRIPTION
    A support method that creates a new frm file and in this process it
    regenerates the partition data. It works fine also for non-partitioned
    tables since it only handles partitioned data if it exists.
*/

bool mysql_write_frm(ALTER_PARTITION_PARAM_TYPE *lpt, uint flags)
{
  /*
    Prepare table to prepare for writing a new frm file where the
    partitions in add/drop state have temporarily changed their state
    We set tmp_table to avoid get errors on naming of primary key index.
  */
  int error= 0;
  char path[FN_REFLEN+1];
  char shadow_path[FN_REFLEN+1];
  char shadow_frm_name[FN_REFLEN+1];
  char frm_name[FN_REFLEN+1];
#ifdef WITH_PARTITION_STORAGE_ENGINE
  char *part_syntax_buf;
  uint syntax_len;
#endif
  DBUG_ENTER("mysql_write_frm");

  /*
    Build shadow frm file name
  */
  build_table_shadow_filename(shadow_path, sizeof(shadow_path) - 1, lpt);
  strxmov(shadow_frm_name, shadow_path, reg_ext, NullS);
  if (flags & WFRM_WRITE_SHADOW)
  {
    if (mysql_prepare_create_table(lpt->thd, lpt->create_info, lpt->alter_info,
                                   &lpt->db_options, lpt->table->file,
                                   &lpt->key_info_buffer, &lpt->key_count,
                                   C_ALTER_TABLE, lpt->db, lpt->table_name))
    {
      DBUG_RETURN(TRUE);
    }
#ifdef WITH_PARTITION_STORAGE_ENGINE
    {
      partition_info *part_info= lpt->table->part_info;
      if (part_info)
      {
        part_syntax_buf= generate_partition_syntax_for_frm(lpt->thd, part_info,
                               &syntax_len, lpt->create_info, lpt->alter_info);
        if (!part_syntax_buf)
          DBUG_RETURN(TRUE);
        part_info->part_info_string= part_syntax_buf;
        part_info->part_info_len= syntax_len;
      }
    }
#endif
    /* Write shadow frm file */
    lpt->create_info->table_options= lpt->db_options;
    LEX_CUSTRING frm= build_frm_image(lpt->thd, lpt->table_name,
                                      lpt->create_info,
                                      lpt->alter_info->create_list,
                                      lpt->key_count, lpt->key_info_buffer,
                                      lpt->table->file);
    if (!frm.str)
    {
      error= 1;
      goto end;
    }

    int error= writefrm(shadow_path, lpt->db.str, lpt->table_name.str,
                        lpt->create_info->tmp_table(), frm.str, frm.length);
    my_free(const_cast<uchar*>(frm.str));

    if (unlikely(error) ||
        unlikely(lpt->table->file->
                 ha_create_partitioning_metadata(shadow_path,
                                                 NULL, CHF_CREATE_FLAG)))
    {
      mysql_file_delete(key_file_frm, shadow_frm_name, MYF(0));
      error= 1;
      goto end;
    }
  }
  if (flags & WFRM_INSTALL_SHADOW)
  {
#ifdef WITH_PARTITION_STORAGE_ENGINE
    partition_info *part_info= lpt->part_info;
#endif
    /*
      Build frm file name
    */
    build_table_filename(path, sizeof(path) - 1, lpt->db.str,
                         lpt->table_name.str, "", 0);
    strxnmov(frm_name, sizeof(frm_name), path, reg_ext, NullS);
    /*
      When we are changing to use new frm file we need to ensure that we
      don't collide with another thread in process to open the frm file.
      We start by deleting the .frm file and possible .par file. Then we
      write to the DDL log that we have completed the delete phase by
      increasing the phase of the log entry. Next step is to rename the
      new .frm file and the new .par file to the real name. After
      completing this we write a new phase to the log entry that will
      deactivate it.
    */
    if (mysql_file_delete(key_file_frm, frm_name, MYF(MY_WME)) ||
#ifdef WITH_PARTITION_STORAGE_ENGINE
        lpt->table->file->ha_create_partitioning_metadata(path, shadow_path,
                                                  CHF_DELETE_FLAG) ||
        deactivate_ddl_log_entry(part_info->frm_log_entry->entry_pos) ||
        (sync_ddl_log(), FALSE) ||
        mysql_file_rename(key_file_frm,
                          shadow_frm_name, frm_name, MYF(MY_WME)) ||
        lpt->table->file->ha_create_partitioning_metadata(path, shadow_path,
                                                  CHF_RENAME_FLAG))
#else
        mysql_file_rename(key_file_frm,
                          shadow_frm_name, frm_name, MYF(MY_WME)))
#endif
    {
      error= 1;
      goto err;
    }
#ifdef WITH_PARTITION_STORAGE_ENGINE
    if (part_info && (flags & WFRM_KEEP_SHARE))
    {
      TABLE_SHARE *share= lpt->table->s;
      char *tmp_part_syntax_str;
      part_syntax_buf= generate_partition_syntax_for_frm(lpt->thd,
                   part_info, &syntax_len, lpt->create_info, lpt->alter_info);
      if (!part_syntax_buf)
      {
        error= 1;
        goto err;
      }
      if (share->partition_info_buffer_size < syntax_len + 1)
      {
        share->partition_info_buffer_size= syntax_len+1;
        if (!(tmp_part_syntax_str= (char*) strmake_root(&share->mem_root,
                                                        part_syntax_buf,
                                                        syntax_len)))
        {
          error= 1;
          goto err;
        }
        share->partition_info_str= tmp_part_syntax_str;
      }
      else
        memcpy((char*) share->partition_info_str, part_syntax_buf,
               syntax_len + 1);
      share->partition_info_str_len= part_info->part_info_len= syntax_len;
      part_info->part_info_string= part_syntax_buf;
    }
#endif

err:
#ifdef WITH_PARTITION_STORAGE_ENGINE
    deactivate_ddl_log_entry(part_info->frm_log_entry->entry_pos);
    part_info->frm_log_entry= NULL;
    (void) sync_ddl_log();
#endif
    ;
  }

end:
  DBUG_RETURN(error);
}


/*
  SYNOPSIS
    write_bin_log()
    thd                           Thread object
    clear_error                   is clear_error to be called
    query                         Query to log
    query_length                  Length of query
    is_trans                      if the event changes either
                                  a trans or non-trans engine.

  RETURN VALUES
    NONE

  DESCRIPTION
    Write the binlog if open, routine used in multiple places in this
    file
*/

int write_bin_log(THD *thd, bool clear_error,
                  char const *query, ulong query_length, bool is_trans)
{
  int error= 0;
  if (mysql_bin_log.is_open())
  {
    int errcode= 0;
    thd_proc_info(thd, "Writing to binlog");
    if (clear_error)
      thd->clear_error();
    else
      errcode= query_error_code(thd, TRUE);
    error= thd->binlog_query(THD::STMT_QUERY_TYPE,
                             query, query_length, is_trans, FALSE, FALSE,
                             errcode) > 0;
    thd_proc_info(thd, 0);
  }
  return error;
}


/*
 delete (drop) tables.

  SYNOPSIS
   mysql_rm_table()
   thd			Thread handle
   tables		List of tables to delete
   if_exists		If 1, don't give error if one table doesn't exists
   drop_temporary       1 if DROP TEMPORARY
   drop_sequence        1 if DROP SEQUENCE

  NOTES
    Will delete all tables that can be deleted and give a compact error
    messages for tables that could not be deleted.
    If a table is in use, we will wait for all users to free the table
    before dropping it

    Wait if global_read_lock (FLUSH TABLES WITH READ LOCK) is set, but
    not if under LOCK TABLES.

  RETURN
    FALSE OK.  In this case ok packet is sent to user
    TRUE  Error

*/

bool mysql_rm_table(THD *thd,TABLE_LIST *tables, bool if_exists,
                    bool drop_temporary, bool drop_sequence)
{
  bool error;
  Drop_table_error_handler err_handler;
  TABLE_LIST *table;
  DBUG_ENTER("mysql_rm_table");

  /* Disable drop of enabled log tables, must be done before name locking */
  for (table= tables; table; table= table->next_local)
  {
    if (check_if_log_table(table, TRUE, "DROP"))
      DBUG_RETURN(true);
  }

  if (!drop_temporary)
  {
    if (!thd->locked_tables_mode)
    {
      if (drop_sequence)
      {
        /* We are trying to drop a sequence.
           Change all temporary tables that are not sequences to
           normal tables so that we can try to drop them instead.
           If we don't do this, we will get an error 'not a sequence'
           when trying to drop a sequence that is hidden by a temporary
           table.
        */
        for (table= tables; table; table= table->next_global)
        {
          if (table->open_type == OT_TEMPORARY_OR_BASE &&
            is_temporary_table(table) && !table->table->s->sequence)
          {
            thd->mark_tmp_table_as_free_for_reuse(table->table);
            table->table= NULL;
          }
        }
      }
      if (lock_table_names(thd, tables, NULL,
                           thd->variables.lock_wait_timeout, 0))
        DBUG_RETURN(true);
    }
    else
    {
      for (table= tables; table; table= table->next_local)
      {
        if (is_temporary_table(table))
        {
          /*
            A temporary table.

            Don't try to find a corresponding MDL lock or assign it
            to table->mdl_request.ticket. There can't be metadata
            locks for temporary tables: they are local to the session.

            Later in this function we release the MDL lock only if
            table->mdl_requeset.ticket is not NULL. Thus here we
            ensure that we won't release the metadata lock on the base
            table locked with LOCK TABLES as a side effect of temporary
            table drop.
          */
          DBUG_ASSERT(table->mdl_request.ticket == NULL);
        }
        else
        {
          /*
            Not a temporary table.

            Since 'tables' list can't contain duplicates (this is ensured
            by parser) it is safe to cache pointer to the TABLE instances
            in its elements.
          */
          table->table= find_table_for_mdl_upgrade(thd, table->db.str,
                                                   table->table_name.str, NULL);
          if (!table->table)
            DBUG_RETURN(true);
          table->mdl_request.ticket= table->table->mdl_ticket;
        }
      }
    }
    /* We remove statistics for table last, after we have the DDL lock */
    for (table= tables; table; table= table->next_local)
    {
      LEX_CSTRING db_name= table->db;
      LEX_CSTRING table_name= table->table_name;
      if (table->open_type == OT_BASE_ONLY ||
          !thd->find_temporary_table(table))
        (void) delete_statistics_for_table(thd, &db_name, &table_name);
    }
  }

  DBUG_EXECUTE_IF("ib_purge_virtual_mdev_16222_1",
                  DBUG_ASSERT(!debug_sync_set_action(
                                thd,
                                STRING_WITH_LEN("now SIGNAL drop_started"))););

  /* mark for close and remove all cached entries */
  thd->push_internal_handler(&err_handler);
  error= mysql_rm_table_no_locks(thd, tables, if_exists, drop_temporary,
                                 false, drop_sequence, false, false);
  thd->pop_internal_handler();

  if (unlikely(error))
    DBUG_RETURN(TRUE);
  my_ok(thd);
  DBUG_RETURN(FALSE);
}


/**
  Find the comment in the query.
  That's auxiliary function to be used handling DROP TABLE [comment].

  @param  thd             Thread handler
  @param  comment_pos     How many characters to skip before the comment.
                          Can be either 9 for DROP TABLE or
                          17 for DROP TABLE IF EXISTS
  @param  comment_start   returns the beginning of the comment if found.

  @retval  0  no comment found
  @retval  >0 the lenght of the comment found

*/
static uint32 comment_length(THD *thd, uint32 comment_pos,
                             const char **comment_start)
{
  /* We use uchar * here to make array indexing portable */
  const uchar *query= (uchar*) thd->query();
  const uchar *query_end= (uchar*) query + thd->query_length();
  const uchar *const state_map= thd->charset()->state_map;

  for (; query < query_end; query++)
  {
    if (state_map[static_cast<uchar>(*query)] == MY_LEX_SKIP)
      continue;
    if (comment_pos-- == 0)
      break;
  }
  if (query > query_end - 3 /* comment can't be shorter than 4 */ ||
      state_map[static_cast<uchar>(*query)] != MY_LEX_LONG_COMMENT || query[1] != '*')
    return 0;
  
  *comment_start= (char*) query;
  
  for (query+= 3; query < query_end; query++)
  {
    if (query[-1] == '*' && query[0] == '/')
      return (uint32)((char*) query - *comment_start + 1);
  }
  return 0;
}

/**
  Execute the drop of a normal or temporary table.

  @param  thd             Thread handler
  @param  tables          Tables to drop
  @param  if_exists       If set, don't give an error if table doesn't exists.
                          In this case we give an warning of level 'NOTE'
  @param  drop_temporary  Only drop temporary tables
  @param  drop_view       Allow to delete VIEW .frm
  @param  dont_log_query  Don't write query to log files. This will also not
                          generate warnings if the handler files doesn't exists
  @param  dont_free_locks Don't do automatic UNLOCK TABLE if no more locked
                          tables

  @retval  0  ok
  @retval  1  Error
  @retval -1  Thread was killed

  @note This function assumes that metadata locks have already been taken.
        It is also assumed that the tables have been removed from TDC.

  @note This function assumes that temporary tables to be dropped have
        been pre-opened using corresponding table list elements.

  @todo When logging to the binary log, we should log
        tmp_tables and transactional tables as separate statements if we
        are in a transaction;  This is needed to get these tables into the
        cached binary log that is only written on COMMIT.
        The current code only writes DROP statements that only uses temporary
        tables to the cache binary log.  This should be ok on most cases, but
        not all.
*/

int mysql_rm_table_no_locks(THD *thd, TABLE_LIST *tables, bool if_exists,
                            bool drop_temporary, bool drop_view,
                            bool drop_sequence,
                            bool dont_log_query,
                            bool dont_free_locks)
{
  TABLE_LIST *table;
  char path[FN_REFLEN + 1], wrong_tables_buff[160];
  LEX_CSTRING alias= null_clex_str;
  String wrong_tables(wrong_tables_buff, sizeof(wrong_tables_buff)-1,
                      system_charset_info);
  uint path_length= 0, errors= 0;
  int error= 0;
  int non_temp_tables_count= 0;
  bool non_tmp_error= 0;
  bool trans_tmp_table_deleted= 0, non_trans_tmp_table_deleted= 0;
  bool non_tmp_table_deleted= 0;
  bool is_drop_tmp_if_exists_added= 0;
  bool was_view= 0, was_table= 0, is_sequence;
  String built_query;
  String built_trans_tmp_query, built_non_trans_tmp_query;
  DBUG_ENTER("mysql_rm_table_no_locks");

  wrong_tables.length(0);
  /*
    Prepares the drop statements that will be written into the binary
    log as follows:

    1 - If we are not processing a "DROP TEMPORARY" it prepares a
    "DROP".

    2 - A "DROP" may result in a "DROP TEMPORARY" but the opposite is
    not true.

    3 - If the current format is row, the IF EXISTS token needs to be
    appended because one does not know if CREATE TEMPORARY was previously
    written to the binary log.

    4 - Add the IF_EXISTS token if necessary, i.e. if_exists is TRUE.

    5 - For temporary tables, there is a need to differentiate tables
    in transactional and non-transactional storage engines. For that,
    reason, two types of drop statements are prepared.

    The need to different the type of tables when dropping a temporary
    table stems from the fact that such drop does not commit an ongoing
    transaction and changes to non-transactional tables must be written
    ahead of the transaction in some circumstances.

    6- Slave SQL thread ignores all replicate-* filter rules
    for temporary tables with 'IF EXISTS' clause. (See sql/sql_parse.cc:
    mysql_execute_command() for details). These commands will be binlogged
    as they are, even if the default database (from USE `db`) is not present
    on the Slave. This can cause point in time recovery failures later
    when user uses the slave's binlog to re-apply. Hence at the time of binary
    logging, these commands will be written with fully qualified table names
    and use `db` will be suppressed.
  */
  if (!dont_log_query)
  {
    const char *object_to_drop= (drop_sequence) ? "SEQUENCE" : "TABLE";

    if (!drop_temporary)
    {
      const char *comment_start;
      uint32 comment_len;

      built_query.set_charset(thd->charset());
      built_query.append("DROP ");
      built_query.append(object_to_drop);
      built_query.append(' ');
      if (if_exists)
        built_query.append("IF EXISTS ");

      /* Preserve comment in original query */
      if ((comment_len= comment_length(thd, if_exists ? 17:9, &comment_start)))
      {
        built_query.append(comment_start, comment_len);
        built_query.append(" ");
      }
    }

    built_trans_tmp_query.set_charset(system_charset_info);
    built_trans_tmp_query.append("DROP TEMPORARY ");
    built_trans_tmp_query.append(object_to_drop);
    built_trans_tmp_query.append(' ');
    if (thd->is_current_stmt_binlog_format_row() || if_exists)
    {
      is_drop_tmp_if_exists_added= true;
      built_trans_tmp_query.append("IF EXISTS ");
    }
    built_non_trans_tmp_query.set_charset(system_charset_info);
    built_non_trans_tmp_query.copy(built_trans_tmp_query);
  }

  for (table= tables; table; table= table->next_local)
  {
    bool is_trans= 0;
    bool table_creation_was_logged= 0;
    bool real_table= FALSE;
    LEX_CSTRING db= table->db;
    handlerton *table_type= 0;
    // reset error state for this table
    error= 0;

    DBUG_PRINT("table", ("table_l: '%s'.'%s'  table: %p  s: %p",
                         table->db.str, table->table_name.str,  table->table,
                         table->table ?  table->table->s : NULL));

    /*
      If we are in locked tables mode and are dropping a temporary table,
      the ticket should be NULL to ensure that we don't release a lock
      on a base table later.
    */
    DBUG_ASSERT(!(thd->locked_tables_mode &&
                  table->open_type != OT_BASE_ONLY &&
                  thd->find_temporary_table(table) &&
                  table->mdl_request.ticket != NULL));

    if (table->open_type == OT_BASE_ONLY || !is_temporary_table(table))
      real_table= TRUE;
    else if (drop_sequence &&
            table->table->s->table_type != TABLE_TYPE_SEQUENCE)
    {
      was_table= (table->table->s->table_type == TABLE_TYPE_NORMAL);
      was_view= (table->table->s->table_type == TABLE_TYPE_VIEW);
      if (if_exists)
      {
        char buff[FN_REFLEN];
        String tbl_name(buff, sizeof(buff), system_charset_info);
        tbl_name.length(0);
        tbl_name.append(&db);
        tbl_name.append('.');
        tbl_name.append(&table->table_name);
        push_warning_printf(thd, Sql_condition::WARN_LEVEL_NOTE,
                            ER_NOT_SEQUENCE2, ER_THD(thd, ER_NOT_SEQUENCE2),
                            tbl_name.c_ptr_safe());

        /*
          Our job is done here. This statement was added to avoid executing
          unnecessary code farther below which in some strange corner cases
          caused the server to crash (see MDEV-17896).
        */
        goto log_query;
      }
      error= 1;
      goto non_critical_err;
    }
    else
    {
      table_creation_was_logged= table->table->s->table_creation_was_logged;
      if (thd->drop_temporary_table(table->table, &is_trans, true))
      {
        error= 1;
        goto err;
      }
      table->table= 0;
    }

    if ((drop_temporary && if_exists) || !real_table)
    {
      /*
        This handles the case of temporary tables. We have the following cases:

          . "DROP TEMPORARY" was executed and a temporary table was affected
          (i.e. drop_temporary && !real_table) or the
          if_exists was specified (i.e. drop_temporary && if_exists).

          . "DROP" was executed but a temporary table was affected (.i.e
          !real_table).
      */
      if (!dont_log_query && table_creation_was_logged)
      {
        /*
          If there is an real_table, we don't know the type of the engine
          at this point. So, we keep it in the trx-cache.
        */
        is_trans= real_table ? TRUE : is_trans;
        if (is_trans)
          trans_tmp_table_deleted= TRUE;
        else
          non_trans_tmp_table_deleted= TRUE;

        String *built_ptr_query=
          (is_trans ? &built_trans_tmp_query : &built_non_trans_tmp_query);
        /*
          Write the database name if it is not the current one or if
          thd->db is NULL or 'IF EXISTS' clause is present in 'DROP TEMPORARY'
          query.
        */
        if (thd->db.str == NULL || cmp(&db, &thd->db) ||
            is_drop_tmp_if_exists_added )
        {
          append_identifier(thd, built_ptr_query, &db);
          built_ptr_query->append(".");
        }
        append_identifier(thd, built_ptr_query, &table->table_name);
        built_ptr_query->append(",");
      }
      /*
        This means that a temporary table was droped and as such there
        is no need to proceed with the code that tries to drop a regular
        table.
      */
      if (!real_table) continue;
    }
    else if (!drop_temporary)
    {
      non_temp_tables_count++;

      DBUG_ASSERT(thd->mdl_context.is_lock_owner(MDL_key::TABLE, table->db.str,
                                                 table->table_name.str,
                                                 MDL_SHARED));

      alias= (lower_case_table_names == 2) ? table->alias : table->table_name;
      /* remove .frm file and engine files */
      path_length= build_table_filename(path, sizeof(path) - 1, db.str, alias.str,
                                        reg_ext, 0);
    }
    DEBUG_SYNC(thd, "rm_table_no_locks_before_delete_table");
    if (drop_temporary ||
        (ha_table_exists(thd, &db, &alias, &table_type, &is_sequence) == 0 &&
         table_type == 0) ||
        (!drop_view && (was_view= (table_type == view_pseudo_hton))) ||
        (drop_sequence && !is_sequence))
    {
      /*
        One of the following cases happened:
          . "DROP TEMPORARY" but a temporary table was not found.
          . "DROP" but table was not found
          . "DROP TABLE" statement, but it's a view. 
          . "DROP SEQUENCE", but it's not a sequence
      */
      was_table= drop_sequence && table_type;
      if (if_exists)
      {
        char buff[FN_REFLEN];
        int err= (drop_sequence ? ER_UNKNOWN_SEQUENCES :
                  ER_BAD_TABLE_ERROR);
        String tbl_name(buff, sizeof(buff), system_charset_info);
        tbl_name.length(0);
        tbl_name.append(&db);
        tbl_name.append('.');
        tbl_name.append(&table->table_name);
        push_warning_printf(thd, Sql_condition::WARN_LEVEL_NOTE,
                            err, ER_THD(thd, err),
                            tbl_name.c_ptr_safe());

        /*
          Our job is done here. This statement was added to avoid executing
          unnecessary code farther below which in some strange corner cases
          caused the server to crash (see MDEV-17896).
        */
        goto log_query;
      }
      else
      {
        non_tmp_error = (drop_temporary ? non_tmp_error : TRUE);
        error= 1;
        /*
          non critical error (only for this table), so we continue.
          Next we write it to wrong_tables and continue this loop
          The same as "goto non_critical_err".
        */
      }
    }
    else
    {
      char *end;
      int frm_delete_error= 0;
      /*
        It could happen that table's share in the table definition cache
        is the only thing that keeps the engine plugin loaded
        (if it is uninstalled and waits for the ref counter to drop to 0).

        In this case, the tdc_remove_table() below will release and unload
        the plugin. And ha_delete_table() will get a dangling pointer.

        Let's lock the plugin till the end of the statement.
      */
      if (table_type && table_type != view_pseudo_hton)
        ha_lock_engine(thd, table_type);

      if (thd->locked_tables_mode == LTM_LOCK_TABLES ||
          thd->locked_tables_mode == LTM_PRELOCKED_UNDER_LOCK_TABLES)
      {
        if (wait_while_table_is_used(thd, table->table, HA_EXTRA_NOT_USED))
        {
          error= -1;
          goto err;
        }
        /* the following internally does TDC_RT_REMOVE_ALL */
        close_all_tables_for_name(thd, table->table->s,
                                  HA_EXTRA_PREPARE_FOR_DROP, NULL);
        table->table= 0;
      }
      else
        tdc_remove_table(thd, TDC_RT_REMOVE_ALL, table->db.str, table->table_name.str,
                         false);

      /* Check that we have an exclusive lock on the table to be dropped. */
      DBUG_ASSERT(thd->mdl_context.is_lock_owner(MDL_key::TABLE, table->db.str,
                                                 table->table_name.str,
                                                 MDL_EXCLUSIVE));

      // Remove extension for delete
      *(end= path + path_length - reg_ext_length)= '\0';

      if ((error= ha_delete_table(thd, table_type, path, &db, &table->table_name,
                                  !dont_log_query)))
      {
        if (thd->is_killed())
        {
          error= -1;
          goto err;
        }
      }
      else
      {
        /* Delete the table definition file */
        strmov(end,reg_ext);
        if (table_type && table_type != view_pseudo_hton &&
            table_type->discover_table)
        {
          /*
            Table type is using discovery and may not need a .frm file.
            Delete it silently if it exists
          */
          (void) mysql_file_delete(key_file_frm, path, MYF(0));
        }
        else if (unlikely(mysql_file_delete(key_file_frm, path,
                                            MYF(MY_WME))))
        {
          frm_delete_error= my_errno;
          DBUG_ASSERT(frm_delete_error);
        }
      }

      if (likely(!error))
      {
        int trigger_drop_error= 0;

        if (likely(!frm_delete_error))
        {
          non_tmp_table_deleted= TRUE;
          trigger_drop_error=
            Table_triggers_list::drop_all_triggers(thd, &db, &table->table_name);
        }

        if (unlikely(trigger_drop_error) ||
            (frm_delete_error && frm_delete_error != ENOENT))
          error= 1;
        else if (frm_delete_error && if_exists)
          thd->clear_error();
      }
      non_tmp_error|= MY_TEST(error);
    }
non_critical_err:
    if (error)
    {
      if (wrong_tables.length())
        wrong_tables.append(',');
      wrong_tables.append(&db);
      wrong_tables.append('.');
      wrong_tables.append(&table->table_name);
      errors++;
    }
    else
    {
      PSI_CALL_drop_table_share(false, table->db.str, (uint)table->db.length,
                                table->table_name.str, (uint)table->table_name.length);
      mysql_audit_drop_table(thd, table);
    }

log_query:
    if (!dont_log_query && !drop_temporary)
    {
      non_tmp_table_deleted= (if_exists ? TRUE : non_tmp_table_deleted);
      /*
         Don't write the database name if it is the current one (or if
         thd->db is NULL).
       */
      if (thd->db.str == NULL || cmp(&db, &thd->db) != 0)
      {
        append_identifier(thd, &built_query, &db);
        built_query.append(".");
      }

      append_identifier(thd, &built_query, &table->table_name);
      built_query.append(",");
    }
    DBUG_PRINT("table", ("table: %p  s: %p", table->table,
                         table->table ?  table->table->s :  NULL));
  }
  DEBUG_SYNC(thd, "rm_table_no_locks_before_binlog");
  thd->thread_specific_used= TRUE;
  error= 0;
err:
  if (wrong_tables.length())
  {
    DBUG_ASSERT(errors);
    if (errors == 1 && was_view)
      my_error(ER_IT_IS_A_VIEW, MYF(0), wrong_tables.c_ptr_safe());
    else if (errors == 1 && drop_sequence && was_table)
      my_error(ER_NOT_SEQUENCE2, MYF(0), wrong_tables.c_ptr_safe());
    else if (errors > 1 || !thd->is_error())
      my_error((drop_sequence ? ER_UNKNOWN_SEQUENCES :
                ER_BAD_TABLE_ERROR),
               MYF(0), wrong_tables.c_ptr_safe());
    error= 1;
  }

  /*
    We are always logging drop of temporary tables.
    The reason is to handle the following case:
    - Use statement based replication
    - CREATE TEMPORARY TABLE foo (logged)
    - set row based replication
    - DROP TEMPORAY TABLE foo    (needs to be logged)
    This should be fixed so that we remember if creation of the
    temporary table was logged and only log it if the creation was
    logged.
  */

  if (non_trans_tmp_table_deleted ||
      trans_tmp_table_deleted || non_tmp_table_deleted)
  {
    if (non_trans_tmp_table_deleted || trans_tmp_table_deleted)
      thd->transaction.stmt.mark_dropped_temp_table();

    query_cache_invalidate3(thd, tables, 0);
    if (!dont_log_query && mysql_bin_log.is_open())
    {
      if (non_trans_tmp_table_deleted)
      {
          /* Chop of the last comma */
          built_non_trans_tmp_query.chop();
          built_non_trans_tmp_query.append(" /* generated by server */");
          error |= (thd->binlog_query(THD::STMT_QUERY_TYPE,
                                      built_non_trans_tmp_query.ptr(),
                                      built_non_trans_tmp_query.length(),
                                      FALSE, FALSE,
                                      is_drop_tmp_if_exists_added,
                                      0) > 0);
      }
      if (trans_tmp_table_deleted)
      {
          /* Chop of the last comma */
          built_trans_tmp_query.chop();
          built_trans_tmp_query.append(" /* generated by server */");
          error |= (thd->binlog_query(THD::STMT_QUERY_TYPE,
                                      built_trans_tmp_query.ptr(),
                                      built_trans_tmp_query.length(),
                                      TRUE, FALSE,
                                      is_drop_tmp_if_exists_added,
                                      0) > 0);
      }
      if (non_tmp_table_deleted)
      {
          /* Chop of the last comma */
          built_query.chop();
          built_query.append(" /* generated by server */");
          int error_code = non_tmp_error ?  thd->get_stmt_da()->sql_errno()
                                         : 0;
          error |= (thd->binlog_query(THD::STMT_QUERY_TYPE,
                                      built_query.ptr(),
                                      built_query.length(),
                                      TRUE, FALSE, FALSE,
                                      error_code) > 0);
      }
    }
  }

  if (!drop_temporary)
  {
    /*
      Under LOCK TABLES we should release meta-data locks on the tables
      which were dropped.

      Leave LOCK TABLES mode if we managed to drop all tables which were
      locked. Additional check for 'non_temp_tables_count' is to avoid
      leaving LOCK TABLES mode if we have dropped only temporary tables.
    */
    if (thd->locked_tables_mode)
    {
      if (thd->lock && thd->lock->table_count == 0 &&
          non_temp_tables_count > 0 && !dont_free_locks)
      {
        thd->locked_tables_list.unlock_locked_tables(thd);
        goto end;
      }
      for (table= tables; table; table= table->next_local)
      {
        /* Drop locks for all successfully dropped tables. */
        if (table->table == NULL && table->mdl_request.ticket)
        {
          /*
            Under LOCK TABLES we may have several instances of table open
            and locked and therefore have to remove several metadata lock
            requests associated with them.
          */
          thd->mdl_context.release_all_locks_for_name(table->mdl_request.ticket);
        }
      }
    }
    /*
      Rely on the caller to implicitly commit the transaction
      and release metadata locks.
    */
  }

end:
  DBUG_RETURN(error);
}

/**
  Log the drop of a table.

  @param thd	           Thread handler
  @param db_name           Database name
  @param table_name        Table name
  @param temporary_table   1 if table was a temporary table

  This code is only used in the case of failed CREATE OR REPLACE TABLE
  when the original table was dropped but we could not create the new one.
*/

bool log_drop_table(THD *thd, const LEX_CSTRING *db_name,
                    const LEX_CSTRING *table_name,
                    bool temporary_table)
{
  char buff[NAME_LEN*2 + 80];
  String query(buff, sizeof(buff), system_charset_info);
  bool error;
  DBUG_ENTER("log_drop_table");

  if (!mysql_bin_log.is_open())
    DBUG_RETURN(0);
  
  query.length(0);
  query.append(STRING_WITH_LEN("DROP "));
  if (temporary_table)
    query.append(STRING_WITH_LEN("TEMPORARY "));
  query.append(STRING_WITH_LEN("TABLE IF EXISTS "));
  append_identifier(thd, &query, db_name);
  query.append(".");
  append_identifier(thd, &query, table_name);
  query.append(STRING_WITH_LEN("/* Generated to handle "
                               "failed CREATE OR REPLACE */"));
  error= thd->binlog_query(THD::STMT_QUERY_TYPE,
                           query.ptr(), query.length(),
                           FALSE, FALSE, temporary_table, 0) > 0;
  DBUG_RETURN(error);
}


/**
  Quickly remove a table.

  @param thd         Thread context.
  @param base        The handlerton handle.
  @param db          The database name.
  @param table_name  The table name.
  @param flags       Flags for build_table_filename() as well as describing
                     if handler files / .FRM should be deleted as well.

  @return False in case of success, True otherwise.
*/

bool quick_rm_table(THD *thd, handlerton *base, const LEX_CSTRING *db,
                    const LEX_CSTRING *table_name, uint flags, const char *table_path)
{
  char path[FN_REFLEN + 1];
  int error= 0;
  DBUG_ENTER("quick_rm_table");

  size_t path_length= table_path ?
    (strxnmov(path, sizeof(path) - 1, table_path, reg_ext, NullS) - path) :
    build_table_filename(path, sizeof(path)-1, db->str, table_name->str, reg_ext, flags);
  if (mysql_file_delete(key_file_frm, path, MYF(0)))
    error= 1; /* purecov: inspected */
  path[path_length - reg_ext_length]= '\0'; // Remove reg_ext
  if (flags & NO_HA_TABLE)
  {
    handler *file= get_new_handler((TABLE_SHARE*) 0, thd->mem_root, base);
    if (!file)
      DBUG_RETURN(true);
    (void) file->ha_create_partitioning_metadata(path, NULL, CHF_DELETE_FLAG);
    delete file;
  }
  if (!(flags & (FRM_ONLY|NO_HA_TABLE)))
    error|= ha_delete_table(current_thd, base, path, db, table_name, 0);

  if (likely(error == 0))
  {
    PSI_CALL_drop_table_share(flags & FN_IS_TMP, db->str, (uint)db->length,
                              table_name->str, (uint)table_name->length);
  }

  DBUG_RETURN(error);
}


/*
  Sort keys in the following order:
  - PRIMARY KEY
  - UNIQUE keys where all column are NOT NULL
  - UNIQUE keys that don't contain partial segments
  - Other UNIQUE keys
  - LONG UNIQUE keys
  - Normal keys
  - Fulltext keys

  This will make checking for duplicated keys faster and ensure that
  PRIMARY keys are prioritized.
*/

static int sort_keys(KEY *a, KEY *b)
{
  ulong a_flags= a->flags, b_flags= b->flags;
  
  /*
    Do not reorder LONG_HASH indexes, because they must match the order
    of their LONG_UNIQUE_HASH_FIELD's.
  */
  if (a->algorithm == HA_KEY_ALG_LONG_HASH &&
      b->algorithm == HA_KEY_ALG_LONG_HASH)
    return a->usable_key_parts - b->usable_key_parts;

  if (a_flags & HA_NOSAME)
  {
    if (!(b_flags & HA_NOSAME))
      return -1;
    /*
      Long Unique keys should always be last unique key.
      Before this patch they used to change order wrt to partial keys (MDEV-19049)
    */
    if (a->algorithm == HA_KEY_ALG_LONG_HASH)
      return 1;
    if (b->algorithm == HA_KEY_ALG_LONG_HASH)
      return -1;
    if ((a_flags ^ b_flags) & HA_NULL_PART_KEY)
    {
      /* Sort NOT NULL keys before other keys */
      return (a_flags & HA_NULL_PART_KEY) ? 1 : -1;
    }
    if (a->name.str == primary_key_name)
      return -1;
    if (b->name.str == primary_key_name)
      return 1;
    /* Sort keys don't containing partial segments before others */
    if ((a_flags ^ b_flags) & HA_KEY_HAS_PART_KEY_SEG)
      return (a_flags & HA_KEY_HAS_PART_KEY_SEG) ? 1 : -1;
  }
  else if (b_flags & HA_NOSAME)
    return 1;					// Prefer b

  if ((a_flags ^ b_flags) & HA_FULLTEXT)
  {
    return (a_flags & HA_FULLTEXT) ? 1 : -1;
  }
  /*
    Prefer original key order.	usable_key_parts contains here
    the original key position.
  */
  return a->usable_key_parts - b->usable_key_parts;
}

/*
  Check TYPELIB (set or enum) for duplicates

  SYNOPSIS
    check_duplicates_in_interval()
    set_or_name   "SET" or "ENUM" string for warning message
    name	  name of the checked column
    typelib	  list of values for the column
    dup_val_count  returns count of duplicate elements

  DESCRIPTION
    This function prints an warning for each value in list
    which has some duplicates on its right

  RETURN VALUES
    0             ok
    1             Error
*/

bool check_duplicates_in_interval(const char *set_or_name,
                                  const char *name, TYPELIB *typelib,
                                  CHARSET_INFO *cs, unsigned int *dup_val_count)
{
  TYPELIB tmp= *typelib;
  const char **cur_value= typelib->type_names;
  unsigned int *cur_length= typelib->type_lengths;
  *dup_val_count= 0;  
  
  for ( ; tmp.count > 1; cur_value++, cur_length++)
  {
    tmp.type_names++;
    tmp.type_lengths++;
    tmp.count--;
    if (find_type2(&tmp, (const char*)*cur_value, *cur_length, cs))
    {
      THD *thd= current_thd;
      ErrConvString err(*cur_value, *cur_length, cs);
      if (current_thd->is_strict_mode())
      {
        my_error(ER_DUPLICATED_VALUE_IN_TYPE, MYF(0),
                 name, err.ptr(), set_or_name);
        return 1;
      }
      push_warning_printf(thd,Sql_condition::WARN_LEVEL_NOTE,
                          ER_DUPLICATED_VALUE_IN_TYPE,
                          ER_THD(thd, ER_DUPLICATED_VALUE_IN_TYPE),
                          name, err.ptr(), set_or_name);
      (*dup_val_count)++;
    }
  }
  return 0;
}


bool Column_definition::
       prepare_charset_for_string(const Column_derived_attributes *dattr)
{
  if (!charset)
    charset= dattr->charset();
  return (flags & BINCMP_FLAG) && !(charset= find_bin_collation(charset));
}


bool Column_definition::prepare_stage2_blob(handler *file,
                                            ulonglong table_flags,
                                            uint field_flags)
{
  if (table_flags & HA_NO_BLOBS)
  {
    my_error(ER_TABLE_CANT_HANDLE_BLOB, MYF(0), file->table_type());
    return true;
  }
  pack_flag= field_flags |
             pack_length_to_packflag(pack_length - portable_sizeof_char_ptr);
  if (charset->state & MY_CS_BINSORT)
    pack_flag|= FIELDFLAG_BINARY;
  length= 8;                        // Unireg field length
  return false;
}


bool Column_definition::prepare_stage2_typelib(const char *type_name,
                                               uint field_flags,
                                               uint *dup_val_count)
{
  pack_flag= pack_length_to_packflag(pack_length) | field_flags;
  if (charset->state & MY_CS_BINSORT)
    pack_flag|= FIELDFLAG_BINARY;
  return check_duplicates_in_interval(type_name, field_name.str, interval,
                                      charset, dup_val_count);
}


uint Column_definition::pack_flag_numeric(uint dec) const
{
  return (FIELDFLAG_NUMBER |
          (flags & UNSIGNED_FLAG ? 0 : FIELDFLAG_DECIMAL)  |
          (flags & ZEROFILL_FLAG ? FIELDFLAG_ZEROFILL : 0) |
          (dec << FIELDFLAG_DEC_SHIFT));
}


bool Column_definition::prepare_stage2_varchar(ulonglong table_flags)
{
  pack_flag= (charset->state & MY_CS_BINSORT) ? FIELDFLAG_BINARY : 0;
  return false;
}


/*
  Prepare a Column_definition instance for packing
  Members such as pack_flag are valid after this call.

  @param IN     handler      - storage engine handler,
                               or NULL if preparing for an SP variable
  @param IN     table_flags  - table flags

  @retval false  -  ok
  @retval true   -  error (not supported type, bad definition, etc)
*/

bool Column_definition::prepare_stage2(handler *file,
                                       ulonglong table_flags)
{
  DBUG_ENTER("Column_definition::prepare_stage2");

  /*
    This code came from mysql_prepare_create_table.
    Indent preserved to make patching easier
  */
  DBUG_ASSERT(charset);

  if (type_handler()->Column_definition_prepare_stage2(this, file, table_flags))
    DBUG_RETURN(true);

  if (!(flags & NOT_NULL_FLAG) ||
      (vcol_info))  /* Make virtual columns allow NULL values */
    pack_flag|= FIELDFLAG_MAYBE_NULL;
  if (flags & NO_DEFAULT_VALUE_FLAG)
    pack_flag|= FIELDFLAG_NO_DEFAULT;
  DBUG_RETURN(false);
}


/**
   Modifies the first column definition whose SQL type is TIMESTAMP
   by adding the features DEFAULT CURRENT_TIMESTAMP ON UPDATE CURRENT_TIMESTAMP.

   If the first TIMESTAMP column appears to be nullable, or to have an
   explicit default, or to be a virtual column, or to be part of table period,
   then no promotion is done.

   @param column_definitions The list of column definitions, in the physical
                             order in which they appear in the table.
*/

void promote_first_timestamp_column(List<Create_field> *column_definitions)
{
  for (Create_field &column_definition : *column_definitions)
  {
    if (column_definition.is_timestamp_type() ||    // TIMESTAMP
        column_definition.unireg_check == Field::TIMESTAMP_OLD_FIELD) // Legacy
    {
      DBUG_PRINT("info", ("field-ptr:%p", column_definition.field));
      if ((column_definition.flags & NOT_NULL_FLAG) != 0 && // NOT NULL,
          column_definition.default_value == NULL &&   // no constant default,
          column_definition.unireg_check == Field::NONE && // no function default
          column_definition.vcol_info == NULL &&
          column_definition.period == NULL &&
          !(column_definition.flags & VERS_SYSTEM_FIELD)) // column isn't generated
      {
        DBUG_PRINT("info", ("First TIMESTAMP column '%s' was promoted to "
                            "DEFAULT CURRENT_TIMESTAMP ON UPDATE "
                            "CURRENT_TIMESTAMP",
                            column_definition.field_name.str
                            ));
        column_definition.unireg_check= Field::TIMESTAMP_DNUN_FIELD;
      }
      return;
    }
  }
}

static bool key_cmp(const Key_part_spec &a, const Key_part_spec &b)
{
  return a.length == b.length &&
         !lex_string_cmp(system_charset_info, &a.field_name, &b.field_name);
}

/**
  Check if there is a duplicate key. Report a warning for every duplicate key.

  @param thd              Thread context.
  @param key              Key to be checked.
  @param key_info         Key meta-data info.
  @param key_list         List of existing keys.
*/
static void check_duplicate_key(THD *thd, const Key *key, const KEY *key_info,
                                const List<Key> *key_list)
{
  /*
    We only check for duplicate indexes if it is requested and the
    key is not auto-generated.

    Check is requested if the key was explicitly created or altered
    by the user (unless it's a foreign key).
  */
  if (!key->key_create_info.check_for_duplicate_indexes || key->generated)
    return;

  for (const Key &k : *key_list)
  {
    // Looking for a similar key...

    if (&k == key)
      break;

    if (k.generated ||
        (key->type != k.type) ||
        (key->key_create_info.algorithm != k.key_create_info.algorithm) ||
        (key->columns.elements != k.columns.elements))
    {
      // Keys are different.
      continue;
    }

    if (std::equal(key->columns.begin(), key->columns.end(), k.columns.begin(),
                   key_cmp))
    {
      push_warning_printf(thd, Sql_condition::WARN_LEVEL_NOTE, ER_DUP_INDEX,
                          ER_THD(thd, ER_DUP_INDEX), key_info->name.str);
      return;
    }
  }
}


bool Column_definition::prepare_stage1_typelib(THD *thd,
                                               MEM_ROOT *mem_root,
                                               handler *file,
                                               ulonglong table_flags)
{
  /*
    Pass the last parameter to prepare_interval_field() as follows:
    - If we are preparing for an SP variable (file is NULL), we pass "false",
      to force allocation and full copying of TYPELIB values on the given
      mem_root, even if no character set conversion is needed. This is needed
      because a life cycle of an SP variable is longer than the current query.

    - If we are preparing for a CREATE TABLE, (file != NULL), we pass "true".
      This will create the typelib in runtime memory - we will free the
      occupied memory at the same time when we free this
      sql_field -- at the end of execution.
      Pass "true" as the last argument to reuse "interval_list"
      values in "interval" in cases when no character conversion is needed,
      to avoid extra copying.
  */
  if (prepare_interval_field(mem_root, file != NULL))
    return true; // E.g. wrong values with commas: SET('a,b')
  create_length_to_internal_length_typelib();

  DBUG_ASSERT(file || !default_value); // SP variables have no default_value
  if (default_value && default_value->expr->basic_const_item())
  {
    if ((charset != default_value->expr->collation.collation &&
         prepare_stage1_convert_default(thd, mem_root, charset)) ||
         prepare_stage1_check_typelib_default())
      return true;
  }
  return false;
}


bool Column_definition::prepare_stage1_string(THD *thd,
                                              MEM_ROOT *mem_root,
                                              handler *file,
                                              ulonglong table_flags)
{
  create_length_to_internal_length_string();
  if (prepare_blob_field(thd))
    return true;
  DBUG_ASSERT(file || !default_value); // SP variables have no default_value
  /*
    Convert the default value from client character
    set into the column character set if necessary.
    We can only do this for constants as we have not yet run fix_fields.
    But not for blobs, as they will be stored as SQL expressions, not
    written down into the record image.
  */
  if (!(flags & BLOB_FLAG) && default_value &&
      default_value->expr->basic_const_item() &&
      charset != default_value->expr->collation.collation)
  {
    if (prepare_stage1_convert_default(thd, mem_root, charset))
      return true;
  }
  return false;
}


bool Column_definition::prepare_stage1_bit(THD *thd,
                                           MEM_ROOT *mem_root,
                                           handler *file,
                                           ulonglong table_flags)
{
  pack_flag= FIELDFLAG_NUMBER;
  if (!(table_flags & HA_CAN_BIT_FIELD))
    pack_flag|= FIELDFLAG_TREAT_BIT_AS_CHAR;
  create_length_to_internal_length_bit();
  return false;
}


bool Column_definition::prepare_stage1(THD *thd,
                                       MEM_ROOT *mem_root,
                                       handler *file,
                                       ulonglong table_flags,
                                       const Column_derived_attributes
                                             *derived_attr)
{
  return type_handler()->Column_definition_prepare_stage1(thd, mem_root,
                                                          this, file,
                                                          table_flags,
                                                          derived_attr);
}


bool Column_definition::prepare_stage1_convert_default(THD *thd,
                                                       MEM_ROOT *mem_root,
                                                       CHARSET_INFO *cs)
{
  DBUG_ASSERT(thd->mem_root == mem_root);
  Item *item;
  if (!(item= default_value->expr->safe_charset_converter(thd, cs)))
  {
    my_error(ER_INVALID_DEFAULT, MYF(0), field_name.str);
    return true; // Could not convert
  }
  /* Fix for prepare statement */
  thd->change_item_tree(&default_value->expr, item);
  return false;
}


bool Column_definition::prepare_stage1_check_typelib_default()
{
  StringBuffer<MAX_FIELD_WIDTH> str;
  String *def= default_value->expr->val_str(&str);
  bool not_found;
  if (def == NULL) /* SQL "NULL" maps to NULL */
  {
    not_found= flags & NOT_NULL_FLAG;
  }
  else
  {
    not_found= false;
    if (real_field_type() == MYSQL_TYPE_SET)
    {
      char *not_used;
      uint not_used2;
      find_set(interval, def->ptr(), def->length(),
               charset, &not_used, &not_used2, &not_found);
    }
    else /* MYSQL_TYPE_ENUM */
    {
      def->length(charset->cset->lengthsp(charset,
                                          def->ptr(), def->length()));
      not_found= !find_type2(interval, def->ptr(), def->length(), charset);
    }
  }
  if (not_found)
  {
    my_error(ER_INVALID_DEFAULT, MYF(0), field_name.str);
    return true;
  }
  return false;
}
/*
   This function adds a invisible field to field_list
   SYNOPSIS
    mysql_add_invisible_field()
      thd                      Thread Object
      field_list               list of all table fields
      field_name               name/prefix of invisible field
                               ( Prefix in the case when it is
                                *INVISIBLE_FULL*
                               and given name is duplicate)
      type_handler             field data type
      invisible
      default value
    RETURN VALUE
      Create_field pointer
*/
int mysql_add_invisible_field(THD *thd, List<Create_field> * field_list,
        const char *field_name, Type_handler *type_handler,
        field_visibility_t invisible, Item* default_value)
{
  Create_field *fld= new(thd->mem_root)Create_field();
  const char *new_name= NULL;
  /* Get unique field name if invisible == INVISIBLE_FULL */
  if (invisible == INVISIBLE_FULL)
  {
    if ((new_name= make_unique_invisible_field_name(thd, field_name,
                                                     field_list)))
    {
      fld->field_name.str= new_name;
      fld->field_name.length= strlen(new_name);
    }
    else
      return 1;  //Should not happen
  }
  else
  {
    fld->field_name.str= thd->strmake(field_name, strlen(field_name));
    fld->field_name.length= strlen(field_name);
  }
  fld->set_handler(type_handler);
  fld->invisible= invisible;
  if (default_value)
  {
    Virtual_column_info *v= new (thd->mem_root) Virtual_column_info();
    v->expr= default_value;
    v->utf8= 0;
    fld->default_value= v;
  }
  field_list->push_front(fld, thd->mem_root);
  return 0;
}

#define LONG_HASH_FIELD_NAME_LENGTH 30
static inline void make_long_hash_field_name(LEX_CSTRING *buf, uint num)
{
  buf->length= my_snprintf((char *)buf->str,
          LONG_HASH_FIELD_NAME_LENGTH, "DB_ROW_HASH_%u", num);
}

/**
  Add fully invisible hash field to table in case of long
  unique column
  @param  thd           Thread Context.
  @param  create_list   List of table fields.
  @param  key_info      current long unique key info
*/
static Create_field * add_hash_field(THD * thd, List<Create_field> *create_list,
                                      KEY *key_info)
{
  List_iterator<Create_field> it(*create_list);
  Create_field *dup_field, *cf= new (thd->mem_root) Create_field();
  cf->flags|= UNSIGNED_FLAG | LONG_UNIQUE_HASH_FIELD;
  cf->decimals= 0;
  cf->length= cf->char_length= cf->pack_length= HA_HASH_FIELD_LENGTH;
  cf->invisible= INVISIBLE_FULL;
  cf->pack_flag|= FIELDFLAG_MAYBE_NULL;
  cf->vcol_info= new (thd->mem_root) Virtual_column_info();
  cf->vcol_info->stored_in_db= false;
  uint num= 1;
  LEX_CSTRING field_name;
  field_name.str= (char *)thd->alloc(LONG_HASH_FIELD_NAME_LENGTH);
  make_long_hash_field_name(&field_name, num);
  /*
    Check for collisions
   */
  while ((dup_field= it++))
  {
    if (!my_strcasecmp(system_charset_info, field_name.str, dup_field->field_name.str))
    {
      num++;
      make_long_hash_field_name(&field_name, num);
      it.rewind();
    }
  }
  cf->field_name= field_name;
  cf->set_handler(&type_handler_longlong);
  key_info->algorithm= HA_KEY_ALG_LONG_HASH;
  create_list->push_back(cf,thd->mem_root);
  return cf;
}

Key *
mysql_add_invisible_index(THD *thd, List<Key> *key_list,
        LEX_CSTRING* field_name, enum Key::Keytype type)
{
  Key *key= NULL;
  key= new (thd->mem_root) Key(type, &null_clex_str, HA_KEY_ALG_UNDEF,
         false, DDL_options(DDL_options::OPT_NONE));
  key->columns.push_back(new(thd->mem_root) Key_part_spec(field_name, 0, true),
          thd->mem_root);
  key_list->push_back(key, thd->mem_root);
  return key;
}
/*
  Preparation for table creation

  SYNOPSIS
    mysql_prepare_create_table()
      thd                       Thread object.
      create_info               Create information (like MAX_ROWS).
      alter_info                List of columns and indexes to create
      db_options          INOUT Table options (like HA_OPTION_PACK_RECORD).
      file                      The handler for the new table.
      key_info_buffer     OUT   An array of KEY structs for the indexes.
      key_count           OUT   The number of elements in the array.
      create_table_mode         C_ORDINARY_CREATE, C_ALTER_TABLE,
                                C_CREATE_SELECT, C_ASSISTED_DISCOVERY

  DESCRIPTION
    Prepares the table and key structures for table creation.

  NOTES
    sets create_info->varchar if the table has a varchar

  RETURN VALUES
    FALSE    OK
    TRUE     error
*/

static int
mysql_prepare_create_table(THD *thd, HA_CREATE_INFO *create_info,
                           Alter_info *alter_info, uint *db_options,
                           handler *file, KEY **key_info_buffer,
                           uint *key_count, int create_table_mode,
                           const LEX_CSTRING db, const LEX_CSTRING table_name)
{
  const char	*key_name;
  Create_field	*sql_field,*dup_field;
  uint		field,null_fields,max_key_length;
  ulong		record_offset= 0;
  KEY		*key_info;
  KEY_PART_INFO *key_part_info;
  int		field_no,dup_no;
  int		select_field_pos,auto_increment=0;
  List_iterator_fast<Create_field> it(alter_info->create_list);
  List_iterator<Create_field> it2(alter_info->create_list);
  uint total_uneven_bit_length= 0;
  int select_field_count= C_CREATE_SELECT(create_table_mode);
  bool tmp_table= create_table_mode == C_ALTER_TABLE;
<<<<<<< HEAD
  bool is_hash_field_needed= false;
  const Column_derived_attributes dattr(create_info->default_table_charset);
  const Column_bulk_alter_attributes
    battr(create_info->alter_table_convert_to_charset);
=======
  const bool create_simple= thd->lex->create_simple();
>>>>>>> 2c9bf0ae
  DBUG_ENTER("mysql_prepare_create_table");

  DBUG_EXECUTE_IF("test_pseudo_invisible",{
          mysql_add_invisible_field(thd, &alter_info->create_list,
                      "invisible", &type_handler_long, INVISIBLE_SYSTEM,
                      new (thd->mem_root)Item_int(thd, 9));
          });
  DBUG_EXECUTE_IF("test_completely_invisible",{
          mysql_add_invisible_field(thd, &alter_info->create_list,
                      "invisible", &type_handler_long, INVISIBLE_FULL,
                      new (thd->mem_root)Item_int(thd, 9));
          });
  DBUG_EXECUTE_IF("test_invisible_index",{
          LEX_CSTRING temp;
          temp.str= "invisible";
          temp.length= strlen("invisible");
          mysql_add_invisible_index(thd, &alter_info->key_list
                  , &temp, Key::MULTIPLE);
          });
  LEX_CSTRING* connect_string = &create_info->connect_string;
  if (connect_string->length != 0 &&
      connect_string->length > CONNECT_STRING_MAXLEN &&
      (system_charset_info->cset->charpos(system_charset_info,
                                          connect_string->str,
                                          (connect_string->str +
                                           connect_string->length),
                                          CONNECT_STRING_MAXLEN)
      < connect_string->length))
  {
    my_error(ER_WRONG_STRING_LENGTH, MYF(0),
             connect_string->str, "CONNECTION", CONNECT_STRING_MAXLEN);
    DBUG_RETURN(TRUE);
  }

  select_field_pos= alter_info->create_list.elements - select_field_count;
  null_fields= 0;
  create_info->varchar= 0;
  max_key_length= file->max_key_length();

  /* Handle creation of sequences */
  if (create_info->sequence)
  {
    if (!(file->ha_table_flags() & HA_CAN_TABLES_WITHOUT_ROLLBACK))
    {
      my_error(ER_ILLEGAL_HA_CREATE_OPTION, MYF(0), file->table_type(),
               "SEQUENCE");
      DBUG_RETURN(TRUE);
    }

    /* The user specified fields: check that structure is ok */
    if (check_sequence_fields(thd->lex, &alter_info->create_list))
      DBUG_RETURN(TRUE);
  }

  for (field_no=0; (sql_field=it++) ; field_no++)
  {
    /* Virtual fields are always NULL */
    if (sql_field->vcol_info)
      sql_field->flags&= ~NOT_NULL_FLAG;

    /*
      Initialize length from its original value (number of characters),
      which was set in the parser. This is necessary if we're
      executing a prepared statement for the second time.
    */
    sql_field->length= sql_field->char_length;

    if (sql_field->bulk_alter(&dattr, &battr))
      DBUG_RETURN(true);

    if (sql_field->prepare_stage1(thd, thd->mem_root,
                                  file, file->ha_table_flags(),
                                  &dattr))
      DBUG_RETURN(true);

    DBUG_ASSERT(sql_field->charset);

    if (sql_field->real_field_type() == MYSQL_TYPE_BIT &&
        file->ha_table_flags() & HA_CAN_BIT_FIELD)
      total_uneven_bit_length+= sql_field->length & 7;

    if (!(sql_field->flags & NOT_NULL_FLAG))
      null_fields++;

    if (check_column_name(sql_field->field_name.str))
    {
      my_error(ER_WRONG_COLUMN_NAME, MYF(0), sql_field->field_name.str);
      DBUG_RETURN(TRUE);
    }

    /* Check if we have used the same field name before */
    for (dup_no=0; (dup_field=it2++) != sql_field; dup_no++)
    {
      if (lex_string_cmp(system_charset_info,
                         &sql_field->field_name,
                         &dup_field->field_name) == 0)
      {
	/*
	  If this was a CREATE ... SELECT statement, accept a field
	  redefinition if we are changing a field in the SELECT part
	*/
	if (field_no < select_field_pos || dup_no >= select_field_pos ||
            dup_field->invisible >= INVISIBLE_SYSTEM)
	{
	  my_error(ER_DUP_FIELDNAME, MYF(0), sql_field->field_name.str);
	  DBUG_RETURN(TRUE);
	}
	else
	{
	  /* Field redefined */

          /*
            If we are replacing a BIT field, revert the increment
            of total_uneven_bit_length that was done above.
          */
          if (sql_field->real_field_type() == MYSQL_TYPE_BIT &&
              file->ha_table_flags() & HA_CAN_BIT_FIELD)
            total_uneven_bit_length-= sql_field->length & 7;

          /* 
            We're making one field from two, the result field will have
            dup_field->flags as flags. If we've incremented null_fields
            because of sql_field->flags, decrement it back.
          */
          if (!(sql_field->flags & NOT_NULL_FLAG))
            null_fields--;

          if (sql_field->redefine_stage1(dup_field, file))
            DBUG_RETURN(true);

	  it2.remove();			// Remove first (create) definition
	  select_field_pos--;
	  break;
	}
      }
    }
    /* Don't pack rows in old tables if the user has requested this */
    if ((sql_field->flags & BLOB_FLAG) ||
	(sql_field->real_field_type() == MYSQL_TYPE_VARCHAR &&
         create_info->row_type != ROW_TYPE_FIXED))
      (*db_options)|= HA_OPTION_PACK_RECORD;
    it2.rewind();
  }

  /* record_offset will be increased with 'length-of-null-bits' later */
  record_offset= 0;
  null_fields+= total_uneven_bit_length;

  it.rewind();
  while ((sql_field=it++))
  {
    DBUG_ASSERT(sql_field->charset != 0);
    if (sql_field->prepare_stage2(file, file->ha_table_flags()))
      DBUG_RETURN(TRUE);
    if (sql_field->real_field_type() == MYSQL_TYPE_VARCHAR)
      create_info->varchar= TRUE;
    sql_field->offset= record_offset;
    if (MTYP_TYPENR(sql_field->unireg_check) == Field::NEXT_NUMBER)
      auto_increment++;
    if (parse_option_list(thd, create_info->db_type, &sql_field->option_struct,
                          &sql_field->option_list,
                          create_info->db_type->field_options, FALSE,
                          thd->mem_root))
      DBUG_RETURN(TRUE);
    /*
      For now skip fields that are not physically stored in the database
      (virtual fields) and update their offset later 
      (see the next loop).
    */
    if (sql_field->stored_in_db())
      record_offset+= sql_field->pack_length;
    if (sql_field->flags & VERS_SYSTEM_FIELD)
      continue;
  }
  /* Update virtual fields' offset and give error if
     All fields are invisible */
  bool is_all_invisible= true;
  it.rewind();
  while ((sql_field=it++))
  {
    if (!sql_field->stored_in_db())
    {
      sql_field->offset= record_offset;
      record_offset+= sql_field->pack_length;
    }
    if (sql_field->invisible == VISIBLE)
      is_all_invisible= false;
  }
  if (is_all_invisible)
  {
    my_error(ER_TABLE_MUST_HAVE_COLUMNS, MYF(0));
    DBUG_RETURN(TRUE);
  }
  if (auto_increment > 1)
  {
    my_message(ER_WRONG_AUTO_KEY, ER_THD(thd, ER_WRONG_AUTO_KEY), MYF(0));
    DBUG_RETURN(TRUE);
  }
  if (auto_increment &&
      (file->ha_table_flags() & HA_NO_AUTO_INCREMENT))
  {
    my_error(ER_TABLE_CANT_HANDLE_AUTO_INCREMENT, MYF(0), file->table_type());
    DBUG_RETURN(TRUE);
  }

  /*
   CREATE TABLE[with auto_increment column] SELECT is unsafe as the rows
   inserted in the created table depends on the order of the rows fetched
   from the select tables. This order may differ on master and slave. We
   therefore mark it as unsafe.
  */
  if (select_field_count > 0 && auto_increment)
    thd->lex->set_stmt_unsafe(LEX::BINLOG_STMT_UNSAFE_CREATE_SELECT_AUTOINC);

  /* Create keys */

  List_iterator<Key> key_iterator(alter_info->key_list);
  List_iterator<Key> key_iterator2(alter_info->key_list);
  uint key_parts=0, fk_key_count=0;
  bool primary_key=0,unique_key=0;
  Key *key, *key2;
  uint tmp, key_number;
  /* special marker for keys to be ignored */
  static char ignore_key[1];

  /* Calculate number of key segements */
  *key_count= 0;

  while ((key=key_iterator++))
  {
    DBUG_PRINT("info", ("key name: '%s'  type: %d", key->name.str ? key->name.str :
                        "(none)" , key->type));
    if (key->type == Key::FOREIGN_KEY)
    {
      fk_key_count++;
      Foreign_key *fk_key= (Foreign_key*) key;
      if (fk_key->validate(alter_info->create_list))
        DBUG_RETURN(TRUE);
      if (fk_key->ref_columns.elements &&
	  fk_key->ref_columns.elements != fk_key->columns.elements)
      {
        my_error(ER_WRONG_FK_DEF, MYF(0),
                 (fk_key->name.str ? fk_key->name.str :
                                     "foreign key without name"),
                 ER_THD(thd, ER_KEY_REF_DO_NOT_MATCH_TABLE_REF));
	DBUG_RETURN(TRUE);
      }
      continue;
    }
    (*key_count)++;
    tmp=file->max_key_parts();
    if (key->columns.elements > tmp)
    {
      my_error(ER_TOO_MANY_KEY_PARTS,MYF(0),tmp);
      DBUG_RETURN(TRUE);
    }
    if (check_ident_length(&key->name))
      DBUG_RETURN(TRUE);
    key_iterator2.rewind ();
    if (key->type != Key::FOREIGN_KEY)
    {
      while ((key2 = key_iterator2++) != key)
      {
	/*
          foreign_key_prefix(key, key2) returns 0 if key or key2, or both, is
          'generated', and a generated key is a prefix of the other key.
          Then we do not need the generated shorter key.
        */
        if ((key2->type != Key::FOREIGN_KEY &&
             key2->name.str != ignore_key &&
             !foreign_key_prefix(key, key2)))
        {
          /* TODO: issue warning message */
          /* mark that the generated key should be ignored */
          if (!key2->generated ||
              (key->generated && key->columns.elements <
               key2->columns.elements))
            key->name.str= ignore_key;
          else
          {
            key2->name.str= ignore_key;
            key_parts-= key2->columns.elements;
            (*key_count)--;
          }
          break;
        }
      }
    }
    if (key->name.str != ignore_key)
      key_parts+=key->columns.elements;
    else
      (*key_count)--;
    if (key->name.str && !tmp_table && (key->type != Key::PRIMARY) &&
	!my_strcasecmp(system_charset_info, key->name.str, primary_key_name))
    {
      my_error(ER_WRONG_NAME_FOR_INDEX, MYF(0), key->name.str);
      DBUG_RETURN(TRUE);
    }
    if (key->type == Key::PRIMARY && key->name.str &&
        my_strcasecmp(system_charset_info, key->name.str, primary_key_name) != 0)
    {
      bool sav_abort_on_warning= thd->abort_on_warning;
      thd->abort_on_warning= FALSE; /* Don't make an error out of this. */
      push_warning_printf(thd, Sql_condition::WARN_LEVEL_WARN,
                          ER_WRONG_NAME_FOR_INDEX,
                          "Name '%-.100s' ignored for PRIMARY key.",
                          key->name.str);
      thd->abort_on_warning= sav_abort_on_warning;
    }
  }
  tmp=file->max_keys();
  if (*key_count > tmp)
  {
    my_error(ER_TOO_MANY_KEYS,MYF(0),tmp);
    DBUG_RETURN(TRUE);
  }

  (*key_info_buffer)= key_info= (KEY*) thd->calloc(sizeof(KEY) * (*key_count));
  key_part_info=(KEY_PART_INFO*) thd->calloc(sizeof(KEY_PART_INFO)*key_parts);
  if (!*key_info_buffer || ! key_part_info)
    DBUG_RETURN(TRUE);				// Out of memory

  key_iterator.rewind();
  key_number=0;
  for (; (key=key_iterator++) ; key_number++)
  {
    uint key_length=0;
    Key_part_spec *column;

    is_hash_field_needed= false;
    if (key->name.str == ignore_key)
    {
      /* ignore redundant keys */
      do
	key=key_iterator++;
      while (key && key->name.str == ignore_key);
      if (!key)
	break;
    }

    switch (key->type) {
    case Key::MULTIPLE:
	key_info->flags= 0;
	break;
    case Key::FULLTEXT:
	key_info->flags= HA_FULLTEXT;
	if ((key_info->parser_name= &key->key_create_info.parser_name)->str)
          key_info->flags|= HA_USES_PARSER;
        else
          key_info->parser_name= 0;
	break;
    case Key::SPATIAL:
#ifdef HAVE_SPATIAL
	key_info->flags= HA_SPATIAL;
	break;
#else
	my_error(ER_FEATURE_DISABLED, MYF(0),
                 sym_group_geom.name, sym_group_geom.needed_define);
	DBUG_RETURN(TRUE);
#endif
    case Key::FOREIGN_KEY:
      key_number--;				// Skip this key
      continue;
    default:
      key_info->flags = HA_NOSAME;
      break;
    }
    if (key->generated)
      key_info->flags|= HA_GENERATED_KEY;

    key_info->user_defined_key_parts=(uint8) key->columns.elements;
    key_info->key_part=key_part_info;
    key_info->usable_key_parts= key_number;
    key_info->algorithm= key->key_create_info.algorithm;
    key_info->option_list= key->option_list;
    if (parse_option_list(thd, create_info->db_type, &key_info->option_struct,
                          &key_info->option_list,
                          create_info->db_type->index_options, FALSE,
                          thd->mem_root))
      DBUG_RETURN(TRUE);

    if (key->type == Key::FULLTEXT)
    {
      if (!(file->ha_table_flags() & HA_CAN_FULLTEXT))
      {
	my_error(ER_TABLE_CANT_HANDLE_FT, MYF(0), file->table_type());
	DBUG_RETURN(TRUE);
      }
    }
    /*
       Make SPATIAL to be RTREE by default
       SPATIAL only on BLOB or at least BINARY, this
       actually should be replaced by special GEOM type
       in near future when new frm file is ready
       checking for proper key parts number:
    */

    /* TODO: Add proper checks if handler supports key_type and algorithm */
    if (key_info->flags & HA_SPATIAL)
    {
      if (!(file->ha_table_flags() & HA_CAN_RTREEKEYS))
      {
	my_error(ER_TABLE_CANT_HANDLE_SPKEYS, MYF(0), file->table_type());
        DBUG_RETURN(TRUE);
      }
      if (key_info->user_defined_key_parts != 1)
      {
	my_error(ER_WRONG_ARGUMENTS, MYF(0), "SPATIAL INDEX");
	DBUG_RETURN(TRUE);
      }
    }
    else if (key_info->algorithm == HA_KEY_ALG_RTREE)
    {
#ifdef HAVE_RTREE_KEYS
      if ((key_info->user_defined_key_parts & 1) == 1)
      {
	my_error(ER_WRONG_ARGUMENTS, MYF(0), "RTREE INDEX");
	DBUG_RETURN(TRUE);
      }
      /* TODO: To be deleted */
      my_error(ER_NOT_SUPPORTED_YET, MYF(0), "RTREE INDEX");
      DBUG_RETURN(TRUE);
#else
      my_error(ER_FEATURE_DISABLED, MYF(0),
               sym_group_rtree.name, sym_group_rtree.needed_define);
      DBUG_RETURN(TRUE);
#endif
    }

    /* Take block size from key part or table part */
    /*
      TODO: Add warning if block size changes. We can't do it here, as
      this may depend on the size of the key
    */
    key_info->block_size= (key->key_create_info.block_size ?
                           key->key_create_info.block_size :
                           create_info->key_block_size);

    /*
      Remember block_size for the future if the block size was given
      either for key or table and it was given for the key during
      create/alter table or we have an active key_block_size for the
      table.
      The idea is that table specific key_block_size > 0 will only affect
      new keys and old keys will remember their original value.
    */
    if (key_info->block_size &&
        ((key->key_create_info.flags & HA_USES_BLOCK_SIZE) ||
         create_info->key_block_size))
      key_info->flags|= HA_USES_BLOCK_SIZE;

    List_iterator<Key_part_spec> cols(key->columns), cols2(key->columns);
    CHARSET_INFO *ft_key_charset=0;  // for FULLTEXT
    for (uint column_nr=0 ; (column=cols++) ; column_nr++)
    {
      Key_part_spec *dup_column;

      it.rewind();
      field=0;
      while ((sql_field=it++) &&
	     lex_string_cmp(system_charset_info,
                            &column->field_name,
                            &sql_field->field_name))
	field++;
      /*
         Either field is not present or field visibility is > INVISIBLE_USER
      */
      if (!sql_field || (sql_field->invisible > INVISIBLE_USER &&
                         !column->generated))
      {
	my_error(ER_KEY_COLUMN_DOES_NOT_EXITS, MYF(0), column->field_name.str);
	DBUG_RETURN(TRUE);
      }
      if (sql_field->invisible > INVISIBLE_USER &&
          !(sql_field->flags & VERS_SYSTEM_FIELD) &&
          !key->invisible && DBUG_EVALUATE_IF("test_invisible_index", 0, 1))
      {
        my_error(ER_KEY_COLUMN_DOES_NOT_EXITS, MYF(0), column->field_name.str);
        DBUG_RETURN(TRUE);
      }
      while ((dup_column= cols2++) != column)
      {
        if (!lex_string_cmp(system_charset_info,
                            &column->field_name, &dup_column->field_name))
	{
	  my_error(ER_DUP_FIELDNAME, MYF(0), column->field_name.str);
	  DBUG_RETURN(TRUE);
	}
      }

      if (sql_field->compression_method())
      {
        my_error(ER_COMPRESSED_COLUMN_USED_AS_KEY, MYF(0),
                 column->field_name.str);
        DBUG_RETURN(TRUE);
      }

      cols2.rewind();
      if (key->type == Key::FULLTEXT)
      {
	if ((sql_field->real_field_type() != MYSQL_TYPE_STRING &&
	     sql_field->real_field_type() != MYSQL_TYPE_VARCHAR &&
	     !f_is_blob(sql_field->pack_flag)) ||
	    sql_field->charset == &my_charset_bin ||
	    sql_field->charset->mbminlen > 1 || // ucs2 doesn't work yet
	    (ft_key_charset && sql_field->charset != ft_key_charset))
	{
	    my_error(ER_BAD_FT_COLUMN, MYF(0), column->field_name.str);
	    DBUG_RETURN(-1);
	}
	ft_key_charset=sql_field->charset;
	/*
	  for fulltext keys keyseg length is 1 for blobs (it's ignored in ft
	  code anyway, and 0 (set to column width later) for char's. it has
	  to be correct col width for char's, as char data are not prefixed
	  with length (unlike blobs, where ft code takes data length from a
	  data prefix, ignoring column->length).
	*/
        column->length= MY_TEST(f_is_blob(sql_field->pack_flag));
      }
      else
      {
	column->length*= sql_field->charset->mbmaxlen;

        if (key->type == Key::SPATIAL)
        {
          if (column->length)
          {
            my_error(ER_WRONG_SUB_KEY, MYF(0));
            DBUG_RETURN(TRUE);
          }
          if (!f_is_geom(sql_field->pack_flag))
          {
            my_error(ER_WRONG_ARGUMENTS, MYF(0), "SPATIAL INDEX");
            DBUG_RETURN(TRUE);
          }
        }

	if (f_is_blob(sql_field->pack_flag) ||
            (f_is_geom(sql_field->pack_flag) && key->type != Key::SPATIAL))
        {
          if (!(file->ha_table_flags() & HA_CAN_INDEX_BLOBS))
          {
            my_error(ER_BLOB_USED_AS_KEY, MYF(0), column->field_name.str,
                     file->table_type());
            DBUG_RETURN(TRUE);
          }
          if (f_is_geom(sql_field->pack_flag) && sql_field->geom_type ==
              Field::GEOM_POINT)
            column->length= MAX_LEN_GEOM_POINT_FIELD;
          if (!column->length)
          {
            if (key->type == Key::UNIQUE)
              is_hash_field_needed= true;
            else if (key->type == Key::MULTIPLE)
              column->length= file->max_key_length() + 1;
            else
            {
              my_error(ER_BLOB_KEY_WITHOUT_LENGTH, MYF(0), column->field_name.str);
              DBUG_RETURN(TRUE);
            }
          }
        }
#ifdef HAVE_SPATIAL
	if (key->type == Key::SPATIAL)
	{
	  if (!column->length)
	  {
	    /*
              4 is: (Xmin,Xmax,Ymin,Ymax), this is for 2D case
              Lately we'll extend this code to support more dimensions
	    */
	    column->length= 4*sizeof(double);
	  }
	}
#endif
        if (sql_field->vcol_info)
        {
          if (key->type == Key::PRIMARY)
          {
            my_error(ER_PRIMARY_KEY_BASED_ON_GENERATED_COLUMN, MYF(0));
            DBUG_RETURN(TRUE);
          }
          if (sql_field->vcol_info->flags & VCOL_NOT_STRICTLY_DETERMINISTIC)
          {
            /* use check_expression() to report an error */
            check_expression(sql_field->vcol_info, &sql_field->field_name,
                             VCOL_GENERATED_STORED);
            DBUG_ASSERT(thd->is_error());
            DBUG_RETURN(TRUE);
          }
        }
	if (!(sql_field->flags & NOT_NULL_FLAG))
	{
	  if (key->type == Key::PRIMARY)
	  {
	    /* Implicitly set primary key fields to NOT NULL for ISO conf. */
	    sql_field->flags|= NOT_NULL_FLAG;
	    sql_field->pack_flag&= ~FIELDFLAG_MAYBE_NULL;
            null_fields--;
	  }
	  else
          {
            key_info->flags|= HA_NULL_PART_KEY;
            if (!(file->ha_table_flags() & HA_NULL_IN_KEY))
            {
              my_error(ER_NULL_COLUMN_IN_INDEX, MYF(0), column->field_name.str);
              DBUG_RETURN(TRUE);
            }
            if (key->type == Key::SPATIAL)
            {
              my_message(ER_SPATIAL_CANT_HAVE_NULL,
                         ER_THD(thd, ER_SPATIAL_CANT_HAVE_NULL), MYF(0));
              DBUG_RETURN(TRUE);
            }
          }
	}
	if (MTYP_TYPENR(sql_field->unireg_check) == Field::NEXT_NUMBER)
	{
	  if (column_nr == 0 || (file->ha_table_flags() & HA_AUTO_PART_KEY))
	    auto_increment--;			// Field is used
	}
      }

      key_part_info->fieldnr= field;
      key_part_info->offset=  (uint16) sql_field->offset;
      key_part_info->key_type=sql_field->pack_flag;
      uint key_part_length= sql_field->key_length;

      if (column->length)
      {
        if (f_is_blob(sql_field->pack_flag))
        {
          key_part_length= MY_MIN(column->length,
                                  blob_length_by_type(sql_field->real_field_type())
                                  * sql_field->charset->mbmaxlen);
          if (key_part_length > max_key_length ||
              key_part_length > file->max_key_part_length())
          {
            if (key->type == Key::MULTIPLE)
            {
              key_part_length= MY_MIN(max_key_length, file->max_key_part_length());
              /* not a critical problem */
              push_warning_printf(thd, Sql_condition::WARN_LEVEL_NOTE,
                                  ER_TOO_LONG_KEY, ER_THD(thd, ER_TOO_LONG_KEY),
                                  key_part_length);
              /* Align key length to multibyte char boundary */
              key_part_length-= key_part_length % sql_field->charset->mbmaxlen;
            }
            else
              is_hash_field_needed= true;
          }
        }
        // Catch invalid use of partial keys 
        else if (!f_is_geom(sql_field->pack_flag) &&
                 // is the key partial? 
                 column->length != key_part_length &&
                 // is prefix length bigger than field length? 
                 (column->length > key_part_length ||
                  // can the field have a partial key? 
                  !sql_field->type_handler()->type_can_have_key_part() ||
                  // a packed field can't be used in a partial key
                  f_is_packed(sql_field->pack_flag) ||
                  // does the storage engine allow prefixed search?
                  ((file->ha_table_flags() & HA_NO_PREFIX_CHAR_KEYS) &&
                   // and is this a 'unique' key?
                   (key_info->flags & HA_NOSAME))))
        {
          my_message(ER_WRONG_SUB_KEY, ER_THD(thd, ER_WRONG_SUB_KEY), MYF(0));
          DBUG_RETURN(TRUE);
        }
        else if (!(file->ha_table_flags() & HA_NO_PREFIX_CHAR_KEYS))
          key_part_length= column->length;
      }
      else if (key_part_length == 0 && (sql_field->flags & NOT_NULL_FLAG) &&
              !is_hash_field_needed)
      {
	my_error(ER_WRONG_KEY_COLUMN, MYF(0), file->table_type(),
                 column->field_name.str);
	  DBUG_RETURN(TRUE);
      }
      if (key_part_length > file->max_key_part_length() &&
          key->type != Key::FULLTEXT)
      {
        if (key->type == Key::MULTIPLE)
        {
          key_part_length= file->max_key_part_length();
          /* not a critical problem */
          push_warning_printf(thd, Sql_condition::WARN_LEVEL_NOTE,
                              ER_TOO_LONG_KEY, ER_THD(thd, ER_TOO_LONG_KEY),
                              key_part_length);
          /* Align key length to multibyte char boundary */
          key_part_length-= key_part_length % sql_field->charset->mbmaxlen;
        }
        else
        {
          if (key->type == Key::UNIQUE)
          {
            is_hash_field_needed= true;
          }
          else
          {
            key_part_length= MY_MIN(max_key_length, file->max_key_part_length());
            my_error(ER_TOO_LONG_KEY, MYF(0), key_part_length);
            DBUG_RETURN(TRUE);
          }
        }
      }
      /* We can not store key_part_length more then 2^16 - 1 in frm */
      if (is_hash_field_needed && column->length > UINT_MAX16)
      {
        my_error(ER_TOO_LONG_KEYPART, MYF(0),  UINT_MAX16);
        DBUG_RETURN(TRUE);
      }
      else
        key_part_info->length= (uint16) key_part_length;
      /* Use packed keys for long strings on the first column */
      if (!((*db_options) & HA_OPTION_NO_PACK_KEYS) &&
          !((create_info->table_options & HA_OPTION_NO_PACK_KEYS)) &&
          (key_part_length >= KEY_DEFAULT_PACK_LENGTH &&
           (sql_field->real_field_type() == MYSQL_TYPE_STRING ||
            sql_field->real_field_type() == MYSQL_TYPE_VARCHAR ||
            f_is_blob(sql_field->pack_flag))) && !is_hash_field_needed)
      {
        if ((column_nr == 0 && f_is_blob(sql_field->pack_flag)) ||
            sql_field->real_field_type() == MYSQL_TYPE_VARCHAR)
          key_info->flags|= HA_BINARY_PACK_KEY | HA_VAR_LENGTH_KEY;
        else
          key_info->flags|= HA_PACK_KEY;
      }
      /* Check if the key segment is partial, set the key flag accordingly */
      if (key_part_length != sql_field->key_length &&
          key_part_length != sql_field->type_handler()->max_octet_length())
        key_info->flags|= HA_KEY_HAS_PART_KEY_SEG;

      key_length+= key_part_length;
      key_part_info++;

      /* Create the key name based on the first column (if not given) */
      if (column_nr == 0)
      {
	if (key->type == Key::PRIMARY)
	{
	  if (primary_key)
	  {
	    my_message(ER_MULTIPLE_PRI_KEY, ER_THD(thd, ER_MULTIPLE_PRI_KEY),
                       MYF(0));
	    DBUG_RETURN(TRUE);
	  }
	  key_name=primary_key_name;
	  primary_key=1;
	}
	else if (!(key_name= key->name.str))
	  key_name=make_unique_key_name(thd, sql_field->field_name.str,
					*key_info_buffer, key_info);
	if (check_if_keyname_exists(key_name, *key_info_buffer, key_info))
	{
	  my_error(ER_DUP_KEYNAME, MYF(0), key_name);
	  DBUG_RETURN(TRUE);
	}
	key_info->name.str= (char*) key_name;
        key_info->name.length= strlen(key_name);
      }
    }
    if (!key_info->name.str || check_column_name(key_info->name.str))
    {
      my_error(ER_WRONG_NAME_FOR_INDEX, MYF(0), key_info->name.str);
      DBUG_RETURN(TRUE);
    }
    if (key->type == Key::UNIQUE && !(key_info->flags & HA_NULL_PART_KEY))
      unique_key=1;
    key_info->key_length=(uint16) key_length;
    if (key_info->key_length > max_key_length && key->type == Key::UNIQUE)
      is_hash_field_needed= true;
    if (key_length > max_key_length && key->type != Key::FULLTEXT &&
        !is_hash_field_needed)
    {
      my_error(ER_TOO_LONG_KEY, MYF(0), max_key_length);
      DBUG_RETURN(TRUE);
    }

    if (is_hash_field_needed && key_info->algorithm != HA_KEY_ALG_UNDEF &&
       key_info->algorithm != HA_KEY_ALG_HASH )
    {
      my_error(ER_TOO_LONG_KEY, MYF(0), max_key_length);
      DBUG_RETURN(TRUE);
    }
    if (is_hash_field_needed ||
        (key_info->algorithm == HA_KEY_ALG_HASH &&
         key->type != Key::PRIMARY &&
         key_info->flags & HA_NOSAME &&
         !(file->ha_table_flags() & HA_CAN_HASH_KEYS ) &&
         file->ha_table_flags() & HA_CAN_VIRTUAL_COLUMNS))
    {
      Create_field *hash_fld= add_hash_field(thd, &alter_info->create_list,
                                             key_info);
      if (!hash_fld)
        DBUG_RETURN(TRUE);
      hash_fld->offset= record_offset;
      hash_fld->charset= create_info->default_table_charset;
      record_offset+= hash_fld->pack_length;
      if (key_info->flags & HA_NULL_PART_KEY)
        null_fields++;
      else
      {
        hash_fld->flags|= NOT_NULL_FLAG;
        hash_fld->pack_flag&= ~FIELDFLAG_MAYBE_NULL;
      }
    }
    if (validate_comment_length(thd, &key->key_create_info.comment,
                                INDEX_COMMENT_MAXLEN,
                                ER_TOO_LONG_INDEX_COMMENT,
                                key_info->name.str))
       DBUG_RETURN(TRUE);

    key_info->comment.length= key->key_create_info.comment.length;
    if (key_info->comment.length > 0)
    {
      key_info->flags|= HA_USES_COMMENT;
      key_info->comment.str= key->key_create_info.comment.str;
    }

    // Check if a duplicate index is defined.
    check_duplicate_key(thd, key, key_info, &alter_info->key_list);
    key_info++;
  }

  if (!unique_key && !primary_key && !create_info->sequence &&
      (file->ha_table_flags() & HA_REQUIRE_PRIMARY_KEY))
  {
    my_message(ER_REQUIRES_PRIMARY_KEY, ER_THD(thd, ER_REQUIRES_PRIMARY_KEY),
               MYF(0));
    DBUG_RETURN(TRUE);
  }
  if (auto_increment > 0)
  {
    my_message(ER_WRONG_AUTO_KEY, ER_THD(thd, ER_WRONG_AUTO_KEY), MYF(0));
    DBUG_RETURN(TRUE);
  }
  /* Sort keys in optimized order */
  my_qsort((uchar*) *key_info_buffer, *key_count, sizeof(KEY),
	   (qsort_cmp) sort_keys);
  create_info->null_bits= null_fields;

  /* Check fields. */
  Item::Check_table_name_prm walk_prm(db, table_name);
  it.rewind();
  while ((sql_field=it++))
  {
    Field::utype type= (Field::utype) MTYP_TYPENR(sql_field->unireg_check);

    /*
      Set NO_DEFAULT_VALUE_FLAG if this field doesn't have a default value and
      it is NOT NULL, not an AUTO_INCREMENT field, not a TIMESTAMP and not
      updated trough a NOW() function.
    */
    if (!sql_field->default_value &&
        !sql_field->has_default_function() &&
        (sql_field->flags & NOT_NULL_FLAG) &&
        (!sql_field->is_timestamp_type() ||
         opt_explicit_defaults_for_timestamp)&&
        !sql_field->vers_sys_field())
    {
      sql_field->flags|= NO_DEFAULT_VALUE_FLAG;
      sql_field->pack_flag|= FIELDFLAG_NO_DEFAULT;
    }

    if (thd->variables.sql_mode & MODE_NO_ZERO_DATE &&
        !sql_field->default_value && !sql_field->vcol_info &&
        !sql_field->vers_sys_field() &&
        sql_field->is_timestamp_type() &&
        !opt_explicit_defaults_for_timestamp &&
        (sql_field->flags & NOT_NULL_FLAG) &&
        (type == Field::NONE || type == Field::TIMESTAMP_UN_FIELD))
    {
      /*
        An error should be reported if:
          - NO_ZERO_DATE SQL mode is active;
          - there is no explicit DEFAULT clause (default column value);
          - this is a TIMESTAMP column;
          - the column is not NULL;
          - this is not the DEFAULT CURRENT_TIMESTAMP column.

        In other words, an error should be reported if
          - NO_ZERO_DATE SQL mode is active;
          - the column definition is equivalent to
            'column_name TIMESTAMP DEFAULT 0'.
      */

      my_error(ER_INVALID_DEFAULT, MYF(0), sql_field->field_name.str);
      DBUG_RETURN(TRUE);
    }
    if (sql_field->invisible == INVISIBLE_USER &&
        sql_field->flags & NOT_NULL_FLAG &&
        sql_field->flags & NO_DEFAULT_VALUE_FLAG)
    {
      my_error(ER_INVISIBLE_NOT_NULL_WITHOUT_DEFAULT, MYF(0),
                          sql_field->field_name.str);
      DBUG_RETURN(TRUE);
    }

    if (create_simple)
    {
      /*
        NOTE: we cannot do this in check_vcol_func_processor() as there is already
        no table name qualifier in expression.
      */
      if (sql_field->vcol_info &&
          sql_field->vcol_info->expr->walk(&Item::check_table_name_processor,
                                          false, (void *) &walk_prm))
      {
        my_error(ER_BAD_FIELD_ERROR, MYF(0), walk_prm.field.c_ptr(), "GENERATED ALWAYS");
        DBUG_RETURN(TRUE);
      }

      if (sql_field->default_value &&
          sql_field->default_value->expr->walk(&Item::check_table_name_processor,
                                              false, (void *) &walk_prm))
      {
        my_error(ER_BAD_FIELD_ERROR, MYF(0), walk_prm.field.c_ptr(), "DEFAULT");
        DBUG_RETURN(TRUE);
      }

      if (sql_field->check_constraint &&
          sql_field->check_constraint->expr->walk(&Item::check_table_name_processor,
                                                  false, (void *) &walk_prm))
      {
        my_error(ER_BAD_FIELD_ERROR, MYF(0), walk_prm.field.c_ptr(), "CHECK");
        DBUG_RETURN(TRUE);
      }
    }
  }

  /* Check table level constraints */
  create_info->check_constraint_list= &alter_info->check_constraint_list;
  {
    List_iterator_fast<Virtual_column_info> c_it(alter_info->check_constraint_list);
    Virtual_column_info *check;
    while ((check= c_it++))
    {
      if (create_simple && check->expr->walk(&Item::check_table_name_processor, false,
                            (void *) &walk_prm))
      {
        my_error(ER_BAD_FIELD_ERROR, MYF(0), walk_prm.field.c_ptr(), "CHECK");
        DBUG_RETURN(TRUE);
      }
      if (!check->name.length || check->automatic_name)
        continue;

      {
        /* Check that there's no repeating table CHECK constraint names. */
        List_iterator_fast<Virtual_column_info>
          dup_it(alter_info->check_constraint_list);
        const Virtual_column_info *dup_check;
        while ((dup_check= dup_it++) && dup_check != check)
        {
          if (!lex_string_cmp(system_charset_info,
                              &check->name, &dup_check->name))
          {
            my_error(ER_DUP_CONSTRAINT_NAME, MYF(0), "CHECK", check->name.str);
            DBUG_RETURN(TRUE);
          }
        }
      }

      /* Check that there's no repeating key constraint names. */
      List_iterator_fast<Key> key_it(alter_info->key_list);
      while (const Key *key= key_it++)
      {
        /*
          Not all keys considered to be the CONSTRAINT
          Noly Primary Key UNIQUE and Foreign keys.
        */
        if (key->type != Key::PRIMARY && key->type != Key::UNIQUE &&
            key->type != Key::FOREIGN_KEY)
          continue;

        if (check->name.length == key->name.length &&
            my_strcasecmp(system_charset_info,
              check->name.str, key->name.str) == 0)
        {
          my_error(ER_DUP_CONSTRAINT_NAME, MYF(0), "CHECK", check->name.str);
          DBUG_RETURN(TRUE);
        }
      }

      if (check_string_char_length(&check->name, 0, NAME_CHAR_LEN,
                                   system_charset_info, 1))
      {
        my_error(ER_TOO_LONG_IDENT, MYF(0), check->name.str);
        DBUG_RETURN(TRUE);
      }
      if (check_expression(check, &check->name, VCOL_CHECK_TABLE))
        DBUG_RETURN(TRUE);
    }
  }

  /* Give warnings for not supported table options */
  extern handlerton *maria_hton;
  if (file->partition_ht() != maria_hton && create_info->transactional &&
      !file->has_transaction_manager())
      push_warning_printf(thd, Sql_condition::WARN_LEVEL_WARN,
                          ER_ILLEGAL_HA_CREATE_OPTION,
                          ER_THD(thd, ER_ILLEGAL_HA_CREATE_OPTION),
                          file->engine_name()->str,
                          create_info->transactional == HA_CHOICE_YES
                          ? "TRANSACTIONAL=1" : "TRANSACTIONAL=0");

  if (parse_option_list(thd, file->partition_ht(), &create_info->option_struct,
                          &create_info->option_list,
                          file->partition_ht()->table_options, FALSE,
                          thd->mem_root))
      DBUG_RETURN(TRUE);

  DBUG_RETURN(FALSE);
}

/**
  check comment length of table, column, index and partition

  If comment lenght is more than the standard length
  truncate it and store the comment lenght upto the standard
  comment length size

  @param          thd             Thread handle
  @param[in,out]  comment         Comment
  @param          max_len         Maximum allowed comment length
  @param          err_code        Error message
  @param          name            Name of commented object

  @return Operation status
    @retval       true            Error found
    @retval       false           On Success
*/
bool validate_comment_length(THD *thd, LEX_CSTRING *comment, size_t max_len,
                             uint err_code, const char *name)
{
  DBUG_ENTER("validate_comment_length");
  if (comment->length == 0)
    DBUG_RETURN(false);

  size_t tmp_len=
      Well_formed_prefix(system_charset_info, *comment, max_len).length();
  if (tmp_len < comment->length)
  {
#if MARIADB_VERSION_ID < 100500
    if (comment->length <= max_len)
    {
      if (thd->is_strict_mode())
      {
         my_error(ER_INVALID_CHARACTER_STRING, MYF(0),
                  system_charset_info->csname, comment->str);
         DBUG_RETURN(true);
      }
      push_warning_printf(thd, Sql_condition::WARN_LEVEL_WARN,
                          ER_INVALID_CHARACTER_STRING,
                          ER_THD(thd, ER_INVALID_CHARACTER_STRING),
                          system_charset_info->csname, comment->str);
      comment->length= tmp_len;
      DBUG_RETURN(false);
    }
#else
#error do it in TEXT_STRING_sys
#endif
    if (thd->is_strict_mode())
    {
       my_error(err_code, MYF(0), name, static_cast<ulong>(max_len));
       DBUG_RETURN(true);
    }
    push_warning_printf(thd, Sql_condition::WARN_LEVEL_WARN, err_code,
                        ER_THD(thd, err_code), name,
                        static_cast<ulong>(max_len));
    comment->length= tmp_len;
  }
  DBUG_RETURN(false);
}


/*
  Set table default charset, if not set

  SYNOPSIS
    set_table_default_charset()
    create_info        Table create information

  DESCRIPTION
    If the table character set was not given explicitly,
    let's fetch the database default character set and
    apply it to the table.
*/

static void set_table_default_charset(THD *thd, HA_CREATE_INFO *create_info,
                                      const LEX_CSTRING &db)
{
  /*
    If the table character set was not given explicitly,
    let's fetch the database default character set and
    apply it to the table.
  */
  if (!create_info->default_table_charset)
  {
    Schema_specification_st db_info;

    load_db_opt_by_name(thd, db.str, &db_info);

    create_info->default_table_charset= db_info.default_table_charset;
  }
}


/*
  Extend long VARCHAR fields to blob & prepare field if it's a blob

  SYNOPSIS
    prepare_blob_field()

  RETURN
    0	ok
    1	Error (sql_field can't be converted to blob)
        In this case the error is given
*/

bool Column_definition::prepare_blob_field(THD *thd)
{
  DBUG_ENTER("Column_definition::prepare_blob_field");

  if (length > MAX_FIELD_VARCHARLENGTH && !(flags & BLOB_FLAG))
  {
    /* Convert long VARCHAR columns to TEXT or BLOB */
    char warn_buff[MYSQL_ERRMSG_SIZE];

    if (thd->is_strict_mode())
    {
      my_error(ER_TOO_BIG_FIELDLENGTH, MYF(0), field_name.str,
               static_cast<ulong>(MAX_FIELD_VARCHARLENGTH / charset->mbmaxlen));
      DBUG_RETURN(1);
    }
    set_handler(&type_handler_blob);
    flags|= BLOB_FLAG;
    my_snprintf(warn_buff, sizeof(warn_buff), ER_THD(thd, ER_AUTO_CONVERT),
                field_name.str,
                (charset == &my_charset_bin) ? "VARBINARY" : "VARCHAR",
                (charset == &my_charset_bin) ? "BLOB" : "TEXT");
    push_warning(thd, Sql_condition::WARN_LEVEL_NOTE, ER_AUTO_CONVERT,
                 warn_buff);
  }

  if ((flags & BLOB_FLAG) && length)
  {
    if (real_field_type() == FIELD_TYPE_BLOB ||
        real_field_type() == FIELD_TYPE_TINY_BLOB ||
        real_field_type() == FIELD_TYPE_MEDIUM_BLOB)
    {
      /* The user has given a length to the blob column */
      set_handler(Type_handler::blob_type_handler((uint) length));
      pack_length= type_handler()->calc_pack_length(0);
    }
    length= key_length= 0;
  }
  DBUG_RETURN(0);
}


/*
  Preparation of Create_field for SP function return values.
  Based on code used in the inner loop of mysql_prepare_create_table()
  above.

  SYNOPSIS
    sp_prepare_create_field()
    thd                 Thread object
    mem_root            Memory root to allocate components on (e.g. interval)

  DESCRIPTION
    Prepares the field structures for field creation.

*/

bool Column_definition::sp_prepare_create_field(THD *thd, MEM_ROOT *mem_root)
{
  DBUG_ASSERT(charset);
  const Column_derived_attributes dattr(&my_charset_bin);
  return prepare_stage1(thd, mem_root, NULL, HA_CAN_GEOMETRY, &dattr) ||
         prepare_stage2(NULL, HA_CAN_GEOMETRY);
}


static bool vers_prepare_keys(THD *thd, HA_CREATE_INFO *create_info,
                         Alter_info *alter_info, KEY **key_info, uint key_count)
{
  DBUG_ASSERT(create_info->versioned());

  const char *row_start_field= create_info->vers_info.as_row.start;
  DBUG_ASSERT(row_start_field);
  const char *row_end_field= create_info->vers_info.as_row.end;
  DBUG_ASSERT(row_end_field);

  List_iterator<Key> key_it(alter_info->key_list);
  Key *key= NULL;
  while ((key=key_it++))
  {
    if (key->type != Key::PRIMARY && key->type != Key::UNIQUE)
      continue;

    Key_part_spec *key_part= NULL;
    List_iterator<Key_part_spec> part_it(key->columns);
    while ((key_part=part_it++))
    {
      if (!my_strcasecmp(system_charset_info,
                         row_start_field,
                         key_part->field_name.str) ||

          !my_strcasecmp(system_charset_info,
                         row_end_field,
                         key_part->field_name.str))
        break;
    }
    if (key_part)
      continue; // Key already contains Sys_start or Sys_end

    Key_part_spec *row_end=
        new (thd->mem_root) Key_part_spec(&create_info->vers_info.as_row.end, 0,
                                          true);
    key->columns.push_back(row_end);
  }

  return false;
}

handler *mysql_create_frm_image(THD *thd, const LEX_CSTRING &db,
                                const LEX_CSTRING &table_name,
                                HA_CREATE_INFO *create_info,
                                Alter_info *alter_info, int create_table_mode,
                                KEY **key_info, uint *key_count,
                                LEX_CUSTRING *frm)
{
  uint		db_options;
  handler       *file;
  DBUG_ENTER("mysql_create_frm_image");

  if (!alter_info->create_list.elements)
  {
    my_error(ER_TABLE_MUST_HAVE_COLUMNS, MYF(0));
    DBUG_RETURN(NULL);
  }

  set_table_default_charset(thd, create_info, db);

  db_options= create_info->table_options_with_row_type();

  if (unlikely(!(file= get_new_handler((TABLE_SHARE*) 0, thd->mem_root,
                                       create_info->db_type))))
    DBUG_RETURN(NULL);

#ifdef WITH_PARTITION_STORAGE_ENGINE
  partition_info *part_info= thd->work_part_info;

  if (!part_info && create_info->db_type->partition_flags &&
      (create_info->db_type->partition_flags() & HA_USE_AUTO_PARTITION))
  {
    /*
      Table is not defined as a partitioned table but the engine handles
      all tables as partitioned. The handler will set up the partition info
      object with the default settings.
    */
    thd->work_part_info= part_info= new partition_info();
    if (unlikely(!part_info))
      goto err;

    file->set_auto_partitions(part_info);
    part_info->default_engine_type= create_info->db_type;
    part_info->is_auto_partitioned= TRUE;
  }
  if (part_info)
  {
    /*
      The table has been specified as a partitioned table.
      If this is part of an ALTER TABLE the handler will be the partition
      handler but we need to specify the default handler to use for
      partitions also in the call to check_partition_info. We transport
      this information in the default_db_type variable, it is either
      DB_TYPE_DEFAULT or the engine set in the ALTER TABLE command.
    */
    handlerton *part_engine_type= create_info->db_type;
    char *part_syntax_buf;
    uint syntax_len;
    handlerton *engine_type;
    List_iterator<partition_element> part_it(part_info->partitions);
    partition_element *part_elem;

    while ((part_elem= part_it++))
    {
      if (part_elem->part_comment)
      {
        LEX_CSTRING comment= { part_elem->part_comment,
                               strlen(part_elem->part_comment)
        };
        if (validate_comment_length(thd, &comment,
                                     TABLE_PARTITION_COMMENT_MAXLEN,
                                     ER_TOO_LONG_TABLE_PARTITION_COMMENT,
                                     part_elem->partition_name))
          DBUG_RETURN(NULL);
        /* cut comment length. Safe to do in all cases */
        ((char*)part_elem->part_comment)[comment.length]= '\0';
      }
      if (part_elem->subpartitions.elements)
      {
        List_iterator<partition_element> sub_it(part_elem->subpartitions);
        partition_element *subpart_elem;
        while ((subpart_elem= sub_it++))
        {
          if (subpart_elem->part_comment)
          {
            LEX_CSTRING comment= {
              subpart_elem->part_comment, strlen(subpart_elem->part_comment)
            };
            if (validate_comment_length(thd, &comment,
                                         TABLE_PARTITION_COMMENT_MAXLEN,
                                         ER_TOO_LONG_TABLE_PARTITION_COMMENT,
                                         subpart_elem->partition_name))
              DBUG_RETURN(NULL);
            /* cut comment length. Safe to do in all cases */
            ((char*)subpart_elem->part_comment)[comment.length]= '\0';
          }
        }
      }
    } 

    if (create_info->tmp_table())
    {
      my_error(ER_PARTITION_NO_TEMPORARY, MYF(0));
      goto err;
    }
    if ((part_engine_type == partition_hton) &&
        part_info->default_engine_type)
    {
      /*
        This only happens at ALTER TABLE.
        default_engine_type was assigned from the engine set in the ALTER
        TABLE command.
      */
      ;
    }
    else
    {
      if (create_info->used_fields & HA_CREATE_USED_ENGINE)
      {
        part_info->default_engine_type= create_info->db_type;
      }
      else
      {
        if (part_info->default_engine_type == NULL)
        {
          part_info->default_engine_type= ha_default_handlerton(thd);
        }
      }
    }
    DBUG_PRINT("info", ("db_type = %s create_info->db_type = %s",
             ha_resolve_storage_engine_name(part_info->default_engine_type),
             ha_resolve_storage_engine_name(create_info->db_type)));
    if (part_info->check_partition_info(thd, &engine_type, file,
                                        create_info, FALSE))
      goto err;
    part_info->default_engine_type= engine_type;

    if (part_info->vers_info && !create_info->versioned())
    {
      my_error(ER_VERS_NOT_VERSIONED, MYF(0), table_name.str);
      goto err;
    }

    /*
      We reverse the partitioning parser and generate a standard format
      for syntax stored in frm file.
    */
    part_syntax_buf= generate_partition_syntax_for_frm(thd, part_info,
                                      &syntax_len, create_info, alter_info);
    if (!part_syntax_buf)
      goto err;
    part_info->part_info_string= part_syntax_buf;
    part_info->part_info_len= syntax_len;
    if ((!(engine_type->partition_flags &&
           ((engine_type->partition_flags() & HA_CAN_PARTITION) ||
            (part_info->part_type == VERSIONING_PARTITION &&
            engine_type->partition_flags() & HA_ONLY_VERS_PARTITION))
          )) ||
        create_info->db_type == partition_hton)
    {
      /*
        The handler assigned to the table cannot handle partitioning.
        Assign the partition handler as the handler of the table.
      */
      DBUG_PRINT("info", ("db_type: %s",
                        ha_resolve_storage_engine_name(create_info->db_type)));
      delete file;
      create_info->db_type= partition_hton;
      if (!(file= get_ha_partition(part_info)))
        DBUG_RETURN(NULL);

      /*
        If we have default number of partitions or subpartitions we
        might require to set-up the part_info object such that it
        creates a proper .par file. The current part_info object is
        only used to create the frm-file and .par-file.
      */
      if (part_info->use_default_num_partitions &&
          part_info->num_parts &&
          (int)part_info->num_parts !=
          file->get_default_no_partitions(create_info))
      {
        uint i;
        List_iterator<partition_element> part_it(part_info->partitions);
        part_it++;
        DBUG_ASSERT(thd->lex->sql_command != SQLCOM_CREATE_TABLE);
        for (i= 1; i < part_info->partitions.elements; i++)
          (part_it++)->part_state= PART_TO_BE_DROPPED;
      }
      else if (part_info->is_sub_partitioned() &&
               part_info->use_default_num_subpartitions &&
               part_info->num_subparts &&
               (int)part_info->num_subparts !=
                 file->get_default_no_partitions(create_info))
      {
        DBUG_ASSERT(thd->lex->sql_command != SQLCOM_CREATE_TABLE);
        part_info->num_subparts= file->get_default_no_partitions(create_info);
      }
    }
    else if (create_info->db_type != engine_type)
    {
      /*
        We come here when we don't use a partitioned handler.
        Since we use a partitioned table it must be "native partitioned".
        We have switched engine from defaults, most likely only specified
        engines in partition clauses.
      */
      delete file;
      if (unlikely(!(file= get_new_handler((TABLE_SHARE*) 0, thd->mem_root,
                                           engine_type))))
        DBUG_RETURN(NULL);
    }
  }
  /*
    Unless table's storage engine supports partitioning natively
    don't allow foreign keys on partitioned tables (they won't
    work work even with InnoDB beneath of partitioning engine).
    If storage engine handles partitioning natively (like NDB)
    foreign keys support is possible, so we let the engine decide.
  */
  if (create_info->db_type == partition_hton)
  {
    List_iterator_fast<Key> key_iterator(alter_info->key_list);
    Key *key;
    while ((key= key_iterator++))
    {
      if (key->type == Key::FOREIGN_KEY)
      {
        my_error(ER_FOREIGN_KEY_ON_PARTITIONED, MYF(0));
        goto err;
      }
    }
  }
#endif

  if (create_info->versioned())
  {
    if(vers_prepare_keys(thd, create_info, alter_info, key_info,
                                *key_count))
      goto err;
  }

  if (mysql_prepare_create_table(thd, create_info, alter_info, &db_options,
<<<<<<< HEAD
                                 file, key_info, key_count, create_table_mode))
=======
                                 file, key_info, key_count,
                                 create_table_mode, *db, *table_name))
>>>>>>> 2c9bf0ae
    goto err;
  create_info->table_options=db_options;

  *frm= build_frm_image(thd, table_name, create_info,
                        alter_info->create_list, *key_count,
                        *key_info, file);

  if (frm->str)
    DBUG_RETURN(file);

err:
  delete file;
  DBUG_RETURN(NULL);
}


/**
  Create a table

  @param thd                 Thread object
  @param orig_db             Database for error messages
  @param orig_table_name     Table name for error messages
                             (it's different from table_name for ALTER TABLE)
  @param db                  Database
  @param table_name          Table name
  @param path                Path to table (i.e. to its .FRM file without
                             the extension).
  @param create_info         Create information (like MAX_ROWS)
  @param alter_info          Description of fields and keys for new table
  @param create_table_mode   C_ORDINARY_CREATE, C_ALTER_TABLE, C_ASSISTED_DISCOVERY
                             or any positive number (for C_CREATE_SELECT).
  @param[out] is_trans       Identifies the type of engine where the table
                             was created: either trans or non-trans.
  @param[out] key_info       Array of KEY objects describing keys in table
                             which was created.
  @param[out] key_count      Number of keys in table which was created.

  If one creates a temporary table, its is automatically opened and its
  TABLE_SHARE is added to THD::all_temp_tables list.

  Note that this function assumes that caller already have taken
  exclusive metadata lock on table being created or used some other
  way to ensure that concurrent operations won't intervene.
  mysql_create_table() is a wrapper that can be used for this.

  @retval 0 OK
  @retval 1 error
  @retval -1 table existed but IF NOT EXISTS was used
*/

static
int create_table_impl(THD *thd, const LEX_CSTRING &orig_db,
                      const LEX_CSTRING &orig_table_name,
                      const LEX_CSTRING &db, const LEX_CSTRING &table_name,
                      const char *path, const DDL_options_st options,
                      HA_CREATE_INFO *create_info, Alter_info *alter_info,
                      int create_table_mode, bool *is_trans, KEY **key_info,
                      uint *key_count, LEX_CUSTRING *frm)
{
  LEX_CSTRING	*alias;
  handler	*file= 0;
  int		error= 1;
  bool          frm_only= create_table_mode == C_ALTER_TABLE_FRM_ONLY;
  bool          internal_tmp_table= create_table_mode == C_ALTER_TABLE || frm_only;
  DBUG_ENTER("mysql_create_table_no_lock");
  DBUG_PRINT("enter", ("db: '%s'  table: '%s'  tmp: %d  path: %s",
                       db.str, table_name.str, internal_tmp_table, path));

  if (fix_constraints_names(thd, &alter_info->check_constraint_list,
                            create_info))
    DBUG_RETURN(1);

  if (thd->variables.sql_mode & MODE_NO_DIR_IN_CREATE)
  {
    if (create_info->data_file_name)
      push_warning_printf(thd, Sql_condition::WARN_LEVEL_WARN,
                          WARN_OPTION_IGNORED,
                          ER_THD(thd, WARN_OPTION_IGNORED),
                          "DATA DIRECTORY");
    if (create_info->index_file_name)
      push_warning_printf(thd, Sql_condition::WARN_LEVEL_WARN,
                          WARN_OPTION_IGNORED,
                          ER_THD(thd, WARN_OPTION_IGNORED),
                          "INDEX DIRECTORY");
    create_info->data_file_name= create_info->index_file_name= 0;
  }
  else
  {
    if (unlikely(error_if_data_home_dir(create_info->data_file_name,
                                        "DATA DIRECTORY")) ||
        unlikely(error_if_data_home_dir(create_info->index_file_name,
                                        "INDEX DIRECTORY")) ||
        unlikely(check_partition_dirs(thd->lex->part_info)))
      goto err;
  }

  alias= const_cast<LEX_CSTRING*>(table_case_name(create_info, &table_name));

  /* Check if table exists */
  if (create_info->tmp_table())
  {
    /*
      If a table exists, it must have been pre-opened. Try looking for one
      in-use in THD::all_temp_tables list of TABLE_SHAREs.
    */
    TABLE *tmp_table= thd->find_temporary_table(db.str, table_name.str);

    if (tmp_table)
    {
      bool table_creation_was_logged= tmp_table->s->table_creation_was_logged;
      if (options.or_replace())
      {
        /*
          We are using CREATE OR REPLACE on an existing temporary table
          Remove the old table so that we can re-create it.
        */
        if (thd->drop_temporary_table(tmp_table, NULL, true))
          goto err;
      }
      else if (options.if_not_exists())
        goto warn;
      else
      {
        my_error(ER_TABLE_EXISTS_ERROR, MYF(0), alias->str);
        goto err;
      }
      /*
        We have to log this query, even if it failed later to ensure the
        drop is done.
      */
      if (table_creation_was_logged)
      {
        thd->variables.option_bits|= OPTION_KEEP_LOG;
        thd->log_current_statement= 1;
        create_info->table_was_deleted= 1;
      }
    }
  }
  else
  {
    if (!internal_tmp_table && ha_table_exists(thd, &db, &table_name))
    {
      if (options.or_replace())
      {
        (void) delete_statistics_for_table(thd, &db, &table_name);

        TABLE_LIST table_list;
        table_list.init_one_table(&db, &table_name, 0, TL_WRITE_ALLOW_WRITE);
        table_list.table= create_info->table;

        if (check_if_log_table(&table_list, TRUE, "CREATE OR REPLACE"))
          goto err;
        
        /*
          Rollback the empty transaction started in mysql_create_table()
          call to open_and_lock_tables() when we are using LOCK TABLES.
        */
        (void) trans_rollback_stmt(thd);
        /* Remove normal table without logging. Keep tables locked */
        if (mysql_rm_table_no_locks(thd, &table_list, 0, 0, 0, 0, 1, 1))
          goto err;

        /*
          We have to log this query, even if it failed later to ensure the
          drop is done.
        */
        thd->variables.option_bits|= OPTION_KEEP_LOG;
        thd->log_current_statement= 1;
        create_info->table_was_deleted= 1;
        DBUG_EXECUTE_IF("send_kill_after_delete", thd->set_killed(KILL_QUERY); );

        /*
          Restart statement transactions for the case of CREATE ... SELECT.
        */
        if (thd->lex->first_select_lex()->item_list.elements &&
            restart_trans_for_tables(thd, thd->lex->query_tables))
          goto err;
      }
      else if (options.if_not_exists())
        goto warn;
      else
      {
        my_error(ER_TABLE_EXISTS_ERROR, MYF(0), table_name.str);
        goto err;
      }
    }
  }

  THD_STAGE_INFO(thd, stage_creating_table);

  if (check_engine(thd, orig_db.str, orig_table_name.str, create_info))
    goto err;

  if (create_table_mode == C_ASSISTED_DISCOVERY)
  {
    /* check that it's used correctly */
    DBUG_ASSERT(alter_info->create_list.elements == 0);
    DBUG_ASSERT(alter_info->key_list.elements == 0);

    TABLE_SHARE share;
    handlerton *hton= create_info->db_type;
    int ha_err;
    Field *no_fields= 0;

    if (!hton->discover_table_structure)
    {
      my_error(ER_TABLE_MUST_HAVE_COLUMNS, MYF(0));
      goto err;
    }

    init_tmp_table_share(thd, &share, db.str, 0, table_name.str, path);

    /* prepare everything for discovery */
    share.field= &no_fields;
    share.db_plugin= ha_lock_engine(thd, hton);
    share.option_list= create_info->option_list;
    share.connect_string= create_info->connect_string;

    if (parse_engine_table_options(thd, hton, &share))
      goto err;

    ha_err= hton->discover_table_structure(hton, thd, &share, create_info);

    /*
      if discovery failed, the plugin will be auto-unlocked, as it
      was locked on the THD, see above.
      if discovery succeeded, the plugin was replaced by a globally
      locked plugin, that will be unlocked by free_table_share()
    */
    if (ha_err)
      share.db_plugin= 0; // will be auto-freed, locked above on the THD

    free_table_share(&share);

    if (ha_err)
    {
      my_error(ER_GET_ERRNO, MYF(0), ha_err, hton_name(hton)->str);
      goto err;
    }
  }
  else
  {
    file= mysql_create_frm_image(thd, orig_db, orig_table_name, create_info,
                                 alter_info, create_table_mode, key_info,
                                 key_count, frm);
    /*
    TODO: remove this check of thd->is_error() (now it intercept
    errors in some val_*() methoids and bring some single place to
    such error interception).
    */
    if (!file || thd->is_error())
      goto err;

    if (thd->variables.keep_files_on_create)
      create_info->options|= HA_CREATE_KEEP_FILES;

    if (file->ha_create_partitioning_metadata(path, NULL, CHF_CREATE_FLAG))
      goto err;

    if (!frm_only)
    {
      if (ha_create_table(thd, path, db.str, table_name.str, create_info, frm))
      {
        file->ha_create_partitioning_metadata(path, NULL, CHF_DELETE_FLAG);
        deletefrm(path);
        goto err;
      }
    }
  }

  create_info->table= 0;
  if (!frm_only && create_info->tmp_table())
  {
    TABLE *table= thd->create_and_open_tmp_table(frm, path, db.str,
                                                 table_name.str,
                                                 false);

    if (!table)
    {
      (void) thd->rm_temporary_table(create_info->db_type, path);
      goto err;
    }

    if (is_trans != NULL)
      *is_trans= table->file->has_transactions();

    thd->thread_specific_used= TRUE;
    create_info->table= table;                  // Store pointer to table
  }

  error= 0;
err:
  THD_STAGE_INFO(thd, stage_after_create);
  delete file;
  DBUG_PRINT("exit", ("return: %d", error));
  DBUG_RETURN(error);

warn:
  error= -1;
  push_warning_printf(thd, Sql_condition::WARN_LEVEL_NOTE,
                      ER_TABLE_EXISTS_ERROR,
                      ER_THD(thd, ER_TABLE_EXISTS_ERROR),
                      alias->str);
  goto err;
}

/**
  Simple wrapper around create_table_impl() to be used
  in various version of CREATE TABLE statement.

  @result
    1 unspefied error
    2 error; Don't log create statement
    0 ok
    -1 Table was used with IF NOT EXISTS and table existed (warning, not error)
*/

int mysql_create_table_no_lock(THD *thd, const LEX_CSTRING *db,
                               const LEX_CSTRING *table_name,
                               Table_specification_st *create_info,
                               Alter_info *alter_info, bool *is_trans,
                               int create_table_mode, TABLE_LIST *table_list)
{
  KEY *not_used_1;
  uint not_used_2;
  int res;
  char path[FN_REFLEN + 1];
  LEX_CUSTRING frm= {0,0};

  if (create_info->tmp_table())
    build_tmptable_filename(thd, path, sizeof(path));
  else
  {
    int length;
    const LEX_CSTRING *alias= table_case_name(create_info, table_name);
    length= build_table_filename(path, sizeof(path) - 1, db->str, alias->str, "", 0);
    // Check if we hit FN_REFLEN bytes along with file extension.
    if (length+reg_ext_length > FN_REFLEN)
    {
      my_error(ER_IDENT_CAUSES_TOO_LONG_PATH, MYF(0), (int) sizeof(path)-1,
               path);
      return true;
    }
  }

  res= create_table_impl(thd, *db, *table_name, *db, *table_name, path,
                         *create_info, create_info,
                         alter_info, create_table_mode,
                         is_trans, &not_used_1, &not_used_2, &frm);
  my_free(const_cast<uchar*>(frm.str));

  if (!res && create_info->sequence)
  {
    /* Set create_info.table if temporary table */
    if (create_info->tmp_table())
      table_list->table= create_info->table;
    else
      table_list->table= 0;
    res= sequence_insert(thd, thd->lex, table_list);
    if (res)
    {
      DBUG_ASSERT(thd->is_error());
      /* Drop the table as it wasn't completely done */
      if (!mysql_rm_table_no_locks(thd, table_list, 1,
                                   create_info->tmp_table(),
                                   false, true /* Sequence*/,
                                   true /* Don't log_query */,
                                   true /* Don't free locks */ ))
      {
        /*
          From the user point of view, the table creation failed
          We return 2 to indicate that this statement doesn't have
          to be logged.
        */
        res= 2;
      }
    }
  }

  return res;
}

/**
  Implementation of SQLCOM_CREATE_TABLE.

  Take the metadata locks (including a shared lock on the affected
  schema) and create the table. Is written to be called from
  mysql_execute_command(), to which it delegates the common parts
  with other commands (i.e. implicit commit before and after,
  close of thread tables.
*/

bool mysql_create_table(THD *thd, TABLE_LIST *create_table,
                        Table_specification_st *create_info,
                        Alter_info *alter_info)
{
  bool is_trans= FALSE;
  bool result;
  int create_table_mode;
  TABLE_LIST *pos_in_locked_tables= 0;
  MDL_ticket *mdl_ticket= 0;
  DBUG_ENTER("mysql_create_table");

  DBUG_ASSERT(create_table == thd->lex->query_tables);

  /* Copy temporarily the statement flags to thd for lock_table_names() */
  uint save_thd_create_info_options= thd->lex->create_info.options;
  thd->lex->create_info.options|= create_info->options;

  /* Open or obtain an exclusive metadata lock on table being created  */
  result= open_and_lock_tables(thd, *create_info, create_table, FALSE, 0);

  thd->lex->create_info.options= save_thd_create_info_options;

  if (result)
  {
    /* is_error() may be 0 if table existed and we generated a warning */
    DBUG_RETURN(thd->is_error());
  }
  /* The following is needed only in case of lock tables */
  if ((create_info->table= create_table->table))
  {
    pos_in_locked_tables= create_info->table->pos_in_locked_tables;
    mdl_ticket= create_table->table->mdl_ticket;
  }
  
  /* Got lock. */
  DEBUG_SYNC(thd, "locked_table_name");

  if (alter_info->create_list.elements || alter_info->key_list.elements)
    create_table_mode= C_ORDINARY_CREATE;
  else
    create_table_mode= C_ASSISTED_DISCOVERY;

  if (!opt_explicit_defaults_for_timestamp)
    promote_first_timestamp_column(&alter_info->create_list);

  /* We can abort create table for any table type */
  thd->abort_on_warning= thd->is_strict_mode();

  if (mysql_create_table_no_lock(thd, &create_table->db,
                                 &create_table->table_name, create_info,
                                 alter_info,
                                 &is_trans, create_table_mode,
                                 create_table) > 0)
  {
    result= 1;
    goto err;
  }

  /*
    Check if we are doing CREATE OR REPLACE TABLE under LOCK TABLES
    on a non temporary table
  */
  if (thd->locked_tables_mode && pos_in_locked_tables &&
      create_info->or_replace())
  {
    DBUG_ASSERT(thd->variables.option_bits & OPTION_TABLE_LOCK);
    /*
      Add back the deleted table and re-created table as a locked table
      This should always work as we have a meta lock on the table.
     */
    thd->locked_tables_list.add_back_last_deleted_lock(pos_in_locked_tables);
    if (thd->locked_tables_list.reopen_tables(thd, false))
    {
      thd->locked_tables_list.unlink_all_closed_tables(thd, NULL, 0);
      result= 1;
      goto err;
    }
    else
    {
      TABLE *table= pos_in_locked_tables->table;
      table->mdl_ticket->downgrade_lock(MDL_SHARED_NO_READ_WRITE);
    }
  }

err:
  thd->abort_on_warning= 0;

  /* In RBR or readonly server we don't need to log CREATE TEMPORARY TABLE */
  if (!result && create_info->tmp_table() &&
      (thd->is_current_stmt_binlog_format_row() || (opt_readonly && !thd->slave_thread)))
  {
    /* Note that table->s->table_creation_was_logged is not set! */
    DBUG_RETURN(result);
  }

  if (create_info->tmp_table())
    thd->transaction.stmt.mark_created_temp_table();

  /* Write log if no error or if we already deleted a table */
  if (likely(!result) || thd->log_current_statement)
  {
    if (unlikely(result) && create_info->table_was_deleted &&
        pos_in_locked_tables)
    {
      /*
        Possible locked table was dropped. We should remove meta data locks
        associated with it and do UNLOCK_TABLES if no more locked tables.
      */
      thd->locked_tables_list.unlock_locked_table(thd, mdl_ticket);
    }
    else if (likely(!result) && create_info->table)
    {
      /*
        Remember that table creation was logged so that we know if
        we should log a delete of it.
        If create_info->table was not set, it's a normal table and
        table_creation_was_logged will be set when the share is created.
      */
      create_info->table->s->table_creation_was_logged= 1;
    }
    if (unlikely(write_bin_log(thd, result ? FALSE : TRUE, thd->query(),
                               thd->query_length(), is_trans)))
      result= 1;
  }
  DBUG_RETURN(result);
}


/*
** Give the key name after the first field with an optional '_#' after
   @returns
    0        if keyname does not exists
    [1..)    index + 1 of duplicate key name
**/

static int
check_if_keyname_exists(const char *name, KEY *start, KEY *end)
{
  uint i= 1;
  for (KEY *key=start; key != end ; key++, i++)
    if (!my_strcasecmp(system_charset_info, name, key->name.str))
      return i;
  return 0;
}

/**
 Returns 1 if field name exists otherwise 0
*/
static bool
check_if_field_name_exists(const char *name, List<Create_field> * fields)
{
  Create_field *fld;
  List_iterator<Create_field>it(*fields);
  while ((fld = it++))
  {
    if (!my_strcasecmp(system_charset_info, fld->field_name.str, name))
      return 1;
  }
  return 0;
}

static char *
make_unique_key_name(THD *thd, const char *field_name,KEY *start,KEY *end)
{
  char buff[MAX_FIELD_NAME],*buff_end;

  if (!check_if_keyname_exists(field_name,start,end) &&
      my_strcasecmp(system_charset_info,field_name,primary_key_name))
    return (char*) field_name;			// Use fieldname
  buff_end=strmake(buff,field_name, sizeof(buff)-4);

  /*
    Only 3 chars + '\0' left, so need to limit to 2 digit
    This is ok as we can't have more than 100 keys anyway
  */
  for (uint i=2 ; i< 100; i++)
  {
    *buff_end= '_';
    int10_to_str(i, buff_end+1, 10);
    if (!check_if_keyname_exists(buff,start,end))
      return thd->strdup(buff);
  }
  return (char*) "not_specified";		// Should never happen
}

/**
   Make an unique name for constraints without a name
*/

static bool make_unique_constraint_name(THD *thd, LEX_CSTRING *name,
                                        const char *own_name_base,
                                        List<Virtual_column_info> *vcol,
                                        uint *nr)
{
  char buff[MAX_FIELD_NAME], *end;
  List_iterator_fast<Virtual_column_info> it(*vcol);
  end=strmov(buff, own_name_base ? own_name_base : "CONSTRAINT_");
  for (int round= 0;; round++)
  {
    Virtual_column_info *check;
    char *real_end= end;
    if (round == 1 && own_name_base)
        *end++= '_';
    // if own_base_name provided, try it first
    if (round != 0 || !own_name_base)
      real_end= int10_to_str((*nr)++, end, 10);
    it.rewind();
    while ((check= it++))
    {
      if (check->name.str &&
          !my_strcasecmp(system_charset_info, buff, check->name.str))
        break;
    }
    if (!check)                                 // Found unique name
    {
      name->length= (size_t) (real_end - buff);
      name->str= thd->strmake(buff, name->length);
      return (name->str == NULL);
    }
  }
  return FALSE;
}

/**
  INVISIBLE_FULL are internally created. They are completely invisible
  to Alter command (Opposite of SYSTEM_INVISIBLE which throws an
  error when same name column is added by Alter). So in the case of when
  user added a same column name as of INVISIBLE_FULL , we change
  INVISIBLE_FULL column name.
*/
static const
char * make_unique_invisible_field_name(THD *thd, const char *field_name,
                        List<Create_field> *fields)
{
  if (!check_if_field_name_exists(field_name, fields))
    return field_name;
  char buff[MAX_FIELD_NAME], *buff_end;
  buff_end= strmake_buf(buff, field_name);
  if (buff_end - buff < 5)
    return NULL; // Should not happen

  for (uint i=1 ; i < 10000; i++)
  {
    char *real_end= int10_to_str(i, buff_end, 10);
    if (check_if_field_name_exists(buff, fields))
      continue;
    return (const char *)thd->strmake(buff, real_end - buff);
  }
  return NULL; //Should not happen
}

/****************************************************************************
** Alter a table definition
****************************************************************************/

bool operator!=(const MYSQL_TIME &lhs, const MYSQL_TIME &rhs)
{
  return lhs.year != rhs.year || lhs.month != rhs.month || lhs.day != rhs.day ||
         lhs.hour != rhs.hour || lhs.minute != rhs.minute ||
         lhs.second_part != rhs.second_part || lhs.neg != rhs.neg ||
         lhs.time_type != rhs.time_type;
}

/**
  Rename a table.

  @param base      The handlerton handle.
  @param old_db    The old database name.
  @param old_name  The old table name.
  @param new_db    The new database name.
  @param new_name  The new table name.
  @param flags     flags
                   FN_FROM_IS_TMP old_name is temporary.
                   FN_TO_IS_TMP   new_name is temporary.
                   NO_FRM_RENAME  Don't rename the FRM file
                                  but only the table in the storage engine.
                   NO_HA_TABLE    Don't rename table in engine.
                   NO_FK_CHECKS   Don't check FK constraints during rename.

  @return false    OK
  @return true     Error
*/

bool
mysql_rename_table(handlerton *base, const LEX_CSTRING *old_db,
                   const LEX_CSTRING *old_name, const LEX_CSTRING *new_db,
                   const LEX_CSTRING *new_name, uint flags)
{
  THD *thd= current_thd;
  char from[FN_REFLEN + 1], to[FN_REFLEN + 1],
    lc_from[FN_REFLEN + 1], lc_to[FN_REFLEN + 1];
  char *from_base= from, *to_base= to;
  char tmp_name[SAFE_NAME_LEN+1], tmp_db_name[SAFE_NAME_LEN+1];
  handler *file;
  int error=0;
  ulonglong save_bits= thd->variables.option_bits;
  int length;
  DBUG_ENTER("mysql_rename_table");
  DBUG_ASSERT(base);
  DBUG_PRINT("enter", ("old: '%s'.'%s'  new: '%s'.'%s'",
                       old_db->str, old_name->str, new_db->str, new_name->str));

  // Temporarily disable foreign key checks
  if (flags & NO_FK_CHECKS) 
    thd->variables.option_bits|= OPTION_NO_FOREIGN_KEY_CHECKS;

  file= get_new_handler((TABLE_SHARE*) 0, thd->mem_root, base);

  build_table_filename(from, sizeof(from) - 1, old_db->str, old_name->str, "",
                       flags & FN_FROM_IS_TMP);
  length= build_table_filename(to, sizeof(to) - 1, new_db->str, new_name->str, "",
                               flags & FN_TO_IS_TMP);
  // Check if we hit FN_REFLEN bytes along with file extension.
  if (length+reg_ext_length > FN_REFLEN)
  {
    my_error(ER_IDENT_CAUSES_TOO_LONG_PATH, MYF(0), (int) sizeof(to)-1, to);
    DBUG_RETURN(TRUE);
  }

  /*
    If lower_case_table_names == 2 (case-preserving but case-insensitive
    file system) and the storage is not HA_FILE_BASED, we need to provide
    a lowercase file name, but we leave the .frm in mixed case.
   */
  if (lower_case_table_names == 2 && file &&
      !(file->ha_table_flags() & HA_FILE_BASED))
  {
    strmov(tmp_name, old_name->str);
    my_casedn_str(files_charset_info, tmp_name);
    strmov(tmp_db_name, old_db->str);
    my_casedn_str(files_charset_info, tmp_db_name);

    build_table_filename(lc_from, sizeof(lc_from) - 1, tmp_db_name, tmp_name,
                         "", flags & FN_FROM_IS_TMP);
    from_base= lc_from;

    strmov(tmp_name, new_name->str);
    my_casedn_str(files_charset_info, tmp_name);
    strmov(tmp_db_name, new_db->str);
    my_casedn_str(files_charset_info, tmp_db_name);

    build_table_filename(lc_to, sizeof(lc_to) - 1, tmp_db_name, tmp_name, "",
                         flags & FN_TO_IS_TMP);
    to_base= lc_to;
  }

  if (flags & NO_HA_TABLE)
  {
    if (rename_file_ext(from,to,reg_ext))
      error= my_errno;
    (void) file->ha_create_partitioning_metadata(to, from, CHF_RENAME_FLAG);
  }
  else if (!file || likely(!(error=file->ha_rename_table(from_base, to_base))))
  {
    if (!(flags & NO_FRM_RENAME) && unlikely(rename_file_ext(from,to,reg_ext)))
    {
      error=my_errno;
      if (file)
      {
        if (error == ENOENT)
          error= 0; // this is ok if file->ha_rename_table() succeeded
        else
          file->ha_rename_table(to_base, from_base); // Restore old file name
      }
    }
  }
  delete file;

  if (error == HA_ERR_WRONG_COMMAND)
    my_error(ER_NOT_SUPPORTED_YET, MYF(0), "ALTER TABLE");
  else if (error ==  ENOTDIR)
    my_error(ER_BAD_DB_ERROR, MYF(0), new_db->str);
  else if (error)
    my_error(ER_ERROR_ON_RENAME, MYF(0), from, to, error);

  else if (!(flags & FN_IS_TMP))
    mysql_audit_rename_table(thd, old_db, old_name, new_db, new_name);

  /*
    Remove the old table share from the pfs table share array. The new table
    share will be created when the renamed table is first accessed.
   */
  if (likely(error == 0))
  {
    PSI_CALL_drop_table_share(flags & FN_FROM_IS_TMP,
                              old_db->str, (uint)old_db->length,
                              old_name->str, (uint)old_name->length);
  }

  // Restore options bits to the original value
  thd->variables.option_bits= save_bits;

  DBUG_RETURN(error != 0);
}


/*
  Create a table identical to the specified table

  SYNOPSIS
    mysql_create_like_table()
    thd		Thread object
    table       Table list element for target table
    src_table   Table list element for source table
    create_info Create info

  RETURN VALUES
    FALSE OK
    TRUE  error
*/

bool mysql_create_like_table(THD* thd, TABLE_LIST* table,
                             TABLE_LIST* src_table,
                             Table_specification_st *create_info)
{
  Table_specification_st local_create_info;
  TABLE_LIST *pos_in_locked_tables= 0;
  Alter_info local_alter_info;
  Alter_table_ctx local_alter_ctx; // Not used
  int res= 1;
  bool is_trans= FALSE;
  bool do_logging= FALSE;
  uint not_used;
  int create_res;
  DBUG_ENTER("mysql_create_like_table");

#ifdef WITH_WSREP
  if (WSREP(thd) && !thd->wsrep_applier &&
      wsrep_create_like_table(thd, table, src_table, create_info))
  {
    DBUG_RETURN(res);
  }
#endif

  /*
    We the open source table to get its description in HA_CREATE_INFO
    and Alter_info objects. This also acquires a shared metadata lock
    on this table which ensures that no concurrent DDL operation will
    mess with it.
    Also in case when we create non-temporary table open_tables()
    call obtains an exclusive metadata lock on target table ensuring
    that we can safely perform table creation.
    Thus by holding both these locks we ensure that our statement is
    properly isolated from all concurrent operations which matter.
  */

  res= open_tables(thd, *create_info, &thd->lex->query_tables, &not_used, 0);

  if (res)
  {
    /* is_error() may be 0 if table existed and we generated a warning */
    res= thd->is_error();
    goto err;
  }
  /* Ensure we don't try to create something from which we select from */
  if (create_info->or_replace() && !create_info->tmp_table())
  {
    TABLE_LIST *duplicate;
    if ((duplicate= unique_table(thd, table, src_table, 0)))
    {
      update_non_unique_table_error(src_table, "CREATE", duplicate);
      goto err;
    }
  }

  src_table->table->use_all_columns();

  DEBUG_SYNC(thd, "create_table_like_after_open");

  /*
    Fill Table_specification_st and Alter_info with the source table description.
    Set OR REPLACE and IF NOT EXISTS option as in the CREATE TABLE LIKE
    statement.
  */
  local_create_info.init(create_info->create_like_options());
  local_create_info.db_type= src_table->table->s->db_type();
  local_create_info.row_type= src_table->table->s->row_type;
  if (mysql_prepare_alter_table(thd, src_table->table, &local_create_info,
                                &local_alter_info, &local_alter_ctx))
    goto err;
#ifdef WITH_PARTITION_STORAGE_ENGINE
  /* Partition info is not handled by mysql_prepare_alter_table() call. */
  if (src_table->table->part_info)
    thd->work_part_info= src_table->table->part_info->get_clone(thd);
#endif

  /*
    Adjust description of source table before using it for creation of
    target table.

    Similarly to SHOW CREATE TABLE we ignore MAX_ROWS attribute of
    temporary table which represents I_S table.
  */
  if (src_table->schema_table)
    local_create_info.max_rows= 0;
  /* Replace type of source table with one specified in the statement. */
  local_create_info.options&= ~HA_LEX_CREATE_TMP_TABLE;
  local_create_info.options|= create_info->options;
  /* Reset auto-increment counter for the new table. */
  local_create_info.auto_increment_value= 0;
  /*
    Do not inherit values of DATA and INDEX DIRECTORY options from
    the original table. This is documented behavior.
  */
  local_create_info.data_file_name= local_create_info.index_file_name= NULL;

  if (src_table->table->versioned() &&
      local_create_info.vers_info.fix_create_like(local_alter_info, local_create_info,
                                                  *src_table, *table))
  {
    goto err;
  }

  /* The following is needed only in case of lock tables */
  if ((local_create_info.table= thd->lex->query_tables->table))
    pos_in_locked_tables= local_create_info.table->pos_in_locked_tables;    

  res= ((create_res=
         mysql_create_table_no_lock(thd, &table->db, &table->table_name,
                                    &local_create_info, &local_alter_info,
                                    &is_trans, C_ORDINARY_CREATE,
                                    table)) > 0);
  /* Remember to log if we deleted something */
  do_logging= thd->log_current_statement;
  if (res)
    goto err;

  /*
    Check if we are doing CREATE OR REPLACE TABLE under LOCK TABLES
    on a non temporary table
  */
  if (thd->locked_tables_mode && pos_in_locked_tables &&
      create_info->or_replace())
  {
    /*
      Add back the deleted table and re-created table as a locked table
      This should always work as we have a meta lock on the table.
     */
    thd->locked_tables_list.add_back_last_deleted_lock(pos_in_locked_tables);
    if (thd->locked_tables_list.reopen_tables(thd, false))
    {
      thd->locked_tables_list.unlink_all_closed_tables(thd, NULL, 0);
      res= 1;                                   // We got an error
    }
    else
    {
      /*
        Get pointer to the newly opened table. We need this to ensure we
        don't reopen the table when doing statment logging below.
      */
      table->table= pos_in_locked_tables->table;
      table->table->mdl_ticket->downgrade_lock(MDL_SHARED_NO_READ_WRITE);
    }
  }
  else
  {
    /*
      Ensure that we have an exclusive lock on target table if we are creating
      non-temporary table.
    */
    DBUG_ASSERT((create_info->tmp_table()) ||
                thd->mdl_context.is_lock_owner(MDL_key::TABLE, table->db.str,
                                               table->table_name.str,
                                               MDL_EXCLUSIVE));
  }

  DEBUG_SYNC(thd, "create_table_like_before_binlog");

  /*
    We have to write the query before we unlock the tables.
  */
  if (thd->is_current_stmt_binlog_disabled())
    goto err;

  if (thd->is_current_stmt_binlog_format_row())
  {
    /*
       Since temporary tables are not replicated under row-based
       replication, CREATE TABLE ... LIKE ... needs special
       treatement.  We have four cases to consider, according to the
       following decision table:

           ==== ========= ========= ==============================
           Case    Target    Source Write to binary log
           ==== ========= ========= ==============================
           1       normal    normal Original statement
           2       normal temporary Generated statement if the table
                                    was created.
           3    temporary    normal Nothing
           4    temporary temporary Nothing
           ==== ========= ========= ==============================
    */
    if (!(create_info->tmp_table()))
    {
      if (src_table->table->s->tmp_table)               // Case 2
      {
        char buf[2048];
        String query(buf, sizeof(buf), system_charset_info);
        query.length(0);  // Have to zero it since constructor doesn't
        Open_table_context ot_ctx(thd, MYSQL_OPEN_REOPEN |
                                  MYSQL_OPEN_IGNORE_KILLED);
        bool new_table= FALSE; // Whether newly created table is open.

        if (create_res != 0)
        {
          /*
            Table or view with same name already existed and we where using
            IF EXISTS. Continue without logging anything.
          */
          do_logging= 0;
          goto err;
        }
        if (!table->table)
        {
          TABLE_LIST::enum_open_strategy save_open_strategy;
          int open_res;
          /* Force the newly created table to be opened */
          save_open_strategy= table->open_strategy;
          table->open_strategy= TABLE_LIST::OPEN_NORMAL;

          /*
            In order for show_create_table() to work we need to open
            destination table if it is not already open (i.e. if it
            has not existed before). We don't need acquire metadata
            lock in order to do this as we already hold exclusive
            lock on this table. The table will be closed by
            close_thread_table() at the end of this branch.
          */
          open_res= open_table(thd, table, &ot_ctx);
          /* Restore */
          table->open_strategy= save_open_strategy;
          if (open_res)
          {
            res= 1;
            goto err;
          }
          new_table= TRUE;
        }
        /*
          We have to re-test if the table was a view as the view may not
          have been opened until just above.
        */
        if (!table->view)
        {
          /*
            After opening a MERGE table add the children to the query list of
            tables, so that children tables info can be used on "CREATE TABLE"
            statement generation by the binary log.
            Note that placeholders don't have the handler open.
          */
          if (table->table->file->extra(HA_EXTRA_ADD_CHILDREN_LIST))
            goto err;

          /*
            As the reference table is temporary and may not exist on slave, we must
            force the ENGINE to be present into CREATE TABLE.
          */
          create_info->used_fields|= HA_CREATE_USED_ENGINE;

          int result __attribute__((unused))=
            show_create_table(thd, table, &query, create_info, WITH_DB_NAME);

          DBUG_ASSERT(result == 0); // show_create_table() always return 0
          do_logging= FALSE;
          if (write_bin_log(thd, TRUE, query.ptr(), query.length()))
          {
            res= 1;
            do_logging= 0;
            goto err;
          }

          if (new_table)
          {
            DBUG_ASSERT(thd->open_tables == table->table);
            /*
              When opening the table, we ignored the locked tables
              (MYSQL_OPEN_GET_NEW_TABLE). Now we can close the table
              without risking to close some locked table.
            */
            close_thread_table(thd, &thd->open_tables);
          }
        }
      }
      else                                      // Case 1
        do_logging= TRUE;
    }
    /*
      Case 3 and 4 does nothing under RBR
    */
  }
  else
  {
    DBUG_PRINT("info",
               ("res: %d  tmp_table: %d  create_info->table: %p",
                res, create_info->tmp_table(), local_create_info.table));
    if (create_info->tmp_table())
    {
      thd->transaction.stmt.mark_created_temp_table();
      if (!res && local_create_info.table)
      {
        /*
          Remember that tmp table creation was logged so that we know if
          we should log a delete of it.
        */
        local_create_info.table->s->table_creation_was_logged= 1;
      }
    }
    do_logging= TRUE;
  }

err:
  if (do_logging)
  {
    if (res && create_info->table_was_deleted)
    {
      /*
        Table was not deleted. Original table was deleted.
        We have to log it.
      */
      log_drop_table(thd, &table->db, &table->table_name, create_info->tmp_table());
    }
    else if (res != 2)                         // Table was not dropped
    {
      if (write_bin_log(thd, res ? FALSE : TRUE, thd->query(),
                        thd->query_length(), is_trans))
      res= 1;
    }
  }

  DBUG_RETURN(res != 0);
}


/* table_list should contain just one table */
int mysql_discard_or_import_tablespace(THD *thd,
                                       TABLE_LIST *table_list,
                                       bool discard)
{
  Alter_table_prelocking_strategy alter_prelocking_strategy;
  int error;
  DBUG_ENTER("mysql_discard_or_import_tablespace");

  mysql_audit_alter_table(thd, table_list);

  /*
    Note that DISCARD/IMPORT TABLESPACE always is the only operation in an
    ALTER TABLE
  */

  THD_STAGE_INFO(thd, stage_discard_or_import_tablespace);

 /*
   We set this flag so that ha_innobase::open and ::external_lock() do
   not complain when we lock the table
 */
  thd->tablespace_op= TRUE;
  /*
    Adjust values of table-level and metadata which was set in parser
    for the case general ALTER TABLE.
  */
  table_list->mdl_request.set_type(MDL_EXCLUSIVE);
  table_list->lock_type= TL_WRITE;
  /* Do not open views. */
  table_list->required_type= TABLE_TYPE_NORMAL;

  if (open_and_lock_tables(thd, table_list, FALSE, 0,
                           &alter_prelocking_strategy))
  {
    thd->tablespace_op=FALSE;
    DBUG_RETURN(-1);
  }

  error= table_list->table->file->ha_discard_or_import_tablespace(discard);

  THD_STAGE_INFO(thd, stage_end);

  if (unlikely(error))
    goto err;

  /*
    The 0 in the call below means 'not in a transaction', which means
    immediate invalidation; that is probably what we wish here
  */
  query_cache_invalidate3(thd, table_list, 0);

  /* The ALTER TABLE is always in its own transaction */
  error= trans_commit_stmt(thd);
  if (unlikely(trans_commit_implicit(thd)))
    error=1;
  if (likely(!error))
    error= write_bin_log(thd, FALSE, thd->query(), thd->query_length());

err:
  thd->tablespace_op=FALSE;

  if (likely(error == 0))
  {
    my_ok(thd);
    DBUG_RETURN(0);
  }

  table_list->table->file->print_error(error, MYF(0));

  DBUG_RETURN(-1);
}


/**
  Check if key is a candidate key, i.e. a unique index with no index
  fields partial or nullable.
*/

static bool is_candidate_key(KEY *key)
{
  KEY_PART_INFO *key_part;
  KEY_PART_INFO *key_part_end= key->key_part + key->user_defined_key_parts;

  if (!(key->flags & HA_NOSAME) || (key->flags & HA_NULL_PART_KEY) ||
      (key->flags & HA_KEY_HAS_PART_KEY_SEG))
    return false;

  for (key_part= key->key_part; key_part < key_part_end; key_part++)
  {
    if (key_part->key_part_flag & HA_PART_KEY_SEG)
      return false;
  }
  return true;
}


/*
   Preparation for table creation

   SYNOPSIS
     handle_if_exists_option()
       thd                       Thread object.
       table                     The altered table.
       alter_info                List of columns and indexes to create
       period_info               Application-time period info

   DESCRIPTION
     Looks for the IF [NOT] EXISTS options, checks the states and remove items
     from the list if existing found.

   RETURN VALUES
     TRUE error
     FALSE OK
*/

static bool
handle_if_exists_options(THD *thd, TABLE *table, Alter_info *alter_info,
                         Table_period_info *period_info)
{
  Field **f_ptr;
  DBUG_ENTER("handle_if_exists_option");

  /* Handle ADD COLUMN IF NOT EXISTS. */
  {
    List_iterator<Create_field> it(alter_info->create_list);
    Create_field *sql_field;

    while ((sql_field=it++))
    {
      if (!sql_field->create_if_not_exists || sql_field->change.str)
        continue;
      /*
         If there is a field with the same name in the table already,
         remove the sql_field from the list.
      */
      for (f_ptr=table->field; *f_ptr; f_ptr++)
      {
        if (lex_string_cmp(system_charset_info,
                           &sql_field->field_name,
                           &(*f_ptr)->field_name) == 0)
          goto drop_create_field;
      }
      {
        /*
          If in the ADD list there is a field with the same name,
          remove the sql_field from the list.
        */
        List_iterator<Create_field> chk_it(alter_info->create_list);
        Create_field *chk_field;
        while ((chk_field= chk_it++) && chk_field != sql_field)
        {
          if (lex_string_cmp(system_charset_info,
                             &sql_field->field_name,
                             &chk_field->field_name) == 0)
            goto drop_create_field;
        }
      }
      continue;
drop_create_field:
      push_warning_printf(thd, Sql_condition::WARN_LEVEL_NOTE,
                          ER_DUP_FIELDNAME, ER_THD(thd, ER_DUP_FIELDNAME),
                          sql_field->field_name.str);
      it.remove();
      if (alter_info->create_list.is_empty())
      {
        alter_info->flags&= ~ALTER_PARSER_ADD_COLUMN;
        if (alter_info->key_list.is_empty())
          alter_info->flags&= ~(ALTER_ADD_INDEX | ALTER_ADD_FOREIGN_KEY);
      }
    }
  }

  /* Handle MODIFY COLUMN IF EXISTS. */
  {
    List_iterator<Create_field> it(alter_info->create_list);
    Create_field *sql_field;

    while ((sql_field=it++))
    {
      if (!sql_field->create_if_not_exists || !sql_field->change.str)
        continue;
      /*
         If there is NO field with the same name in the table already,
         remove the sql_field from the list.
      */
      for (f_ptr=table->field; *f_ptr; f_ptr++)
      {
        if (lex_string_cmp(system_charset_info,
                           &sql_field->change,
                           &(*f_ptr)->field_name) == 0)
        {
          break;
        }
      }
      if (unlikely(*f_ptr == NULL))
      {
        push_warning_printf(thd, Sql_condition::WARN_LEVEL_NOTE,
                            ER_BAD_FIELD_ERROR,
                            ER_THD(thd, ER_BAD_FIELD_ERROR),
                            sql_field->change.str, table->s->table_name.str);
        it.remove();
        if (alter_info->create_list.is_empty())
        {
          alter_info->flags&= ~(ALTER_PARSER_ADD_COLUMN | ALTER_CHANGE_COLUMN);
          if (alter_info->key_list.is_empty())
            alter_info->flags&= ~ALTER_ADD_INDEX;
        }
      }
    }
  }

  /* Handle ALTER COLUMN IF EXISTS SET/DROP DEFAULT. */
  {
    List_iterator<Alter_column> it(alter_info->alter_list);
    Alter_column *acol;

    while ((acol=it++))
    {
      if (!acol->alter_if_exists)
        continue;
      /*
         If there is NO field with the same name in the table already,
         remove the acol from the list.
      */
      for (f_ptr=table->field; *f_ptr; f_ptr++)
      {
        if (my_strcasecmp(system_charset_info,
                           acol->name, (*f_ptr)->field_name.str) == 0)
          break;
      }
      if (unlikely(*f_ptr == NULL))
      {
        push_warning_printf(thd, Sql_condition::WARN_LEVEL_NOTE,
                            ER_BAD_FIELD_ERROR,
                            ER_THD(thd, ER_BAD_FIELD_ERROR),
                            acol->name, table->s->table_name.str);
        it.remove();
        if (alter_info->alter_list.is_empty())
        {
          alter_info->flags&= ~(ALTER_CHANGE_COLUMN_DEFAULT);
        }
      }
    }
  }

  /* Handle DROP COLUMN/KEY IF EXISTS. */
  {
    List_iterator<Alter_drop> drop_it(alter_info->drop_list);
    Alter_drop *drop;
    bool remove_drop;
    ulonglong left_flags= 0;
    while ((drop= drop_it++))
    {
      ulonglong cur_flag= 0;
      switch (drop->type) {
      case Alter_drop::COLUMN:
        cur_flag= ALTER_PARSER_DROP_COLUMN;
        break;
      case Alter_drop::FOREIGN_KEY:
        cur_flag= ALTER_DROP_FOREIGN_KEY;
        break;
      case Alter_drop::KEY:
        cur_flag= ALTER_DROP_INDEX;
        break;
      default:
        break;
      }
      if (!drop->drop_if_exists)
      {
        left_flags|= cur_flag;
        continue;
      }
      remove_drop= TRUE;
      if (drop->type == Alter_drop::COLUMN)
      {
        /*
           If there is NO field with that name in the table,
           remove the 'drop' from the list.
        */
        for (f_ptr=table->field; *f_ptr; f_ptr++)
        {
          if (my_strcasecmp(system_charset_info,
                            drop->name, (*f_ptr)->field_name.str) == 0)
          {
            remove_drop= FALSE;
            break;
          }
        }
      }
      else if (drop->type == Alter_drop::CHECK_CONSTRAINT)
      {
        for (uint i=table->s->field_check_constraints;
             i < table->s->table_check_constraints;
             i++)
        {
          if (my_strcasecmp(system_charset_info, drop->name,
                            table->check_constraints[i]->name.str) == 0)
          {
            remove_drop= FALSE;
            break;
          }
        }
      }
      else if (drop->type == Alter_drop::PERIOD)
      {
        if (table->s->period.name.streq(drop->name))
          remove_drop= FALSE;
      }
      else /* Alter_drop::KEY and Alter_drop::FOREIGN_KEY */
      {
        uint n_key;
        if (drop->type != Alter_drop::FOREIGN_KEY)
        {
          for (n_key=0; n_key < table->s->keys; n_key++)
          {
            if (my_strcasecmp(system_charset_info,
                              drop->name,
                              table->key_info[n_key].name.str) == 0)
            {
              remove_drop= FALSE;
              break;
            }
          }
        }
        else
        {
          List <FOREIGN_KEY_INFO> fk_child_key_list;
          FOREIGN_KEY_INFO *f_key;
          table->file->get_foreign_key_list(thd, &fk_child_key_list);
          List_iterator<FOREIGN_KEY_INFO> fk_key_it(fk_child_key_list);
          while ((f_key= fk_key_it++))
          {
            if (my_strcasecmp(system_charset_info, f_key->foreign_id->str,
                  drop->name) == 0)
            {
              remove_drop= FALSE;
              break;
            }
          }
        }
      }

      if (!remove_drop)
      {
        /*
          Check if the name appears twice in the DROP list.
        */
        List_iterator<Alter_drop> chk_it(alter_info->drop_list);
        Alter_drop *chk_drop;
        while ((chk_drop= chk_it++) && chk_drop != drop)
        {
          if (drop->type == chk_drop->type &&
              my_strcasecmp(system_charset_info,
                            drop->name, chk_drop->name) == 0)
          {
            remove_drop= TRUE;
            break;
          }
        }
      }

      if (remove_drop)
      {
        push_warning_printf(thd, Sql_condition::WARN_LEVEL_NOTE,
                            ER_CANT_DROP_FIELD_OR_KEY,
                            ER_THD(thd, ER_CANT_DROP_FIELD_OR_KEY),
                            drop->type_name(), drop->name);
        drop_it.remove();
      }
      else
        left_flags|= cur_flag;
    }
    /* Reset state to what's left in drop list */
    alter_info->flags&= ~(ALTER_PARSER_DROP_COLUMN |
                          ALTER_DROP_INDEX |
                          ALTER_DROP_FOREIGN_KEY);
    alter_info->flags|= left_flags;
  }

  /* ALTER TABLE ADD KEY IF NOT EXISTS */
  /* ALTER TABLE ADD FOREIGN KEY IF NOT EXISTS */
  {
    Key *key;
    List_iterator<Key> key_it(alter_info->key_list);
    uint n_key;
    const char *keyname= NULL;
    while ((key=key_it++))
    {
      if (!key->if_not_exists() && !key->or_replace())
        continue;

      /* Check if the table already has a PRIMARY KEY */
      bool dup_primary_key=
            key->type == Key::PRIMARY &&
            table->s->primary_key != MAX_KEY &&
            (keyname= table->s->key_info[table->s->primary_key].name.str) &&
            my_strcasecmp(system_charset_info, keyname, primary_key_name) == 0;
      if (dup_primary_key)
        goto remove_key;

      /* If the name of the key is not specified,     */
      /* let us check the name of the first key part. */
      if ((keyname= key->name.str) == NULL)
      {
        if (key->type == Key::PRIMARY)
          keyname= primary_key_name;
        else
        {
          List_iterator<Key_part_spec> part_it(key->columns);
          Key_part_spec *kp;
          if ((kp= part_it++))
            keyname= kp->field_name.str;
          if (keyname == NULL)
            continue;
        }
      }
      if (key->type != Key::FOREIGN_KEY)
      {
        for (n_key=0; n_key < table->s->keys; n_key++)
        {
          if (my_strcasecmp(system_charset_info,
                keyname, table->key_info[n_key].name.str) == 0)
          {
            goto remove_key;
          }
        }
      }
      else
      {
        List <FOREIGN_KEY_INFO> fk_child_key_list;
        FOREIGN_KEY_INFO *f_key;
        table->file->get_foreign_key_list(thd, &fk_child_key_list);
        List_iterator<FOREIGN_KEY_INFO> fk_key_it(fk_child_key_list);
        while ((f_key= fk_key_it++))
        {
          if (my_strcasecmp(system_charset_info, f_key->foreign_id->str,
                keyname) == 0)
            goto remove_key;
        }
      }

      {
        Key *chk_key;
        List_iterator<Key> chk_it(alter_info->key_list);
        const char *chkname;
        while ((chk_key=chk_it++) && chk_key != key)
        {
          if ((chkname= chk_key->name.str) == NULL)
          {
            List_iterator<Key_part_spec> part_it(chk_key->columns);
            Key_part_spec *kp;
            if ((kp= part_it++))
              chkname= kp->field_name.str;
            if (chkname == NULL)
              continue;
          }
          if (key->type == chk_key->type &&
              my_strcasecmp(system_charset_info, keyname, chkname) == 0)
            goto remove_key;
        }
      }
      continue;

remove_key:
      if (key->if_not_exists())
      {
        push_warning_printf(thd, Sql_condition::WARN_LEVEL_NOTE,
                            ER_DUP_KEYNAME, ER_THD(thd, dup_primary_key
                            ? ER_MULTIPLE_PRI_KEY : ER_DUP_KEYNAME), keyname);
        key_it.remove();
        if (key->type == Key::FOREIGN_KEY)
        {
          /* ADD FOREIGN KEY appends two items. */
          key_it.remove();
        }
        if (alter_info->key_list.is_empty())
          alter_info->flags&= ~(ALTER_ADD_INDEX | ALTER_ADD_FOREIGN_KEY);
      }
      else
      {
        DBUG_ASSERT(key->or_replace());
        Alter_drop::drop_type type= (key->type == Key::FOREIGN_KEY) ?
          Alter_drop::FOREIGN_KEY : Alter_drop::KEY;
        Alter_drop *ad= new Alter_drop(type, key->name.str, FALSE);
        if (ad != NULL)
        {
          // Adding the index into the drop list for replacing
          alter_info->flags |= ALTER_DROP_INDEX;
          alter_info->drop_list.push_back(ad, thd->mem_root);
        }
      }
    }
  }

#ifdef WITH_PARTITION_STORAGE_ENGINE
  partition_info *tab_part_info= table->part_info;
  thd->work_part_info= thd->lex->part_info;
  if (tab_part_info)
  {
    /* ALTER TABLE ADD PARTITION IF NOT EXISTS */
    if ((alter_info->partition_flags & ALTER_PARTITION_ADD) &&
        thd->lex->create_info.if_not_exists())
    {
      partition_info *alt_part_info= thd->lex->part_info;
      if (alt_part_info)
      {
        List_iterator<partition_element> new_part_it(alt_part_info->partitions);
        partition_element *pe;
        while ((pe= new_part_it++))
        {
          if (!tab_part_info->has_unique_name(pe))
          {
            push_warning_printf(thd, Sql_condition::WARN_LEVEL_NOTE,
                                ER_SAME_NAME_PARTITION,
                                ER_THD(thd, ER_SAME_NAME_PARTITION),
                                pe->partition_name);
            alter_info->partition_flags&= ~ALTER_PARTITION_ADD;
            thd->work_part_info= NULL;
            break;
          }
        }
      }
    }
    /* ALTER TABLE DROP PARTITION IF EXISTS */
    if ((alter_info->partition_flags & ALTER_PARTITION_DROP) &&
        thd->lex->if_exists())
    {
      List_iterator<const char> names_it(alter_info->partition_names);
      const char *name;

      while ((name= names_it++))
      {
        List_iterator<partition_element> part_it(tab_part_info->partitions);
        partition_element *part_elem;
        while ((part_elem= part_it++))
        {
          if (my_strcasecmp(system_charset_info,
                              part_elem->partition_name, name) == 0)
            break;
        }
        if (!part_elem)
        {
          push_warning_printf(thd, Sql_condition::WARN_LEVEL_NOTE,
                              ER_DROP_PARTITION_NON_EXISTENT,
                              ER_THD(thd, ER_DROP_PARTITION_NON_EXISTENT),
                              "DROP");
          names_it.remove();
        }
      }
      if (alter_info->partition_names.elements == 0)
        alter_info->partition_flags&= ~ALTER_PARTITION_DROP;
    }
  }
#endif /*WITH_PARTITION_STORAGE_ENGINE*/

  /* ADD CONSTRAINT IF NOT EXISTS. */
  {
    List_iterator<Virtual_column_info> it(alter_info->check_constraint_list);
    Virtual_column_info *check;
    TABLE_SHARE *share= table->s;
    uint c;

    while ((check=it++))
    {
      if (!(check->flags & Alter_info::CHECK_CONSTRAINT_IF_NOT_EXISTS) &&
          check->name.length)
        continue;
      check->flags= 0;
      for (c= share->field_check_constraints;
           c < share->table_check_constraints ; c++)
      {
        Virtual_column_info *dup= table->check_constraints[c];
        if (dup->name.length == check->name.length &&
            lex_string_cmp(system_charset_info,
                           &check->name, &dup->name) == 0)
        {
          push_warning_printf(thd, Sql_condition::WARN_LEVEL_NOTE,
            ER_DUP_CONSTRAINT_NAME, ER_THD(thd, ER_DUP_CONSTRAINT_NAME),
            "CHECK", check->name.str);
          it.remove();
          if (alter_info->check_constraint_list.elements == 0)
            alter_info->flags&= ~ALTER_ADD_CHECK_CONSTRAINT;

          break;
        }
      }
    }
  }

  /* ADD PERIOD */

  if (period_info->create_if_not_exists && table->s->period.name
      && table->s->period.name.streq(period_info->name))
  {
    DBUG_ASSERT(period_info->is_set());
    push_warning_printf(thd, Sql_condition::WARN_LEVEL_NOTE,
                        ER_DUP_FIELDNAME, ER_THD(thd, ER_DUP_FIELDNAME),
                        period_info->name.str, table->s->table_name.str);

    List_iterator<Virtual_column_info> vit(alter_info->check_constraint_list);
    while (vit++ != period_info->constr)
    {
      // do nothing
    }
    vit.remove();

    *period_info= {};
  }

  DBUG_RETURN(false);
}


static bool fix_constraints_names(THD *thd, List<Virtual_column_info>
                                  *check_constraint_list,
                                  const HA_CREATE_INFO *create_info)
{
  List_iterator<Virtual_column_info> it((*check_constraint_list));
  Virtual_column_info *check;
  uint nr= 1;
  DBUG_ENTER("fix_constraints_names");
  if (!check_constraint_list)
    DBUG_RETURN(FALSE);
  // Prevent accessing freed memory during generating unique names
  while ((check=it++))
  {
    if (check->automatic_name)
    {
      check->name.str= NULL;
      check->name.length= 0;
    }
  }
  it.rewind();
  // Generate unique names if needed
  while ((check=it++))
  {
    if (!check->name.length)
    {
      check->automatic_name= TRUE;

      const char *own_name_base= create_info->period_info.constr == check
        ? create_info->period_info.name.str : NULL;

      if (make_unique_constraint_name(thd, &check->name,
                                      own_name_base,
                                      check_constraint_list,
                                      &nr))
        DBUG_RETURN(TRUE);
    }
  }
  DBUG_RETURN(FALSE);
}


static int compare_uint(const uint *s, const uint *t)
{
  return (*s < *t) ? -1 : ((*s > *t) ? 1 : 0);
}

static Compare_keys merge(Compare_keys current, Compare_keys add) {
  if (current == Compare_keys::Equal)
    return add;

  if (add == Compare_keys::Equal)
    return current;

  if (current == add)
    return current;

  if (current == Compare_keys::EqualButComment) {
    return Compare_keys::NotEqual;
  }

  if (current == Compare_keys::EqualButKeyPartLength) {
    if (add == Compare_keys::EqualButComment)
      return Compare_keys::NotEqual;
    DBUG_ASSERT(add == Compare_keys::NotEqual);
    return Compare_keys::NotEqual;
  }

  DBUG_ASSERT(current == Compare_keys::NotEqual);
  return current;
}

Compare_keys compare_keys_but_name(const KEY *table_key, const KEY *new_key,
                                   Alter_info *alter_info, const TABLE *table,
                                   const KEY *const new_pk,
                                   const KEY *const old_pk)
{
  if (table_key->algorithm != new_key->algorithm)
    return Compare_keys::NotEqual;

  if ((table_key->flags & HA_KEYFLAG_MASK) !=
      (new_key->flags & HA_KEYFLAG_MASK))
    return Compare_keys::NotEqual;

  if (table_key->user_defined_key_parts != new_key->user_defined_key_parts)
    return Compare_keys::NotEqual;

  if (table_key->block_size != new_key->block_size)
    return Compare_keys::NotEqual;

  /*
  Rebuild the index if following condition get satisfied:

  (i) Old table doesn't have primary key, new table has it and vice-versa
  (ii) Primary key changed to another existing index
  */
  if ((new_key == new_pk) != (table_key == old_pk))
    return Compare_keys::NotEqual;

  if (engine_options_differ(table_key->option_struct, new_key->option_struct,
                            table->file->ht->index_options))
    return Compare_keys::NotEqual;

  Compare_keys result= Compare_keys::Equal;

  for (const KEY_PART_INFO *
           key_part= table_key->key_part,
          *new_part= new_key->key_part,
          *end= table_key->key_part + table_key->user_defined_key_parts;
       key_part < end; key_part++, new_part++)
  {
    /*
      For prefix keys KEY_PART_INFO::field points to cloned Field
      object with adjusted length. So below we have to check field
      indexes instead of simply comparing pointers to Field objects.
    */
    const Create_field &new_field=
        *alter_info->create_list.elem(new_part->fieldnr);

    if (!new_field.field ||
        new_field.field->field_index != key_part->fieldnr - 1)
    {
      return Compare_keys::NotEqual;
    }

    auto compare= table->file->compare_key_parts(
        *table->field[key_part->fieldnr - 1], new_field, *key_part, *new_part);
    result= merge(result, compare);
  }

  /* Check that key comment is not changed. */
  if (cmp(table_key->comment, new_key->comment) != 0)
    result= merge(result, Compare_keys::EqualButComment);

  return result;
}

/**
   Compare original and new versions of a table and fill Alter_inplace_info
   describing differences between those versions.

   @param          thd                Thread
   @param          table              The original table.
   @param          varchar            Indicates that new definition has new
                                      VARCHAR column.
   @param[in/out]  ha_alter_info      Data structure which already contains
                                      basic information about create options,
                                      field and keys for the new version of
                                      table and which should be completed with
                                      more detailed information needed for
                                      in-place ALTER.

   First argument 'table' contains information of the original
   table, which includes all corresponding parts that the new
   table has in arguments create_list, key_list and create_info.

   Compare the changes between the original and new table definitions.
   The result of this comparison is then passed to SE which determines
   whether it can carry out these changes in-place.

   Mark any changes detected in the ha_alter_flags.
   We generally try to specify handler flags only if there are real
   changes. But in cases when it is cumbersome to determine if some
   attribute has really changed we might choose to set flag
   pessimistically, for example, relying on parser output only.

   If there are no data changes, but index changes, 'index_drop_buffer'
   and/or 'index_add_buffer' are populated with offsets into
   table->key_info or key_info_buffer respectively for the indexes
   that need to be dropped and/or (re-)created.

   Note that this function assumes that it is OK to change Alter_info
   and HA_CREATE_INFO which it gets. It is caller who is responsible
   for creating copies for this structures if he needs them unchanged.

   @retval true  error
   @retval false success
*/

static bool fill_alter_inplace_info(THD *thd, TABLE *table, bool varchar,
                                    Alter_inplace_info *ha_alter_info)
{
  Field **f_ptr, *field;
  List_iterator_fast<Create_field> new_field_it;
  Create_field *new_field;
  Alter_info *alter_info= ha_alter_info->alter_info;
  DBUG_ENTER("fill_alter_inplace_info");
  DBUG_PRINT("info", ("alter_info->flags: %llu", alter_info->flags));

  /* Allocate result buffers. */
  DBUG_ASSERT(ha_alter_info->rename_keys.mem_root() == thd->mem_root);
  if (! (ha_alter_info->index_drop_buffer=
          (KEY**) thd->alloc(sizeof(KEY*) * table->s->keys)) ||
      ! (ha_alter_info->index_add_buffer=
          (uint*) thd->alloc(sizeof(uint) *
                            alter_info->key_list.elements)) ||
      ha_alter_info->rename_keys.reserve(ha_alter_info->index_add_count))
    DBUG_RETURN(true);

  /*
    Copy parser flags, but remove some flags that handlers doesn't
    need to care about (old engines may not ignore these parser flags).
    ALTER_RENAME_COLUMN is replaced by ALTER_COLUMN_NAME.
    ALTER_CHANGE_COLUMN_DEFAULT is replaced by ALTER_CHANGE_COLUMN
    ALTER_PARSE_ADD_COLUMN, ALTER_PARSE_DROP_COLUMN, ALTER_ADD_INDEX and
    ALTER_DROP_INDEX are replaced with versions that have higher granuality.
  */

  alter_table_operations flags_to_remove=
      ALTER_ADD_INDEX | ALTER_DROP_INDEX | ALTER_PARSER_ADD_COLUMN |
      ALTER_PARSER_DROP_COLUMN | ALTER_COLUMN_ORDER | ALTER_RENAME_COLUMN |
      ALTER_CHANGE_COLUMN;

  if (!table->file->native_versioned())
    flags_to_remove|= ALTER_COLUMN_UNVERSIONED;

  ha_alter_info->handler_flags|= (alter_info->flags & ~flags_to_remove);
  /*
    Comparing new and old default values of column is cumbersome.
    So instead of using such a comparison for detecting if default
    has really changed we rely on flags set by parser to get an
    approximate value for storage engine flag.
  */
  if (alter_info->flags & ALTER_CHANGE_COLUMN)
    ha_alter_info->handler_flags|= ALTER_COLUMN_DEFAULT;

  /*
    If we altering table with old VARCHAR fields we will be automatically
    upgrading VARCHAR column types.
  */
  if (table->s->frm_version < FRM_VER_TRUE_VARCHAR && varchar)
    ha_alter_info->handler_flags|=  ALTER_STORED_COLUMN_TYPE;

  DBUG_PRINT("info", ("handler_flags: %llu", ha_alter_info->handler_flags));

  /*
    Go through fields in old version of table and detect changes to them.
    We don't want to rely solely on Alter_info flags for this since:
    a) new definition of column can be fully identical to the old one
       despite the fact that this column is mentioned in MODIFY clause.
    b) even if new column type differs from its old column from metadata
       point of view, it might be identical from storage engine point
       of view (e.g. when ENUM('a','b') is changed to ENUM('a','b',c')).
    c) flags passed to storage engine contain more detailed information
       about nature of changes than those provided from parser.
  */
  bool maybe_alter_vcol= false;
  uint field_stored_index= 0;
  for (f_ptr= table->field; (field= *f_ptr); f_ptr++,
                               field_stored_index+= field->stored_in_db())
  {
    /* Clear marker for renamed or dropped field
    which we are going to set later. */
    field->flags&= ~(FIELD_IS_RENAMED | FIELD_IS_DROPPED);

    /* Use transformed info to evaluate flags for storage engine. */
    uint new_field_index= 0, new_field_stored_index= 0;
    new_field_it.init(alter_info->create_list);
    while ((new_field= new_field_it++))
    {
      if (new_field->field == field)
        break;
      new_field_index++;
      new_field_stored_index+= new_field->stored_in_db();
    }

    if (new_field)
    {
      /* Field is not dropped. Evaluate changes bitmap for it. */

      /*
        Check if type of column has changed.
      */
      bool is_equal= field->is_equal(*new_field);
      if (!is_equal)
      {
        if (field->can_be_converted_by_engine(*new_field))
        {
          /*
            New column type differs from the old one, but storage engine can
            change it by itself.
            (for example, VARCHAR(300) is changed to VARCHAR(400)).
          */
          ha_alter_info->handler_flags|= ALTER_COLUMN_TYPE_CHANGE_BY_ENGINE;
        }
        else
        {
          /* New column type is incompatible with old one. */
          ha_alter_info->handler_flags|= field->stored_in_db()
                                             ? ALTER_STORED_COLUMN_TYPE
                                             : ALTER_VIRTUAL_COLUMN_TYPE;

          if (table->s->tmp_table == NO_TMP_TABLE)
          {
            delete_statistics_for_column(thd, table, field);
            KEY *key_info= table->key_info;
            for (uint i= 0; i < table->s->keys; i++, key_info++)
            {
              if (!field->part_of_key.is_set(i))
                continue;

              uint key_parts= table->actual_n_key_parts(key_info);
              for (uint j= 0; j < key_parts; j++)
              {
                if (key_info->key_part[j].fieldnr - 1 == field->field_index)
                {
                  delete_statistics_for_index(
                      thd, table, key_info,
                      j >= key_info->user_defined_key_parts);
                  break;
                }
              }
            }
          }
        }
      }

      if (field->vcol_info || new_field->vcol_info)
      {
        /* base <-> virtual or stored <-> virtual */
        if (field->stored_in_db() != new_field->stored_in_db())
          ha_alter_info->handler_flags|= ( ALTER_STORED_COLUMN_TYPE |
                                           ALTER_VIRTUAL_COLUMN_TYPE);
        if (field->vcol_info && new_field->vcol_info)
        {
          bool value_changes= !is_equal;
          alter_table_operations alter_expr;
          if (field->stored_in_db())
            alter_expr= ALTER_STORED_GCOL_EXPR;
          else
            alter_expr= ALTER_VIRTUAL_GCOL_EXPR;
          if (!field->vcol_info->is_equal(new_field->vcol_info))
          {
            ha_alter_info->handler_flags|= alter_expr;
            value_changes= true;
          }

          if ((ha_alter_info->handler_flags & ALTER_COLUMN_DEFAULT)
              && !(ha_alter_info->handler_flags & alter_expr))
          { /*
              a DEFAULT value of a some column was changed.  see if this vcol
              uses DEFAULT() function. The check is kind of expensive, so don't
              do it if ALTER_COLUMN_VCOL is already set.
            */
            if (field->vcol_info->expr->walk(
                                 &Item::check_func_default_processor, 0, 0))
            {
              ha_alter_info->handler_flags|= alter_expr;
              value_changes= true;
            }
          }

          if (field->vcol_info->is_in_partitioning_expr() ||
              field->flags & PART_KEY_FLAG || field->stored_in_db())
          {
            if (value_changes)
              ha_alter_info->handler_flags|= ALTER_COLUMN_VCOL;
            else
              maybe_alter_vcol= true;
          }
        }
        else /* base <-> stored */
          ha_alter_info->handler_flags|= ALTER_STORED_COLUMN_TYPE;
      }

      /* Check if field was renamed */
      if (lex_string_cmp(system_charset_info, &field->field_name,
                         &new_field->field_name))
      {
        field->flags|= FIELD_IS_RENAMED;
        ha_alter_info->handler_flags|= ALTER_COLUMN_NAME;
        rename_column_in_stat_tables(thd, table, field,
                                     new_field->field_name.str);
      }

      /* Check that NULL behavior is same for old and new fields */
      if ((new_field->flags & NOT_NULL_FLAG) !=
          (uint) (field->flags & NOT_NULL_FLAG))
      {
        if (new_field->flags & NOT_NULL_FLAG)
          ha_alter_info->handler_flags|= ALTER_COLUMN_NOT_NULLABLE;
        else
          ha_alter_info->handler_flags|= ALTER_COLUMN_NULLABLE;
      }

      /*
        We do not detect changes to default values in this loop.
        See comment above for more details.
      */

      /*
        Detect changes in column order.
      */
      if (field->stored_in_db())
      {
        if (field_stored_index != new_field_stored_index)
          ha_alter_info->handler_flags|= ALTER_STORED_COLUMN_ORDER;
      }
      else
      {
        if (field->field_index != new_field_index)
          ha_alter_info->handler_flags|= ALTER_VIRTUAL_COLUMN_ORDER;
      }

      /* Detect changes in storage type of column */
      if (new_field->field_storage_type() != field->field_storage_type())
        ha_alter_info->handler_flags|= ALTER_COLUMN_STORAGE_TYPE;

      /* Detect changes in column format of column */
      if (new_field->column_format() != field->column_format())
        ha_alter_info->handler_flags|= ALTER_COLUMN_COLUMN_FORMAT;

      if (engine_options_differ(field->option_struct, new_field->option_struct,
                                table->file->ht->field_options))
      {
        ha_alter_info->handler_flags|= ALTER_COLUMN_OPTION;
        ha_alter_info->create_info->fields_option_struct[f_ptr - table->field]=
          new_field->option_struct;
      }
    }
    else
    {
      // Field is not present in new version of table and therefore was dropped.
      field->flags|= FIELD_IS_DROPPED;
      if (field->stored_in_db())
        ha_alter_info->handler_flags|= ALTER_DROP_STORED_COLUMN;
      else
        ha_alter_info->handler_flags|= ALTER_DROP_VIRTUAL_COLUMN;
    }
  }

  if (maybe_alter_vcol)
  {
    /*
      What if one of the normal columns was altered and it was part of the some
      virtual column expression?  Currently we don't detect this correctly
      (FIXME), so let's just say that a vcol *might* be affected if any other
      column was altered.
    */
    if (ha_alter_info->handler_flags & (ALTER_STORED_COLUMN_TYPE |
                                        ALTER_VIRTUAL_COLUMN_TYPE |
                                        ALTER_COLUMN_NOT_NULLABLE |
                                        ALTER_COLUMN_OPTION))
      ha_alter_info->handler_flags|= ALTER_COLUMN_VCOL;
  }

  new_field_it.init(alter_info->create_list);
  while ((new_field= new_field_it++))
  {
    if (! new_field->field)
    {
      // Field is not present in old version of table and therefore was added.
      if (new_field->vcol_info)
      {
        if (new_field->stored_in_db())
          ha_alter_info->handler_flags|= ALTER_ADD_STORED_GENERATED_COLUMN;
        else
          ha_alter_info->handler_flags|= ALTER_ADD_VIRTUAL_COLUMN;
      }
      else
        ha_alter_info->handler_flags|= ALTER_ADD_STORED_BASE_COLUMN;
    }
  }

  /*
    Go through keys and check if the original ones are compatible
    with new table.
  */
  KEY *table_key;
  KEY *table_key_end= table->key_info + table->s->keys;
  KEY *new_key;
  KEY *new_key_end=
    ha_alter_info->key_info_buffer + ha_alter_info->key_count;
  /*
    Primary key index for the new table
  */
  const KEY* const new_pk= (ha_alter_info->key_count > 0 &&
                            (!my_strcasecmp(system_charset_info,
                                ha_alter_info->key_info_buffer->name.str,
                                primary_key_name) ||
                            is_candidate_key(ha_alter_info->key_info_buffer))) ?
                           ha_alter_info->key_info_buffer : NULL;
  const KEY *const old_pk= table->s->primary_key == MAX_KEY ? NULL :
                           table->key_info + table->s->primary_key;

  DBUG_PRINT("info", ("index count old: %d  new: %d",
                      table->s->keys, ha_alter_info->key_count));

  /*
    Step through all keys of the old table and search matching new keys.
  */
  ha_alter_info->index_drop_count= 0;
  ha_alter_info->index_add_count= 0;
  for (table_key= table->key_info; table_key < table_key_end; table_key++)
  {
    /* Search a new key with the same name. */
    for (new_key= ha_alter_info->key_info_buffer;
         new_key < new_key_end;
         new_key++)
    {
      if (!lex_string_cmp(system_charset_info, &table_key->name,
                          &new_key->name))
        break;
    }
    if (new_key >= new_key_end)
    {
      /* Key not found. Add the key to the drop buffer. */
      ha_alter_info->index_drop_buffer
        [ha_alter_info->index_drop_count++]=
        table_key;
      DBUG_PRINT("info", ("index dropped: '%s'", table_key->name.str));
      continue;
    }

    switch (compare_keys_but_name(table_key, new_key, alter_info, table, new_pk,
                                  old_pk))
    {
    case Compare_keys::Equal:
      continue;
    case Compare_keys::EqualButKeyPartLength:
      ha_alter_info->handler_flags|= ALTER_COLUMN_INDEX_LENGTH;
      continue;
    case Compare_keys::EqualButComment:
      ha_alter_info->handler_flags|= ALTER_CHANGE_INDEX_COMMENT;
      continue;
    case Compare_keys::NotEqual:
      break;
    }

    /* Key modified. Add the key / key offset to both buffers. */
    ha_alter_info->index_drop_buffer
      [ha_alter_info->index_drop_count++]=
      table_key;
    ha_alter_info->index_add_buffer
      [ha_alter_info->index_add_count++]=
      (uint)(new_key - ha_alter_info->key_info_buffer);
    /* Mark all old fields which are used in newly created index. */
    DBUG_PRINT("info", ("index changed: '%s'", table_key->name.str));
  }
  /*end of for (; table_key < table_key_end;) */

  /*
    Step through all keys of the new table and find matching old keys.
  */
  for (new_key= ha_alter_info->key_info_buffer;
       new_key < new_key_end;
       new_key++)
  {
    /* Search an old key with the same name. */
    for (table_key= table->key_info; table_key < table_key_end; table_key++)
    {
      if (!lex_string_cmp(system_charset_info, &table_key->name,
                          &new_key->name))
        break;
    }
    if (table_key >= table_key_end)
    {
      /* Key not found. Add the offset of the key to the add buffer. */
      ha_alter_info->index_add_buffer
        [ha_alter_info->index_add_count++]=
        (uint)(new_key - ha_alter_info->key_info_buffer);
      DBUG_PRINT("info", ("index added: '%s'", new_key->name.str));
    }
    else
      ha_alter_info->create_info->indexes_option_struct[table_key - table->key_info]=
        new_key->option_struct;
  }

  for (uint i= 0; i < ha_alter_info->index_add_count; i++)
  {
    uint *add_buffer= ha_alter_info->index_add_buffer;
    const KEY *new_key= ha_alter_info->key_info_buffer + add_buffer[i];

    for (uint j= 0; j < ha_alter_info->index_drop_count; j++)
    {
      KEY **drop_buffer= ha_alter_info->index_drop_buffer;
      const KEY *old_key= drop_buffer[j];

      if (compare_keys_but_name(old_key, new_key, alter_info, table, new_pk,
                                old_pk) != Compare_keys::Equal)
      {
        continue;
      }

      DBUG_ASSERT(
          lex_string_cmp(system_charset_info, &old_key->name, &new_key->name));

      ha_alter_info->handler_flags|= ALTER_RENAME_INDEX;
      ha_alter_info->rename_keys.push_back(
          Alter_inplace_info::Rename_key_pair(old_key, new_key));

      --ha_alter_info->index_add_count;
      --ha_alter_info->index_drop_count;
      memmove(add_buffer + i, add_buffer + i + 1,
              sizeof(add_buffer[0]) * (ha_alter_info->index_add_count - i));
      memmove(drop_buffer + j, drop_buffer + j + 1,
              sizeof(drop_buffer[0]) * (ha_alter_info->index_drop_count - j));
      --i; // this index once again
      break;
    }
  }

  /*
    Sort index_add_buffer according to how key_info_buffer is sorted.
    I.e. with primary keys first - see sort_keys().
  */
  my_qsort(ha_alter_info->index_add_buffer,
           ha_alter_info->index_add_count,
           sizeof(uint), (qsort_cmp) compare_uint);

  /* Now let us calculate flags for storage engine API. */

  /* Figure out what kind of indexes we are dropping. */
  KEY **dropped_key;
  KEY **dropped_key_end= ha_alter_info->index_drop_buffer +
                         ha_alter_info->index_drop_count;

  for (dropped_key= ha_alter_info->index_drop_buffer;
       dropped_key < dropped_key_end; dropped_key++)
  {
    table_key= *dropped_key;

    if (table_key->flags & HA_NOSAME)
    {
      if (table_key == old_pk)
        ha_alter_info->handler_flags|= ALTER_DROP_PK_INDEX;
      else
        ha_alter_info->handler_flags|= ALTER_DROP_UNIQUE_INDEX;
    }
    else
      ha_alter_info->handler_flags|= ALTER_DROP_NON_UNIQUE_NON_PRIM_INDEX;
  }

  /* Now figure out what kind of indexes we are adding. */
  for (uint add_key_idx= 0; add_key_idx < ha_alter_info->index_add_count; add_key_idx++)
  {
    new_key= ha_alter_info->key_info_buffer + ha_alter_info->index_add_buffer[add_key_idx];

    if (new_key->flags & HA_NOSAME)
    {
      if (new_key == new_pk)
        ha_alter_info->handler_flags|= ALTER_ADD_PK_INDEX;
      else
        ha_alter_info->handler_flags|= ALTER_ADD_UNIQUE_INDEX;
    }
    else
      ha_alter_info->handler_flags|= ALTER_ADD_NON_UNIQUE_NON_PRIM_INDEX;
  }

  DBUG_PRINT("exit", ("handler_flags: %llu", ha_alter_info->handler_flags));
  DBUG_RETURN(false);
}


/**
  Mark fields participating in newly added indexes in TABLE object which
  corresponds to new version of altered table.

  @param ha_alter_info  Alter_inplace_info describing in-place ALTER.
  @param altered_table  TABLE object for new version of TABLE in which
                        fields should be marked.
*/

static void update_altered_table(const Alter_inplace_info &ha_alter_info,
                                 TABLE *altered_table)
{
  uint field_idx, add_key_idx;
  KEY *key;
  KEY_PART_INFO *end, *key_part;

  /*
    Clear marker for all fields, as we are going to set it only
    for fields which participate in new indexes.
  */
  for (field_idx= 0; field_idx < altered_table->s->fields; ++field_idx)
    altered_table->field[field_idx]->flags&= ~FIELD_IN_ADD_INDEX;

  /*
    Go through array of newly added indexes and mark fields
    participating in them.
  */
  for (add_key_idx= 0; add_key_idx < ha_alter_info.index_add_count;
       add_key_idx++)
  {
    key= ha_alter_info.key_info_buffer +
         ha_alter_info.index_add_buffer[add_key_idx];

    end= key->key_part + key->user_defined_key_parts;
    for (key_part= key->key_part; key_part < end; key_part++)
      altered_table->field[key_part->fieldnr]->flags|= FIELD_IN_ADD_INDEX;
  }
}


/**
  Compare two tables to see if their metadata are compatible.
  One table specified by a TABLE instance, the other using Alter_info
  and HA_CREATE_INFO.

  @param[in]  table          The first table.
  @param[in]  alter_info     Alter options, fields and keys for the
                             second table.
  @param[in]  create_info    Create options for the second table.
  @param[out] metadata_equal Result of comparison.

  @retval true   error
  @retval false  success
*/

bool mysql_compare_tables(TABLE *table,
                          Alter_info *alter_info,
                          HA_CREATE_INFO *create_info,
                          bool *metadata_equal)
{
  DBUG_ENTER("mysql_compare_tables");

  uint changes= IS_EQUAL_NO;
  uint key_count;
  List_iterator_fast<Create_field> tmp_new_field_it;
  THD *thd= table->in_use;
  *metadata_equal= false;

  /*
    Create a copy of alter_info.
    To compare definitions, we need to "prepare" the definition - transform it
    from parser output to a format that describes the table layout (all column
    defaults are initialized, duplicate columns are removed). This is done by
    mysql_prepare_create_table.  Unfortunately, mysql_prepare_create_table
    performs its transformations "in-place", that is, modifies the argument.
    Since we would like to keep mysql_compare_tables() idempotent (not altering
    any of the arguments) we create a copy of alter_info here and pass it to
    mysql_prepare_create_table, then use the result to compare the tables, and
    then destroy the copy.
  */
  Alter_info tmp_alter_info(*alter_info, thd->mem_root);
  uint db_options= 0; /* not used */
  KEY *key_info_buffer= NULL;
  LEX_CSTRING db= { table->s->db.str, table->s->db.length };
  LEX_CSTRING table_name= { table->s->db.str, table->s->table_name.length };

  /* Create the prepared information. */
  int create_table_mode= table->s->tmp_table == NO_TMP_TABLE ?
                           C_ORDINARY_CREATE : C_ALTER_TABLE;
  if (mysql_prepare_create_table(thd, create_info, &tmp_alter_info,
                                 &db_options, table->file, &key_info_buffer,
                                 &key_count, create_table_mode, db, table_name))
    DBUG_RETURN(1);

  /* Some very basic checks. */
  if (table->s->fields != alter_info->create_list.elements ||
      table->s->db_type() != create_info->db_type ||
      table->s->tmp_table ||
      (table->s->row_type != create_info->row_type))
    DBUG_RETURN(false);

  /* Go through fields and check if they are compatible. */
  tmp_new_field_it.init(tmp_alter_info.create_list);
  for (Field **f_ptr= table->field; *f_ptr; f_ptr++)
  {
    Field *field= *f_ptr;
    Create_field *tmp_new_field= tmp_new_field_it++;

    /* Check that NULL behavior is the same. */
    if ((tmp_new_field->flags & NOT_NULL_FLAG) !=
	(uint) (field->flags & NOT_NULL_FLAG))
      DBUG_RETURN(false);

    /*
      mysql_prepare_alter_table() clears HA_OPTION_PACK_RECORD bit when
      preparing description of existing table. In ALTER TABLE it is later
      updated to correct value by create_table_impl() call.
      So to get correct value of this bit in this function we have to
      mimic behavior of create_table_impl().
    */
    if (create_info->row_type == ROW_TYPE_DYNAMIC ||
        create_info->row_type == ROW_TYPE_PAGE ||
	(tmp_new_field->flags & BLOB_FLAG) ||
	(tmp_new_field->real_field_type() == MYSQL_TYPE_VARCHAR &&
	create_info->row_type != ROW_TYPE_FIXED))
      create_info->table_options|= HA_OPTION_PACK_RECORD;

    /* Check if field was renamed */
    if (lex_string_cmp(system_charset_info,
                       &field->field_name,
                       &tmp_new_field->field_name))
      DBUG_RETURN(false);

    /* Evaluate changes bitmap and send to check_if_incompatible_data() */
    uint field_changes= field->is_equal(*tmp_new_field);
    if (field_changes != IS_EQUAL_YES)
      DBUG_RETURN(false);

    changes|= field_changes;
  }

  /* Check if changes are compatible with current handler. */
  if (table->file->check_if_incompatible_data(create_info, changes))
    DBUG_RETURN(false);

  /* Go through keys and check if they are compatible. */
  KEY *table_key;
  KEY *table_key_end= table->key_info + table->s->keys;
  KEY *new_key;
  KEY *new_key_end= key_info_buffer + key_count;

  /* Step through all keys of the first table and search matching keys. */
  for (table_key= table->key_info; table_key < table_key_end; table_key++)
  {
    /* Search a key with the same name. */
    for (new_key= key_info_buffer; new_key < new_key_end; new_key++)
    {
      if (!lex_string_cmp(system_charset_info, &table_key->name,
                          &new_key->name))
        break;
    }
    if (new_key >= new_key_end)
      DBUG_RETURN(false);

    /* Check that the key types are compatible. */
    if ((table_key->algorithm != new_key->algorithm) ||
	((table_key->flags & HA_KEYFLAG_MASK) !=
         (new_key->flags & HA_KEYFLAG_MASK)) ||
        (table_key->user_defined_key_parts !=
         new_key->user_defined_key_parts))
      DBUG_RETURN(false);

    /* Check that the key parts remain compatible. */
    KEY_PART_INFO *table_part;
    KEY_PART_INFO *table_part_end= table_key->key_part + table_key->user_defined_key_parts;
    KEY_PART_INFO *new_part;
    for (table_part= table_key->key_part, new_part= new_key->key_part;
         table_part < table_part_end;
         table_part++, new_part++)
    {
      /*
	Key definition is different if we are using a different field or
	if the used key part length is different. We know that the fields
        are equal. Comparing field numbers is sufficient.
      */
      if ((table_part->length != new_part->length) ||
          (table_part->fieldnr - 1 != new_part->fieldnr))
        DBUG_RETURN(false);
    }
  }

  /* Step through all keys of the second table and find matching keys. */
  for (new_key= key_info_buffer; new_key < new_key_end; new_key++)
  {
    /* Search a key with the same name. */
    for (table_key= table->key_info; table_key < table_key_end; table_key++)
    {
      if (!lex_string_cmp(system_charset_info, &table_key->name,
                          &new_key->name))
        break;
    }
    if (table_key >= table_key_end)
      DBUG_RETURN(false);
  }

  *metadata_equal= true; // Tables are compatible
  DBUG_RETURN(false);
}


/*
  Manages enabling/disabling of indexes for ALTER TABLE

  SYNOPSIS
    alter_table_manage_keys()
      table                  Target table
      indexes_were_disabled  Whether the indexes of the from table
                             were disabled
      keys_onoff             ENABLE | DISABLE | LEAVE_AS_IS

  RETURN VALUES
    FALSE  OK
    TRUE   Error
*/

static
bool alter_table_manage_keys(TABLE *table, int indexes_were_disabled,
                             Alter_info::enum_enable_or_disable keys_onoff)
{
  int error= 0;
  DBUG_ENTER("alter_table_manage_keys");
  DBUG_PRINT("enter", ("table=%p were_disabled=%d on_off=%d",
             table, indexes_were_disabled, keys_onoff));

  switch (keys_onoff) {
  case Alter_info::ENABLE:
    DEBUG_SYNC(table->in_use, "alter_table_enable_indexes");
    error= table->file->ha_enable_indexes(HA_KEY_SWITCH_NONUNIQ_SAVE);
    break;
  case Alter_info::LEAVE_AS_IS:
    if (!indexes_were_disabled)
      break;
    /* fall through */
  case Alter_info::DISABLE:
    error= table->file->ha_disable_indexes(HA_KEY_SWITCH_NONUNIQ_SAVE);
  }

  if (unlikely(error))
  {
    if (error == HA_ERR_WRONG_COMMAND)
    {
      THD *thd= table->in_use;
      push_warning_printf(thd, Sql_condition::WARN_LEVEL_NOTE,
                          ER_ILLEGAL_HA, ER_THD(thd, ER_ILLEGAL_HA),
                          table->file->table_type(),
                          table->s->db.str, table->s->table_name.str);
      error= 0;
    }
    else
      table->file->print_error(error, MYF(0));
  }
  DBUG_RETURN(error);
}


/**
  Check if the pending ALTER TABLE operations support the in-place
  algorithm based on restrictions in the SQL layer or given the
  nature of the operations themselves. If in-place isn't supported,
  it won't be necessary to check with the storage engine.

  @param table        The original TABLE.
  @param create_info  Information from the parsing phase about new
                      table properties.
  @param alter_info   Data related to detected changes.

  @return false       In-place is possible, check with storage engine.
  @return true        Incompatible operations, must use table copy.
*/

static bool is_inplace_alter_impossible(TABLE *table,
                                        HA_CREATE_INFO *create_info,
                                        const Alter_info *alter_info)
{
  DBUG_ENTER("is_inplace_alter_impossible");

  /* At the moment we can't handle altering temporary tables without a copy. */
  if (table->s->tmp_table)
    DBUG_RETURN(true);

  /*
    For the ALTER TABLE tbl_name ORDER BY ... we always use copy
    algorithm. In theory, this operation can be done in-place by some
    engine, but since a) no current engine does this and b) our current
    API lacks infrastructure for passing information about table ordering
    to storage engine we simply always do copy now.

    ENABLE/DISABLE KEYS is a MyISAM/Heap specific operation that is
    not supported for in-place in combination with other operations.
    Alone, it will be done by simple_rename_or_index_change().
  */
  if (alter_info->flags & (ALTER_ORDER | ALTER_KEYS_ONOFF))
    DBUG_RETURN(true);

  /*
    If the table engine is changed explicitly (using ENGINE clause)
    or implicitly (e.g. when non-partitioned table becomes
    partitioned) a regular alter table (copy) needs to be
    performed.
  */
  if (create_info->db_type != table->s->db_type())
    DBUG_RETURN(true);

  /*
    There was a bug prior to mysql-4.0.25. Number of null fields was
    calculated incorrectly. As a result frm and data files gets out of
    sync after fast alter table. There is no way to determine by which
    mysql version (in 4.0 and 4.1 branches) table was created, thus we
    disable fast alter table for all tables created by mysql versions
    prior to 5.0 branch.
    See BUG#6236.
  */
  if (!table->s->mysql_version)
    DBUG_RETURN(true);

  /*
    If we are using a MySQL 5.7 table with virtual fields, ALTER TABLE must
    recreate the table as we need to rewrite generated fields
  */
  if (table->s->mysql_version > 50700 && table->s->mysql_version < 100000 &&
      table->s->virtual_fields)
    DBUG_RETURN(TRUE);

  DBUG_RETURN(false);
}


/**
  Perform in-place alter table.

  @param thd                Thread handle.
  @param table_list         TABLE_LIST for the table to change.
  @param table              The original TABLE.
  @param altered_table      TABLE object for new version of the table.
  @param ha_alter_info      Structure describing ALTER TABLE to be carried
                            out and serving as a storage place for data
                            used during different phases.
  @param target_mdl_request Metadata request/lock on the target table name.
  @param alter_ctx          ALTER TABLE runtime context.

  @retval   true              Error
  @retval   false             Success

  @note
    If mysql_alter_table does not need to copy the table, it is
    either an alter table where the storage engine does not
    need to know about the change, only the frm will change,
    or the storage engine supports performing the alter table
    operation directly, in-place without mysql having to copy
    the table.

  @note This function frees the TABLE object associated with the new version of
        the table and removes the .FRM file for it in case of both success and
        failure.
*/

static bool mysql_inplace_alter_table(THD *thd,
                                      TABLE_LIST *table_list,
                                      TABLE *table,
                                      TABLE *altered_table,
                                      Alter_inplace_info *ha_alter_info,
                                      MDL_request *target_mdl_request,
                                      Alter_table_ctx *alter_ctx)
{
  Open_table_context ot_ctx(thd, MYSQL_OPEN_REOPEN | MYSQL_OPEN_IGNORE_KILLED);
  handlerton *db_type= table->s->db_type();
  MDL_ticket *mdl_ticket= table->mdl_ticket;
  Alter_info *alter_info= ha_alter_info->alter_info;
  bool reopen_tables= false;
  bool res;
  const enum_alter_inplace_result inplace_supported=
    ha_alter_info->inplace_supported;

  DBUG_ENTER("mysql_inplace_alter_table");

  /* Downgrade DDL lock while we are waiting for exclusive lock below */
  backup_set_alter_copy_lock(thd, table);

  /*
    Upgrade to EXCLUSIVE lock if:
    - This is requested by the storage engine
    - Or the storage engine needs exclusive lock for just the prepare
      phase
    - Or requested by the user

    Note that we handle situation when storage engine needs exclusive
    lock for prepare phase under LOCK TABLES in the same way as when
    exclusive lock is required for duration of the whole statement.
  */
  if (inplace_supported == HA_ALTER_INPLACE_EXCLUSIVE_LOCK ||
      ((inplace_supported == HA_ALTER_INPLACE_COPY_NO_LOCK ||
        inplace_supported == HA_ALTER_INPLACE_COPY_LOCK ||
        inplace_supported == HA_ALTER_INPLACE_NOCOPY_NO_LOCK ||
        inplace_supported == HA_ALTER_INPLACE_NOCOPY_LOCK ||
        inplace_supported == HA_ALTER_INPLACE_INSTANT) &&
       (thd->locked_tables_mode == LTM_LOCK_TABLES ||
        thd->locked_tables_mode == LTM_PRELOCKED_UNDER_LOCK_TABLES)) ||
      alter_info->requested_lock == Alter_info::ALTER_TABLE_LOCK_EXCLUSIVE)
  {
    if (wait_while_table_is_used(thd, table, HA_EXTRA_FORCE_REOPEN))
      goto cleanup;
    /*
      Get rid of all TABLE instances belonging to this thread
      except one to be used for in-place ALTER TABLE.

      This is mostly needed to satisfy InnoDB assumptions/asserts.
    */
    close_all_tables_for_name(thd, table->s,
                              alter_ctx->is_table_renamed() ?
                              HA_EXTRA_PREPARE_FOR_RENAME :
			      HA_EXTRA_NOT_USED,
                              table);
    /*
      If we are under LOCK TABLES we will need to reopen tables which we
      just have closed in case of error.
    */
    reopen_tables= true;
  }
  else if (inplace_supported == HA_ALTER_INPLACE_COPY_LOCK ||
           inplace_supported == HA_ALTER_INPLACE_COPY_NO_LOCK ||
           inplace_supported == HA_ALTER_INPLACE_NOCOPY_LOCK ||
           inplace_supported == HA_ALTER_INPLACE_NOCOPY_NO_LOCK ||
           inplace_supported == HA_ALTER_INPLACE_INSTANT)
  {
    /*
      Storage engine has requested exclusive lock only for prepare phase
      and we are not under LOCK TABLES.
      Don't mark TABLE_SHARE as old in this case, as this won't allow opening
      of table by other threads during main phase of in-place ALTER TABLE.
    */
    if (thd->mdl_context.upgrade_shared_lock(table->mdl_ticket, MDL_EXCLUSIVE,
                                             thd->variables.lock_wait_timeout))
      goto cleanup;

    tdc_remove_table(thd, TDC_RT_REMOVE_NOT_OWN_KEEP_SHARE,
                     table->s->db.str, table->s->table_name.str,
                     false);
  }

  /*
    Upgrade to SHARED_NO_WRITE lock if:
    - The storage engine needs writes blocked for the whole duration
    - Or this is requested by the user
    Note that under LOCK TABLES, we will already have SHARED_NO_READ_WRITE.
  */
  if ((inplace_supported == HA_ALTER_INPLACE_SHARED_LOCK ||
       alter_info->requested_lock == Alter_info::ALTER_TABLE_LOCK_SHARED) &&
      thd->mdl_context.upgrade_shared_lock(table->mdl_ticket,
                                           MDL_SHARED_NO_WRITE,
                                           thd->variables.lock_wait_timeout))
    goto cleanup;

  // It's now safe to take the table level lock.
  if (lock_tables(thd, table_list, alter_ctx->tables_opened, 0))
    goto cleanup;

  DEBUG_SYNC(thd, "alter_table_inplace_after_lock_upgrade");
  THD_STAGE_INFO(thd, stage_alter_inplace_prepare);

  switch (inplace_supported) {
  case HA_ALTER_ERROR:
  case HA_ALTER_INPLACE_NOT_SUPPORTED:
    DBUG_ASSERT(0);
    // fall through
  case HA_ALTER_INPLACE_NO_LOCK:
  case HA_ALTER_INPLACE_INSTANT:
  case HA_ALTER_INPLACE_COPY_NO_LOCK:
  case HA_ALTER_INPLACE_NOCOPY_NO_LOCK:
    switch (alter_info->requested_lock) {
    case Alter_info::ALTER_TABLE_LOCK_DEFAULT:
    case Alter_info::ALTER_TABLE_LOCK_NONE:
      ha_alter_info->online= true;
      break;
    case Alter_info::ALTER_TABLE_LOCK_SHARED:
    case Alter_info::ALTER_TABLE_LOCK_EXCLUSIVE:
      break;
    }
    break;
  case HA_ALTER_INPLACE_EXCLUSIVE_LOCK:
  case HA_ALTER_INPLACE_SHARED_LOCK:
  case HA_ALTER_INPLACE_COPY_LOCK:
  case HA_ALTER_INPLACE_NOCOPY_LOCK:
    break;
  }

  if (table->file->ha_prepare_inplace_alter_table(altered_table,
                                                  ha_alter_info))
    goto rollback;

  /*
    Downgrade the lock if storage engine has told us that exclusive lock was
    necessary only for prepare phase (unless we are not under LOCK TABLES) and
    user has not explicitly requested exclusive lock.
  */
  if ((inplace_supported == HA_ALTER_INPLACE_COPY_NO_LOCK ||
       inplace_supported == HA_ALTER_INPLACE_COPY_LOCK ||
       inplace_supported == HA_ALTER_INPLACE_NOCOPY_LOCK ||
       inplace_supported == HA_ALTER_INPLACE_NOCOPY_NO_LOCK) &&
      !(thd->locked_tables_mode == LTM_LOCK_TABLES ||
        thd->locked_tables_mode == LTM_PRELOCKED_UNDER_LOCK_TABLES) &&
      (alter_info->requested_lock != Alter_info::ALTER_TABLE_LOCK_EXCLUSIVE))
  {
    /* If storage engine or user requested shared lock downgrade to SNW. */
    if (inplace_supported == HA_ALTER_INPLACE_COPY_LOCK ||
        inplace_supported == HA_ALTER_INPLACE_NOCOPY_LOCK ||
        alter_info->requested_lock == Alter_info::ALTER_TABLE_LOCK_SHARED)
      table->mdl_ticket->downgrade_lock(MDL_SHARED_NO_WRITE);
    else
    {
      DBUG_ASSERT(inplace_supported == HA_ALTER_INPLACE_COPY_NO_LOCK ||
                  inplace_supported == HA_ALTER_INPLACE_NOCOPY_NO_LOCK);
      table->mdl_ticket->downgrade_lock(MDL_SHARED_UPGRADABLE);
    }
  }

  DEBUG_SYNC(thd, "alter_table_inplace_after_lock_downgrade");
  THD_STAGE_INFO(thd, stage_alter_inplace);

  /* We can abort alter table for any table type */
  thd->abort_on_warning= !ha_alter_info->ignore && thd->is_strict_mode();
  res= table->file->ha_inplace_alter_table(altered_table, ha_alter_info);
  thd->abort_on_warning= false;
  if (res)
    goto rollback;

  DEBUG_SYNC(thd, "alter_table_inplace_before_lock_upgrade");
  // Upgrade to EXCLUSIVE before commit.
  if (wait_while_table_is_used(thd, table, HA_EXTRA_PREPARE_FOR_RENAME))
    goto rollback;

  /* Set MDL_BACKUP_DDL */
  if (backup_reset_alter_copy_lock(thd))
    goto rollback;

  /*
    If we are killed after this point, we should ignore and continue.
    We have mostly completed the operation at this point, there should
    be no long waits left.
  */

  DBUG_EXECUTE_IF("alter_table_rollback_new_index", {
      table->file->ha_commit_inplace_alter_table(altered_table,
                                                 ha_alter_info,
                                                 false);
      my_error(ER_UNKNOWN_ERROR, MYF(0));
      goto cleanup;
    });

  DEBUG_SYNC(thd, "alter_table_inplace_before_commit");
  THD_STAGE_INFO(thd, stage_alter_inplace_commit);

  {
    TR_table trt(thd, true);
    if (trt != *table_list && table->file->ht->prepare_commit_versioned)
    {
      ulonglong trx_start_id= 0;
      ulonglong trx_end_id= table->file->ht->prepare_commit_versioned(thd, &trx_start_id);
      if (trx_end_id)
      {
        if (!TR_table::use_transaction_registry)
        {
          my_error(ER_VERS_TRT_IS_DISABLED, MYF(0));
          goto rollback;
        }
        if (trt.update(trx_start_id, trx_end_id))
        {
          goto rollback;
        }
      }
    }

    if (table->file->ha_commit_inplace_alter_table(altered_table,
                                                  ha_alter_info,
                                                  true))
    {
      goto rollback;
    }
  }

  close_all_tables_for_name(thd, table->s,
                            alter_ctx->is_table_renamed() ?
                            HA_EXTRA_PREPARE_FOR_RENAME :
                            HA_EXTRA_NOT_USED,
                            NULL);
  table_list->table= table= NULL;

  /*
    Replace the old .FRM with the new .FRM, but keep the old name for now.
    Rename to the new name (if needed) will be handled separately below.

    TODO: remove this check of thd->is_error() (now it intercept
    errors in some val_*() methods and bring some single place to
    such error interception).
  */
  if (mysql_rename_table(db_type, &alter_ctx->new_db, &alter_ctx->tmp_name,
                         &alter_ctx->db, &alter_ctx->alias,
                         FN_FROM_IS_TMP | NO_HA_TABLE) ||
                         thd->is_error())
  {
    // Since changes were done in-place, we can't revert them.
    DBUG_RETURN(true);
  }

  table_list->mdl_request.ticket= mdl_ticket;
  if (open_table(thd, table_list, &ot_ctx))
    DBUG_RETURN(true);

  /*
    Tell the handler that the changed frm is on disk and table
    has been re-opened
  */
  table_list->table->file->ha_notify_table_changed();

  /*
    We might be going to reopen table down on the road, so we have to
    restore state of the TABLE object which we used for obtaining of
    handler object to make it usable for later reopening.
  */
  close_thread_table(thd, &thd->open_tables);
  table_list->table= NULL;

  // Rename altered table if requested.
  if (alter_ctx->is_table_renamed())
  {
    // Remove TABLE and TABLE_SHARE for old name from TDC.
    tdc_remove_table(thd, TDC_RT_REMOVE_ALL,
                     alter_ctx->db.str, alter_ctx->table_name.str, false);

    if (mysql_rename_table(db_type, &alter_ctx->db, &alter_ctx->table_name,
                           &alter_ctx->new_db, &alter_ctx->new_alias, 0))
    {
      /*
        If the rename fails we will still have a working table
        with the old name, but with other changes applied.
      */
      DBUG_RETURN(true);
    }
    if (Table_triggers_list::change_table_name(thd,
                                               &alter_ctx->db,
                                               &alter_ctx->alias,
                                               &alter_ctx->table_name,
                                               &alter_ctx->new_db,
                                               &alter_ctx->new_alias))
    {
      /*
        If the rename of trigger files fails, try to rename the table
        back so we at least have matching table and trigger files.
      */
      (void) mysql_rename_table(db_type,
                                &alter_ctx->new_db, &alter_ctx->new_alias,
                                &alter_ctx->db, &alter_ctx->alias, NO_FK_CHECKS);
      DBUG_RETURN(true);
    }
    rename_table_in_stat_tables(thd, &alter_ctx->db, &alter_ctx->alias,
                                &alter_ctx->new_db, &alter_ctx->new_alias);
  }

  DBUG_RETURN(false);

 rollback:
  table->file->ha_commit_inplace_alter_table(altered_table,
                                             ha_alter_info,
                                             false);
 cleanup:
  if (reopen_tables)
  {
    /* Close the only table instance which is still around. */
    close_all_tables_for_name(thd, table->s,
                              alter_ctx->is_table_renamed() ?
                              HA_EXTRA_PREPARE_FOR_RENAME :
                              HA_EXTRA_NOT_USED,
                              NULL);
    if (thd->locked_tables_list.reopen_tables(thd, false))
      thd->locked_tables_list.unlink_all_closed_tables(thd, NULL, 0);
    /* QQ; do something about metadata locks ? */
  }
  DBUG_RETURN(true);
}

/**
  maximum possible length for certain blob types.

  @param[in]      type        Blob type (e.g. MYSQL_TYPE_TINY_BLOB)

  @return
    length
*/

static uint
blob_length_by_type(enum_field_types type)
{
  switch (type)
  {
  case MYSQL_TYPE_TINY_BLOB:
    return 255;
  case MYSQL_TYPE_BLOB:
    return 65535;
  case MYSQL_TYPE_MEDIUM_BLOB:
    return 16777215;
  case MYSQL_TYPE_LONG_BLOB:
    return (uint) UINT_MAX32;
  default:
    DBUG_ASSERT(0); // we should never go here
    return 0;
  }
}


static inline
void append_drop_column(THD *thd, String *str, Field *field)
{
  if (str->length())
    str->append(STRING_WITH_LEN(", "));
  str->append(STRING_WITH_LEN("DROP COLUMN "));
  append_identifier(thd, str, &field->field_name);
}


/**
  Prepare column and key definitions for CREATE TABLE in ALTER TABLE.

  This function transforms parse output of ALTER TABLE - lists of
  columns and keys to add, drop or modify into, essentially,
  CREATE TABLE definition - a list of columns and keys of the new
  table. While doing so, it also performs some (bug not all)
  semantic checks.

  This function is invoked when we know that we're going to
  perform ALTER TABLE via a temporary table -- i.e. in-place ALTER TABLE
  is not possible, perhaps because the ALTER statement contains
  instructions that require change in table data, not only in
  table definition or indexes.

  @param[in,out]  thd         thread handle. Used as a memory pool
                              and source of environment information.
  @param[in]      table       the source table, open and locked
                              Used as an interface to the storage engine
                              to acquire additional information about
                              the original table.
  @param[in,out]  create_info A blob with CREATE/ALTER TABLE
                              parameters
  @param[in,out]  alter_info  Another blob with ALTER/CREATE parameters.
                              Originally create_info was used only in
                              CREATE TABLE and alter_info only in ALTER TABLE.
                              But since ALTER might end-up doing CREATE,
                              this distinction is gone and we just carry
                              around two structures.
  @param[in,out]  alter_ctx   Runtime context for ALTER TABLE.

  @return
    Fills various create_info members based on information retrieved
    from the storage engine.
    Sets create_info->varchar if the table has a VARCHAR column.
    Prepares alter_info->create_list and alter_info->key_list with
    columns and keys of the new table.

  @retval TRUE   error, out of memory or a semantical error in ALTER
                 TABLE instructions
  @retval FALSE  success
*/

bool
mysql_prepare_alter_table(THD *thd, TABLE *table,
                          HA_CREATE_INFO *create_info,
                          Alter_info *alter_info,
                          Alter_table_ctx *alter_ctx)
{
  /* New column definitions are added here */
  List<Create_field> new_create_list;
  /* New key definitions are added here */
  List<Key> new_key_list;
  List_iterator<Alter_drop> drop_it(alter_info->drop_list);
  List_iterator<Create_field> def_it(alter_info->create_list);
  List_iterator<Alter_column> alter_it(alter_info->alter_list);
  List_iterator<Key> key_it(alter_info->key_list);
  List_iterator<Create_field> find_it(new_create_list);
  List_iterator<Create_field> field_it(new_create_list);
  List<Key_part_spec> key_parts;
  List<Virtual_column_info> new_constraint_list;
  uint db_create_options= (table->s->db_create_options
                           & ~(HA_OPTION_PACK_RECORD));
  Item::func_processor_rename column_rename_param;
  uint used_fields, dropped_sys_vers_fields= 0;
  KEY *key_info=table->key_info;
  bool rc= TRUE;
  bool modified_primary_key= FALSE;
  bool vers_system_invisible= false;
  Create_field *def;
  Field **f_ptr,*field;
  MY_BITMAP *dropped_fields= NULL; // if it's NULL - no dropped fields
  bool drop_period= false;
  DBUG_ENTER("mysql_prepare_alter_table");

  /*
    Merge incompatible changes flag in case of upgrade of a table from an
    old MariaDB or MySQL version.  This ensures that we don't try to do an
    online alter table if field packing or character set changes are required.
  */
  create_info->used_fields|= table->s->incompatible_version;
  used_fields= create_info->used_fields;

  create_info->varchar= FALSE;
  /* Let new create options override the old ones */
  if (!(used_fields & HA_CREATE_USED_MIN_ROWS))
    create_info->min_rows= table->s->min_rows;
  if (!(used_fields & HA_CREATE_USED_MAX_ROWS))
    create_info->max_rows= table->s->max_rows;
  if (!(used_fields & HA_CREATE_USED_AVG_ROW_LENGTH))
    create_info->avg_row_length= table->s->avg_row_length;
  if (!(used_fields & HA_CREATE_USED_DEFAULT_CHARSET))
    create_info->default_table_charset= table->s->table_charset;
  if (!(used_fields & HA_CREATE_USED_AUTO) && table->found_next_number_field)
  {
    /* Table has an autoincrement, copy value to new table */
    table->file->info(HA_STATUS_AUTO);
    create_info->auto_increment_value= table->file->stats.auto_increment_value;
  }

  if (!(used_fields & HA_CREATE_USED_KEY_BLOCK_SIZE))
    create_info->key_block_size= table->s->key_block_size;

  if (!(used_fields & HA_CREATE_USED_STATS_SAMPLE_PAGES))
    create_info->stats_sample_pages= table->s->stats_sample_pages;

  if (!(used_fields & HA_CREATE_USED_STATS_AUTO_RECALC))
    create_info->stats_auto_recalc= table->s->stats_auto_recalc;

  if (!(used_fields & HA_CREATE_USED_TRANSACTIONAL))
    create_info->transactional= table->s->transactional;

  if (!(used_fields & HA_CREATE_USED_CONNECTION))
    create_info->connect_string= table->s->connect_string;

  if (!(used_fields & HA_CREATE_USED_SEQUENCE))
    create_info->sequence= table->s->table_type == TABLE_TYPE_SEQUENCE;

  column_rename_param.db_name=       table->s->db;
  column_rename_param.table_name=    table->s->table_name;
  if (column_rename_param.fields.copy(&alter_info->create_list, thd->mem_root))
    DBUG_RETURN(1);                             // OOM

  restore_record(table, s->default_values);     // Empty record for DEFAULT

  if ((create_info->fields_option_struct= (ha_field_option_struct**)
         thd->calloc(sizeof(void*) * table->s->fields)) == NULL ||
      (create_info->indexes_option_struct= (ha_index_option_struct**)
         thd->calloc(sizeof(void*) * table->s->keys)) == NULL)
    DBUG_RETURN(1);

  create_info->option_list= merge_engine_table_options(table->s->option_list,
                                        create_info->option_list, thd->mem_root);

  /*
    First collect all fields from table which isn't in drop_list
  */
  bitmap_clear_all(&table->tmp_set);
  for (f_ptr=table->field ; (field= *f_ptr) ; f_ptr++)
  {
    if (field->invisible == INVISIBLE_FULL)
        continue;
    Alter_drop *drop;
    if (field->type() == MYSQL_TYPE_VARCHAR)
      create_info->varchar= TRUE;
    /* Check if field should be dropped */
    drop_it.rewind();
    while ((drop=drop_it++))
    {
      if (drop->type == Alter_drop::COLUMN &&
          !my_strcasecmp(system_charset_info,field->field_name.str, drop->name))
        break;
    }
    /*
      DROP COLULMN xxx
      1. it does not see INVISIBLE_SYSTEM columns
      2. otherwise, normally a column is dropped
      3. unless it's a system versioning column (but see below).
    */
    if (drop && field->invisible < INVISIBLE_SYSTEM &&
        !(field->flags & VERS_SYSTEM_FIELD &&
          !(alter_info->flags & ALTER_DROP_SYSTEM_VERSIONING)))
    {
      /* Reset auto_increment value if it was dropped */
      if (MTYP_TYPENR(field->unireg_check) == Field::NEXT_NUMBER &&
          !(used_fields & HA_CREATE_USED_AUTO))
      {
        create_info->auto_increment_value=0;
        create_info->used_fields|=HA_CREATE_USED_AUTO;
      }
      if (table->s->tmp_table == NO_TMP_TABLE)
        (void) delete_statistics_for_column(thd, table, field);
      dropped_sys_vers_fields|= field->flags;
      drop_it.remove();
      dropped_fields= &table->tmp_set;
      bitmap_set_bit(dropped_fields, field->field_index);
      continue;
    }
    if (field->invisible == INVISIBLE_SYSTEM &&
        field->flags & VERS_SYSTEM_FIELD)
    {
      vers_system_invisible= true;
    }
    /* invisible versioning column is dropped automatically on DROP SYSTEM VERSIONING */
    if (!drop && field->invisible >= INVISIBLE_SYSTEM &&
        field->flags & VERS_SYSTEM_FIELD &&
        alter_info->flags & ALTER_DROP_SYSTEM_VERSIONING)
    {
      if (table->s->tmp_table == NO_TMP_TABLE)
        (void) delete_statistics_for_column(thd, table, field);
      continue;
    }

    /*
      If we are doing a rename of a column, update all references in virtual
      column expressions, constraints and defaults to use the new column name
    */
    if (alter_info->flags & ALTER_RENAME_COLUMN)
    {
      if (field->vcol_info)
        field->vcol_info->expr->walk(&Item::rename_fields_processor, 1,
                                     &column_rename_param);
      if (field->check_constraint)
        field->check_constraint->expr->walk(&Item::rename_fields_processor, 1,
                                            &column_rename_param);
      if (field->default_value)
        field->default_value->expr->walk(&Item::rename_fields_processor, 1,
                                         &column_rename_param);
      // Force reopen because new column name is on thd->mem_root
      table->mark_table_for_reopen();
    }

    /* Check if field is changed */
    def_it.rewind();
    while ((def=def_it++))
    {
      if (def->change.str &&
	  !lex_string_cmp(system_charset_info, &field->field_name,
                          &def->change))
	break;
    }
    if (def && field->invisible < INVISIBLE_SYSTEM)
    {						// Field is changed
      def->field=field;
      /*
        Add column being updated to the list of new columns.
        Note that columns with AFTER clauses are added to the end
        of the list for now. Their positions will be corrected later.
      */
      new_create_list.push_back(def, thd->mem_root);
      if (field->stored_in_db() != def->stored_in_db())
      {
        my_error(ER_UNSUPPORTED_ACTION_ON_GENERATED_COLUMN, MYF(0));
        goto err;
      }
      if (!def->after.str)
      {
        /*
          If this ALTER TABLE doesn't have an AFTER clause for the modified
          column then remove this column from the list of columns to be
          processed. So later we can iterate over the columns remaining
          in this list and process modified columns with AFTER clause or
          add new columns.
        */
	def_it.remove();
      }
    }
    else if (alter_info->flags & ALTER_DROP_SYSTEM_VERSIONING &&
             field->flags & VERS_SYSTEM_FIELD &&
             field->invisible < INVISIBLE_SYSTEM)
    {
      StringBuffer<NAME_LEN*3> tmp;
      append_drop_column(thd, &tmp, field);
      my_error(ER_MISSING, MYF(0), table->s->table_name.str, tmp.c_ptr());
      goto err;
    }
    else if (drop && field->invisible < INVISIBLE_SYSTEM &&
             field->flags & VERS_SYSTEM_FIELD &&
             !(alter_info->flags & ALTER_DROP_SYSTEM_VERSIONING))
    {
      /* "dropping" a versioning field only hides it from the user */
      def= new (thd->mem_root) Create_field(thd, field, field);
      def->invisible= INVISIBLE_SYSTEM;
      alter_info->flags|= ALTER_CHANGE_COLUMN;
      if (field->flags & VERS_SYS_START_FLAG)
        create_info->vers_info.as_row.start= def->field_name= Vers_parse_info::default_start;
      else
        create_info->vers_info.as_row.end= def->field_name= Vers_parse_info::default_end;
      new_create_list.push_back(def, thd->mem_root);
      dropped_sys_vers_fields|= field->flags;
      drop_it.remove();
    }
    else
    {
      /*
        This field was not dropped and not changed, add it to the list
        for the new table.
      */
      def= new (thd->mem_root) Create_field(thd, field, field);
      new_create_list.push_back(def, thd->mem_root);
      alter_it.rewind();			// Change default if ALTER
      Alter_column *alter;
      while ((alter=alter_it++))
      {
	if (!my_strcasecmp(system_charset_info,field->field_name.str,
                           alter->name))
	  break;
      }
      if (alter)
      {
	if ((def->default_value= alter->default_value))
          def->flags&= ~NO_DEFAULT_VALUE_FLAG;
        else
          def->flags|= NO_DEFAULT_VALUE_FLAG;
	alter_it.remove();
      }
    }
  }
  dropped_sys_vers_fields &= VERS_SYSTEM_FIELD;
  if ((dropped_sys_vers_fields ||
       alter_info->flags & ALTER_DROP_PERIOD) &&
      dropped_sys_vers_fields != VERS_SYSTEM_FIELD &&
      !vers_system_invisible)
  {
    StringBuffer<NAME_LEN*3> tmp;
    if (!(dropped_sys_vers_fields & VERS_SYS_START_FLAG))
      append_drop_column(thd, &tmp, table->vers_start_field());
    if (!(dropped_sys_vers_fields & VERS_SYS_END_FLAG))
      append_drop_column(thd, &tmp, table->vers_end_field());
    my_error(ER_MISSING, MYF(0), table->s->table_name.str, tmp.c_ptr());
    goto err;
  }
  else if (alter_info->flags & ALTER_DROP_PERIOD && vers_system_invisible)
  {
    my_error(ER_CANT_DROP_FIELD_OR_KEY, MYF(0), "PERIOD FOR SYSTEM_TIME on", table->s->table_name.str);
    goto err;
  }
  alter_info->flags &= ~(ALTER_DROP_PERIOD | ALTER_ADD_PERIOD);
  def_it.rewind();
  while ((def=def_it++))			// Add new columns
  {
    Create_field *find;
    if (def->change.str && ! def->field)
    {
      /*
        Check if there is modify for newly added field.
      */
      find_it.rewind();
      while((find=find_it++))
      {
        if (!my_strcasecmp(system_charset_info,find->field_name.str,
                           def->field_name.str))
          break;
      }

      if (likely(find && !find->field))
	find_it.remove();
      else
      {
        my_error(ER_BAD_FIELD_ERROR, MYF(0), def->change.str,
                 table->s->table_name.str);
        goto err;
      }
    }
    /*
      Check that the DATE/DATETIME not null field we are going to add is
      either has a default value or the '0000-00-00' is allowed by the
      set sql mode.
      If the '0000-00-00' value isn't allowed then raise the error_if_not_empty
      flag to allow ALTER TABLE only if the table to be altered is empty.
    */
    if ((def->real_field_type() == MYSQL_TYPE_DATE ||
         def->real_field_type() == MYSQL_TYPE_NEWDATE ||
         def->real_field_type() == MYSQL_TYPE_DATETIME ||
         def->real_field_type() == MYSQL_TYPE_DATETIME2) &&
         !alter_ctx->datetime_field && !def->field &&
         !(~def->flags & (NO_DEFAULT_VALUE_FLAG | NOT_NULL_FLAG)) &&
         thd->variables.sql_mode & MODE_NO_ZERO_DATE)
    {
        alter_ctx->datetime_field= def;
        alter_ctx->error_if_not_empty= TRUE;
    }
    if (!def->after.str)
      new_create_list.push_back(def, thd->mem_root);
    else
    {
      if (def->change.str)
      {
        find_it.rewind();
        /*
          For columns being modified with AFTER clause we should first remove
          these columns from the list and then add them back at their correct
          positions.
        */
        while ((find=find_it++))
        {
          /*
            Create_fields representing changed columns are added directly
            from Alter_info::create_list to new_create_list. We can therefore
            safely use pointer equality rather than name matching here.
            This prevents removing the wrong column in case of column rename.
          */
          if (find == def)
          {
            find_it.remove();
            break;
          }
        }
      }
      if (def->after.str == first_keyword)
        new_create_list.push_front(def, thd->mem_root);
      else
      {
        find_it.rewind();
        while ((find=find_it++))
        {
          if (!lex_string_cmp(system_charset_info, &def->after,
                              &find->field_name))
            break;
        }
        if (unlikely(!find))
        {
          my_error(ER_BAD_FIELD_ERROR, MYF(0), def->after.str,
                   table->s->table_name.str);
          goto err;
        }
        find_it.after(def);			// Put column after this
      }
    }
    /*
      Check if there is alter for newly added field.
    */
    alter_it.rewind();
    Alter_column *alter;
    while ((alter=alter_it++))
    {
      if (!my_strcasecmp(system_charset_info,def->field_name.str,
                         alter->name))
        break;
    }
    if (alter)
    {
      if ((def->default_value= alter->default_value)) // Use new default
        def->flags&= ~NO_DEFAULT_VALUE_FLAG;
      else
        def->flags|= NO_DEFAULT_VALUE_FLAG;
      alter_it.remove();
    }
  }
  if (unlikely(alter_info->alter_list.elements))
  {
    my_error(ER_BAD_FIELD_ERROR, MYF(0),
             alter_info->alter_list.head()->name, table->s->table_name.str);
    goto err;
  }
  if (unlikely(!new_create_list.elements))
  {
    my_message(ER_CANT_REMOVE_ALL_FIELDS,
               ER_THD(thd, ER_CANT_REMOVE_ALL_FIELDS),
               MYF(0));
    goto err;
  }

  /*
    Collect all keys which isn't in drop list. Add only those
    for which some fields exists.
  */
  for (uint i=0 ; i < table->s->keys ; i++,key_info++)
  {
    bool long_hash_key= false;
    if (key_info->flags & HA_INVISIBLE_KEY)
      continue;
    const char *key_name= key_info->name.str;
    Alter_drop *drop;
    drop_it.rewind();
    while ((drop=drop_it++))
    {
      if (drop->type == Alter_drop::KEY &&
	  !my_strcasecmp(system_charset_info,key_name, drop->name))
	break;
    }
    if (drop)
    {
      if (table->s->tmp_table == NO_TMP_TABLE)
      {
        (void) delete_statistics_for_index(thd, table, key_info, FALSE);
        if (i == table->s->primary_key)
	{
          KEY *tab_key_info= table->key_info;
	  for (uint j=0; j < table->s->keys; j++, tab_key_info++)
	  {
            if (tab_key_info->user_defined_key_parts !=
                tab_key_info->ext_key_parts)
	      (void) delete_statistics_for_index(thd, table, tab_key_info,
                                                 TRUE);
	  }
	}
      }  
      drop_it.remove();
      continue;
    }

    if (key_info->algorithm == HA_KEY_ALG_LONG_HASH)
    {
      setup_keyinfo_hash(key_info);
      long_hash_key= true;
    }
    const char *dropped_key_part= NULL;
    bool user_keyparts= false; // some user-defined keyparts left
    KEY_PART_INFO *key_part= key_info->key_part;
    key_parts.empty();
    bool delete_index_stat= FALSE;
    for (uint j=0 ; j < key_info->user_defined_key_parts ; j++,key_part++)
    {
      Field *kfield= key_part->field;
      if (!kfield)
	continue;				// Wrong field (from UNIREG)
      const char *key_part_name=kfield->field_name.str;
      Create_field *cfield;
      uint key_part_length;

      field_it.rewind();
      while ((cfield=field_it++))
      {
	if (cfield->change.str)
	{
	  if (!my_strcasecmp(system_charset_info, key_part_name,
			     cfield->change.str))
	    break;
	}
	else if (!my_strcasecmp(system_charset_info,
				key_part_name, cfield->field_name.str))
	  break;
      }
      if (!cfield)
      {
        if (table->s->primary_key == i)
          modified_primary_key= TRUE;
        delete_index_stat= TRUE;
        if (!(kfield->flags & VERS_SYSTEM_FIELD))
          dropped_key_part= key_part_name;
	continue;				// Field is removed
      }
      key_part_length= key_part->length;
      if (cfield->field)			// Not new field
      {
        /*
          If the field can't have only a part used in a key according to its
          new type, or should not be used partially according to its
          previous type, or the field length is less than the key part
          length, unset the key part length.

          We also unset the key part length if it is the same as the
          old field's length, so the whole new field will be used.

          BLOBs may have cfield->length == 0, which is why we test it before
          checking whether cfield->length < key_part_length (in chars).
          
          In case of TEXTs we check the data type maximum length *in bytes*
          to key part length measured *in characters* (i.e. key_part_length
          devided to mbmaxlen). This is because it's OK to have:
          CREATE TABLE t1 (a tinytext, key(a(254)) character set utf8);
          In case of this example:
          - data type maximum length is 255.
          - key_part_length is 1016 (=254*4, where 4 is mbmaxlen)
         */
        if (!cfield->field->type_handler()->type_can_have_key_part() ||
            !cfield->type_handler()->type_can_have_key_part() ||
            /* spatial keys can't have sub-key length */
            (key_info->flags & HA_SPATIAL) ||
            (cfield->field->field_length == key_part_length &&
             !f_is_blob(key_part->key_type)) ||
            (cfield->length &&
             (((cfield->real_field_type() >= MYSQL_TYPE_TINY_BLOB &&
                cfield->real_field_type() <= MYSQL_TYPE_BLOB) ?
                blob_length_by_type(cfield->real_field_type()) :
                cfield->length) <
	     key_part_length / kfield->charset()->mbmaxlen)))
	  key_part_length= 0;			// Use whole field
      }
      key_part_length /= kfield->charset()->mbmaxlen;
      key_parts.push_back(new (thd->mem_root) Key_part_spec(&cfield->field_name,
                                                            key_part_length, true),
                          thd->mem_root);
      if (!(cfield->invisible == INVISIBLE_SYSTEM && cfield->vers_sys_field()))
        user_keyparts= true;
    }
    if (table->s->tmp_table == NO_TMP_TABLE)
    {
      if (delete_index_stat) 
        (void) delete_statistics_for_index(thd, table, key_info, FALSE);
      else if (modified_primary_key &&
               key_info->user_defined_key_parts != key_info->ext_key_parts)
        (void) delete_statistics_for_index(thd, table, key_info, TRUE);
    }

    if (!user_keyparts && key_parts.elements)
    {
      /*
        If we dropped all user key-parts we also drop implicit system fields.
      */
      key_parts.empty();
    }

    if (key_parts.elements)
    {
      KEY_CREATE_INFO key_create_info;
      Key *key;
      enum Key::Keytype key_type;
      LEX_CSTRING tmp_name;
      bzero((char*) &key_create_info, sizeof(key_create_info));
      if (key_info->algorithm == HA_KEY_ALG_LONG_HASH)
        key_info->algorithm= HA_KEY_ALG_UNDEF;
      key_create_info.algorithm= key_info->algorithm;
      /*
        We copy block size directly as some engines, like Area, sets this
        automatically
      */
      key_create_info.block_size= key_info->block_size;
      key_create_info.flags=      key_info->flags;  // HA_USE_BLOCK_SIZE
      if (key_info->flags & HA_USES_PARSER)
        key_create_info.parser_name= *plugin_name(key_info->parser);
      if (key_info->flags & HA_USES_COMMENT)
        key_create_info.comment= key_info->comment;

      /*
        We're refreshing an already existing index. Since the index is not
        modified, there is no need to check for duplicate indexes again.
      */
      key_create_info.check_for_duplicate_indexes= false;

      if (key_info->flags & HA_SPATIAL)
        key_type= Key::SPATIAL;
      else if (key_info->flags & HA_NOSAME)
      {
        if (! my_strcasecmp(system_charset_info, key_name, primary_key_name))
          key_type= Key::PRIMARY;
        else
          key_type= Key::UNIQUE;
        if (dropped_key_part)
        {
          my_error(ER_KEY_COLUMN_DOES_NOT_EXITS, MYF(0), dropped_key_part);
          if (long_hash_key)
          {
            key_info->algorithm= HA_KEY_ALG_LONG_HASH;
            re_setup_keyinfo_hash(key_info);
          }
          goto err;
        }
      }
      else if (key_info->flags & HA_FULLTEXT)
        key_type= Key::FULLTEXT;
      else
        key_type= Key::MULTIPLE;

      tmp_name.str= key_name;
      tmp_name.length= strlen(key_name);
      /* We dont need LONG_UNIQUE_HASH_FIELD flag because it will be autogenerated */
      key= new (thd->mem_root) Key(key_type, &tmp_name, &key_create_info,
                   MY_TEST(key_info->flags & HA_GENERATED_KEY),
                   &key_parts, key_info->option_list, DDL_options());
      new_key_list.push_back(key, thd->mem_root);
    }
    if (long_hash_key)
    {
      key_info->algorithm= HA_KEY_ALG_LONG_HASH;
      re_setup_keyinfo_hash(key_info);
    }
  }
  {
    Key *key;
    while ((key=key_it++))			// Add new keys
    {
      if (key->type == Key::FOREIGN_KEY &&
          ((Foreign_key *)key)->validate(new_create_list))
        goto err;
      new_key_list.push_back(key, thd->mem_root);
      if (key->name.str &&
	  !my_strcasecmp(system_charset_info, key->name.str, primary_key_name))
      {
	my_error(ER_WRONG_NAME_FOR_INDEX, MYF(0), key->name.str);
        goto err;
      }
    }
  }

  if (table->s->period.name)
  {
    drop_it.rewind();
    Alter_drop *drop;
    for (bool found= false; !found && (drop= drop_it++); )
    {
      found= drop->type == Alter_drop::PERIOD &&
             table->s->period.name.streq(drop->name);
    }

    if (drop)
    {
      drop_period= true;
      drop_it.remove();
    }
    else if (create_info->period_info.is_set() && table->s->period.name)
    {
      my_error(ER_MORE_THAN_ONE_PERIOD, MYF(0));
      goto err;
    }
    else
    {
      Field *s= table->s->period.start_field(table->s);
      Field *e= table->s->period.end_field(table->s);
      create_info->period_info.set_period(s->field_name, e->field_name);
      create_info->period_info.name= table->s->period.name;
    }
  }

  /* Add all table level constraints which are not in the drop list */
  if (table->s->table_check_constraints)
  {
    TABLE_SHARE *share= table->s;

    for (uint i= share->field_check_constraints;
         i < share->table_check_constraints ; i++)
    {
      Virtual_column_info *check= table->check_constraints[i];
      Alter_drop *drop;
      bool keep= true;
      drop_it.rewind();
      while ((drop=drop_it++))
      {
        if (drop->type == Alter_drop::CHECK_CONSTRAINT &&
            !my_strcasecmp(system_charset_info, check->name.str, drop->name))
        {
          drop_it.remove();
          keep= false;
          break;
        }
      }

      if (share->period.constr_name.streq(check->name.str))
      {
        if (!drop_period && !keep)
        {
          my_error(ER_PERIOD_CONSTRAINT_DROP, MYF(0), check->name.str,
                   share->period.name.str);
          goto err;
        }
        keep= keep && !drop_period;

        DBUG_ASSERT(create_info->period_info.constr == NULL || drop_period);

        if (keep)
        {
          Item *expr_copy= check->expr->get_copy(thd);
          check= new Virtual_column_info();
          check->name= share->period.constr_name;
          check->automatic_name= true;
          check->expr= expr_copy;
          create_info->period_info.constr= check;
        }
      }
      /* see if the constraint depends on *only* on dropped fields */
      if (keep && dropped_fields)
      {
        table->default_column_bitmaps();
        bitmap_clear_all(table->read_set);
        check->expr->walk(&Item::register_field_in_read_map, 1, 0);
        if (bitmap_is_subset(table->read_set, dropped_fields))
          keep= false;
        else if (bitmap_is_overlapping(dropped_fields, table->read_set))
        {
          bitmap_intersect(table->read_set, dropped_fields);
          uint field_nr= bitmap_get_first_set(table->read_set);
          my_error(ER_BAD_FIELD_ERROR, MYF(0),
                   table->field[field_nr]->field_name.str, "CHECK");
          goto err;
        }
      }
      if (keep)
      {
        if (alter_info->flags & ALTER_RENAME_COLUMN)
        {
          check->expr->walk(&Item::rename_fields_processor, 1,
                            &column_rename_param);
          // Force reopen because new column name is on thd->mem_root
          table->mark_table_for_reopen();
        }
        new_constraint_list.push_back(check, thd->mem_root);
      }
    }
  }

  if (!alter_info->check_constraint_list.is_empty())
  {
    /* Check the table FOREIGN KEYs for name duplications. */
    List <FOREIGN_KEY_INFO> fk_child_key_list;
    FOREIGN_KEY_INFO *f_key;
    table->file->get_foreign_key_list(thd, &fk_child_key_list);
    List_iterator<FOREIGN_KEY_INFO> fk_key_it(fk_child_key_list);
    while ((f_key= fk_key_it++))
    {
      List_iterator_fast<Virtual_column_info>
        c_it(alter_info->check_constraint_list);
      Virtual_column_info *check;
      while ((check= c_it++))
      {
        if (!check->name.length || check->automatic_name)
          continue;

        if (check->name.length == f_key->foreign_id->length &&
            my_strcasecmp(system_charset_info, f_key->foreign_id->str,
                          check->name.str) == 0)
        {
          my_error(ER_DUP_CONSTRAINT_NAME, MYF(0), "CHECK", check->name.str);
          goto err;
        }
      }
    }
  }

  /* Add new constraints */
  new_constraint_list.append(&alter_info->check_constraint_list);

  if (alter_info->drop_list.elements)
  {
    Alter_drop *drop;
    drop_it.rewind();
    while ((drop=drop_it++)) {
      switch (drop->type) {
      case Alter_drop::KEY:
      case Alter_drop::COLUMN:
      case Alter_drop::CHECK_CONSTRAINT:
      case Alter_drop::PERIOD:
        my_error(ER_CANT_DROP_FIELD_OR_KEY, MYF(0), drop->type_name(),
                 alter_info->drop_list.head()->name);
        goto err;
      case Alter_drop::FOREIGN_KEY:
        // Leave the DROP FOREIGN KEY names in the alter_info->drop_list.
        break;
      }
    }
  }

  if (!create_info->comment.str)
  {
    create_info->comment.str= table->s->comment.str;
    create_info->comment.length= table->s->comment.length;
  }

  table->file->update_create_info(create_info);
  if ((create_info->table_options &
       (HA_OPTION_PACK_KEYS | HA_OPTION_NO_PACK_KEYS)) ||
      (used_fields & HA_CREATE_USED_PACK_KEYS))
    db_create_options&= ~(HA_OPTION_PACK_KEYS | HA_OPTION_NO_PACK_KEYS);
  if ((create_info->table_options &
       (HA_OPTION_STATS_PERSISTENT | HA_OPTION_NO_STATS_PERSISTENT)) ||
      (used_fields & HA_CREATE_USED_STATS_PERSISTENT))
    db_create_options&= ~(HA_OPTION_STATS_PERSISTENT | HA_OPTION_NO_STATS_PERSISTENT);

  if (create_info->table_options &
      (HA_OPTION_CHECKSUM | HA_OPTION_NO_CHECKSUM))
    db_create_options&= ~(HA_OPTION_CHECKSUM | HA_OPTION_NO_CHECKSUM);
  if (create_info->table_options &
      (HA_OPTION_DELAY_KEY_WRITE | HA_OPTION_NO_DELAY_KEY_WRITE))
    db_create_options&= ~(HA_OPTION_DELAY_KEY_WRITE |
			  HA_OPTION_NO_DELAY_KEY_WRITE);
  create_info->table_options|= db_create_options;

  if (table->s->tmp_table)
    create_info->options|=HA_LEX_CREATE_TMP_TABLE;

  rc= FALSE;
  alter_info->create_list.swap(new_create_list);
  alter_info->key_list.swap(new_key_list);
  alter_info->check_constraint_list.swap(new_constraint_list);
err:
  DBUG_RETURN(rc);
}


/**
  Get Create_field object for newly created table by its name
  in the old version of table.

  @param alter_info  Alter_info describing newly created table.
  @param old_name    Name of field in old table.

  @returns Pointer to Create_field object, NULL - if field is
           not present in new version of table.
*/

static Create_field *get_field_by_old_name(Alter_info *alter_info,
                                           const char *old_name)
{
  List_iterator_fast<Create_field> new_field_it(alter_info->create_list);
  Create_field *new_field;

  while ((new_field= new_field_it++))
  {
    if (new_field->field &&
        (my_strcasecmp(system_charset_info,
                       new_field->field->field_name.str,
                       old_name) == 0))
      break;
  }
  return new_field;
}


/** Type of change to foreign key column, */

enum fk_column_change_type
{
  FK_COLUMN_NO_CHANGE, FK_COLUMN_DATA_CHANGE,
  FK_COLUMN_RENAMED, FK_COLUMN_DROPPED
};

/**
  Check that ALTER TABLE's changes on columns of a foreign key are allowed.

  @param[in]   thd              Thread context.
  @param[in]   alter_info       Alter_info describing changes to be done
                                by ALTER TABLE.
  @param[in]   fk_columns       List of columns of the foreign key to check.
  @param[out]  bad_column_name  Name of field on which ALTER TABLE tries to
                                do prohibited operation.

  @note This function takes into account value of @@foreign_key_checks
        setting.

  @retval FK_COLUMN_NO_CHANGE    No significant changes are to be done on
                                 foreign key columns.
  @retval FK_COLUMN_DATA_CHANGE  ALTER TABLE might result in value
                                 change in foreign key column (and
                                 foreign_key_checks is on).
  @retval FK_COLUMN_RENAMED      Foreign key column is renamed.
  @retval FK_COLUMN_DROPPED      Foreign key column is dropped.
*/

static enum fk_column_change_type
fk_check_column_changes(THD *thd, Alter_info *alter_info,
                        List<LEX_CSTRING> &fk_columns,
                        const char **bad_column_name)
{
  List_iterator_fast<LEX_CSTRING> column_it(fk_columns);
  LEX_CSTRING *column;

  *bad_column_name= NULL;

  while ((column= column_it++))
  {
    Create_field *new_field= get_field_by_old_name(alter_info, column->str);

    if (new_field)
    {
      Field *old_field= new_field->field;

      if (lex_string_cmp(system_charset_info, &old_field->field_name,
                         &new_field->field_name))
      {
        /*
          Copy algorithm doesn't support proper renaming of columns in
          the foreign key yet. At the moment we lack API which will tell
          SE that foreign keys should be updated to use new name of column
          like it happens in case of in-place algorithm.
        */
        *bad_column_name= column->str;
        return FK_COLUMN_RENAMED;
      }

      if ((old_field->is_equal(*new_field) == IS_EQUAL_NO) ||
          ((new_field->flags & NOT_NULL_FLAG) &&
           !(old_field->flags & NOT_NULL_FLAG)))
      {
        if (!(thd->variables.option_bits & OPTION_NO_FOREIGN_KEY_CHECKS))
        {
          /*
            Column in a FK has changed significantly. Unless
            foreign_key_checks are off we prohibit this since this
            means values in this column might be changed by ALTER
            and thus referential integrity might be broken,
          */
          *bad_column_name= column->str;
          return FK_COLUMN_DATA_CHANGE;
        }
      }
    }
    else
    {
      /*
        Column in FK was dropped. Most likely this will break
        integrity constraints of InnoDB data-dictionary (and thus
        InnoDB will emit an error), so we prohibit this right away
        even if foreign_key_checks are off.
        This also includes a rare case when another field replaces
        field being dropped since it is easy to break referential
        integrity in this case.
      */
      *bad_column_name= column->str;
      return FK_COLUMN_DROPPED;
    }
  }

  return FK_COLUMN_NO_CHANGE;
}


/**
  Check if ALTER TABLE we are about to execute using COPY algorithm
  is not supported as it might break referential integrity.

  @note If foreign_key_checks is disabled (=0), we allow to break
        referential integrity. But we still disallow some operations
        like dropping or renaming columns in foreign key since they
        are likely to break consistency of InnoDB data-dictionary
        and thus will end-up in error anyway.

  @param[in]  thd          Thread context.
  @param[in]  table        Table to be altered.
  @param[in]  alter_info   Lists of fields, keys to be changed, added
                           or dropped.
  @param[out] alter_ctx    ALTER TABLE runtime context.
                           Alter_table_ctx::fk_error_if_delete flag
                           is set if deletion during alter can break
                           foreign key integrity.

  @retval false  Success.
  @retval true   Error, ALTER - tries to do change which is not compatible
                 with foreign key definitions on the table.
*/

static bool fk_prepare_copy_alter_table(THD *thd, TABLE *table,
                                        Alter_info *alter_info,
                                        Alter_table_ctx *alter_ctx)
{
  List <FOREIGN_KEY_INFO> fk_parent_key_list;
  List <FOREIGN_KEY_INFO> fk_child_key_list;
  FOREIGN_KEY_INFO *f_key;

  DBUG_ENTER("fk_prepare_copy_alter_table");

  table->file->get_parent_foreign_key_list(thd, &fk_parent_key_list);

  /* OOM when building list. */
  if (unlikely(thd->is_error()))
    DBUG_RETURN(true);

  /*
    Remove from the list all foreign keys in which table participates as
    parent which are to be dropped by this ALTER TABLE. This is possible
    when a foreign key has the same table as child and parent.
  */
  List_iterator<FOREIGN_KEY_INFO> fk_parent_key_it(fk_parent_key_list);

  while ((f_key= fk_parent_key_it++))
  {
    Alter_drop *drop;
    List_iterator_fast<Alter_drop> drop_it(alter_info->drop_list);

    while ((drop= drop_it++))
    {
      /*
        InnoDB treats foreign key names in case-insensitive fashion.
        So we do it here too. For database and table name type of
        comparison used depends on lower-case-table-names setting.
        For l_c_t_n = 0 we use case-sensitive comparison, for
        l_c_t_n > 0 modes case-insensitive comparison is used.
      */
      if ((drop->type == Alter_drop::FOREIGN_KEY) &&
          (my_strcasecmp(system_charset_info, f_key->foreign_id->str,
                         drop->name) == 0) &&
          (lex_string_cmp(table_alias_charset, f_key->foreign_db,
                          &table->s->db) == 0) &&
          (lex_string_cmp(table_alias_charset, f_key->foreign_table,
                          &table->s->table_name) == 0))
        fk_parent_key_it.remove();
    }
  }

  /*
    If there are FKs in which this table is parent which were not
    dropped we need to prevent ALTER deleting rows from the table,
    as it might break referential integrity. OTOH it is OK to do
    so if foreign_key_checks are disabled.
  */
  if (!fk_parent_key_list.is_empty() &&
      !(thd->variables.option_bits & OPTION_NO_FOREIGN_KEY_CHECKS))
    alter_ctx->set_fk_error_if_delete_row(fk_parent_key_list.head());

  fk_parent_key_it.rewind();
  while ((f_key= fk_parent_key_it++))
  {
    enum fk_column_change_type changes;
    const char *bad_column_name;

    changes= fk_check_column_changes(thd, alter_info,
                                     f_key->referenced_fields,
                                     &bad_column_name);

    switch(changes)
    {
    case FK_COLUMN_NO_CHANGE:
      /* No significant changes. We can proceed with ALTER! */
      break;
    case FK_COLUMN_DATA_CHANGE:
    {
      char buff[NAME_LEN*2+2];
      strxnmov(buff, sizeof(buff)-1, f_key->foreign_db->str, ".",
               f_key->foreign_table->str, NullS);
      my_error(ER_FK_COLUMN_CANNOT_CHANGE_CHILD, MYF(0), bad_column_name,
               f_key->foreign_id->str, buff);
      DBUG_RETURN(true);
    }
    case FK_COLUMN_RENAMED:
      my_error(ER_ALTER_OPERATION_NOT_SUPPORTED_REASON, MYF(0),
               "ALGORITHM=COPY",
               ER_THD(thd, ER_ALTER_OPERATION_NOT_SUPPORTED_REASON_FK_RENAME),
               "ALGORITHM=INPLACE");
      DBUG_RETURN(true);
    case FK_COLUMN_DROPPED:
    {
      StringBuffer<NAME_LEN*2+2> buff(system_charset_info);
      LEX_CSTRING *db= f_key->foreign_db, *tbl= f_key->foreign_table;

      append_identifier(thd, &buff, db);
      buff.append('.');
      append_identifier(thd, &buff, tbl);
      my_error(ER_FK_COLUMN_CANNOT_DROP_CHILD, MYF(0), bad_column_name,
               f_key->foreign_id->str, buff.c_ptr());
      DBUG_RETURN(true);
    }
    default:
      DBUG_ASSERT(0);
    }
  }

  table->file->get_foreign_key_list(thd, &fk_child_key_list);

  /* OOM when building list. */
  if (unlikely(thd->is_error()))
    DBUG_RETURN(true);

  /*
    Remove from the list all foreign keys which are to be dropped
    by this ALTER TABLE.
  */
  List_iterator<FOREIGN_KEY_INFO> fk_key_it(fk_child_key_list);

  while ((f_key= fk_key_it++))
  {
    Alter_drop *drop;
    List_iterator_fast<Alter_drop> drop_it(alter_info->drop_list);

    while ((drop= drop_it++))
    {
      /* Names of foreign keys in InnoDB are case-insensitive. */
      if ((drop->type == Alter_drop::FOREIGN_KEY) &&
          (my_strcasecmp(system_charset_info, f_key->foreign_id->str,
                         drop->name) == 0))
        fk_key_it.remove();
    }
  }

  fk_key_it.rewind();
  while ((f_key= fk_key_it++))
  {
    enum fk_column_change_type changes;
    const char *bad_column_name;

    changes= fk_check_column_changes(thd, alter_info,
                                     f_key->foreign_fields,
                                     &bad_column_name);

    switch(changes)
    {
    case FK_COLUMN_NO_CHANGE:
      /* No significant changes. We can proceed with ALTER! */
      break;
    case FK_COLUMN_DATA_CHANGE:
      my_error(ER_FK_COLUMN_CANNOT_CHANGE, MYF(0), bad_column_name,
               f_key->foreign_id->str);
      DBUG_RETURN(true);
    case FK_COLUMN_RENAMED:
      my_error(ER_ALTER_OPERATION_NOT_SUPPORTED_REASON, MYF(0),
               "ALGORITHM=COPY",
               ER_THD(thd, ER_ALTER_OPERATION_NOT_SUPPORTED_REASON_FK_RENAME),
               "ALGORITHM=INPLACE");
      DBUG_RETURN(true);
    case FK_COLUMN_DROPPED:
      my_error(ER_FK_COLUMN_CANNOT_DROP, MYF(0), bad_column_name,
               f_key->foreign_id->str);
      DBUG_RETURN(true);
    default:
      DBUG_ASSERT(0);
    }
  }

  /*
    Normally, an attempt to modify an FK parent table will cause
    FK children to be prelocked, so the table-being-altered cannot
    be modified by a cascade FK action, because ALTER holds a lock
    and prelocking will wait.

    But if a new FK is being added by this very ALTER, then the target
    table is not locked yet (it's a temporary table). So, we have to
    lock FK parents explicitly.
  */
  if (alter_info->flags & ALTER_ADD_FOREIGN_KEY)
  {
    List_iterator<Key> fk_list_it(alter_info->key_list);

    while (Key *key= fk_list_it++)
    {
      if (key->type != Key::FOREIGN_KEY)
        continue;

      Foreign_key *fk= static_cast<Foreign_key*>(key);
      char dbuf[NAME_LEN];
      char tbuf[NAME_LEN];
      const char *ref_db= (fk->ref_db.str ?
                           fk->ref_db.str :
                           alter_ctx->new_db.str);
      const char *ref_table= fk->ref_table.str;
      MDL_request mdl_request;

      if (lower_case_table_names)
      {
        strmake_buf(dbuf, ref_db);
        my_casedn_str(system_charset_info, dbuf);
        strmake_buf(tbuf, ref_table);
        my_casedn_str(system_charset_info, tbuf);
        ref_db= dbuf;
        ref_table= tbuf;
      }

      mdl_request.init(MDL_key::TABLE, ref_db, ref_table, MDL_SHARED_NO_WRITE,
                       MDL_TRANSACTION);
      if (thd->mdl_context.acquire_lock(&mdl_request,
                                        thd->variables.lock_wait_timeout))
        DBUG_RETURN(true);
    }
  }

  DBUG_RETURN(false);
}

/**
  Rename temporary table and/or turn indexes on/off without touching .FRM.
  Its a variant of simple_rename_or_index_change() to be used exclusively
  for temporary tables.

  @param thd            Thread handler
  @param table_list     TABLE_LIST for the table to change
  @param keys_onoff     ENABLE or DISABLE KEYS?
  @param alter_ctx      ALTER TABLE runtime context.

  @return Operation status
    @retval false           Success
    @retval true            Failure
*/
static bool
simple_tmp_rename_or_index_change(THD *thd, TABLE_LIST *table_list,
                                  Alter_info::enum_enable_or_disable keys_onoff,
                                  Alter_table_ctx *alter_ctx)
{
  DBUG_ENTER("simple_tmp_rename_or_index_change");

  TABLE *table= table_list->table;
  bool error= false;

  DBUG_ASSERT(table->s->tmp_table);

  if (keys_onoff != Alter_info::LEAVE_AS_IS)
  {
    THD_STAGE_INFO(thd, stage_manage_keys);
    error= alter_table_manage_keys(table, table->file->indexes_are_disabled(),
                                   keys_onoff);
  }

  if (likely(!error) && alter_ctx->is_table_renamed())
  {
    THD_STAGE_INFO(thd, stage_rename);

    /*
      If THD::rename_temporary_table() fails, there is no need to rename it
      back to the original name (unlike the case for non-temporary tables),
      as it was an allocation error and the table was not renamed.
    */
    error= thd->rename_temporary_table(table, &alter_ctx->new_db,
                                       &alter_ctx->new_alias);
  }

  if (likely(!error))
  {
    /*
      We do not replicate alter table statement on temporary tables under
      ROW-based replication.
    */
    if (!thd->is_current_stmt_binlog_format_row())
    {
      error= write_bin_log(thd, true, thd->query(), thd->query_length()) != 0;
    }
    if (likely(!error))
      my_ok(thd);
  }

  DBUG_RETURN(error);
}


/**
  Rename table and/or turn indexes on/off without touching .FRM

  @param thd            Thread handler
  @param table_list     TABLE_LIST for the table to change
  @param keys_onoff     ENABLE or DISABLE KEYS?
  @param alter_ctx      ALTER TABLE runtime context.

  @return Operation status
    @retval false           Success
    @retval true            Failure
*/

static bool
simple_rename_or_index_change(THD *thd, TABLE_LIST *table_list,
                              Alter_info::enum_enable_or_disable keys_onoff,
                              Alter_table_ctx *alter_ctx)
{
  TABLE *table= table_list->table;
  MDL_ticket *mdl_ticket= table->mdl_ticket;
  int error= 0;
  enum ha_extra_function extra_func= thd->locked_tables_mode
                                       ? HA_EXTRA_NOT_USED
                                       : HA_EXTRA_FORCE_REOPEN;
  DBUG_ENTER("simple_rename_or_index_change");

  if (keys_onoff != Alter_info::LEAVE_AS_IS)
  {
    if (wait_while_table_is_used(thd, table, extra_func))
      DBUG_RETURN(true);

    // It's now safe to take the table level lock.
    if (lock_tables(thd, table_list, alter_ctx->tables_opened, 0))
      DBUG_RETURN(true);

    THD_STAGE_INFO(thd, stage_manage_keys);
    error= alter_table_manage_keys(table,
                                   table->file->indexes_are_disabled(),
                                   keys_onoff);
  }

  if (likely(!error) && alter_ctx->is_table_renamed())
  {
    THD_STAGE_INFO(thd, stage_rename);
    handlerton *old_db_type= table->s->db_type();
    /*
      Then do a 'simple' rename of the table. First we need to close all
      instances of 'source' table.
      Note that if wait_while_table_is_used() returns error here (i.e. if
      this thread was killed) then it must be that previous step of
      simple rename did nothing and therefore we can safely return
      without additional clean-up.
    */
    if (wait_while_table_is_used(thd, table, extra_func))
      DBUG_RETURN(true);
    close_all_tables_for_name(thd, table->s, HA_EXTRA_PREPARE_FOR_RENAME,
                              NULL);

    if (mysql_rename_table(old_db_type, &alter_ctx->db, &alter_ctx->table_name,
                           &alter_ctx->new_db, &alter_ctx->new_alias, 0))
      error= -1;
    else if (Table_triggers_list::change_table_name(thd,
                                                 &alter_ctx->db,
                                                 &alter_ctx->alias,
                                                 &alter_ctx->table_name,
                                                 &alter_ctx->new_db,
                                                 &alter_ctx->new_alias))
    {
      (void) mysql_rename_table(old_db_type,
                                &alter_ctx->new_db, &alter_ctx->new_alias,
                                &alter_ctx->db, &alter_ctx->table_name,
                                NO_FK_CHECKS);
      error= -1;
    }
    /* Update stat tables last. This is to be able to handle rename of a stat table */
    if (error == 0)
      (void) rename_table_in_stat_tables(thd, &alter_ctx->db,
                                         &alter_ctx->table_name,
                                         &alter_ctx->new_db,
                                         &alter_ctx->new_alias);
  }

  if (likely(!error))
  {
    error= write_bin_log(thd, TRUE, thd->query(), thd->query_length());

    if (likely(!error))
      my_ok(thd);
  }
  table_list->table= NULL;                    // For query cache
  query_cache_invalidate3(thd, table_list, 0);

  if ((thd->locked_tables_mode == LTM_LOCK_TABLES ||
       thd->locked_tables_mode == LTM_PRELOCKED_UNDER_LOCK_TABLES))
  {
    /*
      Under LOCK TABLES we should adjust meta-data locks before finishing
      statement. Otherwise we can rely on them being released
      along with the implicit commit.
    */
    if (alter_ctx->is_table_renamed())
      thd->mdl_context.release_all_locks_for_name(mdl_ticket);
    else
      mdl_ticket->downgrade_lock(MDL_SHARED_NO_READ_WRITE);
  }
  DBUG_RETURN(error != 0);
}


static void cleanup_table_after_inplace_alter_keep_files(TABLE *table)
{
  TABLE_SHARE *share= table->s;
  closefrm(table);
  free_table_share(share);
}


static void cleanup_table_after_inplace_alter(TABLE *table)
{
  table->file->ha_create_partitioning_metadata(table->s->normalized_path.str, 0,
                                               CHF_DELETE_FLAG);
  deletefrm(table->s->normalized_path.str);
  cleanup_table_after_inplace_alter_keep_files(table);
}


static int create_table_for_inplace_alter(THD *thd,
                                          const Alter_table_ctx &alter_ctx,
                                          LEX_CUSTRING *frm,
                                          TABLE_SHARE *share,
                                          TABLE *table)
{
  init_tmp_table_share(thd, share, alter_ctx.new_db.str, 0,
                       alter_ctx.new_name.str, alter_ctx.get_tmp_path());
  if (share->init_from_binary_frm_image(thd, true, frm->str, frm->length) ||
      open_table_from_share(thd, share, &alter_ctx.new_name, 0,
                            EXTRA_RECORD, thd->open_options,
                            table, false))
  {
    free_table_share(share);
    deletefrm(alter_ctx.get_tmp_path());
    return 1;
  }
  if (table->internal_tables && open_and_lock_internal_tables(table, false))
  {
    cleanup_table_after_inplace_alter(table);
    return 1;
  }
  return 0;
}


/**
  Alter table

  @param thd              Thread handle
  @param new_db           If there is a RENAME clause
  @param new_name         If there is a RENAME clause
  @param create_info      Information from the parsing phase about new
                          table properties.
  @param table_list       The table to change.
  @param alter_info       Lists of fields, keys to be changed, added
                          or dropped.
  @param order_num        How many ORDER BY fields has been specified.
  @param order            List of fields to ORDER BY.
  @param ignore           Whether we have ALTER IGNORE TABLE

  @retval   true          Error
  @retval   false         Success

  This is a veery long function and is everything but the kitchen sink :)
  It is used to alter a table and not only by ALTER TABLE but also
  CREATE|DROP INDEX are mapped on this function.

  When the ALTER TABLE statement just does a RENAME or ENABLE|DISABLE KEYS,
  or both, then this function short cuts its operation by renaming
  the table and/or enabling/disabling the keys. In this case, the FRM is
  not changed, directly by mysql_alter_table. However, if there is a
  RENAME + change of a field, or an index, the short cut is not used.
  See how `create_list` is used to generate the new FRM regarding the
  structure of the fields. The same is done for the indices of the table.

  Altering a table can be done in two ways. The table can be modified
  directly using an in-place algorithm, or the changes can be done using
  an intermediate temporary table (copy). In-place is the preferred
  algorithm as it avoids copying table data. The storage engine
  selects which algorithm to use in check_if_supported_inplace_alter()
  based on information about the table changes from fill_alter_inplace_info().
*/

bool mysql_alter_table(THD *thd, const LEX_CSTRING *new_db,
                       const LEX_CSTRING *new_name,
                       HA_CREATE_INFO *create_info,
                       TABLE_LIST *table_list,
                       Alter_info *alter_info,
                       uint order_num, ORDER *order, bool ignore)
{
  DBUG_ENTER("mysql_alter_table");

  /*
    Check if we attempt to alter mysql.slow_log or
    mysql.general_log table and return an error if
    it is the case.
    TODO: this design is obsolete and will be removed.
  */
  int table_kind= check_if_log_table(table_list, FALSE, NullS);

  if (table_kind)
  {
    /* Disable alter of enabled log tables */
    if (logger.is_log_table_enabled(table_kind))
    {
      my_error(ER_BAD_LOG_STATEMENT, MYF(0), "ALTER");
      DBUG_RETURN(true);
    }

    /* Disable alter of log tables to unsupported engine */
    if ((create_info->used_fields & HA_CREATE_USED_ENGINE) &&
        (!create_info->db_type || /* unknown engine */
         !(create_info->db_type->flags & HTON_SUPPORT_LOG_TABLES)))
    {
    unsupported:
      my_error(ER_UNSUPORTED_LOG_ENGINE, MYF(0),
               hton_name(create_info->db_type)->str);
      DBUG_RETURN(true);
    }

    if (create_info->db_type == maria_hton &&
        create_info->transactional != HA_CHOICE_NO)
      goto unsupported;

#ifdef WITH_PARTITION_STORAGE_ENGINE
    if (alter_info->partition_flags & ALTER_PARTITION_INFO)
    {
      my_error(ER_WRONG_USAGE, MYF(0), "PARTITION", "log table");
      DBUG_RETURN(true);
    }
#endif
  }

  THD_STAGE_INFO(thd, stage_init_update);

  /*
    Code below can handle only base tables so ensure that we won't open a view.
    Note that RENAME TABLE the only ALTER clause which is supported for views
    has been already processed.
  */
  table_list->required_type= TABLE_TYPE_NORMAL;

  Alter_table_prelocking_strategy alter_prelocking_strategy;

  DEBUG_SYNC(thd, "alter_table_before_open_tables");
  uint tables_opened;

  thd->open_options|= HA_OPEN_FOR_ALTER;
  thd->mdl_backup_ticket= 0;
  bool error= open_tables(thd, &table_list, &tables_opened, 0,
                          &alter_prelocking_strategy);
  thd->open_options&= ~HA_OPEN_FOR_ALTER;

  TABLE *table= table_list->table;
  bool versioned= table && table->versioned();

  if (versioned)
  {
    if (handlerton *hton1= create_info->db_type)
    {
      handlerton *hton2= table->file->partition_ht();
      if (hton1 != hton2 &&
          (ha_check_storage_engine_flag(hton1, HTON_NATIVE_SYS_VERSIONING) ||
           ha_check_storage_engine_flag(hton2, HTON_NATIVE_SYS_VERSIONING)))
      {
        my_error(ER_VERS_ALTER_ENGINE_PROHIBITED, MYF(0), table_list->db.str,
                 table_list->table_name.str);
        DBUG_RETURN(true);
      }
    }
    if (alter_info->vers_prohibited(thd))
    {
      my_error(ER_VERS_ALTER_NOT_ALLOWED, MYF(0),
               table_list->db.str, table_list->table_name.str);
      DBUG_RETURN(true);
    }
  }

  DEBUG_SYNC(thd, "alter_opened_table");

#ifdef WITH_WSREP
  DBUG_EXECUTE_IF("sync.alter_opened_table",
                  {
                    const char act[]=
                      "now "
                      "wait_for signal.alter_opened_table";
                    DBUG_ASSERT(!debug_sync_set_action(thd,
                                                       STRING_WITH_LEN(act)));
                  };);
#endif // WITH_WSREP

  if (unlikely(error))
    DBUG_RETURN(true);

  table->use_all_columns();
  MDL_ticket *mdl_ticket= table->mdl_ticket;

  /*
    Prohibit changing of the UNION list of a non-temporary MERGE table
    under LOCK tables. It would be quite difficult to reuse a shrinked
    set of tables from the old table or to open a new TABLE object for
    an extended list and verify that they belong to locked tables.
  */
  if ((thd->locked_tables_mode == LTM_LOCK_TABLES ||
       thd->locked_tables_mode == LTM_PRELOCKED_UNDER_LOCK_TABLES) &&
      (create_info->used_fields & HA_CREATE_USED_UNION) &&
      (table->s->tmp_table == NO_TMP_TABLE))
  {
    my_error(ER_LOCK_OR_ACTIVE_TRANSACTION, MYF(0));
    DBUG_RETURN(true);
  }

  Alter_table_ctx alter_ctx(thd, table_list, tables_opened, new_db, new_name);

  MDL_request target_mdl_request;

  /* Check that we are not trying to rename to an existing table */
  if (alter_ctx.is_table_renamed())
  {
    if (table->s->tmp_table != NO_TMP_TABLE)
    {
      /*
        Check whether a temporary table exists with same requested new name.
        If such table exists, there must be a corresponding TABLE_SHARE in
        THD::all_temp_tables list.
      */
      if (thd->find_tmp_table_share(alter_ctx.new_db.str,
                                    alter_ctx.new_name.str))
      {
        my_error(ER_TABLE_EXISTS_ERROR, MYF(0), alter_ctx.new_alias.str);
        DBUG_RETURN(true);
      }
    }
    else
    {
      MDL_request_list mdl_requests;
      MDL_request target_db_mdl_request;

      target_mdl_request.init(MDL_key::TABLE,
                              alter_ctx.new_db.str, alter_ctx.new_name.str,
                              MDL_EXCLUSIVE, MDL_TRANSACTION);
      mdl_requests.push_front(&target_mdl_request);

      /*
        If we are moving the table to a different database, we also
        need IX lock on the database name so that the target database
        is protected by MDL while the table is moved.
      */
      if (alter_ctx.is_database_changed())
      {
        target_db_mdl_request.init(MDL_key::SCHEMA, alter_ctx.new_db.str, "",
                                   MDL_INTENTION_EXCLUSIVE,
                                   MDL_TRANSACTION);
        mdl_requests.push_front(&target_db_mdl_request);
      }

      /*
        Protection against global read lock must have been acquired when table
        to be altered was being opened.
      */
      DBUG_ASSERT(thd->mdl_context.is_lock_owner(MDL_key::BACKUP,
                                                 "", "",
                                                 MDL_BACKUP_DDL));

      if (thd->mdl_context.acquire_locks(&mdl_requests,
                                         thd->variables.lock_wait_timeout))
        DBUG_RETURN(true);

      DEBUG_SYNC(thd, "locked_table_name");
      /*
        Table maybe does not exist, but we got an exclusive lock
        on the name, now we can safely try to find out for sure.
      */
      if (ha_table_exists(thd, &alter_ctx.new_db, &alter_ctx.new_name))
      {
        /* Table will be closed in do_command() */
        my_error(ER_TABLE_EXISTS_ERROR, MYF(0), alter_ctx.new_alias.str);
        DBUG_RETURN(true);
      }
    }
  }

  if (!create_info->db_type)
  {
#ifdef WITH_PARTITION_STORAGE_ENGINE
    if (table->part_info &&
        create_info->used_fields & HA_CREATE_USED_ENGINE)
    {
      /*
        This case happens when the user specified
        ENGINE = x where x is a non-existing storage engine
        We set create_info->db_type to default_engine_type
        to ensure we don't change underlying engine type
        due to a erroneously given engine name.
      */
      create_info->db_type= table->part_info->default_engine_type;
    }
    else
#endif
      create_info->db_type= table->s->db_type();
  }

  if (check_engine(thd, alter_ctx.new_db.str, alter_ctx.new_name.str, create_info))
    DBUG_RETURN(true);

  if (create_info->vers_info.fix_alter_info(thd, alter_info, create_info, table))
  {
    DBUG_RETURN(true);
  }

  if ((create_info->db_type != table->s->db_type() ||
       (alter_info->partition_flags & ALTER_PARTITION_INFO)) &&
      !table->file->can_switch_engines())
  {
    my_error(ER_ROW_IS_REFERENCED, MYF(0));
    DBUG_RETURN(true);
  }

  /*
   If foreign key is added then check permission to access parent table.

   In function "check_fk_parent_table_access", create_info->db_type is used
   to identify whether engine supports FK constraint or not. Since
   create_info->db_type is set here, check to parent table access is delayed
   till this point for the alter operation.
  */
  if ((alter_info->flags & ALTER_ADD_FOREIGN_KEY) &&
      check_fk_parent_table_access(thd, create_info, alter_info, new_db->str))
    DBUG_RETURN(true);

  /*
    If this is an ALTER TABLE and no explicit row type specified reuse
    the table's row type.
    Note: this is the same as if the row type was specified explicitly.
  */
  if (create_info->row_type == ROW_TYPE_NOT_USED)
  {
    /* ALTER TABLE without explicit row type */
    create_info->row_type= table->s->row_type;
  }
  else
  {
    /* ALTER TABLE with specific row type */
    create_info->used_fields |= HA_CREATE_USED_ROW_FORMAT;
  }

  DBUG_PRINT("info", ("old type: %s  new type: %s",
             ha_resolve_storage_engine_name(table->s->db_type()),
             ha_resolve_storage_engine_name(create_info->db_type)));
  if (ha_check_storage_engine_flag(table->s->db_type(), HTON_ALTER_NOT_SUPPORTED))
  {
    DBUG_PRINT("info", ("doesn't support alter"));
    my_error(ER_ILLEGAL_HA, MYF(0), hton_name(table->s->db_type())->str,
             alter_ctx.db.str, alter_ctx.table_name.str);
    DBUG_RETURN(true);
  }

  if (ha_check_storage_engine_flag(create_info->db_type,
                                   HTON_ALTER_NOT_SUPPORTED))
  {
    DBUG_PRINT("info", ("doesn't support alter"));
    my_error(ER_ILLEGAL_HA, MYF(0), hton_name(create_info->db_type)->str,
             alter_ctx.new_db.str, alter_ctx.new_name.str);
    DBUG_RETURN(true);
  }

  if (table->s->tmp_table == NO_TMP_TABLE)
    mysql_audit_alter_table(thd, table_list);
  else if (table->s->table_creation_was_logged && mysql_bin_log.is_open())
  {
    /* Protect against MDL error in binary logging */
    MDL_request mdl_request;
    DBUG_ASSERT(!mdl_ticket);
    mdl_request.init(MDL_key::BACKUP, "", "", MDL_BACKUP_COMMIT,
                     MDL_TRANSACTION);
    if (thd->mdl_context.acquire_lock(&mdl_request,
                                      thd->variables.lock_wait_timeout))
      DBUG_RETURN(true);
  }

  THD_STAGE_INFO(thd, stage_setup);

  if (alter_info->flags & ALTER_DROP_CHECK_CONSTRAINT)
  {
    /*
      ALTER TABLE DROP CONSTRAINT
      should be replaced with ... DROP [FOREIGN] KEY
      if the constraint is the FOREIGN KEY or UNIQUE one.
    */

    List_iterator<Alter_drop> drop_it(alter_info->drop_list);
    Alter_drop *drop;
    List <FOREIGN_KEY_INFO> fk_child_key_list;
    table->file->get_foreign_key_list(thd, &fk_child_key_list);

    alter_info->flags&= ~ALTER_DROP_CHECK_CONSTRAINT;

    while ((drop= drop_it++))
    {
      if (drop->type == Alter_drop::CHECK_CONSTRAINT)
      {
        {
          /* Test if there is a FOREIGN KEY with this name. */
          FOREIGN_KEY_INFO *f_key;
          List_iterator<FOREIGN_KEY_INFO> fk_key_it(fk_child_key_list);

          while ((f_key= fk_key_it++))
          {
            if (my_strcasecmp(system_charset_info, f_key->foreign_id->str,
                  drop->name) == 0)
            {
              drop->type= Alter_drop::FOREIGN_KEY;
              alter_info->flags|= ALTER_DROP_FOREIGN_KEY;
              goto do_continue;
            }
          }
        }

        {
          /* Test if there is an UNIQUE with this name. */
          uint n_key;

          for (n_key=0; n_key < table->s->keys; n_key++)
          {
            if ((table->key_info[n_key].flags & HA_NOSAME) &&
                my_strcasecmp(system_charset_info,
                              drop->name, table->key_info[n_key].name.str) == 0) // Merge todo: review '.str'
            {
              drop->type= Alter_drop::KEY;
              alter_info->flags|= ALTER_DROP_INDEX;
              goto do_continue;
            }
          }
        }
      }
      alter_info->flags|= ALTER_DROP_CHECK_CONSTRAINT;
do_continue:;
    }
  }

  if (handle_if_exists_options(thd, table, alter_info,
                               &create_info->period_info) ||
      fix_constraints_names(thd, &alter_info->check_constraint_list,
                            create_info))
    DBUG_RETURN(true);

  /*
    Look if we have to do anything at all.
    ALTER can become NOOP after handling
    the IF (NOT) EXISTS options.
  */
  if (alter_info->flags == 0 && alter_info->partition_flags == 0)
  {
    my_snprintf(alter_ctx.tmp_buff, sizeof(alter_ctx.tmp_buff),
                ER_THD(thd, ER_INSERT_INFO), 0L, 0L,
                thd->get_stmt_da()->current_statement_warn_count());
    my_ok(thd, 0L, 0L, alter_ctx.tmp_buff);

    /*
      We don't replicate alter table statement on temporary tables
      For which we did not log the CREATE TEMPORARY TABLE statement.
    */
    if (table->s->tmp_table == NO_TMP_TABLE ||
        table->s->table_creation_was_logged)
    {
      if (write_bin_log(thd, true, thd->query(), thd->query_length()))
        DBUG_RETURN(true);
    }

    DBUG_RETURN(false);
  }

  /*
     Test if we are only doing RENAME or KEYS ON/OFF. This works
     as we are testing if flags == 0 above.
  */
  if (!(alter_info->flags & ~(ALTER_RENAME | ALTER_KEYS_ONOFF)) &&
      alter_info->partition_flags == 0 &&
      alter_info->algorithm(thd) !=
      Alter_info::ALTER_TABLE_ALGORITHM_COPY)   // No need to touch frm.
  {
    bool res;

    if (!table->s->tmp_table)
    {
      // This requires X-lock, no other lock levels supported.
      if (alter_info->requested_lock != Alter_info::ALTER_TABLE_LOCK_DEFAULT &&
          alter_info->requested_lock != Alter_info::ALTER_TABLE_LOCK_EXCLUSIVE)
      {
        my_error(ER_ALTER_OPERATION_NOT_SUPPORTED, MYF(0),
                 "LOCK=NONE/SHARED", "LOCK=EXCLUSIVE");
        DBUG_RETURN(true);
      }
      res= simple_rename_or_index_change(thd, table_list,
                                         alter_info->keys_onoff,
                                         &alter_ctx);
    }
    else
    {
      res= simple_tmp_rename_or_index_change(thd, table_list,
                                             alter_info->keys_onoff,
                                             &alter_ctx);
    }
    DBUG_RETURN(res);
  }

  /* We have to do full alter table. */

#ifdef WITH_PARTITION_STORAGE_ENGINE
  bool partition_changed= false;
  bool fast_alter_partition= false;
  {
    if (prep_alter_part_table(thd, table, alter_info, create_info,
                              &alter_ctx, &partition_changed,
                              &fast_alter_partition))
    {
      DBUG_RETURN(true);
    }
  }
#endif

  if (mysql_prepare_alter_table(thd, table, create_info, alter_info,
                                &alter_ctx))
  {
    DBUG_RETURN(true);
  }

  set_table_default_charset(thd, create_info, alter_ctx.db);

  if (create_info->check_fields(thd, alter_info,
                                table_list->table_name, table_list->db) ||
      create_info->fix_period_fields(thd, alter_info))
    DBUG_RETURN(true);

  if (!opt_explicit_defaults_for_timestamp)
    promote_first_timestamp_column(&alter_info->create_list);

#ifdef WITH_PARTITION_STORAGE_ENGINE
  if (fast_alter_partition)
  {
    /*
      ALGORITHM and LOCK clauses are generally not allowed by the
      parser for operations related to partitioning.
      The exceptions are ALTER_PARTITION_INFO and ALTER_PARTITION_REMOVE.
      For consistency, we report ER_ALTER_OPERATION_NOT_SUPPORTED here.
    */
    if (alter_info->requested_lock !=
        Alter_info::ALTER_TABLE_LOCK_DEFAULT)
    {
      my_error(ER_ALTER_OPERATION_NOT_SUPPORTED_REASON, MYF(0),
               "LOCK=NONE/SHARED/EXCLUSIVE",
               ER_THD(thd, ER_ALTER_OPERATION_NOT_SUPPORTED_REASON_PARTITION),
               "LOCK=DEFAULT");
      DBUG_RETURN(true);
    }
    else if (alter_info->algorithm(thd) !=
             Alter_info::ALTER_TABLE_ALGORITHM_DEFAULT)
    {
      my_error(ER_ALTER_OPERATION_NOT_SUPPORTED_REASON, MYF(0),
               "ALGORITHM=COPY/INPLACE",
               ER_THD(thd, ER_ALTER_OPERATION_NOT_SUPPORTED_REASON_PARTITION),
               "ALGORITHM=DEFAULT");
      DBUG_RETURN(true);
    }

    /*
      Upgrade from MDL_SHARED_UPGRADABLE to MDL_SHARED_NO_WRITE.
      Afterwards it's safe to take the table level lock.
    */
    if ((thd->mdl_context.upgrade_shared_lock(mdl_ticket, MDL_SHARED_NO_WRITE,
             thd->variables.lock_wait_timeout)) ||
        lock_tables(thd, table_list, alter_ctx.tables_opened, 0))
    {
      DBUG_RETURN(true);
    }

    // In-place execution of ALTER TABLE for partitioning.
    DBUG_RETURN(fast_alter_partition_table(thd, table, alter_info,
                                           create_info, table_list,
                                           &alter_ctx.db,
                                           &alter_ctx.table_name));
  }
#endif

  /*
    Use copy algorithm if:
    - old_alter_table system variable is set without in-place requested using
      the ALGORITHM clause.
    - Or if in-place is impossible for given operation.
    - Changes to partitioning which were not handled by fast_alter_part_table()
      needs to be handled using table copying algorithm unless the engine
      supports auto-partitioning as such engines can do some changes
      using in-place API.
  */
  if ((thd->variables.alter_algorithm == Alter_info::ALTER_TABLE_ALGORITHM_COPY &&
       alter_info->algorithm(thd) !=
       Alter_info::ALTER_TABLE_ALGORITHM_INPLACE)
      || is_inplace_alter_impossible(table, create_info, alter_info)
      || IF_PARTITIONING((partition_changed &&
          !(table->s->db_type()->partition_flags() & HA_USE_AUTO_PARTITION)), 0))
  {
    if (alter_info->algorithm(thd) ==
        Alter_info::ALTER_TABLE_ALGORITHM_INPLACE)
    {
      my_error(ER_ALTER_OPERATION_NOT_SUPPORTED, MYF(0),
               "ALGORITHM=INPLACE", "ALGORITHM=COPY");
      DBUG_RETURN(true);
    }
    alter_info->set_requested_algorithm(
      Alter_info::ALTER_TABLE_ALGORITHM_COPY);
  }

  /*
    ALTER TABLE ... ENGINE to the same engine is a common way to
    request table rebuild. Set ALTER_RECREATE flag to force table
    rebuild.
  */
  if (create_info->db_type == table->s->db_type() &&
      create_info->used_fields & HA_CREATE_USED_ENGINE)
    alter_info->flags|= ALTER_RECREATE;

  /*
    If the old table had partitions and we are doing ALTER TABLE ...
    engine= <new_engine>, the new table must preserve the original
    partitioning. This means that the new engine is still the
    partitioning engine, not the engine specified in the parser.
    This is discovered in prep_alter_part_table, which in such case
    updates create_info->db_type.
    It's therefore important that the assignment below is done
    after prep_alter_part_table.
  */
  handlerton *new_db_type= create_info->db_type;
  handlerton *old_db_type= table->s->db_type();
  TABLE *new_table= NULL;
  ha_rows copied=0,deleted=0;

  /*
    Handling of symlinked tables:
    If no rename:
      Create new data file and index file on the same disk as the
      old data and index files.
      Copy data.
      Rename new data file over old data file and new index file over
      old index file.
      Symlinks are not changed.

   If rename:
      Create new data file and index file on the same disk as the
      old data and index files.  Create also symlinks to point at
      the new tables.
      Copy data.
      At end, rename intermediate tables, and symlinks to intermediate
      table, to final table name.
      Remove old table and old symlinks

    If rename is made to another database:
      Create new tables in new database.
      Copy data.
      Remove old table and symlinks.
  */
  char index_file[FN_REFLEN], data_file[FN_REFLEN];

  if (!alter_ctx.is_database_changed())
  {
    if (create_info->index_file_name)
    {
      /* Fix index_file_name to have 'tmp_name' as basename */
      strmov(index_file, alter_ctx.tmp_name.str);
      create_info->index_file_name=fn_same(index_file,
                                           create_info->index_file_name,
                                           1);
    }
    if (create_info->data_file_name)
    {
      /* Fix data_file_name to have 'tmp_name' as basename */
      strmov(data_file, alter_ctx.tmp_name.str);
      create_info->data_file_name=fn_same(data_file,
                                          create_info->data_file_name,
                                          1);
    }
  }
  else
  {
    /* Ignore symlink if db is changed. */
    create_info->data_file_name=create_info->index_file_name=0;
  }

  DEBUG_SYNC(thd, "alter_table_before_create_table_no_lock");

  /*
    Create .FRM for new version of table with a temporary name.
    We don't log the statement, it will be logged later.

    Keep information about keys in newly created table as it
    will be used later to construct Alter_inplace_info object
    and by fill_alter_inplace_info() call.
  */
  KEY *key_info;
  uint key_count;
  /*
    Remember if the new definition has new VARCHAR column;
    create_info->varchar will be reset in create_table_impl()/
    mysql_prepare_create_table().
  */
  bool varchar= create_info->varchar;
  LEX_CUSTRING frm= {0,0};

  tmp_disable_binlog(thd);
  create_info->options|=HA_CREATE_TMP_ALTER;
  create_info->alias= alter_ctx.table_name;
  error= create_table_impl(thd, alter_ctx.db, alter_ctx.table_name,
                           alter_ctx.new_db, alter_ctx.tmp_name,
                           alter_ctx.get_tmp_path(),
                           thd->lex->create_info, create_info, alter_info,
                           C_ALTER_TABLE_FRM_ONLY, NULL,
                           &key_info, &key_count, &frm);
  reenable_binlog(thd);
  if (unlikely(error))
  {
    my_free(const_cast<uchar*>(frm.str));
    DBUG_RETURN(true);
  }

  /* Remember that we have not created table in storage engine yet. */
  bool no_ha_table= true;

  if (alter_info->algorithm(thd) != Alter_info::ALTER_TABLE_ALGORITHM_COPY)
  {
    Alter_inplace_info ha_alter_info(create_info, alter_info,
                                     key_info, key_count,
                                     IF_PARTITIONING(thd->work_part_info, NULL),
                                     ignore, alter_ctx.error_if_not_empty);
    TABLE_SHARE altered_share;
    TABLE altered_table;
    bool use_inplace= true;

    /* Fill the Alter_inplace_info structure. */
    if (fill_alter_inplace_info(thd, table, varchar, &ha_alter_info))
      goto err_new_table_cleanup;

    /*
      We can ignore ALTER_COLUMN_ORDER and instead check
      ALTER_STORED_COLUMN_ORDER & ALTER_VIRTUAL_COLUMN_ORDER. This
      is ok as ALTER_COLUMN_ORDER may be wrong if we use AFTER last_field
      ALTER_COLUMN_NAME is set if field really was renamed.
    */

    if (!(ha_alter_info.handler_flags &
          ~(ALTER_COLUMN_ORDER | ALTER_RENAME_COLUMN)))
    {
      /*
        No-op ALTER, no need to call handler API functions.

        If this code path is entered for an ALTER statement that
        should not be a real no-op, new handler flags should be added
        and fill_alter_inplace_info() adjusted.

        Note that we can end up here if an ALTER statement has clauses
        that cancel each other out (e.g. ADD/DROP identically index).

        Also note that we ignore the LOCK clause here.

        TODO don't create partitioning metadata in the first place
      */
      table->file->ha_create_partitioning_metadata(alter_ctx.get_tmp_path(),
                                                   NULL, CHF_DELETE_FLAG);
      my_free(const_cast<uchar*>(frm.str));
      goto end_inplace;
    }

    // We assume that the table is non-temporary.
    DBUG_ASSERT(!table->s->tmp_table);

    if (create_table_for_inplace_alter(thd, alter_ctx, &frm, &altered_share,
                                       &altered_table))
      goto err_new_table_cleanup;

    /* Set markers for fields in TABLE object for altered table. */
    update_altered_table(ha_alter_info, &altered_table);

    /*
      Mark all columns in 'altered_table' as used to allow usage
      of its record[0] buffer and Field objects during in-place
      ALTER TABLE.
    */
    altered_table.column_bitmaps_set_no_signal(&altered_table.s->all_set,
                                               &altered_table.s->all_set);
    restore_record(&altered_table, s->default_values); // Create empty record
    /* Check that we can call default functions with default field values */
    thd->count_cuted_fields= CHECK_FIELD_EXPRESSION;
    altered_table.reset_default_fields();
    if (altered_table.default_field &&
        altered_table.update_default_fields(true))
    {
      cleanup_table_after_inplace_alter(&altered_table);
      goto err_new_table_cleanup;
    }
    thd->count_cuted_fields= CHECK_FIELD_IGNORE;

    if (alter_info->requested_lock == Alter_info::ALTER_TABLE_LOCK_NONE)
      ha_alter_info.online= true;
    // Ask storage engine whether to use copy or in-place
    ha_alter_info.inplace_supported=
      table->file->check_if_supported_inplace_alter(&altered_table,
                                                    &ha_alter_info);

    if (alter_info->supports_algorithm(thd, &ha_alter_info) ||
        alter_info->supports_lock(thd, &ha_alter_info))
    {
      cleanup_table_after_inplace_alter(&altered_table);
      goto err_new_table_cleanup;
    }

    // If SHARED lock and no particular algorithm was requested, use COPY.
    if (ha_alter_info.inplace_supported == HA_ALTER_INPLACE_EXCLUSIVE_LOCK &&
        alter_info->requested_lock == Alter_info::ALTER_TABLE_LOCK_SHARED &&
         alter_info->algorithm(thd) ==
                 Alter_info::ALTER_TABLE_ALGORITHM_DEFAULT &&
         thd->variables.alter_algorithm ==
                 Alter_info::ALTER_TABLE_ALGORITHM_DEFAULT)
      use_inplace= false;

    if (ha_alter_info.inplace_supported == HA_ALTER_INPLACE_NOT_SUPPORTED)
      use_inplace= false;

    if (use_inplace)
    {
      table->s->frm_image= &frm;
      /*
        Set the truncated column values of thd as warning
        for alter table.
      */
      Check_level_instant_set check_level_save(thd, CHECK_FIELD_WARN);
      int res= mysql_inplace_alter_table(thd, table_list, table, &altered_table,
                                         &ha_alter_info,
                                         &target_mdl_request, &alter_ctx);
      my_free(const_cast<uchar*>(frm.str));

      if (res)
      {
        cleanup_table_after_inplace_alter(&altered_table);
        DBUG_RETURN(true);
      }
      cleanup_table_after_inplace_alter_keep_files(&altered_table);

      goto end_inplace;
    }
    else
      cleanup_table_after_inplace_alter_keep_files(&altered_table);
  }

  /* ALTER TABLE using copy algorithm. */

  /* Check if ALTER TABLE is compatible with foreign key definitions. */
  if (fk_prepare_copy_alter_table(thd, table, alter_info, &alter_ctx))
    goto err_new_table_cleanup;

  if (!table->s->tmp_table)
  {
    // COPY algorithm doesn't work with concurrent writes.
    if (alter_info->requested_lock == Alter_info::ALTER_TABLE_LOCK_NONE)
    {
      my_error(ER_ALTER_OPERATION_NOT_SUPPORTED_REASON, MYF(0),
               "LOCK=NONE",
               ER_THD(thd, ER_ALTER_OPERATION_NOT_SUPPORTED_REASON_COPY),
               "LOCK=SHARED");
      goto err_new_table_cleanup;
    }

    // If EXCLUSIVE lock is requested, upgrade already.
    if (alter_info->requested_lock == Alter_info::ALTER_TABLE_LOCK_EXCLUSIVE &&
        wait_while_table_is_used(thd, table, HA_EXTRA_FORCE_REOPEN))
      goto err_new_table_cleanup;

    /*
      Otherwise upgrade to SHARED_NO_WRITE.
      Note that under LOCK TABLES, we will already have SHARED_NO_READ_WRITE.
    */
    if (alter_info->requested_lock != Alter_info::ALTER_TABLE_LOCK_EXCLUSIVE &&
        thd->mdl_context.upgrade_shared_lock(mdl_ticket, MDL_SHARED_NO_WRITE,
                                             thd->variables.lock_wait_timeout))
      goto err_new_table_cleanup;

    DEBUG_SYNC(thd, "alter_table_copy_after_lock_upgrade");
  }
  else
    thd->close_unused_temporary_table_instances(table_list);

  // It's now safe to take the table level lock.
  if (lock_tables(thd, table_list, alter_ctx.tables_opened,
                  MYSQL_LOCK_USE_MALLOC))
    goto err_new_table_cleanup;

  if (ha_create_table(thd, alter_ctx.get_tmp_path(),
                      alter_ctx.new_db.str, alter_ctx.new_name.str,
                      create_info, &frm))
    goto err_new_table_cleanup;

  /* Mark that we have created table in storage engine. */
  no_ha_table= false;
  DEBUG_SYNC(thd, "alter_table_intermediate_table_created");

  /* Open the table since we need to copy the data. */
  new_table= thd->create_and_open_tmp_table(&frm,
                                            alter_ctx.get_tmp_path(),
                                            alter_ctx.new_db.str,
                                            alter_ctx.new_name.str,
                                            true);
  if (!new_table)
    goto err_new_table_cleanup;

  if (table->s->tmp_table != NO_TMP_TABLE)
  {
    /* in case of alter temp table send the tracker in OK packet */
    SESSION_TRACKER_CHANGED(thd, SESSION_STATE_CHANGE_TRACKER, NULL);
  }

  /*
    Note: In case of MERGE table, we do not attach children. We do not
    copy data for MERGE tables. Only the children have data.
  */

  /* Copy the data if necessary. */
  thd->count_cuted_fields= CHECK_FIELD_WARN;	// calc cuted fields
  thd->cuted_fields=0L;

  /*
    We do not copy data for MERGE tables. Only the children have data.
    MERGE tables have HA_NO_COPY_ON_ALTER set.
  */
  if (!(new_table->file->ha_table_flags() & HA_NO_COPY_ON_ALTER))
  {
    new_table->next_number_field=new_table->found_next_number_field;
    THD_STAGE_INFO(thd, stage_copy_to_tmp_table);
    DBUG_EXECUTE_IF("abort_copy_table", {
        my_error(ER_LOCK_WAIT_TIMEOUT, MYF(0));
        goto err_new_table_cleanup;
      });
    if (copy_data_between_tables(thd, table, new_table,
                                 alter_info->create_list, ignore,
                                 order_num, order, &copied, &deleted,
                                 alter_info->keys_onoff,
                                 &alter_ctx))
    {
      goto err_new_table_cleanup;
    }
  }
  else
  {
    if (!table->s->tmp_table &&
        wait_while_table_is_used(thd, table, HA_EXTRA_FORCE_REOPEN))
      goto err_new_table_cleanup;
    THD_STAGE_INFO(thd, stage_manage_keys);
    alter_table_manage_keys(table, table->file->indexes_are_disabled(),
                            alter_info->keys_onoff);
    if (trans_commit_stmt(thd) || trans_commit_implicit(thd))
      goto err_new_table_cleanup;
  }
  thd->count_cuted_fields= CHECK_FIELD_IGNORE;

  if (table->s->tmp_table != NO_TMP_TABLE)
  {
    /* Close lock if this is a transactional table */
    if (thd->lock)
    {
      if (thd->locked_tables_mode != LTM_LOCK_TABLES &&
          thd->locked_tables_mode != LTM_PRELOCKED_UNDER_LOCK_TABLES)
      {
        mysql_unlock_tables(thd, thd->lock);
        thd->lock= NULL;
      }
      else
      {
        /*
          If LOCK TABLES list is not empty and contains this table,
          unlock the table and remove the table from this list.
        */
        mysql_lock_remove(thd, thd->lock, table);
      }
    }
    new_table->s->table_creation_was_logged=
      table->s->table_creation_was_logged;
    /* Remove link to old table and rename the new one */
    thd->drop_temporary_table(table, NULL, true);
    /* Should pass the 'new_name' as we store table name in the cache */
    if (thd->rename_temporary_table(new_table, &alter_ctx.new_db,
                                    &alter_ctx.new_name))
      goto err_new_table_cleanup;
    /* We don't replicate alter table statement on temporary tables */
    if (!thd->is_current_stmt_binlog_format_row() &&
        write_bin_log(thd, true, thd->query(), thd->query_length()))
      DBUG_RETURN(true);
    my_free(const_cast<uchar*>(frm.str));
    goto end_temporary;
  }

  /*
    Close the intermediate table that will be the new table, but do
    not delete it! Even though MERGE tables do not have their children
    attached here it is safe to call THD::drop_temporary_table().
  */
  thd->drop_temporary_table(new_table, NULL, false);
  new_table= NULL;

  DEBUG_SYNC(thd, "alter_table_before_rename_result_table");

  /*
    Data is copied. Now we:
    1) Wait until all other threads will stop using old version of table
       by upgrading shared metadata lock to exclusive one.
    2) Close instances of table open by this thread and replace them
       with placeholders to simplify reopen process.
    3) Rename the old table to a temp name, rename the new one to the
       old name.
    4) If we are under LOCK TABLES and don't do ALTER TABLE ... RENAME
       we reopen new version of table.
    5) Write statement to the binary log.
    6) If we are under LOCK TABLES and do ALTER TABLE ... RENAME we
       remove placeholders and release metadata locks.
    7) If we are not not under LOCK TABLES we rely on the caller
      (mysql_execute_command()) to release metadata locks.
  */

  THD_STAGE_INFO(thd, stage_rename_result_table);

  if (wait_while_table_is_used(thd, table, HA_EXTRA_PREPARE_FOR_RENAME))
    goto err_new_table_cleanup;

  close_all_tables_for_name(thd, table->s,
                            alter_ctx.is_table_renamed() ?
                            HA_EXTRA_PREPARE_FOR_RENAME:
                            HA_EXTRA_NOT_USED,
                            NULL);
  table_list->table= table= NULL;                  /* Safety */
  my_free(const_cast<uchar*>(frm.str));

  /*
    Rename the old table to temporary name to have a backup in case
    anything goes wrong while renaming the new table.
  */
  char backup_name_buff[FN_LEN];
  LEX_CSTRING backup_name;
  backup_name.str= backup_name_buff;

  backup_name.length= my_snprintf(backup_name_buff, sizeof(backup_name_buff),
                                  "%s2-%lx-%lx", tmp_file_prefix,
                                    current_pid, (long) thd->thread_id);
  if (lower_case_table_names)
    my_casedn_str(files_charset_info, backup_name_buff);
  if (mysql_rename_table(old_db_type, &alter_ctx.db, &alter_ctx.table_name,
                         &alter_ctx.db, &backup_name, FN_TO_IS_TMP))
  {
    // Rename to temporary name failed, delete the new table, abort ALTER.
    (void) quick_rm_table(thd, new_db_type, &alter_ctx.new_db,
                          &alter_ctx.tmp_name, FN_IS_TMP);
    goto err_with_mdl;
  }

  // Rename the new table to the correct name.
  if (mysql_rename_table(new_db_type, &alter_ctx.new_db, &alter_ctx.tmp_name,
                         &alter_ctx.new_db, &alter_ctx.new_alias,
                         FN_FROM_IS_TMP))
  {
    // Rename failed, delete the temporary table.
    (void) quick_rm_table(thd, new_db_type, &alter_ctx.new_db,
                          &alter_ctx.tmp_name, FN_IS_TMP);

    // Restore the backup of the original table to the old name.
    (void) mysql_rename_table(old_db_type, &alter_ctx.db, &backup_name,
                              &alter_ctx.db, &alter_ctx.alias,
                              FN_FROM_IS_TMP | NO_FK_CHECKS);
    goto err_with_mdl;
  }

  // Check if we renamed the table and if so update trigger files.
  if (alter_ctx.is_table_renamed())
  {
    if (Table_triggers_list::change_table_name(thd,
                                               &alter_ctx.db,
                                               &alter_ctx.alias,
                                               &alter_ctx.table_name,
                                               &alter_ctx.new_db,
                                               &alter_ctx.new_alias))
    {
      // Rename succeeded, delete the new table.
      (void) quick_rm_table(thd, new_db_type,
                            &alter_ctx.new_db, &alter_ctx.new_alias, 0);
      // Restore the backup of the original table to the old name.
      (void) mysql_rename_table(old_db_type, &alter_ctx.db, &backup_name,
                                &alter_ctx.db, &alter_ctx.alias,
                                FN_FROM_IS_TMP | NO_FK_CHECKS);
      goto err_with_mdl;
    }
    rename_table_in_stat_tables(thd, &alter_ctx.db, &alter_ctx.alias,
                                &alter_ctx.new_db, &alter_ctx.new_alias);
  }

  // ALTER TABLE succeeded, delete the backup of the old table.
  if (quick_rm_table(thd, old_db_type, &alter_ctx.db, &backup_name, FN_IS_TMP))
  {
    /*
      The fact that deletion of the backup failed is not critical
      error, but still worth reporting as it might indicate serious
      problem with server.
    */
    goto err_with_mdl_after_alter;
  }

end_inplace:

  if (thd->locked_tables_list.reopen_tables(thd, false))
    goto err_with_mdl_after_alter;

  THD_STAGE_INFO(thd, stage_end);

  DEBUG_SYNC(thd, "alter_table_before_main_binlog");

  DBUG_ASSERT(!(mysql_bin_log.is_open() &&
                thd->is_current_stmt_binlog_format_row() &&
                (create_info->tmp_table())));
  if (write_bin_log(thd, true, thd->query(), thd->query_length()))
    DBUG_RETURN(true);

  table_list->table= NULL;			// For query cache
  query_cache_invalidate3(thd, table_list, false);

  if (thd->locked_tables_mode == LTM_LOCK_TABLES ||
      thd->locked_tables_mode == LTM_PRELOCKED_UNDER_LOCK_TABLES)
  {
    if (alter_ctx.is_table_renamed())
      thd->mdl_context.release_all_locks_for_name(mdl_ticket);
    else
      mdl_ticket->downgrade_lock(MDL_SHARED_NO_READ_WRITE);
  }

end_temporary:
  my_snprintf(alter_ctx.tmp_buff, sizeof(alter_ctx.tmp_buff),
              ER_THD(thd, ER_INSERT_INFO),
	      (ulong) (copied + deleted), (ulong) deleted,
	      (ulong) thd->get_stmt_da()->current_statement_warn_count());
  my_ok(thd, copied + deleted, 0L, alter_ctx.tmp_buff);
  DEBUG_SYNC(thd, "alter_table_inplace_trans_commit");
  DBUG_RETURN(false);

err_new_table_cleanup:
  my_free(const_cast<uchar*>(frm.str));
  /*
    No default value was provided for a DATE/DATETIME field, the
    current sql_mode doesn't allow the '0000-00-00' value and
    the table to be altered isn't empty.
    Report error here.
  */
  if (unlikely(alter_ctx.error_if_not_empty &&
               thd->get_stmt_da()->current_row_for_warning()))
  {
    const char *f_val= "0000-00-00";
    const char *f_type= "date";
    switch (alter_ctx.datetime_field->real_field_type())
    {
      case MYSQL_TYPE_DATE:
      case MYSQL_TYPE_NEWDATE:
        break;
      case MYSQL_TYPE_DATETIME:
      case MYSQL_TYPE_DATETIME2:
        f_val= "0000-00-00 00:00:00";
        f_type= "datetime";
        break;
      default:
        /* Shouldn't get here. */
        DBUG_ASSERT(0);
    }
    bool save_abort_on_warning= thd->abort_on_warning;
    thd->abort_on_warning= true;
    thd->push_warning_truncated_value_for_field(Sql_condition::WARN_LEVEL_WARN,
                                                f_type, f_val,
                                                alter_ctx.new_db.str,
                                                alter_ctx.new_name.str,
                                                alter_ctx.datetime_field->
                                                field_name.str);
    thd->abort_on_warning= save_abort_on_warning;
  }

  if (new_table)
  {
    thd->drop_temporary_table(new_table, NULL, true);
  }
  else
    (void) quick_rm_table(thd, new_db_type,
                          &alter_ctx.new_db, &alter_ctx.tmp_name,
                          (FN_IS_TMP | (no_ha_table ? NO_HA_TABLE : 0)),
                          alter_ctx.get_tmp_path());

  DBUG_RETURN(true);

err_with_mdl_after_alter:
  /* the table was altered. binlog the operation */
  DBUG_ASSERT(!(mysql_bin_log.is_open() &&
                thd->is_current_stmt_binlog_format_row() &&
                (create_info->tmp_table())));
  write_bin_log(thd, true, thd->query(), thd->query_length());

err_with_mdl:
  /*
    An error happened while we were holding exclusive name metadata lock
    on table being altered. To be safe under LOCK TABLES we should
    remove all references to the altered table from the list of locked
    tables and release the exclusive metadata lock.
  */
  thd->locked_tables_list.unlink_all_closed_tables(thd, NULL, 0);
  if (!table_list->table)
    thd->mdl_context.release_all_locks_for_name(mdl_ticket);
  DBUG_RETURN(true);
}



/**
  Prepare the transaction for the alter table's copy phase.
*/

bool mysql_trans_prepare_alter_copy_data(THD *thd)
{
  DBUG_ENTER("mysql_trans_prepare_alter_copy_data");
  /*
    Turn off recovery logging since rollback of an alter table is to
    delete the new table so there is no need to log the changes to it.

    This needs to be done before external_lock.
  */
  DBUG_RETURN(ha_enable_transaction(thd, FALSE) != 0);
}


/**
  Commit the copy phase of the alter table.
*/

bool mysql_trans_commit_alter_copy_data(THD *thd)
{
  bool error= FALSE;
  uint save_unsafe_rollback_flags;
  DBUG_ENTER("mysql_trans_commit_alter_copy_data");

  /* Save flags as trans_commit_implicit are deleting them */
  save_unsafe_rollback_flags= thd->transaction.stmt.m_unsafe_rollback_flags;

  DEBUG_SYNC(thd, "alter_table_copy_trans_commit");

  if (ha_enable_transaction(thd, TRUE))
    DBUG_RETURN(TRUE);

  /*
    Ensure that the new table is saved properly to disk before installing
    the new .frm.
    And that InnoDB's internal latches are released, to avoid deadlock
    when waiting on other instances of the table before rename (Bug#54747).
  */
  if (trans_commit_stmt(thd))
    error= TRUE;
  if (trans_commit_implicit(thd))
    error= TRUE;

  thd->transaction.stmt.m_unsafe_rollback_flags= save_unsafe_rollback_flags;
  DBUG_RETURN(error);
}


static int
copy_data_between_tables(THD *thd, TABLE *from, TABLE *to,
			 List<Create_field> &create, bool ignore,
			 uint order_num, ORDER *order,
			 ha_rows *copied, ha_rows *deleted,
                         Alter_info::enum_enable_or_disable keys_onoff,
                         Alter_table_ctx *alter_ctx)
{
  int error= 1;
  Copy_field *copy= NULL, *copy_end;
  ha_rows found_count= 0, delete_count= 0;
  SORT_INFO  *file_sort= 0;
  READ_RECORD info;
  TABLE_LIST   tables;
  List<Item>   fields;
  List<Item>   all_fields;
  bool auto_increment_field_copied= 0;
  bool cleanup_done= 0;
  bool init_read_record_done= 0;
  sql_mode_t save_sql_mode= thd->variables.sql_mode;
  ulonglong prev_insert_id, time_to_report_progress;
  Field **dfield_ptr= to->default_field;
  uint save_to_s_default_fields= to->s->default_fields;
  bool make_versioned= !from->versioned() && to->versioned();
  bool make_unversioned= from->versioned() && !to->versioned();
  bool keep_versioned= from->versioned() && to->versioned();
  bool bulk_insert_started= 0;
  Field *to_row_start= NULL, *to_row_end= NULL, *from_row_end= NULL;
  MYSQL_TIME query_start;
  DBUG_ENTER("copy_data_between_tables");

  /* Two or 3 stages; Sorting, copying data and update indexes */
  thd_progress_init(thd, 2 + MY_TEST(order));

  if (!(copy= new (thd->mem_root) Copy_field[to->s->fields]))
    DBUG_RETURN(-1);

  if (mysql_trans_prepare_alter_copy_data(thd))
  {
    delete [] copy;
    DBUG_RETURN(-1);
  }

  /* We need external lock before we can disable/enable keys */
  if (to->file->ha_external_lock(thd, F_WRLCK))
  {
    /* Undo call to mysql_trans_prepare_alter_copy_data() */
    ha_enable_transaction(thd, TRUE);
    delete [] copy;
    DBUG_RETURN(-1);
  }

  backup_set_alter_copy_lock(thd, from);

  alter_table_manage_keys(to, from->file->indexes_are_disabled(), keys_onoff);

  from->default_column_bitmaps();

  /* We can abort alter table for any table type */
  thd->abort_on_warning= !ignore && thd->is_strict_mode();

  from->file->info(HA_STATUS_VARIABLE);
  to->file->extra(HA_EXTRA_PREPARE_FOR_ALTER_TABLE);
  to->file->ha_start_bulk_insert(from->file->stats.records,
                                 ignore ? 0 : HA_CREATE_UNIQUE_INDEX_BY_SORT);
  bulk_insert_started= 1;
  List_iterator<Create_field> it(create);
  Create_field *def;
  copy_end=copy;
  to->s->default_fields= 0;
  for (Field **ptr=to->field ; *ptr ; ptr++)
  {
    def=it++;
    if (def->field)
    {
      if (*ptr == to->next_number_field)
      {
        auto_increment_field_copied= TRUE;
        /*
          If we are going to copy contents of one auto_increment column to
          another auto_increment column it is sensible to preserve zeroes.
          This condition also covers case when we are don't actually alter
          auto_increment column.
        */
        if (def->field == from->found_next_number_field)
          thd->variables.sql_mode|= MODE_NO_AUTO_VALUE_ON_ZERO;
      }
      if (!(*ptr)->vcol_info)
      {
        bitmap_set_bit(from->read_set, def->field->field_index);
        (copy_end++)->set(*ptr,def->field,0);
      }
    }
    else
    {
      /*
        Update the set of auto-update fields to contain only the new fields
        added to the table. Only these fields should be updated automatically.
        Old fields keep their current values, and therefore should not be
        present in the set of autoupdate fields.
      */
      if ((*ptr)->default_value)
      {
        *(dfield_ptr++)= *ptr;
        ++to->s->default_fields;
      }
    }
  }
  if (dfield_ptr)
    *dfield_ptr= NULL;

  if (order)
  {
    if (to->s->primary_key != MAX_KEY &&
        to->file->ha_table_flags() & HA_TABLE_SCAN_ON_INDEX)
    {
      char warn_buff[MYSQL_ERRMSG_SIZE];
      bool save_abort_on_warning= thd->abort_on_warning;
      thd->abort_on_warning= false;
      my_snprintf(warn_buff, sizeof(warn_buff),
                  "ORDER BY ignored as there is a user-defined clustered index"
                  " in the table '%-.192s'", from->s->table_name.str);
      push_warning(thd, Sql_condition::WARN_LEVEL_WARN, ER_UNKNOWN_ERROR,
                   warn_buff);
      thd->abort_on_warning= save_abort_on_warning;
    }
    else
    {
      bzero((char *) &tables, sizeof(tables));
      tables.table= from;
      tables.alias= tables.table_name= from->s->table_name;
      tables.db= from->s->db;

      THD_STAGE_INFO(thd, stage_sorting);
      Filesort_tracker dummy_tracker(false);
      Filesort fsort(order, HA_POS_ERROR, true, NULL);

      if (thd->lex->first_select_lex()->setup_ref_array(thd, order_num) ||
          setup_order(thd, thd->lex->first_select_lex()->ref_pointer_array,
                      &tables, fields, all_fields, order))
        goto err;

      if (!(file_sort= filesort(thd, from, &fsort, &dummy_tracker)))
        goto err;
    }
    thd_progress_next_stage(thd);
  }

  if (make_versioned)
  {
    query_start= thd->query_start_TIME();
    to_row_start= to->vers_start_field();
    to_row_end= to->vers_end_field();
  }
  else if (make_unversioned)
  {
    from_row_end= from->vers_end_field();
  }

  if (from_row_end)
    bitmap_set_bit(from->read_set, from_row_end->field_index);

  from->file->column_bitmaps_signal();

  THD_STAGE_INFO(thd, stage_copy_to_tmp_table);
  /* Tell handler that we have values for all columns in the to table */
  to->use_all_columns();
  /* Add virtual columns to vcol_set to ensure they are updated */
  if (to->vfield)
    to->mark_virtual_columns_for_write(TRUE);
  if (init_read_record(&info, thd, from, (SQL_SELECT *) 0, file_sort, 1, 1,
                       FALSE))
    goto err;
  init_read_record_done= 1;

  if (ignore && !alter_ctx->fk_error_if_delete_row)
    to->file->extra(HA_EXTRA_IGNORE_DUP_KEY);
  thd->get_stmt_da()->reset_current_row_for_warning();
  restore_record(to, s->default_values);        // Create empty record
  to->reset_default_fields();

  thd->progress.max_counter= from->file->records();
  time_to_report_progress= MY_HOW_OFTEN_TO_WRITE/10;
  if (!ignore) /* for now, InnoDB needs the undo log for ALTER IGNORE */
    to->file->extra(HA_EXTRA_BEGIN_ALTER_COPY);

  while (likely(!(error= info.read_record())))
  {
    if (unlikely(thd->killed))
    {
      thd->send_kill_message();
      error= 1;
      break;
    }

    if (make_unversioned)
    {
      if (!from_row_end->is_max())
        continue; // Drop history rows.
    }

    if (unlikely(++thd->progress.counter >= time_to_report_progress))
    {
      time_to_report_progress+= MY_HOW_OFTEN_TO_WRITE/10;
      thd_progress_report(thd, thd->progress.counter,
                          thd->progress.max_counter);
    }

    /* Return error if source table isn't empty. */
    if (unlikely(alter_ctx->error_if_not_empty))
    {
      error= 1;
      break;
    }

    for (Copy_field *copy_ptr=copy ; copy_ptr != copy_end ; copy_ptr++)
    {
      copy_ptr->do_copy(copy_ptr);
    }

    if (make_versioned)
    {
      to_row_start->set_notnull();
      to_row_start->store_time(&query_start);
      to_row_end->set_max();
    }

    prev_insert_id= to->file->next_insert_id;
    if (to->default_field)
      to->update_default_fields(ignore);
    if (to->vfield)
      to->update_virtual_fields(to->file, VCOL_UPDATE_FOR_WRITE);

    /* This will set thd->is_error() if fatal failure */
    if (to->verify_constraints(ignore) == VIEW_CHECK_SKIP)
      continue;
    if (unlikely(thd->is_error()))
    {
      error= 1;
      break;
    }
    if (keep_versioned && to->versioned(VERS_TRX_ID))
      to->vers_write= false;

    if (to->next_number_field)
    {
      if (auto_increment_field_copied)
        to->auto_increment_field_not_null= TRUE;
      else
        to->next_number_field->reset();
    }
    error= to->file->ha_write_row(to->record[0]);
    to->auto_increment_field_not_null= FALSE;
    if (unlikely(error))
    {
      if (to->file->is_fatal_error(error, HA_CHECK_DUP))
      {
        /* Not a duplicate key error. */
	to->file->print_error(error, MYF(0));
        error= 1;
	break;
      }
      else
      {
        /* Duplicate key error. */
        if (unlikely(alter_ctx->fk_error_if_delete_row))
        {
          /*
            We are trying to omit a row from the table which serves as parent
            in a foreign key. This might have broken referential integrity so
            emit an error. Note that we can't ignore this error even if we are
            executing ALTER IGNORE TABLE. IGNORE allows to skip rows, but
            doesn't allow to break unique or foreign key constraints,
          */
          my_error(ER_FK_CANNOT_DELETE_PARENT, MYF(0),
                   alter_ctx->fk_error_id,
                   alter_ctx->fk_error_table);
          break;
        }

        if (ignore)
        {
          /* This ALTER IGNORE TABLE. Simply skip row and continue. */
          to->file->restore_auto_increment(prev_insert_id);
          delete_count++;
        }
        else
        {
          /* Ordinary ALTER TABLE. Report duplicate key error. */
          uint key_nr= to->file->get_dup_key(error);
          if ((int) key_nr >= 0)
          {
            const char *err_msg= ER_THD(thd, ER_DUP_ENTRY_WITH_KEY_NAME);
            if (key_nr == 0 && to->s->keys > 0 &&
                (to->key_info[0].key_part[0].field->flags &
                 AUTO_INCREMENT_FLAG))
              err_msg= ER_THD(thd, ER_DUP_ENTRY_AUTOINCREMENT_CASE);
            print_keydup_error(to,
                               key_nr >= to->s->keys ? NULL :
                                   &to->key_info[key_nr],
                               err_msg, MYF(0));
          }
          else
            to->file->print_error(error, MYF(0));
          break;
        }
      }
    }
    else
      found_count++;
    thd->get_stmt_da()->inc_current_row_for_warning();
  }

  THD_STAGE_INFO(thd, stage_enabling_keys);
  thd_progress_next_stage(thd);

  if (error > 0 && !from->s->tmp_table)
  {
    /* We are going to drop the temporary table */
    to->file->extra(HA_EXTRA_PREPARE_FOR_DROP);
  }
  if (unlikely(to->file->ha_end_bulk_insert()) && error <= 0)
  {
    /* Give error, if not already given */
    if (!thd->is_error())
      to->file->print_error(my_errno,MYF(0));
    error= 1;
  }
  bulk_insert_started= 0;
  if (!ignore)
    to->file->extra(HA_EXTRA_END_ALTER_COPY);

  cleanup_done= 1;
  to->file->extra(HA_EXTRA_NO_IGNORE_DUP_KEY);

  if (backup_reset_alter_copy_lock(thd))
    error= 1;

  if (unlikely(mysql_trans_commit_alter_copy_data(thd)))
    error= 1;

 err:
  if (bulk_insert_started)
    (void) to->file->ha_end_bulk_insert();

/* Free resources */
  if (init_read_record_done)
    end_read_record(&info);
  delete [] copy;
  delete file_sort;

  thd->variables.sql_mode= save_sql_mode;
  thd->abort_on_warning= 0;
  *copied= found_count;
  *deleted=delete_count;
  to->file->ha_release_auto_increment();
  to->s->default_fields= save_to_s_default_fields;

  if (!cleanup_done)
  {
    /* This happens if we get an error during initialization of data */
    DBUG_ASSERT(error);
    to->file->ha_end_bulk_insert();
    ha_enable_transaction(thd, TRUE);
  }

  if (to->file->ha_external_lock(thd,F_UNLCK))
    error=1;
  if (error < 0 && !from->s->tmp_table &&
      to->file->extra(HA_EXTRA_PREPARE_FOR_RENAME))
    error= 1;
  thd_progress_end(thd);
  DBUG_RETURN(error > 0 ? -1 : 0);
}


/*
  Recreates one table by calling mysql_alter_table().

  SYNOPSIS
    mysql_recreate_table()
    thd			Thread handler
    table_list          Table to recreate
    table_copy          Recreate the table by using
                        ALTER TABLE COPY algorithm

 RETURN
    Like mysql_alter_table().
*/

bool mysql_recreate_table(THD *thd, TABLE_LIST *table_list, bool table_copy)
{
  HA_CREATE_INFO create_info;
  Alter_info alter_info;
  TABLE_LIST *next_table= table_list->next_global;
  DBUG_ENTER("mysql_recreate_table");

  /* Set lock type which is appropriate for ALTER TABLE. */
  table_list->lock_type= TL_READ_NO_INSERT;
  /* Same applies to MDL request. */
  table_list->mdl_request.set_type(MDL_SHARED_NO_WRITE);
  /* hide following tables from open_tables() */
  table_list->next_global= NULL;

  bzero((char*) &create_info, sizeof(create_info));
  create_info.row_type=ROW_TYPE_NOT_USED;
  create_info.default_table_charset=default_charset_info;
  /* Force alter table to recreate table */
  alter_info.flags= (ALTER_CHANGE_COLUMN | ALTER_RECREATE);

  if (table_copy)
    alter_info.set_requested_algorithm(
      Alter_info::ALTER_TABLE_ALGORITHM_COPY);

  bool res= mysql_alter_table(thd, &null_clex_str, &null_clex_str, &create_info,
                                table_list, &alter_info, 0,
                                (ORDER *) 0, 0);
  table_list->next_global= next_table;
  DBUG_RETURN(res);
}


bool mysql_checksum_table(THD *thd, TABLE_LIST *tables,
                          HA_CHECK_OPT *check_opt)
{
  TABLE_LIST *table;
  List<Item> field_list;
  Item *item;
  Protocol *protocol= thd->protocol;
  DBUG_ENTER("mysql_checksum_table");

  /*
    CHECKSUM TABLE returns results and rollbacks statement transaction,
    so it should not be used in stored function or trigger.
  */
  DBUG_ASSERT(! thd->in_sub_stmt);

  field_list.push_back(item= new (thd->mem_root)
                       Item_empty_string(thd, "Table", NAME_LEN*2),
                       thd->mem_root);
  item->maybe_null= 1;
  field_list.push_back(item= new (thd->mem_root)
                       Item_int(thd, "Checksum", (longlong) 1,
                                MY_INT64_NUM_DECIMAL_DIGITS),
                       thd->mem_root);
  item->maybe_null= 1;
  if (protocol->send_result_set_metadata(&field_list,
                            Protocol::SEND_NUM_ROWS | Protocol::SEND_EOF))
    DBUG_RETURN(TRUE);

  /*
    Close all temporary tables which were pre-open to simplify
    privilege checking. Clear all references to closed tables.
  */
  close_thread_tables(thd);
  for (table= tables; table; table= table->next_local)
    table->table= NULL;

  /* Open one table after the other to keep lock time as short as possible. */
  for (table= tables; table; table= table->next_local)
  {
    char table_name[SAFE_NAME_LEN*2+2];
    TABLE *t;
    TABLE_LIST *save_next_global;

    strxmov(table_name, table->db.str ,".", table->table_name.str, NullS);

    /* Remember old 'next' pointer and break the list.  */
    save_next_global= table->next_global;
    table->next_global= NULL;
    table->lock_type= TL_READ;
    /* Allow to open real tables only. */
    table->required_type= TABLE_TYPE_NORMAL;

    if (thd->open_temporary_tables(table) ||
        open_and_lock_tables(thd, table, FALSE, 0))
    {
      t= NULL;
    }
    else
      t= table->table;

    table->next_global= save_next_global;

    protocol->prepare_for_resend();
    protocol->store(table_name, system_charset_info);

    if (!t)
    {
      /* Table didn't exist */
      protocol->store_null();
    }
    else
    {
      /* Call ->checksum() if the table checksum matches 'old_mode' settings */
      if (!(check_opt->flags & T_EXTEND) &&
          (((t->file->ha_table_flags() & HA_HAS_OLD_CHECKSUM) && thd->variables.old_mode) ||
           ((t->file->ha_table_flags() & HA_HAS_NEW_CHECKSUM) && !thd->variables.old_mode)))
      {
        if (t->file->info(HA_STATUS_VARIABLE) || t->file->stats.checksum_null)
          protocol->store_null();
        else
          protocol->store((longlong)t->file->stats.checksum);
      }
      else if (check_opt->flags & T_QUICK)
        protocol->store_null();
      else
      {
        int error= t->file->calculate_checksum();
        if (thd->killed)
        {
          /*
             we've been killed; let handler clean up, and remove the
             partial current row from the recordset (embedded lib)
          */
          t->file->ha_rnd_end();
          thd->protocol->remove_last_row();
          goto err;
        }
        if (error || t->file->stats.checksum_null)
          protocol->store_null();
        else
          protocol->store((longlong)t->file->stats.checksum);
      }
      trans_rollback_stmt(thd);
      close_thread_tables(thd);
    }

    if (thd->transaction_rollback_request)
    {
      /*
        If transaction rollback was requested we honor it. To do this we
        abort statement and return error as not only CHECKSUM TABLE is
        rolled back but the whole transaction in which it was used.
      */
      thd->protocol->remove_last_row();
      goto err;
    }

    /* Hide errors from client. Return NULL for problematic tables instead. */
    thd->clear_error();

    if (protocol->write())
      goto err;
  }

  my_eof(thd);
  DBUG_RETURN(FALSE);

err:
  DBUG_RETURN(TRUE);
}

/**
  @brief Check if the table can be created in the specified storage engine.

  Checks if the storage engine is enabled and supports the given table
  type (e.g. normal, temporary, system). May do engine substitution
  if the requested engine is disabled.

  @param thd          Thread descriptor.
  @param db_name      Database name.
  @param table_name   Name of table to be created.
  @param create_info  Create info from parser, including engine.

  @retval true  Engine not available/supported, error has been reported.
  @retval false Engine available/supported.
*/
bool check_engine(THD *thd, const char *db_name,
                  const char *table_name, HA_CREATE_INFO *create_info)
{
  DBUG_ENTER("check_engine");
  handlerton **new_engine= &create_info->db_type;
  handlerton *req_engine= *new_engine;
  handlerton *enf_engine= NULL;
  bool no_substitution= thd->variables.sql_mode & MODE_NO_ENGINE_SUBSTITUTION;
  *new_engine= ha_checktype(thd, req_engine, no_substitution);
  DBUG_ASSERT(*new_engine);
  if (!*new_engine)
    DBUG_RETURN(true);

  /* Enforced storage engine should not be used in
  ALTER TABLE that does not use explicit ENGINE = x to
  avoid unwanted unrelated changes.*/
  if (!(thd->lex->sql_command == SQLCOM_ALTER_TABLE &&
        !(create_info->used_fields & HA_CREATE_USED_ENGINE)))
    enf_engine= thd->variables.enforced_table_plugin ?
       plugin_hton(thd->variables.enforced_table_plugin) : NULL;

  if (enf_engine && enf_engine != *new_engine)
  {
    if (no_substitution)
    {
      const char *engine_name= ha_resolve_storage_engine_name(req_engine);
      my_error(ER_UNKNOWN_STORAGE_ENGINE, MYF(0), engine_name);
      DBUG_RETURN(TRUE);
    }
    *new_engine= enf_engine;
  }

  if (req_engine && req_engine != *new_engine)
  {
    push_warning_printf(thd, Sql_condition::WARN_LEVEL_NOTE,
                        ER_WARN_USING_OTHER_HANDLER,
                        ER_THD(thd, ER_WARN_USING_OTHER_HANDLER),
                        ha_resolve_storage_engine_name(*new_engine),
                        table_name);
  }
  if (create_info->tmp_table() &&
      ha_check_storage_engine_flag(*new_engine, HTON_TEMPORARY_NOT_SUPPORTED))
  {
    if (create_info->used_fields & HA_CREATE_USED_ENGINE)
    {
      my_error(ER_ILLEGAL_HA_CREATE_OPTION, MYF(0),
               hton_name(*new_engine)->str, "TEMPORARY");
      *new_engine= 0;
      DBUG_RETURN(true);
    }
    *new_engine= myisam_hton;
  }

  DBUG_RETURN(false);
}


bool Sql_cmd_create_table_like::execute(THD *thd)
{
  DBUG_ENTER("Sql_cmd_create_table::execute");
  LEX *lex= thd->lex;
  SELECT_LEX *select_lex= lex->first_select_lex();
  TABLE_LIST *first_table= select_lex->table_list.first;
  DBUG_ASSERT(first_table == lex->query_tables);
  DBUG_ASSERT(first_table != 0);
  bool link_to_local;
  TABLE_LIST *create_table= first_table;
  TABLE_LIST *select_tables= lex->create_last_non_select_table->next_global;
  /* most outer SELECT_LEX_UNIT of query */
  SELECT_LEX_UNIT *unit= &lex->unit;
  int res= 0;

  const bool used_engine= lex->create_info.used_fields & HA_CREATE_USED_ENGINE;
  DBUG_ASSERT((m_storage_engine_name.str != NULL) == used_engine);
  if (used_engine)
  {
    if (resolve_storage_engine_with_error(thd, &lex->create_info.db_type,
                                          lex->create_info.tmp_table()))
      DBUG_RETURN(true); // Engine not found, substitution is not allowed

    if (!lex->create_info.db_type) // Not found, but substitution is allowed
    {
      lex->create_info.use_default_db_type(thd);
      push_warning_printf(thd, Sql_condition::WARN_LEVEL_WARN,
                          ER_WARN_USING_OTHER_HANDLER,
                          ER_THD(thd, ER_WARN_USING_OTHER_HANDLER),
                          hton_name(lex->create_info.db_type)->str,
                          create_table->table_name.str);
    }
  }

  if (lex->tmp_table())
  {
    status_var_decrement(thd->status_var.com_stat[SQLCOM_CREATE_TABLE]);
    status_var_increment(thd->status_var.com_create_tmp_table);
  }

  /*
    Code below (especially in mysql_create_table() and select_create
    methods) may modify HA_CREATE_INFO structure in LEX, so we have to
    use a copy of this structure to make execution prepared statement-
    safe. A shallow copy is enough as this code won't modify any memory
    referenced from this structure.
  */
  Table_specification_st create_info(lex->create_info);
  /*
    We need to copy alter_info for the same reasons of re-execution
    safety, only in case of Alter_info we have to do (almost) a deep
    copy.
  */
  Alter_info alter_info(lex->alter_info, thd->mem_root);

  if (unlikely(thd->is_fatal_error))
  {
    /* If out of memory when creating a copy of alter_info. */
    res= 1;
    goto end_with_restore_list;
  }

  /* Check privileges */
  if ((res= create_table_precheck(thd, select_tables, create_table)))
    goto end_with_restore_list;

  /* Might have been updated in create_table_precheck */
  create_info.alias= create_table->alias;

  /* Fix names if symlinked or relocated tables */
  if (append_file_to_dir(thd, &create_info.data_file_name,
                         &create_table->table_name) ||
      append_file_to_dir(thd, &create_info.index_file_name,
                         &create_table->table_name))
    goto end_with_restore_list;

  /*
    If no engine type was given, work out the default now
    rather than at parse-time.
  */
  if (!(create_info.used_fields & HA_CREATE_USED_ENGINE))
    create_info.use_default_db_type(thd);
  /*
    If we are using SET CHARSET without DEFAULT, add an implicit
    DEFAULT to not confuse old users. (This may change).
  */
  if ((create_info.used_fields &
       (HA_CREATE_USED_DEFAULT_CHARSET | HA_CREATE_USED_CHARSET)) ==
      HA_CREATE_USED_CHARSET)
  {
    create_info.used_fields&= ~HA_CREATE_USED_CHARSET;
    create_info.used_fields|= HA_CREATE_USED_DEFAULT_CHARSET;
    create_info.default_table_charset= create_info.alter_table_convert_to_charset;
    create_info.alter_table_convert_to_charset= 0;
  }

  /*
    If we are a slave, we should add OR REPLACE if we don't have
    IF EXISTS. This will help a slave to recover from
    CREATE TABLE OR EXISTS failures by dropping the table and
    retrying the create.
  */
  if (thd->slave_thread &&
      slave_ddl_exec_mode_options == SLAVE_EXEC_MODE_IDEMPOTENT &&
      !lex->create_info.if_not_exists())
  {
    create_info.add(DDL_options_st::OPT_OR_REPLACE);
    create_info.add(DDL_options_st::OPT_OR_REPLACE_SLAVE_GENERATED);
  }

#ifdef WITH_PARTITION_STORAGE_ENGINE
  thd->work_part_info= 0;
  {
    partition_info *part_info= thd->lex->part_info;
    if (part_info && !(part_info= part_info->get_clone(thd)))
    {
      res= -1;
      goto end_with_restore_list;
    }
    thd->work_part_info= part_info;
  }
#endif

  if (select_lex->item_list.elements || select_lex->tvc) // With select or TVC
  {
    select_result *result;

    /*
      CREATE TABLE...IGNORE/REPLACE SELECT... can be unsafe, unless
      ORDER BY PRIMARY KEY clause is used in SELECT statement. We therefore
      use row based logging if mixed or row based logging is available.
      TODO: Check if the order of the output of the select statement is
      deterministic. Waiting for BUG#42415
    */
    if(lex->ignore)
      lex->set_stmt_unsafe(LEX::BINLOG_STMT_UNSAFE_CREATE_IGNORE_SELECT);

    if(lex->duplicates == DUP_REPLACE)
      lex->set_stmt_unsafe(LEX::BINLOG_STMT_UNSAFE_CREATE_REPLACE_SELECT);

    /*
      If:
      a) we inside an SP and there was NAME_CONST substitution,
      b) binlogging is on (STMT mode),
      c) we log the SP as separate statements
      raise a warning, as it may cause problems
      (see 'NAME_CONST issues' in 'Binary Logging of Stored Programs')
     */
    if (thd->query_name_consts && mysql_bin_log.is_open() &&
        thd->wsrep_binlog_format() == BINLOG_FORMAT_STMT &&
        !mysql_bin_log.is_query_in_union(thd, thd->query_id))
    {
      List_iterator_fast<Item> it(select_lex->item_list);
      Item *item;
      uint splocal_refs= 0;
      /* Count SP local vars in the top-level SELECT list */
      while ((item= it++))
      {
        if (item->get_item_splocal())
          splocal_refs++;
      }
      /*
        If it differs from number of NAME_CONST substitution applied,
        we may have a SOME_FUNC(NAME_CONST()) in the SELECT list,
        that may cause a problem with binary log (see BUG#35383),
        raise a warning.
      */
      if (splocal_refs != thd->query_name_consts)
        push_warning(thd,
                     Sql_condition::WARN_LEVEL_WARN,
                     ER_UNKNOWN_ERROR,
"Invoked routine ran a statement that may cause problems with "
"binary log, see 'NAME_CONST issues' in 'Binary Logging of Stored Programs' "
"section of the manual.");
    }

    select_lex->options|= SELECT_NO_UNLOCK;
    unit->set_limit(select_lex);

    /*
      Disable non-empty MERGE tables with CREATE...SELECT. Too
      complicated. See Bug #26379. Empty MERGE tables are read-only
      and don't allow CREATE...SELECT anyway.
    */
    if (create_info.used_fields & HA_CREATE_USED_UNION)
    {
      my_error(ER_WRONG_OBJECT, MYF(0), create_table->db.str,
               create_table->table_name.str, "BASE TABLE");
      res= 1;
      goto end_with_restore_list;
    }

    res= open_and_lock_tables(thd, create_info, lex->query_tables, TRUE, 0);
    if (unlikely(res))
    {
      /* Got error or warning. Set res to 1 if error */
      if (!(res= thd->is_error()))
        my_ok(thd);                           // CREATE ... IF NOT EXISTS
      goto end_with_restore_list;
    }

    /* Ensure we don't try to create something from which we select from */
    if (create_info.or_replace() && !create_info.tmp_table())
    {
      if (TABLE_LIST *duplicate= unique_table(thd, lex->query_tables,
                                              lex->query_tables->next_global,
                                              CHECK_DUP_FOR_CREATE |
                                              CHECK_DUP_SKIP_TEMP_TABLE))
      {
        update_non_unique_table_error(lex->query_tables, "CREATE",
                                      duplicate);
        res= TRUE;
        goto end_with_restore_list;
      }
    }
    {
      /*
        Remove target table from main select and name resolution
        context. This can't be done earlier as it will break view merging in
        statements like "CREATE TABLE IF NOT EXISTS existing_view SELECT".
      */
      lex->unlink_first_table(&link_to_local);

      /* Store reference to table in case of LOCK TABLES */
      create_info.table= create_table->table;

      /*
        select_create is currently not re-execution friendly and
        needs to be created for every execution of a PS/SP.
        Note: In wsrep-patch, CTAS is handled like a regular transaction.
      */
      if ((result= new (thd->mem_root) select_create(thd, create_table,
                                                     &create_info,
                                                     &alter_info,
                                                     select_lex->item_list,
                                                     lex->duplicates,
                                                     lex->ignore,
                                                     select_tables)))
      {
        /*
          CREATE from SELECT give its SELECT_LEX for SELECT,
          and item_list belong to SELECT
        */
        if (!(res= handle_select(thd, lex, result, 0)))
        {
          if (create_info.tmp_table())
            thd->variables.option_bits|= OPTION_KEEP_LOG;
        }
        delete result;
      }
      lex->link_first_table_back(create_table, link_to_local);
    }
  }
  else
  {
    /* regular create */
    if (create_info.like())
    {
      /* CREATE TABLE ... LIKE ... */
      res= mysql_create_like_table(thd, create_table, select_tables,
                                   &create_info);
    }
    else
    {
      if (create_info.fix_create_fields(thd, &alter_info, *create_table) ||
          create_info.check_fields(thd, &alter_info,
                                   create_table->table_name, create_table->db))
	goto end_with_restore_list;

      /*
        In STATEMENT format, we probably have to replicate also temporary
        tables, like mysql replication does. Also check if the requested
        engine is allowed/supported.
      */
      if (WSREP(thd) &&
          !check_engine(thd, create_table->db.str, create_table->table_name.str,
                        &create_info) &&
          (!thd->is_current_stmt_binlog_format_row() ||
           !create_info.tmp_table()))
      {
        WSREP_TO_ISOLATION_BEGIN(create_table->db.str, create_table->table_name.str, NULL);
      }
      /* Regular CREATE TABLE */
      res= mysql_create_table(thd, create_table, &create_info, &alter_info);
    }
    if (!res)
    {
      /* So that CREATE TEMPORARY TABLE gets to binlog at commit/rollback */
      if (create_info.tmp_table())
        thd->variables.option_bits|= OPTION_KEEP_LOG;
      /* in case of create temp tables if @@session_track_state_change is
         ON then send session state notification in OK packet */
      if (create_info.options & HA_LEX_CREATE_TMP_TABLE)
      {
        SESSION_TRACKER_CHANGED(thd, SESSION_STATE_CHANGE_TRACKER, NULL);
      }
      my_ok(thd);
    }
  }

end_with_restore_list:
  DBUG_RETURN(res);

#ifdef WITH_WSREP
wsrep_error_label:
  DBUG_RETURN(true);
#endif
}<|MERGE_RESOLUTION|>--- conflicted
+++ resolved
@@ -3410,14 +3410,11 @@
   uint total_uneven_bit_length= 0;
   int select_field_count= C_CREATE_SELECT(create_table_mode);
   bool tmp_table= create_table_mode == C_ALTER_TABLE;
-<<<<<<< HEAD
+  const bool create_simple= thd->lex->create_simple();
   bool is_hash_field_needed= false;
   const Column_derived_attributes dattr(create_info->default_table_charset);
   const Column_bulk_alter_attributes
     battr(create_info->alter_table_convert_to_charset);
-=======
-  const bool create_simple= thd->lex->create_simple();
->>>>>>> 2c9bf0ae
   DBUG_ENTER("mysql_prepare_create_table");
 
   DBUG_EXECUTE_IF("test_pseudo_invisible",{
@@ -4325,9 +4322,9 @@
         NOTE: we cannot do this in check_vcol_func_processor() as there is already
         no table name qualifier in expression.
       */
-      if (sql_field->vcol_info &&
+      if (sql_field->vcol_info && sql_field->vcol_info->expr &&
           sql_field->vcol_info->expr->walk(&Item::check_table_name_processor,
-                                          false, (void *) &walk_prm))
+                                           false, (void *) &walk_prm))
       {
         my_error(ER_BAD_FIELD_ERROR, MYF(0), walk_prm.field.c_ptr(), "GENERATED ALWAYS");
         DBUG_RETURN(TRUE);
@@ -4889,12 +4886,8 @@
   }
 
   if (mysql_prepare_create_table(thd, create_info, alter_info, &db_options,
-<<<<<<< HEAD
-                                 file, key_info, key_count, create_table_mode))
-=======
                                  file, key_info, key_count,
-                                 create_table_mode, *db, *table_name))
->>>>>>> 2c9bf0ae
+                                 create_table_mode, db, table_name))
     goto err;
   create_info->table_options=db_options;
 
