--- conflicted
+++ resolved
@@ -545,15 +545,9 @@
   if (thd->locked_tables_mode)
   {
     /* Under LOCK TABLES we must only accept write locked tables. */
-<<<<<<< HEAD
     if (!(tables->table= find_table_for_mdl_upgrade(thd, tables->db.str,
                                                     tables->table_name.str,
-                                                    FALSE)))
-=======
-    if (!(tables->table= find_table_for_mdl_upgrade(thd, tables->db,
-                                                    tables->table_name,
                                                     NULL)))
->>>>>>> dcbd51ce
       goto end;
   }
   else
