--- conflicted
+++ resolved
@@ -427,13 +427,8 @@
 		    table_list, select_lex->with_wild, total_list,
 		    conds, 0, (ORDER *) NULL, (ORDER *)NULL, (Item *) NULL,
 		    (ORDER *)NULL,
-<<<<<<< HEAD
 		    options | SELECT_NO_JOIN_CACHE | SELECT_NO_UNLOCK,
-		    result, unit, select_lex, 0, 0);
-=======
-		    options | SELECT_NO_JOIN_CACHE,
 		    result, unit, select_lex, 0);
->>>>>>> 20ebe37e
   delete result;
   DBUG_RETURN(res);
 }
