/*
  Copyright (c) 2016, 2019, MariaDB Corporation.

  This program is free software; you can redistribute it and/or modify
  it under the terms of the GNU General Public License as published by
  the Free Software Foundation; version 2 of the License.

  This program is distributed in the hope that it will be useful,
  but WITHOUT ANY WARRANTY; without even the implied warranty of
  MERCHANTABILITY or FITNESS FOR A PARTICULAR PURPOSE.  See the
  GNU General Public License for more details.

  You should have received a copy of the GNU General Public License
  along with this program; if not, write to the Free Software
  Foundation, Inc., 51 Franklin St, Fifth Floor, Boston, MA 02110-1301 USA
*/

/**
  All methods pertaining to temporary tables.
*/

#include "mariadb.h"
#include "sql_acl.h"                            /* TMP_TABLE_ACLS */
#include "sql_base.h"                           /* tdc_create_key */
#include "lock.h"                               /* mysql_lock_remove */
#include "log_event.h"                          /* Query_log_event */
#include "sql_show.h"                           /* append_identifier */
#include "sql_handler.h"                        /* mysql_ha_rm_temporary_tables */
#include "rpl_rli.h"                            /* rpl_group_info */

#define IS_USER_TABLE(A) ((A->tmp_table == TRANSACTIONAL_TMP_TABLE) || \
                          (A->tmp_table == NON_TRANSACTIONAL_TMP_TABLE))

/**
  Check whether temporary tables exist. The decision is made based on the
  existence of TMP_TABLE_SHAREs in Open_tables_state::temporary_tables list.

  @return false                       Temporary tables exist
          true                        No temporary table exist
*/
bool THD::has_thd_temporary_tables()
{
  DBUG_ENTER("THD::has_thd_temporary_tables");
  bool result= (temporary_tables && !temporary_tables->is_empty());
  DBUG_RETURN(result);
}


/**
  Create a temporary table, open it and return the TABLE handle.

  @param hton [IN]                    Handlerton
  @param frm  [IN]                    Binary frm image
  @param path [IN]                    File path (without extension)
  @param db   [IN]                    Schema name
  @param table_name [IN]              Table name
  @param open_in_engine [IN]          Whether open table in SE


  @return Success                     A pointer to table object
          Failure                     NULL
*/
TABLE *THD::create_and_open_tmp_table(handlerton *hton,
                                      LEX_CUSTRING *frm,
                                      const char *path,
                                      const char *db,
                                      const char *table_name,
                                      bool open_in_engine,
                                      bool open_internal_tables)
{
  DBUG_ENTER("THD::create_and_open_tmp_table");

  TMP_TABLE_SHARE *share;
  TABLE *table= NULL;

  if ((share= create_temporary_table(hton, frm, path, db, table_name)))
  {
    open_options|= HA_OPEN_FOR_CREATE;
    table= open_temporary_table(share, table_name, open_in_engine);
    open_options&= ~HA_OPEN_FOR_CREATE;

    /*
      Failed to open a temporary table instance. As we are not passing
      the created TMP_TABLE_SHARE to the caller, we must remove it from
      the list and free it here.
    */
    if (!table)
    {
      /* Remove the TABLE_SHARE from the list of temporary tables. */
      temporary_tables->remove(share);

      /* Free the TMP_TABLE_SHARE. */
      free_tmp_table_share(share, false);
      DBUG_RETURN(0);
    }

    /* Open any related tables */
    if (open_internal_tables && table->internal_tables &&
        open_and_lock_internal_tables(table, open_in_engine))
    {
      drop_temporary_table(table, NULL, false);
      DBUG_RETURN(0);
    }
  }

  DBUG_RETURN(table);
}


/**
  Check whether an open table with db/table name is in use.

  @param db [IN]                      Database name
  @param table_name [IN]              Table name
  @param state [IN]                   State of temp table to open

  @return Success                     Pointer to first used table instance.
          Failure                     NULL
*/
TABLE *THD::find_temporary_table(const char *db,
                                 const char *table_name,
                                 Temporary_table_state state)
{
  DBUG_ENTER("THD::find_temporary_table");

  TABLE *table;
  char key[MAX_DBKEY_LENGTH];
  uint key_length;
  bool locked;

  if (!has_temporary_tables())
  {
    DBUG_RETURN(NULL);
  }

  key_length= create_tmp_table_def_key(key, db, table_name);

  locked= lock_temporary_tables();
  table=  find_temporary_table(key, key_length, state);
  if (locked)
  {
    DBUG_ASSERT(m_tmp_tables_locked);
    unlock_temporary_tables();
  }

  DBUG_RETURN(table);
}


/**
  Check whether an open table specified in TABLE_LIST is in use.

  @return tl [IN]                     TABLE_LIST

  @return Success                     Pointer to first used table instance.
          Failure                     NULL
*/
TABLE *THD::find_temporary_table(const TABLE_LIST *tl,
                                 Temporary_table_state state)
{
  DBUG_ENTER("THD::find_temporary_table");
  TABLE *table= find_temporary_table(tl->get_db_name(), tl->get_table_name(),
                                     state);
  DBUG_RETURN(table);
}


/**
  Check whether a temporary table exists with the specified key.
  The key, in this case, is not the usual key used for temporary tables.
  It does not contain server_id & pseudo_thread_id. This function is
  essentially used use to check whether there is any temporary table
  which _shadows_ a base table.
  (see: Query_cache::send_result_to_client())

  @return Success                     A pointer to table share object
          Failure                     NULL
*/
TMP_TABLE_SHARE *THD::find_tmp_table_share_w_base_key(const char *key,
                                                      uint key_length)
{
  DBUG_ENTER("THD::find_tmp_table_share_w_base_key");

  TMP_TABLE_SHARE *share;
  TMP_TABLE_SHARE *result= NULL;
  bool locked;

  if (!has_temporary_tables())
  {
    DBUG_RETURN(NULL);
  }

  locked= lock_temporary_tables();

  All_tmp_tables_list::Iterator it(*temporary_tables);
  while ((share= it++))
  {
    if ((share->table_cache_key.length - TMP_TABLE_KEY_EXTRA) == key_length
        && !memcmp(share->table_cache_key.str, key, key_length))
    {
      result= share;
    }
  }

  if (locked)
  {
    DBUG_ASSERT(m_tmp_tables_locked);
    unlock_temporary_tables();
  }

  DBUG_RETURN(result);
}


/**
  Lookup the TMP_TABLE_SHARE using the given db/table_name.The server_id and
  pseudo_thread_id used to generate table definition key is taken from THD
  (see create_tmp_table_def_key()). Return NULL is none found.

  @return Success                     A pointer to table share object
          Failure                     NULL
*/
TMP_TABLE_SHARE *THD::find_tmp_table_share(const char *db,
                                           const char *table_name)
{
  DBUG_ENTER("THD::find_tmp_table_share");

  TMP_TABLE_SHARE *share;
  char key[MAX_DBKEY_LENGTH];
  uint key_length;

  key_length= create_tmp_table_def_key(key, db, table_name);
  share= find_tmp_table_share(key, key_length);

  DBUG_RETURN(share);
}


/**
  Lookup TMP_TABLE_SHARE using the specified TABLE_LIST element.
  Return NULL is none found.

  @param tl [IN]                      Table

  @return Success                     A pointer to table share object
          Failure                     NULL
*/
TMP_TABLE_SHARE *THD::find_tmp_table_share(const TABLE_LIST *tl)
{
  DBUG_ENTER("THD::find_tmp_table_share");
  TMP_TABLE_SHARE *share= find_tmp_table_share(tl->get_db_name(),
                                               tl->get_table_name());
  DBUG_RETURN(share);
}


/**
  Lookup TMP_TABLE_SHARE using the specified table definition key.
  Return NULL is none found.

  @return Success                     A pointer to table share object
          Failure                     NULL
*/
TMP_TABLE_SHARE *THD::find_tmp_table_share(const char *key, size_t key_length)
{
  DBUG_ENTER("THD::find_tmp_table_share");

  TMP_TABLE_SHARE *share;
  TMP_TABLE_SHARE *result= NULL;
  bool locked;

  if (!has_temporary_tables())
  {
    DBUG_RETURN(NULL);
  }

  locked= lock_temporary_tables();

  All_tmp_tables_list::Iterator it(*temporary_tables);
  while ((share= it++))
  {
    if (share->table_cache_key.length == key_length &&
        !(memcmp(share->table_cache_key.str, key, key_length)))
    {
      result= share;
      break;
    }
  }

  if (locked)
  {
    DBUG_ASSERT(m_tmp_tables_locked);
    unlock_temporary_tables();
  }

  DBUG_RETURN(result);
}


/**
  Find a temporary table specified by TABLE_LIST instance in the open table
  list and prepare its TABLE instance for use. If

  This function tries to resolve this table in the list of temporary tables
  of this thread. Temporary tables are thread-local and "shadow" base
  tables with the same name.

  @note In most cases one should use THD::open_tables() instead
        of this call.

  @note One should finalize process of opening temporary table for table
        list element by calling open_and_process_table(). This function
        is responsible for table version checking and handling of merge
        tables.

  @note We used to check global_read_lock before opening temporary tables.
        However, that limitation was artificial and is removed now.

  @param tl [IN]                      TABLE_LIST

  @return Error status.
    @retval false                     On success. If a temporary table exists
                                      for the given key, tl->table is set.
    @retval true                      On error. my_error() has been called.
*/
bool THD::open_temporary_table(TABLE_LIST *tl)
{
  DBUG_ENTER("THD::open_temporary_table");
  DBUG_PRINT("enter", ("table: '%s'.'%s'", tl->db.str, tl->table_name.str));

  TMP_TABLE_SHARE *share;
  TABLE *table= NULL;

  /*
    Code in open_table() assumes that TABLE_LIST::table can be non-zero only
    for pre-opened temporary tables.
  */
  DBUG_ASSERT(tl->table == NULL);

  /*
    This function should not be called for cases when derived or I_S
    tables can be met since table list elements for such tables can
    have invalid db or table name.
    Instead THD::open_tables() should be used.
  */
  DBUG_ASSERT(!tl->derived && !tl->schema_table);

  if (tl->open_type == OT_BASE_ONLY || !has_temporary_tables())
  {
    DBUG_PRINT("info", ("skip_temporary is set or no temporary tables"));
    DBUG_RETURN(false);
  }

  /*
    Temporary tables are not safe for parallel replication. They were
    designed to be visible to one thread only, so have no table locking.
    Thus there is no protection against two conflicting transactions
    committing in parallel and things like that.

    So for now, anything that uses temporary tables will be serialised
    with anything before it, when using parallel replication.
  */

  if (rgi_slave &&
      rgi_slave->is_parallel_exec &&
      find_temporary_table(tl) &&
      wait_for_prior_commit())
    DBUG_RETURN(true);

  /*
    First check if there is a reusable open table available in the
    open table list.
  */
  if (find_and_use_tmp_table(tl, &table))
  {
    DBUG_RETURN(true);                          /* Error */
  }

  /*
    No reusable table was found. We will have to open a new instance.
  */
  if (!table && (share= find_tmp_table_share(tl)))
  {
    table= open_temporary_table(share, tl->get_table_name(), true);
    /*
       Temporary tables are not safe for parallel replication. They were
       designed to be visible to one thread only, so have no table locking.
       Thus there is no protection against two conflicting transactions
       committing in parallel and things like that.

       So for now, anything that uses temporary tables will be serialised
       with anything before it, when using parallel replication.
    */
    if (table && rgi_slave &&
        rgi_slave->is_parallel_exec &&
        wait_for_prior_commit())
      DBUG_RETURN(true);

    if (!table && is_error())
      DBUG_RETURN(true);                        // Error when opening table
  }

  if (!table)
  {
    if (tl->open_type == OT_TEMPORARY_ONLY &&
        tl->open_strategy == TABLE_LIST::OPEN_NORMAL)
    {
      my_error(ER_NO_SUCH_TABLE, MYF(0), tl->db.str, tl->table_name.str);
      DBUG_RETURN(true);
    }
    DBUG_RETURN(false);
  }

#ifdef WITH_PARTITION_STORAGE_ENGINE
  if (tl->partition_names)
  {
    /* Partitioned temporary tables is not supported. */
    DBUG_ASSERT(!table->part_info);
    my_error(ER_PARTITION_CLAUSE_ON_NONPARTITIONED, MYF(0));
    DBUG_RETURN(true);
  }
#endif

  table->query_id= query_id;
  thread_specific_used= true;

  /* It is neither a derived table nor non-updatable view. */
  tl->updatable= true;
  tl->table= table;

  table->init(this, tl);

  DBUG_PRINT("info", ("Using temporary table"));
  DBUG_RETURN(false);
}


/**
  Pre-open temporary tables corresponding to table list elements.

  @note One should finalize process of opening temporary tables
        by calling open_tables(). This function is responsible
        for table version checking and handling of merge tables.

  @param tl [IN]                      TABLE_LIST

  @return false                       On success. If a temporary table exists
                                      for the given element, tl->table is set.
          true                        On error. my_error() has been called.
*/
bool THD::open_temporary_tables(TABLE_LIST *tl)
{
  DBUG_ENTER("THD::open_temporary_tables");

  TABLE_LIST *first_not_own= lex->first_not_own_table();

  for (TABLE_LIST *table= tl; table && table != first_not_own;
       table= table->next_global)
  {
    if (table->derived || table->schema_table)
    {
      /*
        Derived and I_S tables will be handled by a later call to open_tables().
      */
      continue;
    }

    if (open_temporary_table(table))
    {
      DBUG_RETURN(true);
    }
  }

  DBUG_RETURN(false);
}


/**
  Close all temporary tables created by 'CREATE TEMPORARY TABLE' for thread
  creates one DROP TEMPORARY TABLE binlog event for each pseudo-thread.

  Temporary tables created in a sql slave is closed by
  Relay_log_info::close_temporary_tables().

  @return false                       Success
          true                        Failure
*/
bool THD::close_temporary_tables()
{
  DBUG_ENTER("THD::close_temporary_tables");

  TMP_TABLE_SHARE *share;
  TABLE *table;

  bool error= false;

  if (!has_thd_temporary_tables())
  {
    if (temporary_tables)
    {
      my_free(temporary_tables);
      temporary_tables= NULL;
    }
    DBUG_RETURN(false);
  }

  DBUG_ASSERT(!rgi_slave);

  /*
    Ensure we don't have open HANDLERs for tables we are about to close.
    This is necessary when THD::close_temporary_tables() is called as
    part of execution of BINLOG statement (e.g. for format description event).
  */
  mysql_ha_rm_temporary_tables(this);

  /* Close all open temporary tables. */
  All_tmp_tables_list::Iterator it(*temporary_tables);
  while ((share= it++))
  {
    /* Traverse the table list. */
    while ((table= share->all_tmp_tables.pop_front()))
    {
      table->file->extra(HA_EXTRA_PREPARE_FOR_DROP);
      free_temporary_table(table);
    }
  }

  // Write DROP TEMPORARY TABLE query log events to binary log.
  if (mysql_bin_log.is_open())
  {
    error= log_events_and_free_tmp_shares();
  }
  else
  {
    while ((share= temporary_tables->pop_front()))
    {
      free_tmp_table_share(share, true);
    }
  }

  /* By now, there mustn't be any elements left in the list. */
  DBUG_ASSERT(temporary_tables->is_empty());

  my_free(temporary_tables);
  temporary_tables= NULL;

  DBUG_RETURN(error);
}


/**
  Rename a temporary table.

  @param table [IN]                   Table handle
  @param db [IN]                      New schema name
  @param table_name [IN]              New table name

  @return false                       Success
          true                        Error
*/
bool THD::rename_temporary_table(TABLE *table,
                                 const LEX_CSTRING *db,
                                 const LEX_CSTRING *table_name)
{
  char *key;
  uint key_length;
  TABLE_SHARE *share= table->s;
  DBUG_ENTER("THD::rename_temporary_table");

  if (!(key= (char *) alloc_root(&share->mem_root, MAX_DBKEY_LENGTH)))
    DBUG_RETURN(true);

  /*
    Temporary tables are renamed by simply changing their table definition key.
  */
  key_length= create_tmp_table_def_key(key, db->str, table_name->str);
  share->set_table_cache_key(key, key_length);

  DBUG_RETURN(false);
}


/**
  Drop a temporary table.

  Try to locate the table in the list of open temporary tables.
  If the table is found:
   - If the table is locked with LOCK TABLES or by prelocking,
     unlock it and remove it from the list of locked tables
     (THD::lock). Currently only transactional temporary tables
     are locked.
   - Close the temporary table, remove its .FRM.
   - Remove the table share from the list of temporary table shares.

  This function is used to drop user temporary tables, as well as
  internal tables created in CREATE TEMPORARY TABLE ... SELECT
  or ALTER TABLE.

  @param table [IN]                   Temporary table to be deleted
  @param is_trans [OUT]               Is set to the type of the table:
                                      transactional (e.g. innodb) as true or
                                      non-transactional (e.g. myisam) as false.
  @paral delete_table [IN]            Whether to delete the table files?

  @return false                       Table was dropped
          true                        Error
*/
bool THD::drop_temporary_table(TABLE *table, bool *is_trans, bool delete_table)
{
  DBUG_ENTER("THD::drop_temporary_table");

  TMP_TABLE_SHARE *share;
  TABLE *tab;
  bool result= false;
  bool locked;

  DBUG_ASSERT(table);
  DBUG_PRINT("tmptable", ("Dropping table: '%s'.'%s'",
                          table->s->db.str, table->s->table_name.str));

  locked= lock_temporary_tables();

  share= tmp_table_share(table);

  /* Table might be in use by some outer statement. */
  All_share_tables_list::Iterator it(share->all_tmp_tables);
  while ((tab= it++))
  {
    if (tab != table && tab->query_id != 0)
    {
      /* Found a table instance in use. This table cannot be be dropped. */
      my_error(ER_CANT_REOPEN_TABLE, MYF(0), table->alias.c_ptr());
      result= true;
      goto end;
    }
  }

  if (is_trans)
    *is_trans= table->file->has_transactions();

  /*
    Iterate over the list of open tables and close them.
  */
  while ((tab= share->all_tmp_tables.pop_front()))
  {
    /*
      We need to set the THD as it may be different in case of
      parallel replication
    */
    tab->in_use= this;
    if (delete_table)
      tab->file->extra(HA_EXTRA_PREPARE_FOR_DROP);
    free_temporary_table(tab);
  }

  DBUG_ASSERT(temporary_tables);

  /* Remove the TABLE_SHARE from the list of temporary tables. */
  temporary_tables->remove(share);

  /* Free the TABLE_SHARE and/or delete the files. */
  free_tmp_table_share(share, delete_table);

end:
  if (locked)
  {
    DBUG_ASSERT(m_tmp_tables_locked);
    unlock_temporary_tables();
  }

  DBUG_RETURN(result);
}


/**
  Delete the temporary table files.

  @param base [IN]                    Handlerton for table to be deleted.
  @param path [IN]                    Path to the table to be deleted (i.e. path
                                      to its .frm without an extension).

  @return false                       Success
          true                        Error
*/
bool THD::rm_temporary_table(handlerton *base, const char *path)
{
  DBUG_ENTER("THD::rm_temporary_table");

  bool error= false;
  handler *file;
  char frm_path[FN_REFLEN + 1];

  strxnmov(frm_path, sizeof(frm_path) - 1, path, reg_ext, NullS);
  if (mysql_file_delete(key_file_frm, frm_path, MYF(0)))
  {
    error= true;
  }
  file= get_new_handler((TABLE_SHARE*) 0, current_thd->mem_root, base);
  if (file && file->ha_delete_table(path))
  {
    error= true;
    sql_print_warning("Could not remove temporary table: '%s', error: %d",
                      path, my_errno);
  }

  delete file;
  DBUG_RETURN(error);
}


/**
  Mark all temporary tables which were used by the current statement or
  sub-statement as free for reuse, but only if the query_id can be cleared.

  @remark For temp tables associated with a open SQL HANDLER the query_id
          is not reset until the HANDLER is closed.
*/
void THD::mark_tmp_tables_as_free_for_reuse()
{
  DBUG_ENTER("THD::mark_tmp_tables_as_free_for_reuse");

  TMP_TABLE_SHARE *share;
  TABLE *table;
  bool locked;

  if (query_id == 0)
  {
    /*
      Thread has not executed any statement and has not used any
      temporary tables.
    */
    DBUG_VOID_RETURN;
  }

  if (!has_temporary_tables())
  {
    DBUG_VOID_RETURN;
  }

  locked= lock_temporary_tables();

  All_tmp_tables_list::Iterator it(*temporary_tables);
  while ((share= it++))
  {
    All_share_tables_list::Iterator tables_it(share->all_tmp_tables);
    while ((table= tables_it++))
    {
      if ((table->query_id == query_id) && !table->open_by_handler)
      {
        mark_tmp_table_as_free_for_reuse(table);
      }
    }
  }

  if (locked)
  {
    DBUG_ASSERT(m_tmp_tables_locked);
    unlock_temporary_tables();
  }

  if (rgi_slave)
  {
    /*
      Temporary tables are shared with other by sql execution threads.
      As a safety measure, clear the pointer to the common area.
    */
    temporary_tables= NULL;
  }

  DBUG_VOID_RETURN;
}


/**
  Reset a single temporary table. Effectively this "closes" one temporary
  table in a session.

  @param table              Temporary table

  @return void
*/
void THD::mark_tmp_table_as_free_for_reuse(TABLE *table)
{
  DBUG_ENTER("THD::mark_tmp_table_as_free_for_reuse");

  DBUG_ASSERT(table->s->tmp_table);

  table->query_id= 0;
  table->file->ha_reset();

  /* Detach temporary MERGE children from temporary parent. */
  DBUG_ASSERT(table->file);
  table->file->extra(HA_EXTRA_DETACH_CHILDREN);

  /*
    Reset temporary table lock type to it's default value (TL_WRITE).

    Statements such as INSERT INTO .. SELECT FROM tmp, CREATE TABLE
    .. SELECT FROM tmp and UPDATE may under some circumstances modify
    the lock type of the tables participating in the statement. This
    isn't a problem for non-temporary tables since their lock type is
    reset at every open, but the same does not occur for temporary
    tables for historical reasons.

    Furthermore, the lock type of temporary tables is not really that
    important because they can only be used by one query at a time.
    Nonetheless, it's safer from a maintenance point of view to reset
    the lock type of this singleton TABLE object as to not cause problems
    when the table is reused.

    Even under LOCK TABLES mode its okay to reset the lock type as
    LOCK TABLES is allowed (but ignored) for a temporary table.
  */
  table->reginfo.lock_type= TL_WRITE;
  DBUG_VOID_RETURN;
}


/**
  Remove and return the specified table's TABLE_SHARE from the temporary
  tables list.

  @param table [IN]                   Table

  @return TMP_TABLE_SHARE of the specified table.
*/
TMP_TABLE_SHARE *THD::save_tmp_table_share(TABLE *table)
{
  DBUG_ENTER("THD::save_tmp_table_share");

  TMP_TABLE_SHARE *share;

  lock_temporary_tables();
  DBUG_ASSERT(temporary_tables);
  share= tmp_table_share(table);
  temporary_tables->remove(share);
  unlock_temporary_tables();

  DBUG_RETURN(share);
}


/**
  Add the specified TMP_TABLE_SHARE to the temporary tables list.

  @param share [IN]                   Table share

  @return void
*/
void THD::restore_tmp_table_share(TMP_TABLE_SHARE *share)
{
  DBUG_ENTER("THD::restore_tmp_table_share");

  lock_temporary_tables();
  DBUG_ASSERT(temporary_tables);
  temporary_tables->push_front(share);
  unlock_temporary_tables();

  DBUG_VOID_RETURN;
}


/**
  If its a replication slave, report whether slave temporary tables
  exist (Relay_log_info::save_temporary_tables) or report about THD
  temporary table (Open_tables_state::temporary_tables) otherwise.

  @return false                       Temporary tables exist
          true                        No temporary table exist
*/
inline bool THD::has_temporary_tables()
{
  DBUG_ENTER("THD::has_temporary_tables");
  bool result= (rgi_slave
                ? (rgi_slave->rli->save_temporary_tables &&
                   !rgi_slave->rli->save_temporary_tables->is_empty())
                : (has_thd_temporary_tables()));
  DBUG_RETURN(result);
}


/**
  Create a table definition key.

  @param key [OUT]                    Buffer for the key to be created (must
                                      be of size MAX_DBKRY_LENGTH)
  @param db [IN]                      Database name
  @param table_name [IN]              Table name

  @return                             Key length.

  @note
    The table key is create from:
    db + \0
    table_name + \0

    Additionally, we add the following to make each temporary table unique on
    the slave.

    4 bytes of master thread id
    4 bytes of pseudo thread id
*/
uint THD::create_tmp_table_def_key(char *key, const char *db,
                                    const char *table_name)
{
  DBUG_ENTER("THD::create_tmp_table_def_key");

  uint key_length;

  key_length= tdc_create_key(key, db, table_name);
  int4store(key + key_length, variables.server_id);
  int4store(key + key_length + 4, variables.pseudo_thread_id);
  key_length += TMP_TABLE_KEY_EXTRA;

  DBUG_RETURN(key_length);
}


/**
  Create a temporary table.

  @param hton [IN]                    Handlerton
  @param frm  [IN]                    Binary frm image
  @param path [IN]                    File path (without extension)
  @param db   [IN]                    Schema name
  @param table_name [IN]              Table name

  @return Success                     A pointer to table share object
          Failure                     NULL
*/
TMP_TABLE_SHARE *THD::create_temporary_table(handlerton *hton,
                                             LEX_CUSTRING *frm,
                                             const char *path,
                                             const char *db,
                                             const char *table_name)
{
  DBUG_ENTER("THD::create_temporary_table");

  TMP_TABLE_SHARE *share;
  char key_cache[MAX_DBKEY_LENGTH];
  char *saved_key_cache;
  char *tmp_path;
  uint key_length;
  bool locked;
  int res;

  /* Temporary tables are not safe for parallel replication. */
  if (rgi_slave &&
      rgi_slave->is_parallel_exec &&
      wait_for_prior_commit())
    DBUG_RETURN(NULL);

  /* Create the table definition key for the temporary table. */
  key_length= create_tmp_table_def_key(key_cache, db, table_name);

  if (!(share= (TMP_TABLE_SHARE *) my_malloc(sizeof(TMP_TABLE_SHARE) +
                                             strlen(path) + 1 + key_length,
                                             MYF(MY_WME))))
  {
    DBUG_RETURN(NULL);                          /* Out of memory */
  }

  tmp_path= (char *)(share + 1);
  saved_key_cache= strmov(tmp_path, path) + 1;
  memcpy(saved_key_cache, key_cache, key_length);

  init_tmp_table_share(this, share, saved_key_cache, key_length,
                       strend(saved_key_cache) + 1, tmp_path);

  share->db_plugin= ha_lock_engine(this, hton);

  /*
    Prefer using frm image over file. The image might not be available in
    ALTER TABLE, when the discovering engine took over the ownership (see
    TABLE::read_frm_image).
  */
  res= (frm->str)
    ? share->init_from_binary_frm_image(this, false, frm->str, frm->length)
    : open_table_def(this, share, GTS_TABLE | GTS_USE_DISCOVERY);

  if (res)
  {
    /*
      No need to lock share->mutex as this is not needed for temporary tables.
    */
    free_table_share(share);
    my_free(share);
    DBUG_RETURN(NULL);
  }

  share->m_psi= PSI_CALL_get_table_share(true, share);

  locked= lock_temporary_tables();

  /* Initialize the all_tmp_tables list. */
  share->all_tmp_tables.empty();

  /*
    We need to alloc & initialize temporary_tables if this happens
    to be the very first temporary table.
  */
  if (!temporary_tables)
  {
    if ((temporary_tables=
         (All_tmp_tables_list *) my_malloc(sizeof(All_tmp_tables_list),
                                           MYF(MY_WME))))
    {
      temporary_tables->empty();
    }
    else
    {
      DBUG_RETURN(NULL);                        /* Out of memory */
    }
  }

  /* Add share to the head of the temporary table share list. */
  temporary_tables->push_front(share);

  if (locked)
  {
    DBUG_ASSERT(m_tmp_tables_locked);
    unlock_temporary_tables();
  }

  DBUG_RETURN(share);
}


/**
  Find a table with the specified key.

  @param key [IN]                     Key
  @param key_length [IN]              Key length
  @param state [IN]                   Open table state to look for

  @return Success                     Pointer to the table instance.
          Failure                     NULL
*/
TABLE *THD::find_temporary_table(const char *key, uint key_length,
                                 Temporary_table_state state)
{
  DBUG_ENTER("THD::find_temporary_table");

  TMP_TABLE_SHARE *share;
  TABLE *table;
  TABLE *result= NULL;
  bool locked;

  locked= lock_temporary_tables();

  All_tmp_tables_list::Iterator it(*temporary_tables);
  while ((share= it++))
  {
    if (share->table_cache_key.length == key_length &&
        !(memcmp(share->table_cache_key.str, key, key_length)))
    {
      /* A matching TMP_TABLE_SHARE is found. */
      All_share_tables_list::Iterator tables_it(share->all_tmp_tables);

      bool found= false;
      while (!found && (table= tables_it++))
      {
        switch (state)
        {
        case TMP_TABLE_IN_USE:     found= table->query_id > 0;  break;
        case TMP_TABLE_NOT_IN_USE: found= table->query_id == 0; break;
        case TMP_TABLE_ANY:        found= true;                 break;
        }
      }
      if (table && unlikely(table->m_needs_reopen))
      {
        share->all_tmp_tables.remove(table);
        free_temporary_table(table);
        it.rewind();
        continue;
      }
      result= table;
      break;
    }
  }

  if (locked)
  {
    DBUG_ASSERT(m_tmp_tables_locked);
    unlock_temporary_tables();
  }

  DBUG_RETURN(result);
}



/**
  Open a table from the specified TABLE_SHARE with the given alias.

  @param share [IN]                   Table share
  @param alias [IN]                   Table alias
  @param open_in_engine [IN]          Whether open table in SE

  @return Success                     A pointer to table object
          Failure                     NULL
*/
TABLE *THD::open_temporary_table(TMP_TABLE_SHARE *share,
                                 const char *alias_arg,
                                 bool open_in_engine)
{
  TABLE *table;
  LEX_CSTRING alias= {alias_arg, strlen(alias_arg) };
  DBUG_ENTER("THD::open_temporary_table");


  if (!(table= (TABLE *) my_malloc(sizeof(TABLE), MYF(MY_WME))))
  {
    DBUG_RETURN(NULL);                          /* Out of memory */
  }

  if (open_table_from_share(this, share, &alias,
                            open_in_engine ? (uint)HA_OPEN_KEYFILE : 0,
                            EXTRA_RECORD,
                            (ha_open_options |
                             (open_options & HA_OPEN_FOR_CREATE)),
                            table, open_in_engine ? false : true))
  {
    my_free(table);
    DBUG_RETURN(NULL);
  }

  table->reginfo.lock_type= TL_WRITE;           /* Simulate locked */
  table->grant.privilege= TMP_TABLE_ACLS;
  share->tmp_table= (table->file->has_transaction_manager() ?
                     TRANSACTIONAL_TMP_TABLE : NON_TRANSACTIONAL_TMP_TABLE);
  share->not_usable_by_query_cache= 1;

  table->pos_in_table_list= 0;
  table->query_id= query_id;

  /* Add table to the head of table list. */
  share->all_tmp_tables.push_front(table);

  /* Increment Slave_open_temp_table_definitions status variable count. */
  if (rgi_slave)
  {
    thread_safe_increment32(&slave_open_temp_tables);
  }

  DBUG_PRINT("tmptable", ("Opened table: '%s'.'%s  table: %p",
                          table->s->db.str,
                          table->s->table_name.str, table));
  DBUG_RETURN(table);
}


/**
  Find a reusable table in the open table list using the specified TABLE_LIST.

  @param tl [IN]                      Table list
  @param out_table [OUT]              Pointer to the requested TABLE object

  @return Success                     false
          Failure                     true
*/
bool THD::find_and_use_tmp_table(const TABLE_LIST *tl, TABLE **out_table)
{
  DBUG_ENTER("THD::find_and_use_tmp_table");

  char key[MAX_DBKEY_LENGTH];
  uint key_length;
  bool result;

  key_length= create_tmp_table_def_key(key, tl->get_db_name(),
                                        tl->get_table_name());
  result= use_temporary_table(find_temporary_table(key, key_length,
                                                   TMP_TABLE_NOT_IN_USE),
                              out_table);
  DBUG_RETURN(result);
}

/**
  Mark table as in-use.

  @param table [IN]                   Table to be marked in-use
  @param out_table [OUT]              Pointer to the specified table

  @return false                       Success
          true                        Error
*/
bool THD::use_temporary_table(TABLE *table, TABLE **out_table)
{
  DBUG_ENTER("THD::use_temporary_table");

  *out_table= table;

  /* The following can happen if find_temporary_table() returns NULL */
  if (!table)
    DBUG_RETURN(false);

  /*
    Temporary tables are not safe for parallel replication. They were
    designed to be visible to one thread only, so have no table locking.
    Thus there is no protection against two conflicting transactions
    committing in parallel and things like that.

    So for now, anything that uses temporary tables will be serialised
    with anything before it, when using parallel replication.

    TODO: We might be able to introduce a reference count or something
    on temp tables, and have slave worker threads wait for it to reach
    zero before being allowed to use the temp table. Might not be worth
    it though, as statement-based replication using temporary tables is
    in any case rather fragile.
  */
  if (rgi_slave &&
      rgi_slave->is_parallel_exec &&
      wait_for_prior_commit())
    DBUG_RETURN(true);

  /*
    We need to set the THD as it may be different in case of
    parallel replication
  */
  table->in_use= this;

  DBUG_RETURN(false);
}


/**
  Close a temporary table.

  @param table [IN]                   Table handle

  @return void
*/
void THD::close_temporary_table(TABLE *table)
{
  DBUG_ENTER("THD::close_temporary_table");

  DBUG_PRINT("tmptable", ("closing table: '%s'.'%s'%p  alias: '%s'",
                          table->s->db.str, table->s->table_name.str,
                          table, table->alias.c_ptr()));

  closefrm(table);
  my_free(table);

  if (rgi_slave)
  {
    /* Natural invariant of temporary_tables */
    DBUG_ASSERT(slave_open_temp_tables || !temporary_tables);
    /* Decrement Slave_open_temp_table_definitions status variable count. */
    thread_safe_decrement32(&slave_open_temp_tables);
  }

  DBUG_VOID_RETURN;
}


/**
  Write query log events with "DROP TEMPORARY TABLES .." for each pseudo
  thread to the binary log.

  @return false                       Success
          true                        Error
*/
bool THD::log_events_and_free_tmp_shares()
{
  DBUG_ENTER("THD::log_events_and_free_tmp_shares");

  DBUG_ASSERT(!rgi_slave);

  TMP_TABLE_SHARE *share;
  TMP_TABLE_SHARE *sorted;
  TMP_TABLE_SHARE *prev_sorted;
  // Assume thd->variables.option_bits has OPTION_QUOTE_SHOW_CREATE.
  bool was_quote_show= true;
  bool error= false;
  bool found_user_tables= false;
  // Better add "IF EXISTS" in case a RESET MASTER has been done.
  const char stub[]= "DROP /*!40005 TEMPORARY */ TABLE IF EXISTS ";
  char buf[FN_REFLEN];

  String s_query(buf, sizeof(buf), system_charset_info);
  s_query.copy(stub, sizeof(stub) - 1, system_charset_info);

  /*
    Insertion sort of temporary tables by pseudo_thread_id to build ordered
    list of sublists of equal pseudo_thread_id.
  */
  All_tmp_tables_list::Iterator it_sorted(*temporary_tables);
  All_tmp_tables_list::Iterator it_unsorted(*temporary_tables);
  uint sorted_count= 0;
  while((share= it_unsorted++))
  {
    if (IS_USER_TABLE(share))
    {
      prev_sorted= NULL;

      if (!found_user_tables) found_user_tables= true;

      for (uint i= 0; i < sorted_count; i ++)
      {
        sorted= it_sorted ++;

        if (!IS_USER_TABLE(sorted) ||
            (tmpkeyval(sorted) > tmpkeyval(share)))
        {
          /*
            Insert this share before the current element in
            the sorted part of the list.
          */
          temporary_tables->remove(share);

          if (prev_sorted)
          {
            temporary_tables->insert_after(prev_sorted, share);
          }
          else
          {
            temporary_tables->push_front(share);
          }
          break;
        }
        prev_sorted= sorted;
      }
      it_sorted.rewind();
    }
    sorted_count ++;
  }

  /*
    We always quote db & table names.
  */
  if (found_user_tables &&
      !(was_quote_show= MY_TEST(variables.option_bits &
                                OPTION_QUOTE_SHOW_CREATE)))
  {
    variables.option_bits |= OPTION_QUOTE_SHOW_CREATE;
  }

  /*
    Scan sorted temporary tables to generate sequence of DROP.
  */
  share= temporary_tables->pop_front();
  while (share)
  {
    if (IS_USER_TABLE(share))
    {
      bool save_thread_specific_used= thread_specific_used;
      my_thread_id save_pseudo_thread_id= variables.pseudo_thread_id;
      char db_buf[FN_REFLEN];
      String db(db_buf, sizeof(db_buf), system_charset_info);
      bool at_least_one_create_logged;

      /*
        Set pseudo_thread_id to be that of the processed table.
      */
      variables.pseudo_thread_id= tmpkeyval(share);

      db.copy(share->db.str, share->db.length, system_charset_info);
      /*
        Reset s_query() if changed by previous loop.
      */
      s_query.length(sizeof(stub) - 1);

      /*
        Loop forward through all tables that belong to a common database
        within the sublist of common pseudo_thread_id to create single
        DROP query.
      */
      for (at_least_one_create_logged= false;
           share && IS_USER_TABLE(share) &&
           tmpkeyval(share) == variables.pseudo_thread_id &&
           share->db.length == db.length() &&
           memcmp(share->db.str, db.ptr(), db.length()) == 0;
           /* Get the next TABLE_SHARE in the list. */
           share= temporary_tables->pop_front())
      {
<<<<<<< HEAD
        /*
          We are going to add ` around the table names and possible more
          due to special characters.
        */
        append_identifier(this, &s_query, &share->table_name);
        s_query.append(',');
=======
        if (share->table_creation_was_logged)
        {
          at_least_one_create_logged= true;
          /*
             We are going to add ` around the table names and possible more
             due to special characters.
           */
          append_identifier(this, &s_query, share->table_name.str,
              share->table_name.length);
          s_query.append(',');
        }
>>>>>>> a7e9395f
        rm_temporary_table(share->db_type(), share->path.str);
        free_table_share(share);
        my_free(share);
      }
<<<<<<< HEAD

      clear_error();
      CHARSET_INFO *cs_save= variables.character_set_client;
      variables.character_set_client= system_charset_info;
      thread_specific_used= true;

      Query_log_event qinfo(this, s_query.ptr(),
                            s_query.length() - 1 /* to remove trailing ',' */,
                            false, true, false, 0);
      qinfo.db= db.ptr();
      qinfo.db_len= db.length();
      variables.character_set_client= cs_save;

      get_stmt_da()->set_overwrite_status(true);
      transaction.stmt.mark_dropped_temp_table();
      bool error2= mysql_bin_log.write(&qinfo);
      if (unlikely(error|= error2))
=======
      if (at_least_one_create_logged)
>>>>>>> a7e9395f
      {
        clear_error();
        CHARSET_INFO *cs_save= variables.character_set_client;
        variables.character_set_client= system_charset_info;
        thread_specific_used= true;

        Query_log_event qinfo(this, s_query.ptr(),
            s_query.length() - 1 /* to remove trailing ',' */,
            false, true, false, 0);
        qinfo.db= db.ptr();
        qinfo.db_len= db.length();
        variables.character_set_client= cs_save;

        get_stmt_da()->set_overwrite_status(true);
        transaction.stmt.mark_dropped_temp_table();
        if ((error= (mysql_bin_log.write(&qinfo) || error)))
        {
          /*
             If we're here following THD::cleanup, thence the connection
             has been closed already. So lets print a message to the
             error log instead of pushing yet another error into the
             stmt_da.

             Also, we keep the error flag so that we propagate the error
             up in the stack. This way, if we're the SQL thread we notice
             that THD::close_tables failed. (Actually, the SQL
             thread only calls THD::close_tables while applying
             old Start_log_event_v3 events.)
           */
          sql_print_error("Failed to write the DROP statement for "
              "temporary tables to binary log");
        }

        get_stmt_da()->set_overwrite_status(false);
      }
      variables.pseudo_thread_id= save_pseudo_thread_id;
      thread_specific_used= save_thread_specific_used;
    }
    else
    {
      free_tmp_table_share(share, true);
      /* Get the next TABLE_SHARE in the list. */
      share= temporary_tables->pop_front();
    }
  }

  if (!was_quote_show)
  {
    /*
      Restore option.
    */
    variables.option_bits&= ~OPTION_QUOTE_SHOW_CREATE;
  }

  DBUG_RETURN(error);
}


/**
  Delete the files and free the specified table share.

  @param share [IN]                   TABLE_SHARE to free
  @param delete_table [IN]            Whether to delete the table files?

  @return void
*/
void THD::free_tmp_table_share(TMP_TABLE_SHARE *share, bool delete_table)
{
  DBUG_ENTER("THD::free_tmp_table_share");

  if (delete_table)
  {
    rm_temporary_table(share->db_type(), share->path.str);
  }
  free_table_share(share);
  my_free(share);

  DBUG_VOID_RETURN;
}


/**
  Free the specified table object.

  @param table [IN]                   Table object to free.

  @return void
*/
void THD::free_temporary_table(TABLE *table)
{
  DBUG_ENTER("THD::free_temporary_table");

  /*
    If LOCK TABLES list is not empty and contains this table, unlock the table
    and remove the table from this list.
  */
  mysql_lock_remove(this, lock, table);

  close_temporary_table(table);

  DBUG_VOID_RETURN;
}


/**
  On replication slave, acquire the Relay_log_info's data_lock and use slave
  temporary tables.

  @return true                        Lock acquired
          false                       Lock wasn't acquired
*/
bool THD::lock_temporary_tables()
{
  DBUG_ENTER("THD::lock_temporary_tables");

  /* Do not proceed if a lock has already been taken. */
  if (m_tmp_tables_locked)
  {
    DBUG_RETURN(false);
  }

  if (rgi_slave)
  {
    mysql_mutex_lock(&rgi_slave->rli->data_lock);
    temporary_tables= rgi_slave->rli->save_temporary_tables;
    m_tmp_tables_locked= true;
  }

  DBUG_RETURN(m_tmp_tables_locked);
}


/**
  On replication slave, release the Relay_log_info::data_lock previously
  acquired to use slave temporary tables.

  @return void
*/
void THD::unlock_temporary_tables()
{
  DBUG_ENTER("THD::unlock_temporary_tables");

  if (!m_tmp_tables_locked)
  {
    DBUG_VOID_RETURN;
  }

  if (rgi_slave)
  {
    rgi_slave->rli->save_temporary_tables= temporary_tables;
    temporary_tables= NULL;                     /* Safety */
    mysql_mutex_unlock(&rgi_slave->rli->data_lock);
    m_tmp_tables_locked= false;
  }

  DBUG_VOID_RETURN;
}


/**
  Close unused TABLE instances for given temporary table.

  @param tl [IN]                      TABLE_LIST

  Initial use case was TRUNCATE, which expects only one instance (which is used
  by TRUNCATE itself) to be open. Most probably some ALTER TABLE variants and
  REPAIR may have similar expectations.
*/

void THD::close_unused_temporary_table_instances(const TABLE_LIST *tl)
{
  TMP_TABLE_SHARE *share= find_tmp_table_share(tl);

  if (share)
  {
    All_share_tables_list::Iterator tables_it(share->all_tmp_tables);

     while (TABLE *table= tables_it++)
     {
       if (table->query_id == 0)
       {
         /* Note: removing current list element doesn't invalidate iterator. */
         share->all_tmp_tables.remove(table);
         free_temporary_table(table);
       }
     }
  }
}<|MERGE_RESOLUTION|>--- conflicted
+++ resolved
@@ -1374,51 +1374,22 @@
            /* Get the next TABLE_SHARE in the list. */
            share= temporary_tables->pop_front())
       {
-<<<<<<< HEAD
-        /*
-          We are going to add ` around the table names and possible more
-          due to special characters.
-        */
-        append_identifier(this, &s_query, &share->table_name);
-        s_query.append(',');
-=======
         if (share->table_creation_was_logged)
         {
           at_least_one_create_logged= true;
           /*
              We are going to add ` around the table names and possible more
              due to special characters.
-           */
-          append_identifier(this, &s_query, share->table_name.str,
-              share->table_name.length);
+          */
+          append_identifier(this, &s_query, &share->table_name);
           s_query.append(',');
         }
->>>>>>> a7e9395f
         rm_temporary_table(share->db_type(), share->path.str);
         free_table_share(share);
         my_free(share);
       }
-<<<<<<< HEAD
-
-      clear_error();
-      CHARSET_INFO *cs_save= variables.character_set_client;
-      variables.character_set_client= system_charset_info;
-      thread_specific_used= true;
-
-      Query_log_event qinfo(this, s_query.ptr(),
-                            s_query.length() - 1 /* to remove trailing ',' */,
-                            false, true, false, 0);
-      qinfo.db= db.ptr();
-      qinfo.db_len= db.length();
-      variables.character_set_client= cs_save;
-
-      get_stmt_da()->set_overwrite_status(true);
-      transaction.stmt.mark_dropped_temp_table();
-      bool error2= mysql_bin_log.write(&qinfo);
-      if (unlikely(error|= error2))
-=======
+
       if (at_least_one_create_logged)
->>>>>>> a7e9395f
       {
         clear_error();
         CHARSET_INFO *cs_save= variables.character_set_client;
@@ -1434,7 +1405,8 @@
 
         get_stmt_da()->set_overwrite_status(true);
         transaction.stmt.mark_dropped_temp_table();
-        if ((error= (mysql_bin_log.write(&qinfo) || error)))
+        bool error2= mysql_bin_log.write(&qinfo);
+        if (unlikely(error|= error2))
         {
           /*
              If we're here following THD::cleanup, thence the connection
@@ -1447,7 +1419,7 @@
              that THD::close_tables failed. (Actually, the SQL
              thread only calls THD::close_tables while applying
              old Start_log_event_v3 events.)
-           */
+          */
           sql_print_error("Failed to write the DROP statement for "
               "temporary tables to binary log");
         }
