/* Copyright 2008-2015 Codership Oy <http://www.codership.com>

   This program is free software; you can redistribute it and/or modify
   it under the terms of the GNU General Public License as published by
   the Free Software Foundation; version 2 of the License.x1

   This program is distributed in the hope that it will be useful,
   but WITHOUT ANY WARRANTY; without even the implied warranty of
   MERCHANTABILITY or FITNESS FOR A PARTICULAR PURPOSE.  See the
   GNU General Public License for more details.

   You should have received a copy of the GNU General Public License
   along with this program; if not, write to the Free Software
   Foundation, Inc., 51 Franklin Street, Fifth Floor, Boston, MA 02111-1301 USA */

#include <mysqld.h>
#include <sql_class.h>
#include <sql_parse.h>
#include <sql_base.h> /* find_temporary_table() */
#include "slave.h"
#include "rpl_mi.h"
#include "sql_repl.h"
#include "rpl_filter.h"
#include "sql_callback.h"
#include "sp_head.h"
#include "sql_show.h"
#include "sp.h"
#include "wsrep_priv.h"
#include "wsrep_thd.h"
#include "wsrep_sst.h"
#include "wsrep_utils.h"
#include "wsrep_var.h"
#include "wsrep_binlog.h"
#include "wsrep_applier.h"
#include "wsrep_xid.h"
#include <cstdio>
#include <cstdlib>
#include "log_event.h"
#include <slave.h>
#include "sql_plugin.h"                         /* wsrep_plugins_pre_init() */

wsrep_t *wsrep                  = NULL;
/*
  wsrep_emulate_bin_log is a flag to tell that binlog has not been configured.
  wsrep needs to get binlog events from transaction cache even when binlog is
  not enabled, wsrep_emulate_bin_log opens needed code paths to make this
  possible
*/
my_bool wsrep_emulate_bin_log   = FALSE; // activating parts of binlog interface
#ifdef GTID_SUPPORT
/* Sidno in global_sid_map corresponding to group uuid */
rpl_sidno wsrep_sidno= -1;
#endif /* GTID_SUPPORT */
my_bool wsrep_preordered_opt= FALSE;

/*
 * Begin configuration options
 */

extern my_bool plugins_are_initialized;
extern uint kill_cached_threads;
extern mysql_cond_t COND_thread_cache;

/* System variables. */
const char *wsrep_provider;
const char *wsrep_provider_options;
const char *wsrep_cluster_address;
const char *wsrep_cluster_name;
const char *wsrep_node_name;
const char *wsrep_node_address;
const char *wsrep_node_incoming_address;
const char *wsrep_start_position;
const char *wsrep_data_home_dir;
const char *wsrep_dbug_option;
const char *wsrep_notify_cmd;
const char *wsrep_sst_method;
const char *wsrep_sst_receive_address;
const char *wsrep_sst_donor;
const char *wsrep_sst_auth;
my_bool wsrep_debug;                            // Enable debug level logging
my_bool wsrep_convert_LOCK_to_trx;              // Convert locking sessions to trx
my_bool wsrep_auto_increment_control;           // Control auto increment variables
my_bool wsrep_drupal_282555_workaround;         // Retry autoinc insert after dupkey
my_bool wsrep_certify_nonPK;                    // Certify, even when no primary key
my_bool wsrep_recovery;                         // Recovery
my_bool wsrep_replicate_myisam;                 // Enable MyISAM replication
my_bool wsrep_log_conflicts;
my_bool wsrep_load_data_splitting;              // Commit load data every 10K intervals
my_bool wsrep_slave_UK_checks;                  // Slave thread does UK checks
my_bool wsrep_slave_FK_checks;                  // Slave thread does FK checks
my_bool wsrep_sst_donor_rejects_queries;
my_bool wsrep_restart_slave;                    // Should mysql slave thread be
                                                // restarted, when node joins back?
my_bool wsrep_desync;                           // De(re)synchronize the node from the
                                                // cluster
long wsrep_slave_threads;                       // No. of slave appliers threads
ulong wsrep_retry_autocommit;                   // Retry aborted autocommit trx
ulong wsrep_max_ws_size;                        // Max allowed ws (RBR buffer) size
ulong wsrep_max_ws_rows;                        // Max number of rows in ws
ulong wsrep_forced_binlog_format;
ulong wsrep_mysql_replication_bundle;
bool wsrep_gtid_mode;                           // Use wsrep_gtid_domain_id
                                                // for galera transactions?
uint32 wsrep_gtid_domain_id;                    // gtid_domain_id for galera
                                                // transactions

/* Other configuration variables and their default values. */
my_bool wsrep_incremental_data_collection= 0;   // Incremental data collection
my_bool wsrep_restart_slave_activated= 0;       // Node has dropped, and slave
                                                // restart will be needed
bool wsrep_new_cluster= false;                  // Bootstrap the cluster?
int wsrep_slave_count_change= 0;                // No. of appliers to stop/start
int wsrep_to_isolation= 0;                      // No. of active TO isolation threads
long wsrep_max_protocol_version= 3;             // Maximum protocol version to use

/*
 * End configuration options
 */

/*
 * Other wsrep global variables.
 */

mysql_mutex_t LOCK_wsrep_ready;
mysql_cond_t  COND_wsrep_ready;
mysql_mutex_t LOCK_wsrep_sst;
mysql_cond_t  COND_wsrep_sst;
mysql_mutex_t LOCK_wsrep_sst_init;
mysql_cond_t  COND_wsrep_sst_init;
mysql_mutex_t LOCK_wsrep_rollback;
mysql_cond_t  COND_wsrep_rollback;
wsrep_aborting_thd_t wsrep_aborting_thd= NULL;
mysql_mutex_t LOCK_wsrep_replaying;
mysql_cond_t  COND_wsrep_replaying;
mysql_mutex_t LOCK_wsrep_slave_threads;
mysql_mutex_t LOCK_wsrep_desync;
mysql_mutex_t LOCK_wsrep_config_state;

int wsrep_replaying= 0;
ulong  wsrep_running_threads = 0; // # of currently running wsrep threads
ulong  my_bind_addr;

#ifdef HAVE_PSI_INTERFACE
PSI_mutex_key key_LOCK_wsrep_rollback, key_LOCK_wsrep_thd,
  key_LOCK_wsrep_replaying, key_LOCK_wsrep_ready, key_LOCK_wsrep_sst,
  key_LOCK_wsrep_sst_thread, key_LOCK_wsrep_sst_init,
  key_LOCK_wsrep_slave_threads, key_LOCK_wsrep_desync,
  key_LOCK_wsrep_config_state;

PSI_cond_key key_COND_wsrep_rollback,
  key_COND_wsrep_replaying, key_COND_wsrep_ready, key_COND_wsrep_sst,
  key_COND_wsrep_sst_init, key_COND_wsrep_sst_thread;

PSI_file_key key_file_wsrep_gra_log;

static PSI_mutex_info wsrep_mutexes[]=
{
  { &key_LOCK_wsrep_ready, "LOCK_wsrep_ready", PSI_FLAG_GLOBAL},
  { &key_LOCK_wsrep_sst, "LOCK_wsrep_sst", PSI_FLAG_GLOBAL},
  { &key_LOCK_wsrep_sst_thread, "wsrep_sst_thread", 0},
  { &key_LOCK_wsrep_sst_init, "LOCK_wsrep_sst_init", PSI_FLAG_GLOBAL},
  { &key_LOCK_wsrep_sst, "LOCK_wsrep_sst", PSI_FLAG_GLOBAL},
  { &key_LOCK_wsrep_rollback, "LOCK_wsrep_rollback", PSI_FLAG_GLOBAL},
  { &key_LOCK_wsrep_thd, "THD::LOCK_wsrep_thd", 0},
  { &key_LOCK_wsrep_replaying, "LOCK_wsrep_replaying", PSI_FLAG_GLOBAL},
  { &key_LOCK_wsrep_slave_threads, "LOCK_wsrep_slave_threads", PSI_FLAG_GLOBAL},
  { &key_LOCK_wsrep_desync, "LOCK_wsrep_desync", PSI_FLAG_GLOBAL},
  { &key_LOCK_wsrep_config_state, "LOCK_wsrep_config_state", PSI_FLAG_GLOBAL}
};

static PSI_cond_info wsrep_conds[]=
{
  { &key_COND_wsrep_ready, "COND_wsrep_ready", PSI_FLAG_GLOBAL},
  { &key_COND_wsrep_sst, "COND_wsrep_sst", PSI_FLAG_GLOBAL},
  { &key_COND_wsrep_sst_init, "COND_wsrep_sst_init", PSI_FLAG_GLOBAL},
  { &key_COND_wsrep_sst_thread, "wsrep_sst_thread", 0},
  { &key_COND_wsrep_rollback, "COND_wsrep_rollback", PSI_FLAG_GLOBAL},
  { &key_COND_wsrep_replaying, "COND_wsrep_replaying", PSI_FLAG_GLOBAL}
};

static PSI_file_info wsrep_files[]=
{
  { &key_file_wsrep_gra_log, "wsrep_gra_log", 0}
};
#endif

my_bool wsrep_inited                   = 0; // initialized ?

static wsrep_uuid_t cluster_uuid = WSREP_UUID_UNDEFINED;
static char         cluster_uuid_str[40]= { 0, };
static const char*  cluster_status_str[WSREP_VIEW_MAX] =
{
    "Primary",
    "non-Primary",
    "Disconnected"
};

static char provider_name[256]= { 0, };
static char provider_version[256]= { 0, };
static char provider_vendor[256]= { 0, };

/*
 * wsrep status variables
 */
my_bool     wsrep_connected          = FALSE;
my_bool     wsrep_ready              = FALSE; // node can accept queries
const char* wsrep_cluster_state_uuid = cluster_uuid_str;
long long   wsrep_cluster_conf_id    = WSREP_SEQNO_UNDEFINED;
const char* wsrep_cluster_status = cluster_status_str[WSREP_VIEW_DISCONNECTED];
long        wsrep_cluster_size       = 0;
long        wsrep_local_index        = -1;
long long   wsrep_local_bf_aborts    = 0;
const char* wsrep_provider_name      = provider_name;
const char* wsrep_provider_version   = provider_version;
const char* wsrep_provider_vendor    = provider_vendor;
/* End wsrep status variables */

wsrep_uuid_t     local_uuid   = WSREP_UUID_UNDEFINED;
wsrep_seqno_t    local_seqno  = WSREP_SEQNO_UNDEFINED;
long             wsrep_protocol_version = 3;

wsp::Config_state *wsrep_config_state;

// Boolean denoting if server is in initial startup phase. This is needed
// to make sure that main thread waiting in wsrep_sst_wait() is signaled
// if there was no state gap on receiving first view event.
static my_bool   wsrep_startup = TRUE;


static void wsrep_log_cb(wsrep_log_level_t level, const char *msg) {
  switch (level) {
  case WSREP_LOG_INFO:
    sql_print_information("WSREP: %s", msg);
    break;
  case WSREP_LOG_WARN:
    sql_print_warning("WSREP: %s", msg);
    break;
  case WSREP_LOG_ERROR:
  case WSREP_LOG_FATAL:
    sql_print_error("WSREP: %s", msg);
    break;
  case WSREP_LOG_DEBUG:
    if (wsrep_debug) sql_print_information ("[Debug] WSREP: %s", msg);
  default:
    break;
  }
}

static void wsrep_log_states (wsrep_log_level_t   const level,
                              const wsrep_uuid_t* const group_uuid,
                              wsrep_seqno_t       const group_seqno,
                              const wsrep_uuid_t* const node_uuid,
                              wsrep_seqno_t       const node_seqno)
{
  char uuid_str[37];
  char msg[256];

  wsrep_uuid_print (group_uuid, uuid_str, sizeof(uuid_str));
  snprintf (msg, 255, "WSREP: Group state: %s:%lld",
            uuid_str, (long long)group_seqno);
  wsrep_log_cb (level, msg);

  wsrep_uuid_print (node_uuid, uuid_str, sizeof(uuid_str));
  snprintf (msg, 255, "WSREP: Local state: %s:%lld",
            uuid_str, (long long)node_seqno);
  wsrep_log_cb (level, msg);
}

#ifdef GTID_SUPPORT
void wsrep_init_sidno(const wsrep_uuid_t& wsrep_uuid)
{
  /* generate new Sid map entry from inverted uuid */
  rpl_sid sid;
  wsrep_uuid_t ltid_uuid;

  for (size_t i= 0; i < sizeof(ltid_uuid.data); ++i)
  {
      ltid_uuid.data[i] = ~wsrep_uuid.data[i];
  }

  sid.copy_from(ltid_uuid.data);
  global_sid_lock->wrlock();
  wsrep_sidno= global_sid_map->add_sid(sid);
  WSREP_INFO("Initialized wsrep sidno %d", wsrep_sidno);
  global_sid_lock->unlock();
}
#endif /* GTID_SUPPORT */

static wsrep_cb_status_t
wsrep_view_handler_cb (void*                    app_ctx,
                       void*                    recv_ctx,
                       const wsrep_view_info_t* view,
                       const char*              state,
                       size_t                   state_len,
                       void**                   sst_req,
                       size_t*                  sst_req_len)
{
  *sst_req     = NULL;
  *sst_req_len = 0;

  wsrep_member_status_t memb_status= wsrep_config_state->get_status();

  if (memcmp(&cluster_uuid, &view->state_id.uuid, sizeof(wsrep_uuid_t)))
  {
    memcpy((wsrep_uuid_t*)&cluster_uuid, &view->state_id.uuid,
           sizeof(cluster_uuid));

    wsrep_uuid_print (&cluster_uuid, cluster_uuid_str,
                      sizeof(cluster_uuid_str));
  }

  wsrep_cluster_conf_id= view->view;
  wsrep_cluster_status= cluster_status_str[view->status];
  wsrep_cluster_size= view->memb_num;
  wsrep_local_index= view->my_idx;

  WSREP_INFO("New cluster view: global state: %s:%lld, view# %lld: %s, "
             "number of nodes: %ld, my index: %ld, protocol version %d",
             wsrep_cluster_state_uuid, (long long)view->state_id.seqno,
             (long long)wsrep_cluster_conf_id, wsrep_cluster_status,
             wsrep_cluster_size, wsrep_local_index, view->proto_ver);

  /* Proceed further only if view is PRIMARY */
  if (WSREP_VIEW_PRIMARY != view->status)
  {
#ifdef HAVE_QUERY_CACHE
    // query cache must be initialised by now
    query_cache.flush();
#endif /* HAVE_QUERY_CACHE */

    wsrep_ready_set(FALSE);
    memb_status= WSREP_MEMBER_UNDEFINED;
    /* Always record local_uuid and local_seqno in non-prim since this
     * may lead to re-initializing provider and start position is
     * determined according to these variables */
    // WRONG! local_uuid should be the last primary configuration uuid we were
    // a member of. local_seqno should be updated in commit calls.
    // local_uuid= cluster_uuid;
    // local_seqno= view->first - 1;
    goto out;
  }

  switch (view->proto_ver)
  {
  case 0:
  case 1:
  case 2:
  case 3:
      // version change
      if (view->proto_ver != wsrep_protocol_version)
      {
          my_bool wsrep_ready_saved= wsrep_ready;
          wsrep_ready_set(FALSE);
          WSREP_INFO("closing client connections for "
                     "protocol change %ld -> %d",
                     wsrep_protocol_version, view->proto_ver);
          wsrep_close_client_connections(TRUE);
          wsrep_protocol_version= view->proto_ver;
          wsrep_ready_set(wsrep_ready_saved);
      }
      break;
  default:
      WSREP_ERROR("Unsupported application protocol version: %d",
                  view->proto_ver);
      unireg_abort(1);
  }

  if (view->state_gap)
  {
    WSREP_WARN("Gap in state sequence. Need state transfer.");

    /* After that wsrep will call wsrep_sst_prepare. */
    /* keep ready flag 0 until we receive the snapshot */
    wsrep_ready_set(FALSE);

    /* Close client connections to ensure that they don't interfere
     * with SST. Necessary only if storage engines are initialized
     * before SST.
     * TODO: Just killing all ongoing transactions should be enough
     * since wsrep_ready is OFF and no new transactions can start.
     */
    if (!wsrep_before_SE())
    {
        WSREP_DEBUG("[debug]: closing client connections for PRIM");
        wsrep_close_client_connections(TRUE);
    }

    ssize_t const req_len= wsrep_sst_prepare (sst_req);

    if (req_len < 0)
    {
      WSREP_ERROR("SST preparation failed: %zd (%s)", -req_len,
                  strerror(-req_len));
      memb_status= WSREP_MEMBER_UNDEFINED;
    }
    else
    {
      assert(sst_req != NULL);
      *sst_req_len= req_len;
      memb_status= WSREP_MEMBER_JOINER;
    }
  }
  else
  {
    /*
     *  NOTE: Initialize wsrep_group_uuid here only if it wasn't initialized
     *  before - OR - it was reinitilized on startup (lp:992840)
     */
    if (wsrep_startup)
    {
      if (wsrep_before_SE())
      {
        wsrep_SE_init_grab();
        // Signal mysqld init thread to continue
        wsrep_sst_complete (&cluster_uuid, view->state_id.seqno, false);
        // and wait for SE initialization
        wsrep_SE_init_wait();
      }
      else
      {
        local_uuid=  cluster_uuid;
        local_seqno= view->state_id.seqno;
      }
      /* Init storage engine XIDs from first view */
      wsrep_set_SE_checkpoint(local_uuid, local_seqno);
#ifdef GTID_SUPPORT
      wsrep_init_sidno(local_uuid);
#endif /* GTID_SUPPORT */
      memb_status= WSREP_MEMBER_JOINED;
    }

    // just some sanity check
    if (memcmp (&local_uuid, &cluster_uuid, sizeof (wsrep_uuid_t)))
    {
      WSREP_ERROR("Undetected state gap. Can't continue.");
      wsrep_log_states(WSREP_LOG_FATAL, &cluster_uuid, view->state_id.seqno,
                       &local_uuid, -1);
      unireg_abort(1);
    }
  }

  if (wsrep_auto_increment_control)
  {
    global_system_variables.auto_increment_offset= view->my_idx + 1;
    global_system_variables.auto_increment_increment= view->memb_num;
  }

  { /* capabilities may be updated on new configuration */
    uint64_t const caps(wsrep->capabilities (wsrep));

    my_bool const idc((caps & WSREP_CAP_INCREMENTAL_WRITESET) != 0);
    if (TRUE == wsrep_incremental_data_collection && FALSE == idc)
    {
      WSREP_WARN("Unsupported protocol downgrade: "
                 "incremental data collection disabled. Expect abort.");
    }
    wsrep_incremental_data_collection = idc;
  }

out:
  if (view->status == WSREP_VIEW_PRIMARY) wsrep_startup= FALSE;
  wsrep_config_state->set(memb_status, view);

  return WSREP_CB_SUCCESS;
}

void wsrep_ready_set (my_bool x)
{
  WSREP_DEBUG("Setting wsrep_ready to %d", x);
  if (mysql_mutex_lock (&LOCK_wsrep_ready)) abort();
  if (wsrep_ready != x)
  {
    wsrep_ready= x;
    mysql_cond_signal (&COND_wsrep_ready);
  }
  mysql_mutex_unlock (&LOCK_wsrep_ready);
}

// Wait until wsrep has reached ready state
void wsrep_ready_wait ()
{
  if (mysql_mutex_lock (&LOCK_wsrep_ready)) abort();
  while (!wsrep_ready)
  {
    WSREP_INFO("Waiting to reach ready state");
    mysql_cond_wait (&COND_wsrep_ready, &LOCK_wsrep_ready);
  }
  WSREP_INFO("ready state reached");
  mysql_mutex_unlock (&LOCK_wsrep_ready);
}

static void wsrep_synced_cb(void* app_ctx)
{
  WSREP_INFO("Synchronized with group, ready for connections");
  bool signal_main= false;
  if (mysql_mutex_lock (&LOCK_wsrep_ready)) abort();
  if (!wsrep_ready)
  {
    wsrep_ready= TRUE;
    mysql_cond_signal (&COND_wsrep_ready);
    signal_main= true;

  }
  wsrep_config_state->set(WSREP_MEMBER_SYNCED);
  mysql_mutex_unlock (&LOCK_wsrep_ready);

  if (signal_main)
  {
      wsrep_SE_init_grab();
      // Signal mysqld init thread to continue
      wsrep_sst_complete (&local_uuid, local_seqno, false);
      // and wait for SE initialization
      wsrep_SE_init_wait();
  }
  if (wsrep_restart_slave_activated)
  {
    int rcode;
    WSREP_INFO("MySQL slave restart");
    wsrep_restart_slave_activated= FALSE;

    mysql_mutex_lock(&LOCK_active_mi);
    if ((rcode = start_slave_threads(0,
                                     1 /* need mutex */,
                                     0 /* no wait for start*/,
                                     active_mi,
                                     master_info_file,
                                     relay_log_info_file,
                                     SLAVE_SQL)))
    {
      WSREP_WARN("Failed to create slave threads: %d", rcode);
    }
    mysql_mutex_unlock(&LOCK_active_mi);

  }
}

static void wsrep_init_position()
{
  /* read XIDs from storage engines */
  wsrep_uuid_t uuid;
  wsrep_seqno_t seqno;
  wsrep_get_SE_checkpoint(uuid, seqno);

  if (!memcmp(&uuid, &WSREP_UUID_UNDEFINED, sizeof(wsrep_uuid_t)))
  {
    WSREP_INFO("Read nil XID from storage engines, skipping position init");
    return;
  }

  char uuid_str[40] = {0, };
  wsrep_uuid_print(&uuid, uuid_str, sizeof(uuid_str));
  WSREP_INFO("Initial position: %s:%lld", uuid_str, (long long)seqno);

  if (!memcmp(&local_uuid, &WSREP_UUID_UNDEFINED, sizeof(local_uuid)) &&
      local_seqno == WSREP_SEQNO_UNDEFINED)
  {
    // Initial state
    local_uuid= uuid;
    local_seqno= seqno;
  }
  else if (memcmp(&local_uuid, &uuid, sizeof(local_uuid)) ||
           local_seqno != seqno)
  {
    WSREP_WARN("Initial position was provided by configuration or SST, "
               "avoiding override");
  }
}

extern char* my_bind_addr_str;

int wsrep_init()
{
  int rcode= -1;
  DBUG_ASSERT(wsrep_inited == 0);

  if (strcmp(wsrep_start_position, WSREP_START_POSITION_ZERO) &&
      wsrep_start_position_init(wsrep_start_position))
  {
    return 1;
  }

  wsrep_sst_auth_init();

  wsrep_ready_set(FALSE);
  assert(wsrep_provider);

  wsrep_init_position();

  if ((rcode= wsrep_load(wsrep_provider, &wsrep, wsrep_log_cb)) != WSREP_OK)
  {
    if (strcasecmp(wsrep_provider, WSREP_NONE))
    {
      WSREP_ERROR("wsrep_load(%s) failed: %s (%d). Reverting to no provider.",
                  wsrep_provider, strerror(rcode), rcode);
      strcpy((char*)wsrep_provider, WSREP_NONE); // damn it's a dirty hack
      return wsrep_init();
    }
    else /* this is for recursive call above */
    {
      WSREP_ERROR("Could not revert to no provider: %s (%d). Need to abort.",
                  strerror(rcode), rcode);
      unireg_abort(1);
    }
  }

  if (!WSREP_PROVIDER_EXISTS)
  {
    // enable normal operation in case no provider is specified
    wsrep_ready_set(TRUE);
    wsrep_inited= 1;
    global_system_variables.wsrep_on = 0;
    wsrep_init_args args;
    args.logger_cb = wsrep_log_cb;
    args.options = (wsrep_provider_options) ?
            wsrep_provider_options : "";
    rcode = wsrep->init(wsrep, &args);
    if (rcode)
    {
      DBUG_PRINT("wsrep",("wsrep::init() failed: %d", rcode));
      WSREP_ERROR("wsrep::init() failed: %d, must shutdown", rcode);
      wsrep->free(wsrep);
      free(wsrep);
      wsrep = NULL;
    }
    return rcode;
  }
  else
  {
    global_system_variables.wsrep_on = 1;
    strncpy(provider_name,
            wsrep->provider_name,    sizeof(provider_name) - 1);
    strncpy(provider_version,
            wsrep->provider_version, sizeof(provider_version) - 1);
    strncpy(provider_vendor,
            wsrep->provider_vendor,  sizeof(provider_vendor) - 1);
  }

  /* Initialize node address */
  char node_addr[512]= { 0, };
  size_t const node_addr_max= sizeof(node_addr) - 1;
  if (!wsrep_node_address || !strcmp(wsrep_node_address, ""))
  {
    size_t const ret= wsrep_guess_ip(node_addr, node_addr_max);
    if (!(ret > 0 && ret < node_addr_max))
    {
      WSREP_WARN("Failed to guess base node address. Set it explicitly via "
                 "wsrep_node_address.");
      node_addr[0]= '\0';
    }
  }
  else
  {
    strncpy(node_addr, wsrep_node_address, node_addr_max);
  }

  /* Initialize node's incoming address */
  char inc_addr[512]= { 0, };
  size_t const inc_addr_max= sizeof (inc_addr);

  /*
    In case wsrep_node_incoming_address is either not set or set to AUTO,
    we need to use mysqld's my_bind_addr_str:mysqld_port, lastly fallback
    to wsrep_node_address' value if mysqld's bind-address is not set either.
  */
  if ((!wsrep_node_incoming_address ||
       !strcmp (wsrep_node_incoming_address, WSREP_NODE_INCOMING_AUTO)))
  {
    bool is_ipv6= false;
    unsigned int my_bind_ip= INADDR_ANY; // default if not set

    if (my_bind_addr_str && strlen(my_bind_addr_str))
    {
      my_bind_ip= wsrep_check_ip(my_bind_addr_str, &is_ipv6);
    }

    if (INADDR_ANY != my_bind_ip)
    {
      /*
        If its a not a valid address, leave inc_addr as empty string. mysqld
        is not listening for client connections on network interfaces.
      */
      if (INADDR_NONE != my_bind_ip && INADDR_LOOPBACK != my_bind_ip)
      {
        const char *fmt= (is_ipv6) ? "[%s]:%u" : "%s:%u";
        snprintf(inc_addr, inc_addr_max, fmt, my_bind_addr_str, mysqld_port);
      }
    }
    else /* mysqld binds to 0.0.0.0, try taking IP from wsrep_node_address. */
    {
      size_t const node_addr_len= strlen(node_addr);
      if (node_addr_len > 0)
      {
        wsp::Address addr(node_addr);

        if (!addr.is_valid())
        {
          WSREP_DEBUG("Could not parse node address : %s", node_addr);
          WSREP_WARN("Guessing address for incoming client connections failed. "
                     "Try setting wsrep_node_incoming_address explicitly.");
          goto done;
        }

        const char *fmt= (addr.is_ipv6()) ? "[%s]:%u" : "%s:%u";
        snprintf(inc_addr, inc_addr_max, fmt, addr.get_address(),
                 (int) mysqld_port);
      }
    }
  }
  else
  {
    wsp::Address addr(wsrep_node_incoming_address);

    if (!addr.is_valid())
    {
      WSREP_WARN("Could not parse wsrep_node_incoming_address : %s",
                 wsrep_node_incoming_address);
      goto done;
    }

    /*
      In case port is not specified in wsrep_node_incoming_address, we use
      mysqld_port.
    */
    int port= (addr.get_port() > 0) ? addr.get_port() : (int) mysqld_port;
    const char *fmt= (addr.is_ipv6()) ? "[%s]:%u" : "%s:%u";

    snprintf(inc_addr, inc_addr_max, fmt, addr.get_address(), port);
  }

done:
  struct wsrep_init_args wsrep_args;

  struct wsrep_gtid const state_id = { local_uuid, local_seqno };

  wsrep_args.data_dir        = wsrep_data_home_dir;
  wsrep_args.node_name       = (wsrep_node_name) ? wsrep_node_name : "";
  wsrep_args.node_address    = node_addr;
  wsrep_args.node_incoming   = inc_addr;
  wsrep_args.options         = (wsrep_provider_options) ?
                                wsrep_provider_options : "";
  wsrep_args.proto_ver       = wsrep_max_protocol_version;

  wsrep_args.state_id        = &state_id;

  wsrep_args.logger_cb       = wsrep_log_cb;
  wsrep_args.view_handler_cb = wsrep_view_handler_cb;
  wsrep_args.apply_cb        = wsrep_apply_cb;
  wsrep_args.commit_cb       = wsrep_commit_cb;
  wsrep_args.unordered_cb    = wsrep_unordered_cb;
  wsrep_args.sst_donate_cb   = wsrep_sst_donate_cb;
  wsrep_args.synced_cb       = wsrep_synced_cb;

  rcode = wsrep->init(wsrep, &wsrep_args);

  if (rcode)
  {
    DBUG_PRINT("wsrep",("wsrep::init() failed: %d", rcode));
    WSREP_ERROR("wsrep::init() failed: %d, must shutdown", rcode);
    wsrep->free(wsrep);
    free(wsrep);
    wsrep = NULL;
  } else {
    wsrep_inited= 1;
  }

  return rcode;
}


/* Initialize wsrep thread LOCKs and CONDs */
void wsrep_thr_init()
{
  DBUG_ENTER("wsrep_thr_init");
  wsrep_config_state = new wsp::Config_state;
#ifdef HAVE_PSI_INTERFACE
  mysql_mutex_register("sql", wsrep_mutexes, array_elements(wsrep_mutexes));
  mysql_cond_register("sql", wsrep_conds, array_elements(wsrep_conds));
  mysql_file_register("sql", wsrep_files, array_elements(wsrep_files));
#endif

  mysql_mutex_init(key_LOCK_wsrep_ready, &LOCK_wsrep_ready, MY_MUTEX_INIT_FAST);
  mysql_cond_init(key_COND_wsrep_ready, &COND_wsrep_ready, NULL);
  mysql_mutex_init(key_LOCK_wsrep_sst, &LOCK_wsrep_sst, MY_MUTEX_INIT_FAST);
  mysql_cond_init(key_COND_wsrep_sst, &COND_wsrep_sst, NULL);
  mysql_mutex_init(key_LOCK_wsrep_sst_init, &LOCK_wsrep_sst_init, MY_MUTEX_INIT_FAST);
  mysql_cond_init(key_COND_wsrep_sst_init, &COND_wsrep_sst_init, NULL);
  mysql_mutex_init(key_LOCK_wsrep_rollback, &LOCK_wsrep_rollback, MY_MUTEX_INIT_FAST);
  mysql_cond_init(key_COND_wsrep_rollback, &COND_wsrep_rollback, NULL);
  mysql_mutex_init(key_LOCK_wsrep_replaying, &LOCK_wsrep_replaying, MY_MUTEX_INIT_FAST);
  mysql_cond_init(key_COND_wsrep_replaying, &COND_wsrep_replaying, NULL);
  mysql_mutex_init(key_LOCK_wsrep_slave_threads, &LOCK_wsrep_slave_threads, MY_MUTEX_INIT_FAST);
  mysql_mutex_init(key_LOCK_wsrep_desync, &LOCK_wsrep_desync, MY_MUTEX_INIT_FAST);
  mysql_mutex_init(key_LOCK_wsrep_config_state, &LOCK_wsrep_config_state, MY_MUTEX_INIT_FAST);
  DBUG_VOID_RETURN;
}

void wsrep_init_startup (bool first)
{
  if (wsrep_init()) unireg_abort(1);

  wsrep_thr_lock_init(
     (wsrep_thd_is_brute_force_fun)wsrep_thd_is_BF,
     (wsrep_abort_thd_fun)wsrep_abort_thd,
     wsrep_debug, wsrep_convert_LOCK_to_trx,
     (wsrep_on_fun)wsrep_on);

  /*
    Pre-initialize global_system_variables.table_plugin with a dummy engine
    (placeholder) required during the initialization of wsrep threads (THDs).
    (see: plugin_thdvar_init())
    Note: This only needs to be done for rsync & xtrabackup based SST methods.
    In case of mysqldump SST method, the wsrep threads are created after the
    server plugins & global system variables are initialized.
  */
  if (wsrep_before_SE())
    wsrep_plugins_pre_init();

  /* Skip replication start if dummy wsrep provider is loaded */
  if (!strcmp(wsrep_provider, WSREP_NONE)) return;

  /* Skip replication start if no cluster address */
  if (!wsrep_cluster_address || wsrep_cluster_address[0] == 0) return;

  if (first) wsrep_sst_grab(); // do it so we can wait for SST below

  if (!wsrep_start_replication()) unireg_abort(1);

  wsrep_create_rollbacker();
  wsrep_create_appliers(1);

  if (first && !wsrep_sst_wait()) unireg_abort(1);// wait until SST is completed
}


void wsrep_deinit(bool free_options)
{
  DBUG_ASSERT(wsrep_inited == 1);
  wsrep_unload(wsrep);
  wsrep= 0;
  provider_name[0]=    '\0';
  provider_version[0]= '\0';
  provider_vendor[0]=  '\0';

  wsrep_inited= 0;

  if (free_options)
  {
    wsrep_sst_auth_free();
  }
}

/* Destroy wsrep thread LOCKs and CONDs */
void wsrep_thr_deinit()
{
  if (!wsrep_config_state)
    return;                                     // Never initialized
  mysql_mutex_destroy(&LOCK_wsrep_ready);
  mysql_cond_destroy(&COND_wsrep_ready);
  mysql_mutex_destroy(&LOCK_wsrep_sst);
  mysql_cond_destroy(&COND_wsrep_sst);
  mysql_mutex_destroy(&LOCK_wsrep_sst_init);
  mysql_cond_destroy(&COND_wsrep_sst_init);
  mysql_mutex_destroy(&LOCK_wsrep_rollback);
  mysql_cond_destroy(&COND_wsrep_rollback);
  mysql_mutex_destroy(&LOCK_wsrep_replaying);
  mysql_cond_destroy(&COND_wsrep_replaying);
  mysql_mutex_destroy(&LOCK_wsrep_slave_threads);
  mysql_mutex_destroy(&LOCK_wsrep_desync);
  mysql_mutex_destroy(&LOCK_wsrep_config_state);
  delete wsrep_config_state;
  wsrep_config_state= 0;                        // Safety
}

void wsrep_recover()
{
  char uuid_str[40];

  if (!memcmp(&local_uuid, &WSREP_UUID_UNDEFINED, sizeof(wsrep_uuid_t)) &&
      local_seqno == -2)
  {
    wsrep_uuid_print(&local_uuid, uuid_str, sizeof(uuid_str));
    WSREP_INFO("Position %s:%lld given at startup, skipping position recovery",
               uuid_str, (long long)local_seqno);
    return;
  }
  wsrep_uuid_t uuid;
  wsrep_seqno_t seqno;
  wsrep_get_SE_checkpoint(uuid, seqno);
  wsrep_uuid_print(&uuid, uuid_str, sizeof(uuid_str));
  WSREP_INFO("Recovered position: %s:%lld", uuid_str, (long long)seqno);
}


void wsrep_stop_replication(THD *thd)
{
  WSREP_INFO("Stop replication");
  if (!wsrep)
  {
    WSREP_INFO("Provider was not loaded, in stop replication");
    return;
  }

  /* disconnect from group first to get wsrep_ready == FALSE */
  WSREP_DEBUG("Provider disconnect");
  wsrep->disconnect(wsrep);

  wsrep_connected= FALSE;

  wsrep_close_client_connections(TRUE);

  /* wait until appliers have stopped */
  wsrep_wait_appliers_close(thd);

  return;
}

bool wsrep_start_replication()
{
  wsrep_status_t rcode;

  /* wsrep provider must be loaded. */
  DBUG_ASSERT(wsrep);

  /*
    if provider is trivial, don't even try to connect,
    but resume local node operation
  */
  if (!WSREP_PROVIDER_EXISTS)
  {
    // enable normal operation in case no provider is specified
    wsrep_ready_set(TRUE);
    return true;
  }

  if (!wsrep_cluster_address || wsrep_cluster_address[0]== 0)
  {
    // if provider is non-trivial, but no address is specified, wait for address
    wsrep_ready_set(FALSE);
    return true;
  }

  bool const bootstrap= wsrep_new_cluster;

  WSREP_INFO("Start replication");

  if (wsrep_new_cluster)
  {
    WSREP_INFO("'wsrep-new-cluster' option used, bootstrapping the cluster");
    wsrep_new_cluster= false;
  }

  if ((rcode = wsrep->connect(wsrep,
                              wsrep_cluster_name,
                              wsrep_cluster_address,
                              wsrep_sst_donor,
                              bootstrap)))
  {
    DBUG_PRINT("wsrep",("wsrep->connect(%s) failed: %d",
                        wsrep_cluster_address, rcode));
    WSREP_ERROR("wsrep::connect(%s) failed: %d",
                wsrep_cluster_address, rcode);
    return false;
  }
  else
  {
    wsrep_connected= TRUE;

    char* opts= wsrep->options_get(wsrep);
    if (opts)
    {
      wsrep_provider_options_init(opts);
      free(opts);
    }
    else
    {
      WSREP_WARN("Failed to get wsrep options");
    }
  }

  return true;
}

bool wsrep_must_sync_wait (THD* thd, uint mask)
{
  return (thd->variables.wsrep_sync_wait & mask) &&
    thd->variables.wsrep_on &&
    !thd->in_active_multi_stmt_transaction() &&
    thd->wsrep_conflict_state != REPLAYING &&
    thd->wsrep_sync_wait_gtid.seqno == WSREP_SEQNO_UNDEFINED;
}

bool wsrep_sync_wait (THD* thd, uint mask)
{
  if (wsrep_must_sync_wait(thd, mask))
  {
    WSREP_DEBUG("wsrep_sync_wait: thd->variables.wsrep_sync_wait = %u, mask = %u",
                thd->variables.wsrep_sync_wait, mask);
    // This allows autocommit SELECTs and a first SELECT after SET AUTOCOMMIT=0
    // TODO: modify to check if thd has locked any rows.
    wsrep_status_t ret= wsrep->causal_read (wsrep, &thd->wsrep_sync_wait_gtid);

    if (unlikely(WSREP_OK != ret))
    {
      const char* msg;
      int err;

      // Possibly relevant error codes:
      // ER_CHECKREAD, ER_ERROR_ON_READ, ER_INVALID_DEFAULT, ER_EMPTY_QUERY,
      // ER_FUNCTION_NOT_DEFINED, ER_NOT_ALLOWED_COMMAND, ER_NOT_SUPPORTED_YET,
      // ER_FEATURE_DISABLED, ER_QUERY_INTERRUPTED

      switch (ret)
      {
      case WSREP_NOT_IMPLEMENTED:
        msg= "synchronous reads by wsrep backend. "
             "Please unset wsrep_causal_reads variable.";
        err= ER_NOT_SUPPORTED_YET;
        break;
      default:
        msg= "Synchronous wait failed.";
        err= ER_LOCK_WAIT_TIMEOUT; // NOTE: the above msg won't be displayed
                                   //       with ER_LOCK_WAIT_TIMEOUT
      }

      my_error(err, MYF(0), msg);

      return true;
    }
  }

  return false;
}

/*
 * Helpers to deal with TOI key arrays
 */
typedef struct wsrep_key_arr
{
    wsrep_key_t* keys;
    size_t       keys_len;
} wsrep_key_arr_t;


static void wsrep_keys_free(wsrep_key_arr_t* key_arr)
{
    for (size_t i= 0; i < key_arr->keys_len; ++i)
    {
        my_free((void*)key_arr->keys[i].key_parts);
    }
    my_free(key_arr->keys);
    key_arr->keys= 0;
    key_arr->keys_len= 0;
}


/*!
 * @param db      Database string
 * @param table   Table string
 * @param key     Array of wsrep_key_t
 * @param key_len In: number of elements in key array, Out: number of
 *                elements populated
 *
 * @return true if preparation was successful, otherwise false.
 */

static bool wsrep_prepare_key_for_isolation(const char* db,
                                            const char* table,
                                            wsrep_buf_t* key,
                                            size_t* key_len)
{
    if (*key_len < 2) return false;

    switch (wsrep_protocol_version)
    {
    case 0:
        *key_len= 0;
        break;
    case 1:
    case 2:
    case 3:
    {
        *key_len= 0;
        if (db)
        {
            // sql_print_information("%s.%s", db, table);
            if (db)
            {
                key[*key_len].ptr= db;
                key[*key_len].len= strlen(db);
                ++(*key_len);
                if (table)
                {
                    key[*key_len].ptr= table;
                    key[*key_len].len= strlen(table);
                    ++(*key_len);
                }
            }
        }
        break;
    }
    default:
        return false;
    }

    return true;
}

/* Prepare key list from db/table and table_list */
static bool wsrep_prepare_keys_for_isolation(THD*              thd,
                                             const char*       db,
                                             const char*       table,
                                             const TABLE_LIST* table_list,
                                             wsrep_key_arr_t*  ka)
{
  ka->keys= 0;
  ka->keys_len= 0;

<<<<<<< HEAD
    if (db || table)
=======
  if (db || table)
  {
    if (!(ka->keys= (wsrep_key_t*)my_malloc(sizeof(wsrep_key_t), MYF(0))))
    {
      WSREP_ERROR("Can't allocate memory for key_array");
      goto err;
    }
    ka->keys_len= 1;
    if (!(ka->keys[0].key_parts= (wsrep_buf_t*)
          my_malloc(sizeof(wsrep_buf_t)*2, MYF(0))))
    {
      WSREP_ERROR("Can't allocate memory for key_parts");
      goto err;
     }
    ka->keys[0].key_parts_num= 2;
    if (!wsrep_prepare_key_for_isolation(
                                         db, table,
                                         (wsrep_buf_t*)ka->keys[0].key_parts,
                                         &ka->keys[0].key_parts_num))
>>>>>>> b29f26d7
    {
      WSREP_ERROR("Preparing keys for isolation failed (1)");
      goto err;
    }
  }

  for (const TABLE_LIST* table= table_list; table; table= table->next_global)
  {
    wsrep_key_t* tmp;
    if (ka->keys)
      tmp= (wsrep_key_t*)my_realloc(ka->keys,
                                  (ka->keys_len + 1) * sizeof(wsrep_key_t),
                                  MYF(0));
    else
      tmp= (wsrep_key_t*)my_malloc((ka->keys_len + 1) * sizeof(wsrep_key_t), MYF(0));

<<<<<<< HEAD
        if (!table || !thd->find_temporary_table(&tmp_table))
        {
            if (!(ka->keys= (wsrep_key_t*)my_malloc(sizeof(wsrep_key_t), MYF(0))))
            {
                WSREP_ERROR("Can't allocate memory for key_array");
                goto err;
            }
            ka->keys_len= 1;
            if (!(ka->keys[0].key_parts= (wsrep_buf_t*)
                  my_malloc(sizeof(wsrep_buf_t)*2, MYF(0))))
            {
                WSREP_ERROR("Can't allocate memory for key_parts");
                goto err;
            }
            ka->keys[0].key_parts_num= 2;
            if (!wsrep_prepare_key_for_isolation(
                    db, table,
                    (wsrep_buf_t*)ka->keys[0].key_parts,
                    &ka->keys[0].key_parts_num))
            {
                WSREP_ERROR("Preparing keys for isolation failed");
                goto err;
            }
        }
=======
    if (!tmp)
    {
      WSREP_ERROR("Can't allocate memory for key_array");
      goto err;
>>>>>>> b29f26d7
    }
    ka->keys= tmp;
    if (!(ka->keys[ka->keys_len].key_parts= (wsrep_buf_t*)
          my_malloc(sizeof(wsrep_buf_t)*2, MYF(0))))
    {
<<<<<<< HEAD
        if (!thd->find_temporary_table(table))
        {
            wsrep_key_t* tmp;
            tmp= (wsrep_key_t*)my_realloc(
                ka->keys, (ka->keys_len + 1) * sizeof(wsrep_key_t), 
                 MYF(MY_ALLOW_ZERO_PTR));

            if (!tmp)
            {
                WSREP_ERROR("Can't allocate memory for key_array");
                goto err;
            }
            ka->keys= tmp;
            if (!(ka->keys[ka->keys_len].key_parts= (wsrep_buf_t*)
                  my_malloc(sizeof(wsrep_buf_t)*2, MYF(0))))
            {
                WSREP_ERROR("Can't allocate memory for key_parts");
                goto err;
            }
            ka->keys[ka->keys_len].key_parts_num= 2;
            ++ka->keys_len;
            if (!wsrep_prepare_key_for_isolation(
                    table->db, table->table_name,
                    (wsrep_buf_t*)ka->keys[ka->keys_len - 1].key_parts,
                    &ka->keys[ka->keys_len - 1].key_parts_num))
            {
                WSREP_ERROR("Preparing keys for isolation failed");
                goto err;
            }
        }
=======
      WSREP_ERROR("Can't allocate memory for key_parts");
      goto err;
>>>>>>> b29f26d7
    }
    ka->keys[ka->keys_len].key_parts_num= 2;
    ++ka->keys_len;
    if (!wsrep_prepare_key_for_isolation(table->db, table->table_name,
                                         (wsrep_buf_t*)ka->keys[ka->keys_len - 1].key_parts,
                                         &ka->keys[ka->keys_len - 1].key_parts_num))
    {
      WSREP_ERROR("Preparing keys for isolation failed (2)");
      goto err;
    }
  }
    return 0;
err:
    wsrep_keys_free(ka);
    return 1;
}


bool wsrep_prepare_key(const uchar* cache_key, size_t cache_key_len,
                       const uchar* row_id, size_t row_id_len,
                       wsrep_buf_t* key, size_t* key_len)
{
    if (*key_len < 3) return false;

    *key_len= 0;
    switch (wsrep_protocol_version)
    {
    case 0:
    {
        key[0].ptr = cache_key;
        key[0].len = cache_key_len;

        *key_len = 1;
        break;
    }
    case 1:
    case 2:
    case 3:
    {
        key[0].ptr = cache_key;
        key[0].len = strlen( (char*)cache_key );

        key[1].ptr = cache_key + strlen( (char*)cache_key ) + 1;
        key[1].len = strlen( (char*)(key[1].ptr) );

        *key_len = 2;
        break;
    }
    default:
        return false;
    }

    key[*key_len].ptr = row_id;
    key[*key_len].len = row_id_len;
    ++(*key_len);

    return true;
}


/*
 * Construct Query_log_Event from thd query and serialize it
 * into buffer.
 *
 * Return 0 in case of success, 1 in case of error.
 */
int wsrep_to_buf_helper(
    THD* thd, const char *query, uint query_len, uchar** buf, size_t* buf_len)
{
  IO_CACHE tmp_io_cache;
  Log_event_writer writer(&tmp_io_cache);
  if (open_cached_file(&tmp_io_cache, mysql_tmpdir, TEMP_PREFIX,
                       65536, MYF(MY_WME)))
    return 1;
  int ret(0);
  enum enum_binlog_checksum_alg current_binlog_check_alg=
    (enum_binlog_checksum_alg) binlog_checksum_options;

  Format_description_log_event *tmp_fd= new Format_description_log_event(4);
  tmp_fd->checksum_alg= current_binlog_check_alg;
  writer.write(tmp_fd);
  delete tmp_fd;

#ifdef GTID_SUPPORT
  if (thd->variables.gtid_next.type == GTID_GROUP)
  {
      Gtid_log_event gtid_ev(thd, FALSE, &thd->variables.gtid_next);
      if (!gtid_ev.is_valid()) ret= 0;
      if (!ret && writer.write(&gtid_ev)) ret= 1;
  }
#endif /* GTID_SUPPORT */

  /* if there is prepare query, add event for it */
  if (!ret && thd->wsrep_TOI_pre_query)
  {
    Query_log_event ev(thd, thd->wsrep_TOI_pre_query,
		       thd->wsrep_TOI_pre_query_len,
		       FALSE, FALSE, FALSE, 0);
    ev.checksum_alg= current_binlog_check_alg;
    if (writer.write(&ev)) ret= 1;
  }

  /* continue to append the actual query */
  Query_log_event ev(thd, query, query_len, FALSE, FALSE, FALSE, 0);
  ev.checksum_alg= current_binlog_check_alg;
  if (!ret && writer.write(&ev)) ret= 1;
  if (!ret && wsrep_write_cache_buf(&tmp_io_cache, buf, buf_len)) ret= 1;
  close_cached_file(&tmp_io_cache);
  return ret;
}

static int
wsrep_alter_query_string(THD *thd, String *buf)
{
  /* Append the "ALTER" part of the query */
  if (buf->append(STRING_WITH_LEN("ALTER ")))
    return 1;
  /* Append definer */
  append_definer(thd, buf, &(thd->lex->definer->user), &(thd->lex->definer->host));
  /* Append the left part of thd->query after event name part */
  if (buf->append(thd->lex->stmt_definition_begin,
                  thd->lex->stmt_definition_end -
                  thd->lex->stmt_definition_begin))
    return 1;

  return 0;
}

static int wsrep_alter_event_query(THD *thd, uchar** buf, size_t* buf_len)
{
  String log_query;

  if (wsrep_alter_query_string(thd, &log_query))
  {
    WSREP_WARN("events alter string failed: schema: %s, query: %s",
               (thd->db ? thd->db : "(null)"), thd->query());
    return 1;
  }
  return wsrep_to_buf_helper(thd, log_query.ptr(), log_query.length(), buf, buf_len);
}

#include "sql_show.h"
static int
create_view_query(THD *thd, uchar** buf, size_t* buf_len)
{
    LEX *lex= thd->lex;
    SELECT_LEX *select_lex= &lex->select_lex;
    TABLE_LIST *first_table= select_lex->table_list.first;
    TABLE_LIST *views = first_table;

    String buff;
    const LEX_STRING command[3]=
      {{ C_STRING_WITH_LEN("CREATE ") },
       { C_STRING_WITH_LEN("ALTER ") },
       { C_STRING_WITH_LEN("CREATE OR REPLACE ") }};

    buff.append(command[thd->lex->create_view_mode].str,
                command[thd->lex->create_view_mode].length);

    LEX_USER *definer;

    if (lex->definer)
    {
      definer= get_current_user(thd, lex->definer);
    }
    else
    {
      /*
        DEFINER-clause is missing; we have to create default definer in
        persistent arena to be PS/SP friendly.
        If this is an ALTER VIEW then the current user should be set as
        the definer.
      */
      definer= create_default_definer(thd, false);
    }

    if (definer)
    {
      views->definer.user = definer->user;
      views->definer.host = definer->host;
    } else {
      WSREP_ERROR("Failed to get DEFINER for VIEW.");
      return 1;
    }

    views->algorithm    = lex->create_view_algorithm;
    views->view_suid    = lex->create_view_suid;
    views->with_check   = lex->create_view_check;

    view_store_options(thd, views, &buff);
    buff.append(STRING_WITH_LEN("VIEW "));
    /* Test if user supplied a db (ie: we did not use thd->db) */
    if (views->db && views->db[0] &&
        (thd->db == NULL || strcmp(views->db, thd->db)))
    {
      append_identifier(thd, &buff, views->db,
                        views->db_length);
      buff.append('.');
    }
    append_identifier(thd, &buff, views->table_name,
                      views->table_name_length);
    if (lex->view_list.elements)
    {
      List_iterator_fast<LEX_STRING> names(lex->view_list);
      LEX_STRING *name;
      int i;

      for (i= 0; (name= names++); i++)
      {
        buff.append(i ? ", " : "(");
        append_identifier(thd, &buff, name->str, name->length);
      }
      buff.append(')');
    }
    buff.append(STRING_WITH_LEN(" AS "));
    //buff.append(views->source.str, views->source.length);
    buff.append(thd->lex->create_view_select.str,
                thd->lex->create_view_select.length);
    //int errcode= query_error_code(thd, TRUE);
    //if (thd->binlog_query(THD::STMT_QUERY_TYPE,
    //                      buff.ptr(), buff.length(), FALSE, FALSE, FALSE, errcod
    return wsrep_to_buf_helper(thd, buff.ptr(), buff.length(), buf, buf_len);
}

/* Forward declarations. */
static int wsrep_create_sp(THD *thd, uchar** buf, size_t* buf_len);
static int wsrep_create_trigger_query(THD *thd, uchar** buf, size_t* buf_len);

/*
  Decide if statement should run in TOI.

  Look if table or table_list contain temporary tables. If the
  statement affects only temporary tables,   statement should not run
  in TOI. If the table list contains mix of regular and temporary tables
  (DROP TABLE, OPTIMIZE, ANALYZE), statement should be run in TOI but
  should be rewritten at later time for replication to contain only
  non-temporary tables.
 */
static bool wsrep_can_run_in_toi(THD *thd, const char *db, const char *table,
                                 const TABLE_LIST *table_list)
{
  DBUG_ASSERT(!table || db);
  DBUG_ASSERT(table_list || db);

  LEX* lex= thd->lex;
  SELECT_LEX* select_lex= &lex->select_lex;
  TABLE_LIST* first_table= select_lex->table_list.first;

  switch (lex->sql_command)
  {
  case SQLCOM_CREATE_TABLE:
    DBUG_ASSERT(!table_list);
    if (thd->lex->create_info.options & HA_LEX_CREATE_TMP_TABLE)
    {
      return false;
    }
    return true;

  case SQLCOM_CREATE_VIEW:

    DBUG_ASSERT(!table_list);
    DBUG_ASSERT(first_table); /* First table is view name */
    /*
      If any of the remaining tables refer to temporary table error
      is returned to client, so TOI can be skipped
    */
    for (TABLE_LIST* it= first_table->next_global; it; it= it->next_global)
    {
      if (find_temporary_table(thd, it))
      {
        return false;
      }
    }
    return true;

  case SQLCOM_CREATE_TRIGGER:

    DBUG_ASSERT(!table_list);
    DBUG_ASSERT(first_table);

    if (find_temporary_table(thd, first_table))
    {
      return false;
    }
    return true;

  default:
    if (table && !find_temporary_table(thd, db, table))
    {
      return true;
    }

    if (table_list)
    {
      for (TABLE_LIST* table= first_table; table; table= table->next_global)
      {
        if (!find_temporary_table(thd, table->db, table->table_name))
        {
          return true;
        }
      }
    }
    return !(table || table_list);
  }
}

/*
  returns: 
   0: statement was replicated as TOI
   1: TOI replication was skipped
  -1: TOI replication failed 
 */
static int wsrep_TOI_begin(THD *thd, char *db_, char *table_,
                           const TABLE_LIST* table_list)
{
  wsrep_status_t ret(WSREP_WARNING);
  uchar* buf(0);
  size_t buf_len(0);
  int buf_err;
  int rc= 0;

  if (wsrep_can_run_in_toi(thd, db_, table_, table_list) == false)
  {
    WSREP_DEBUG("No TOI for %s", WSREP_QUERY(thd));
    return 1;
  }

  WSREP_DEBUG("TO BEGIN: %lld, %d : %s", (long long)wsrep_thd_trx_seqno(thd),
              thd->wsrep_exec_mode, thd->query() );
  switch (thd->lex->sql_command)
  {
  case SQLCOM_CREATE_VIEW:
    buf_err= create_view_query(thd, &buf, &buf_len);
    break;
  case SQLCOM_CREATE_PROCEDURE:
  case SQLCOM_CREATE_SPFUNCTION:
    buf_err= wsrep_create_sp(thd, &buf, &buf_len);
    break;
  case SQLCOM_CREATE_TRIGGER:
    buf_err= wsrep_create_trigger_query(thd, &buf, &buf_len);
    break;
  case SQLCOM_CREATE_EVENT:
    buf_err= wsrep_create_event_query(thd, &buf, &buf_len);
    break;
  case SQLCOM_ALTER_EVENT:
    buf_err= wsrep_alter_event_query(thd, &buf, &buf_len);
    break;
  case SQLCOM_CREATE_ROLE:
    if (sp_process_definer(thd))
    {
      WSREP_WARN("Failed to set CREATE ROLE definer for TOI.");
    }
    /* fallthrough */
  default:
    buf_err= wsrep_to_buf_helper(thd, thd->query(), thd->query_length(),
                                 &buf, &buf_len);
    break;
  }

  wsrep_key_arr_t key_arr= {0, 0};
  struct wsrep_buf buff = { buf, buf_len };
  if (!buf_err                                                                  &&
      !wsrep_prepare_keys_for_isolation(thd, db_, table_, table_list, &key_arr) &&
      key_arr.keys_len > 0                                                      &&
      WSREP_OK == (ret = wsrep->to_execute_start(wsrep, thd->thread_id,
						 key_arr.keys, key_arr.keys_len,
						 &buff, 1,
						 &thd->wsrep_trx_meta)))
  {
    thd->wsrep_exec_mode= TOTAL_ORDER;
    wsrep_to_isolation++;
    wsrep_keys_free(&key_arr);
    WSREP_DEBUG("TO BEGIN: %lld, %d",(long long)wsrep_thd_trx_seqno(thd),
		thd->wsrep_exec_mode);
  }
  else if (key_arr.keys_len > 0) {
    /* jump to error handler in mysql_execute_command() */
    WSREP_WARN("TO isolation failed for: %d, schema: %s, sql: %s. Check wsrep "
               "connection state and retry the query.",
               ret,
               (thd->db ? thd->db : "(null)"),
               (thd->query()) ? thd->query() : "void");
    my_error(ER_LOCK_DEADLOCK, MYF(0), "WSREP replication failed. Check "
	     "your wsrep connection state and retry the query.");
    wsrep_keys_free(&key_arr);
    rc= -1;
  }
  else {
    /* non replicated DDL, affecting temporary tables only */
    WSREP_DEBUG("TO isolation skipped for: %d, sql: %s."
		"Only temporary tables affected.",
		ret, (thd->query()) ? thd->query() : "void");
    rc= 1;
  }
  if (buf) my_free(buf);
  return rc;
}

static void wsrep_TOI_end(THD *thd) {
  wsrep_status_t ret;
  wsrep_to_isolation--;

  WSREP_DEBUG("TO END: %lld, %d : %s", (long long)wsrep_thd_trx_seqno(thd),
              thd->wsrep_exec_mode, (thd->query()) ? thd->query() : "void");

  wsrep_set_SE_checkpoint(thd->wsrep_trx_meta.gtid.uuid,
                          thd->wsrep_trx_meta.gtid.seqno);
  WSREP_DEBUG("TO END: %lld, update seqno",
              (long long)wsrep_thd_trx_seqno(thd));
  
  if (WSREP_OK == (ret = wsrep->to_execute_end(wsrep, thd->thread_id))) {
    WSREP_DEBUG("TO END: %lld", (long long)wsrep_thd_trx_seqno(thd));
  }
  else {
    WSREP_WARN("TO isolation end failed for: %d, schema: %s, sql: %s",
               ret,
               (thd->db ? thd->db : "(null)"),
               (thd->query()) ? thd->query() : "void");
  }
}

static int wsrep_RSU_begin(THD *thd, char *db_, char *table_)
{
  wsrep_status_t ret(WSREP_WARNING);
  WSREP_DEBUG("RSU BEGIN: %lld, %d : %s", (long long)wsrep_thd_trx_seqno(thd),
               thd->wsrep_exec_mode, thd->query() );

  ret = wsrep->desync(wsrep);
  if (ret != WSREP_OK)
  {
    WSREP_WARN("RSU desync failed %d for schema: %s, query: %s",
               ret, (thd->db ? thd->db : "(null)"), thd->query());
    my_error(ER_LOCK_DEADLOCK, MYF(0));
    return(ret);
  }

  mysql_mutex_lock(&LOCK_wsrep_replaying);
  wsrep_replaying++;
  mysql_mutex_unlock(&LOCK_wsrep_replaying);

  if (wsrep_wait_committing_connections_close(5000))
  {
    /* no can do, bail out from DDL */
    WSREP_WARN("RSU failed due to pending transactions, schema: %s, query %s",
               (thd->db ? thd->db : "(null)"),
               thd->query());
    mysql_mutex_lock(&LOCK_wsrep_replaying);
    wsrep_replaying--;
    mysql_mutex_unlock(&LOCK_wsrep_replaying);

    ret = wsrep->resync(wsrep);
    if (ret != WSREP_OK)
    {
      WSREP_WARN("resync failed %d for schema: %s, query: %s",
                 ret, (thd->db ? thd->db : "(null)"), thd->query());
    }

    my_error(ER_LOCK_DEADLOCK, MYF(0));
    return(1);
  }

  wsrep_seqno_t seqno = wsrep->pause(wsrep);
  if (seqno == WSREP_SEQNO_UNDEFINED)
  {
    WSREP_WARN("pause failed %lld for schema: %s, query: %s", (long long)seqno,
               (thd->db ? thd->db : "(null)"),
               thd->query());
    return(1);
  }
  WSREP_DEBUG("paused at %lld", (long long)seqno);
  thd->variables.wsrep_on = 0;
  return 0;
}

static void wsrep_RSU_end(THD *thd)
{
  wsrep_status_t ret(WSREP_WARNING);
  WSREP_DEBUG("RSU END: %lld, %d : %s", (long long)wsrep_thd_trx_seqno(thd),
               thd->wsrep_exec_mode, thd->query() );


  mysql_mutex_lock(&LOCK_wsrep_replaying);
  wsrep_replaying--;
  mysql_mutex_unlock(&LOCK_wsrep_replaying);

  ret = wsrep->resume(wsrep);
  if (ret != WSREP_OK)
  {
    WSREP_WARN("resume failed %d for schema: %s, query: %s", ret,
               (thd->db ? thd->db : "(null)"),
               thd->query());
  }

  ret = wsrep->resync(wsrep);
  if (ret != WSREP_OK)
  {
    WSREP_WARN("resync failed %d for schema: %s, query: %s", ret,
               (thd->db ? thd->db : "(null)"), thd->query());
    return;
  }

  thd->variables.wsrep_on = 1;
}

int wsrep_to_isolation_begin(THD *thd, char *db_, char *table_,
                             const TABLE_LIST* table_list)
{
  int ret= 0;

  /*
    No isolation for applier or replaying threads.
   */
  if (thd->wsrep_exec_mode == REPL_RECV)
    return 0;

  mysql_mutex_lock(&thd->LOCK_wsrep_thd);

  if (thd->wsrep_conflict_state == MUST_ABORT)
  {
    WSREP_INFO("thread: %lld  schema: %s  query: %s has been aborted due to multi-master conflict",
               (longlong) thd->thread_id,
               (thd->db ? thd->db : "(null)"),
               thd->query());
    mysql_mutex_unlock(&thd->LOCK_wsrep_thd);
    return WSREP_TRX_FAIL;
  }
  mysql_mutex_unlock(&thd->LOCK_wsrep_thd);

  DBUG_ASSERT(thd->wsrep_exec_mode == LOCAL_STATE);
  DBUG_ASSERT(thd->wsrep_trx_meta.gtid.seqno == WSREP_SEQNO_UNDEFINED);

  if (thd->global_read_lock.can_acquire_protection())
  {
    WSREP_DEBUG("Aborting TOI: Global Read-Lock (FTWRL) in place: %s %lld",
                thd->query(), (longlong) thd->thread_id);
    return -1;
  }

  if (wsrep_debug && thd->mdl_context.has_locks())
  {
    WSREP_DEBUG("thread holds MDL locks at TI begin: %s %lld",
                thd->query(), (longlong) thd->thread_id);
  }

  /*
    It makes sense to set auto_increment_* to defaults in TOI operations.
    Must be done before wsrep_TOI_begin() since Query_log_event encapsulating
    TOI statement and auto inc variables for wsrep replication is constructed
    there. Variables are reset back in THD::reset_for_next_command() before
    processing of next command.
   */
  if (wsrep_auto_increment_control)
  {
    thd->variables.auto_increment_offset = 1;
    thd->variables.auto_increment_increment = 1;
  }

  if (thd->variables.wsrep_on && thd->wsrep_exec_mode==LOCAL_STATE)
  {
    switch (thd->variables.wsrep_OSU_method) {
    case WSREP_OSU_TOI:
      ret =  wsrep_TOI_begin(thd, db_, table_, table_list);
      break;
    case WSREP_OSU_RSU:
      ret =  wsrep_RSU_begin(thd, db_, table_);
      break;
    default:
      WSREP_ERROR("Unsupported OSU method: %lu",
                  thd->variables.wsrep_OSU_method);
      ret= -1;
      break;
    }
    switch (ret) {
    case 0:  thd->wsrep_exec_mode= TOTAL_ORDER; break;
    case 1:
      /* TOI replication skipped, treat as success */
      ret = 0;
      break;
    case -1:
      /* TOI replication failed, treat as error */
      break;
    }
  }
  return ret;
}

void wsrep_to_isolation_end(THD *thd)
{
  if (thd->wsrep_exec_mode == TOTAL_ORDER)
  {
    switch(thd->variables.wsrep_OSU_method)
    {
    case WSREP_OSU_TOI: wsrep_TOI_end(thd); break;
    case WSREP_OSU_RSU: wsrep_RSU_end(thd); break;
    default:
      WSREP_WARN("Unsupported wsrep OSU method at isolation end: %lu",
                 thd->variables.wsrep_OSU_method);
      break;
    }
    wsrep_cleanup_transaction(thd);
  }
}

#define WSREP_MDL_LOG(severity, msg, schema, schema_len, req, gra)             \
    WSREP_##severity(                                                          \
      "%s\n"                                                                   \
      "schema:  %.*s\n"                                                        \
      "request: (%lld \tseqno %lld \twsrep (%d, %d, %d) cmd %d %d \t%s)\n"      \
      "granted: (%lld \tseqno %lld \twsrep (%d, %d, %d) cmd %d %d \t%s)",       \
      msg, schema_len, schema,                                                 \
      (longlong) req->thread_id, (long long)wsrep_thd_trx_seqno(req),                     \
      req->wsrep_exec_mode, req->wsrep_query_state, req->wsrep_conflict_state, \
      req->get_command(), req->lex->sql_command, req->query(),                 \
      (longlong) gra->thread_id, (long long)wsrep_thd_trx_seqno(gra),                     \
      gra->wsrep_exec_mode, gra->wsrep_query_state, gra->wsrep_conflict_state, \
      gra->get_command(), gra->lex->sql_command, gra->query());

/**
  Check if request for the metadata lock should be granted to the requester.

  @param  requestor_ctx        The MDL context of the requestor
  @param  ticket               MDL ticket for the requested lock

  @retval TRUE   Lock request can be granted
  @retval FALSE  Lock request cannot be granted
*/

bool wsrep_grant_mdl_exception(MDL_context *requestor_ctx,
                               MDL_ticket *ticket,
                               const MDL_key *key)
{
  /* Fallback to the non-wsrep behaviour */
  if (!WSREP_ON) return FALSE;

  THD *request_thd= requestor_ctx->get_thd();
  THD *granted_thd= ticket->get_ctx()->get_thd();
  bool ret= false;

  const char* schema= key->db_name();
  int schema_len= key->db_name_length();

  mysql_mutex_lock(&request_thd->LOCK_wsrep_thd);

  /*
    We consider granting MDL exceptions only for appliers (BF THD) and ones
    executing under TOI mode.

    Rules:
    1. If granted/owner THD is also an applier (BF THD) or one executing
       under TOI mode, then we grant the requested lock to the requester
       THD.
       @return true

    2. If granted/owner THD is executing a FLUSH command or already has an
       explicit lock, then do not grant the requested lock to the requester
       THD and it has to wait.
       @return false

    3. In all other cases the granted/owner THD is aborted and the requested
       lock is not granted to the requester THD, thus it has to wait.
       @return false
  */
  if (request_thd->wsrep_exec_mode == TOTAL_ORDER ||
      request_thd->wsrep_exec_mode == REPL_RECV)
  {
    mysql_mutex_unlock(&request_thd->LOCK_wsrep_thd);
    WSREP_MDL_LOG(DEBUG, "MDL conflict ", schema, schema_len,
                  request_thd, granted_thd);
    ticket->wsrep_report(wsrep_debug);

    mysql_mutex_lock(&granted_thd->LOCK_wsrep_thd);
    if (granted_thd->wsrep_exec_mode == TOTAL_ORDER ||
        granted_thd->wsrep_exec_mode == REPL_RECV)
    {
      WSREP_MDL_LOG(INFO, "MDL BF-BF conflict", schema, schema_len,
                    request_thd, granted_thd);
      ticket->wsrep_report(true);
      mysql_mutex_unlock(&granted_thd->LOCK_wsrep_thd);
      ret= true;
    }
    else if (granted_thd->lex->sql_command == SQLCOM_FLUSH ||
             granted_thd->mdl_context.has_explicit_locks())
    {
      WSREP_DEBUG("BF thread waiting for FLUSH");
      ticket->wsrep_report(wsrep_debug);
      mysql_mutex_unlock(&granted_thd->LOCK_wsrep_thd);
      ret= false;
    }
    else
    {
      /* Print some debug information. */
      if (wsrep_debug)
      {
        if (request_thd->lex->sql_command == SQLCOM_DROP_TABLE)
        {
          WSREP_DEBUG("DROP caused BF abort");
        }
        else if (granted_thd->wsrep_query_state == QUERY_COMMITTING)
        {
          WSREP_DEBUG("MDL granted, but committing thd abort scheduled");
        }
        else
        {
          WSREP_MDL_LOG(DEBUG, "MDL conflict-> BF abort", schema, schema_len,
                        request_thd, granted_thd);
        }
        ticket->wsrep_report(true);
      }

      mysql_mutex_unlock(&granted_thd->LOCK_wsrep_thd);
      wsrep_abort_thd((void *) request_thd, (void *) granted_thd, 1);
      ret= false;
    }
  }
  else
  {
    mysql_mutex_unlock(&request_thd->LOCK_wsrep_thd);
  }

  return ret;
}


pthread_handler_t start_wsrep_THD(void *arg)
{
  THD *thd;
  wsrep_thd_processor_fun processor= (wsrep_thd_processor_fun)arg;

  if (my_thread_init() || (!(thd= new THD(next_thread_id(), true))))
  {
    goto error;
  }

  mysql_mutex_lock(&LOCK_thread_count);

  if (wsrep_gtid_mode)
  {
    /* Adjust domain_id. */
    thd->variables.gtid_domain_id= wsrep_gtid_domain_id;
  }

  thd->real_id=pthread_self(); // Keep purify happy
  thread_created++;
  threads.append(thd);

  my_net_init(&thd->net,(st_vio*) 0, thd, MYF(0));

  DBUG_PRINT("wsrep",(("creating thread %lld"), (long long)thd->thread_id));
  thd->prior_thr_create_utime= thd->start_utime= microsecond_interval_timer();
  (void) mysql_mutex_unlock(&LOCK_thread_count);

  /* from bootstrap()... */
  thd->bootstrap=1;
  thd->max_client_packet_length= thd->net.max_packet;
  thd->security_ctx->master_access= ~(ulong)0;

  /* from handle_one_connection... */
  pthread_detach_this_thread();

  mysql_thread_set_psi_id(thd->thread_id);
  thd->thr_create_utime=  microsecond_interval_timer();
  if (MYSQL_CALLBACK_ELSE(thread_scheduler, init_new_connection_thread, (), 0))
  {
    close_connection(thd, ER_OUT_OF_RESOURCES);
    statistic_increment(aborted_connects,&LOCK_status);
    MYSQL_CALLBACK(thread_scheduler, end_thread, (thd, 0));

    goto error;
  }

// </5.1.17>
  /*
    handle_one_connection() is normally the only way a thread would
    start and would always be on the very high end of the stack ,
    therefore, the thread stack always starts at the address of the
    first local variable of handle_one_connection, which is thd. We
    need to know the start of the stack so that we could check for
    stack overruns.
  */
  DBUG_PRINT("wsrep", ("handle_one_connection called by thread %lld\n",
                       (long long)thd->thread_id));
  /* now that we've called my_thread_init(), it is safe to call DBUG_* */

  thd->thread_stack= (char*) &thd;
  if (thd->store_globals())
  {
    close_connection(thd, ER_OUT_OF_RESOURCES);
    statistic_increment(aborted_connects,&LOCK_status);
    MYSQL_CALLBACK(thread_scheduler, end_thread, (thd, 0));
    delete thd;
    goto error;
  }

  thd->system_thread= SYSTEM_THREAD_SLAVE_SQL;
  thd->security_ctx->skip_grants();

  /* handle_one_connection() again... */
  //thd->version= refresh_version;
  thd->proc_info= 0;
  thd->set_command(COM_SLEEP);
  thd->init_for_queries();

  mysql_mutex_lock(&LOCK_thread_count);
  wsrep_running_threads++;
  mysql_cond_broadcast(&COND_thread_count);
  mysql_mutex_unlock(&LOCK_thread_count);

  processor(thd);

  close_connection(thd, 0);

  mysql_mutex_lock(&LOCK_thread_count);
  wsrep_running_threads--;
  WSREP_DEBUG("wsrep running threads now: %lu", wsrep_running_threads);
  mysql_cond_broadcast(&COND_thread_count);
  mysql_mutex_unlock(&LOCK_thread_count);

  // Note: We can't call THD destructor without crashing
  // if plugins have not been initialized. However, in most of the
  // cases this means that pre SE initialization SST failed and
  // we are going to exit anyway.
  if (plugins_are_initialized)
  {
    net_end(&thd->net);
    MYSQL_CALLBACK(thread_scheduler, end_thread, (thd, 1));
  }
  else
  {
    // TODO: lightweight cleanup to get rid of:
    // 'Error in my_thread_global_end(): 2 threads didn't exit'
    // at server shutdown
  }

  if (thread_handling > SCHEDULER_ONE_THREAD_PER_CONNECTION)
  {
    mysql_mutex_lock(&LOCK_thread_count);
    thd->unlink();
    mysql_mutex_unlock(&LOCK_thread_count);
    delete thd;
  }
  my_thread_end();
  return(NULL);

error:
  WSREP_ERROR("Failed to create/initialize system thread");

  /* Abort if its the first applier/rollbacker thread. */
  if (!mysqld_server_initialized)
    unireg_abort(1);
  else
    return NULL;
}


/**/
static bool abort_replicated(THD *thd)
{
  bool ret_code= false;
  if (thd->wsrep_query_state== QUERY_COMMITTING)
  {
    WSREP_DEBUG("aborting replicated trx: %lu", thd->real_id);

    (void)wsrep_abort_thd(thd, thd, TRUE);
    ret_code= true;
  }
  return ret_code;
}


/**/
static inline bool is_client_connection(THD *thd)
{
  return (thd->wsrep_client_thread && thd->variables.wsrep_on);
}


static inline bool is_replaying_connection(THD *thd)
{
  bool ret;

  mysql_mutex_lock(&thd->LOCK_wsrep_thd);
  ret=  (thd->wsrep_conflict_state == REPLAYING) ? true : false;
  mysql_mutex_unlock(&thd->LOCK_wsrep_thd);

  return ret;
}


static inline bool is_committing_connection(THD *thd)
{
  bool ret;

  mysql_mutex_lock(&thd->LOCK_wsrep_thd);
  ret=  (thd->wsrep_query_state == QUERY_COMMITTING) ? true : false;
  mysql_mutex_unlock(&thd->LOCK_wsrep_thd);

  return ret;
}


static bool have_client_connections()
{
  THD *tmp;

  I_List_iterator<THD> it(threads);
  while ((tmp=it++))
  {
    DBUG_PRINT("quit",("Informing thread %lld that it's time to die",
                       (longlong) tmp->thread_id));
    if (is_client_connection(tmp) && tmp->killed == KILL_CONNECTION)
    {
      (void)abort_replicated(tmp);
      return true;
    }
  }
  return false;
}

static void wsrep_close_thread(THD *thd)
{
  thd->set_killed(KILL_CONNECTION);
  MYSQL_CALLBACK(thread_scheduler, post_kill_notification, (thd));
  if (thd->mysys_var)
  {
    thd->mysys_var->abort=1;
    mysql_mutex_lock(&thd->mysys_var->mutex);
    if (thd->mysys_var->current_cond)
    {
      mysql_mutex_lock(thd->mysys_var->current_mutex);
      mysql_cond_broadcast(thd->mysys_var->current_cond);
      mysql_mutex_unlock(thd->mysys_var->current_mutex);
    }
    mysql_mutex_unlock(&thd->mysys_var->mutex);
  }
}


static my_bool have_committing_connections()
{
  THD *tmp;
  mysql_mutex_lock(&LOCK_thread_count); // For unlink from list

  I_List_iterator<THD> it(threads);
  while ((tmp=it++))
  {
    if (!is_client_connection(tmp))
      continue;

    if (is_committing_connection(tmp))
    {
      return TRUE;
    }
  }
  mysql_mutex_unlock(&LOCK_thread_count);
  return FALSE;
}


int wsrep_wait_committing_connections_close(int wait_time)
{
  int sleep_time= 100;

  while (have_committing_connections() && wait_time > 0)
  {
    WSREP_DEBUG("wait for committing transaction to close: %d", wait_time);
    my_sleep(sleep_time);
    wait_time -= sleep_time;
  }
  if (have_committing_connections())
  {
    return 1;
  }
  return 0;
}


void wsrep_close_client_connections(my_bool wait_to_end)
{
  /*
    First signal all threads that it's time to die
  */

  THD *tmp;
  mysql_mutex_lock(&LOCK_thread_count); // For unlink from list

  bool kill_cached_threads_saved= kill_cached_threads;
  kill_cached_threads= true; // prevent future threads caching
  mysql_cond_broadcast(&COND_thread_cache); // tell cached threads to die

  I_List_iterator<THD> it(threads);
  while ((tmp=it++))
  {
    DBUG_PRINT("quit",("Informing thread %lld that it's time to die",
                       (longlong) tmp->thread_id));
    /* We skip slave threads & scheduler on this first loop through. */
    if (!is_client_connection(tmp))
      continue;

    if (is_replaying_connection(tmp))
    {
      tmp->set_killed(KILL_CONNECTION);
      continue;
    }

    /* replicated transactions must be skipped */
    if (abort_replicated(tmp))
      continue;

    WSREP_DEBUG("closing connection %lld", (longlong) tmp->thread_id);
    wsrep_close_thread(tmp);
  }
  mysql_mutex_unlock(&LOCK_thread_count);

  if (thread_count)
    sleep(2);                               // Give threads time to die

  mysql_mutex_lock(&LOCK_thread_count);
  /*
    Force remaining threads to die by closing the connection to the client
  */

  I_List_iterator<THD> it2(threads);
  while ((tmp=it2++))
  {
#ifndef __bsdi__				// Bug in BSDI kernel
    if (is_client_connection(tmp) &&
        !abort_replicated(tmp)    &&
	!is_replaying_connection(tmp))
    {
      WSREP_INFO("killing local connection: %lld", (longlong) tmp->thread_id);
      close_connection(tmp,0);
    }
#endif
  }

  DBUG_PRINT("quit",("Waiting for threads to die (count=%u)",thread_count));
  WSREP_DEBUG("waiting for client connections to close: %u", thread_count);

  while (wait_to_end && have_client_connections())
  {
    mysql_cond_wait(&COND_thread_count, &LOCK_thread_count);
    DBUG_PRINT("quit",("One thread died (count=%u)", thread_count));
  }

  kill_cached_threads= kill_cached_threads_saved;

  mysql_mutex_unlock(&LOCK_thread_count);

  /* All client connection threads have now been aborted */
}


void wsrep_close_applier(THD *thd)
{
  WSREP_DEBUG("closing applier %lld", (longlong) thd->thread_id);
  wsrep_close_thread(thd);
}


void wsrep_close_threads(THD *thd)
{
  THD *tmp;
  mysql_mutex_lock(&LOCK_thread_count); // For unlink from list

  I_List_iterator<THD> it(threads);
  while ((tmp=it++))
  {
    DBUG_PRINT("quit",("Informing thread %lld that it's time to die",
                       (longlong) tmp->thread_id));
    /* We skip slave threads & scheduler on this first loop through. */
    if (tmp->wsrep_applier && tmp != thd)
    {
      WSREP_DEBUG("closing wsrep thread %lld", (longlong) tmp->thread_id);
      wsrep_close_thread (tmp);
    }
  }

  mysql_mutex_unlock(&LOCK_thread_count);
}

void wsrep_wait_appliers_close(THD *thd)
{
  /* Wait for wsrep appliers to gracefully exit */
  mysql_mutex_lock(&LOCK_thread_count);
  while (wsrep_running_threads > 1)
  // 1 is for rollbacker thread which needs to be killed explicitly.
  // This gotta be fixed in a more elegant manner if we gonna have arbitrary
  // number of non-applier wsrep threads.
  {
    if (thread_handling > SCHEDULER_ONE_THREAD_PER_CONNECTION)
    {
      mysql_mutex_unlock(&LOCK_thread_count);
      my_sleep(100);
      mysql_mutex_lock(&LOCK_thread_count);
    }
    else
      mysql_cond_wait(&COND_thread_count,&LOCK_thread_count);
    DBUG_PRINT("quit",("One applier died (count=%u)",thread_count));
  }
  mysql_mutex_unlock(&LOCK_thread_count);
  /* Now kill remaining wsrep threads: rollbacker */
  wsrep_close_threads (thd);
  /* and wait for them to die */
  mysql_mutex_lock(&LOCK_thread_count);
  while (wsrep_running_threads > 0)
  {
   if (thread_handling > SCHEDULER_ONE_THREAD_PER_CONNECTION)
    {
      mysql_mutex_unlock(&LOCK_thread_count);
      my_sleep(100);
      mysql_mutex_lock(&LOCK_thread_count);
    }
    else
      mysql_cond_wait(&COND_thread_count,&LOCK_thread_count);
    DBUG_PRINT("quit",("One thread died (count=%u)",thread_count));
  }
  mysql_mutex_unlock(&LOCK_thread_count);

  /* All wsrep applier threads have now been aborted. However, if this thread
     is also applier, we are still running...
  */
}


void wsrep_kill_mysql(THD *thd)
{
  if (mysqld_server_started)
  {
    if (!shutdown_in_progress)
    {
      WSREP_INFO("starting shutdown");
      kill_mysql();
    }
  }
  else
  {
    unireg_abort(1);
  }
}


static int wsrep_create_sp(THD *thd, uchar** buf, size_t* buf_len)
{
  String log_query;
  sp_head *sp = thd->lex->sphead;
  sql_mode_t saved_mode= thd->variables.sql_mode;
  String retstr(64);
  retstr.set_charset(system_charset_info);

  log_query.set_charset(system_charset_info);

  if (sp->m_type == TYPE_ENUM_FUNCTION)
  {
    sp_returns_type(thd, retstr, sp);
  }

  if (!show_create_sp(thd, &log_query,
                     sp->m_type,
                     (sp->m_explicit_name ? sp->m_db.str : NULL),
                     (sp->m_explicit_name ? sp->m_db.length : 0),
                     sp->m_name.str, sp->m_name.length,
                     sp->m_params.str, sp->m_params.length,
                     retstr.c_ptr(), retstr.length(),
                     sp->m_body.str, sp->m_body.length,
                     sp->m_chistics, &(thd->lex->definer->user),
                     &(thd->lex->definer->host),
                     saved_mode))
  {
    WSREP_WARN("SP create string failed: schema: %s, query: %s",
               (thd->db ? thd->db : "(null)"), thd->query());
    return 1;
  }

  return wsrep_to_buf_helper(thd, log_query.ptr(), log_query.length(), buf, buf_len);
}


extern int wsrep_on(THD *thd)
{
  return (int)(WSREP(thd));
}


extern "C" bool wsrep_thd_is_wsrep_on(THD *thd)
{
  return thd->variables.wsrep_on;
}


bool wsrep_consistency_check(THD *thd)
{
  return thd->wsrep_consistency_check == CONSISTENCY_CHECK_RUNNING;
}


extern "C" void wsrep_thd_set_exec_mode(THD *thd, enum wsrep_exec_mode mode)
{
  thd->wsrep_exec_mode= mode;
}


extern "C" void wsrep_thd_set_query_state(
	THD *thd, enum wsrep_query_state state)
{
  thd->wsrep_query_state= state;
}


void wsrep_thd_set_conflict_state(THD *thd, enum wsrep_conflict_state state)
{
  thd->wsrep_conflict_state= state;
}


enum wsrep_exec_mode wsrep_thd_exec_mode(THD *thd)
{
  return thd->wsrep_exec_mode;
}


const char *wsrep_thd_exec_mode_str(THD *thd)
{
  return 
    (!thd) ? "void" :
    (thd->wsrep_exec_mode == LOCAL_STATE)  ? "local"         :
    (thd->wsrep_exec_mode == REPL_RECV)    ? "applier"       :
    (thd->wsrep_exec_mode == TOTAL_ORDER)  ? "total order"   : 
    (thd->wsrep_exec_mode == LOCAL_COMMIT) ? "local commit"  : "void";
}


enum wsrep_query_state wsrep_thd_query_state(THD *thd)
{
  return thd->wsrep_query_state;
}


const char *wsrep_thd_query_state_str(THD *thd)
{
  return 
    (!thd) ? "void" : 
    (thd->wsrep_query_state == QUERY_IDLE)        ? "idle"          :
    (thd->wsrep_query_state == QUERY_EXEC)        ? "executing"     :
    (thd->wsrep_query_state == QUERY_COMMITTING)  ? "committing"    :
    (thd->wsrep_query_state == QUERY_EXITING)     ? "exiting"       : 
    (thd->wsrep_query_state == QUERY_ROLLINGBACK) ? "rolling back"  : "void";
}


enum wsrep_conflict_state wsrep_thd_get_conflict_state(THD *thd)
{
  return thd->wsrep_conflict_state;
}


const char *wsrep_thd_conflict_state_str(THD *thd)
{
  return 
    (!thd) ? "void" :
    (thd->wsrep_conflict_state == NO_CONFLICT)      ? "no conflict"  :
    (thd->wsrep_conflict_state == MUST_ABORT)       ? "must abort"   :
    (thd->wsrep_conflict_state == ABORTING)         ? "aborting"     :
    (thd->wsrep_conflict_state == MUST_REPLAY)      ? "must replay"  : 
    (thd->wsrep_conflict_state == REPLAYING)        ? "replaying"    : 
    (thd->wsrep_conflict_state == RETRY_AUTOCOMMIT) ? "retrying"     : 
    (thd->wsrep_conflict_state == CERT_FAILURE)     ? "cert failure" : "void";
}


wsrep_ws_handle_t* wsrep_thd_ws_handle(THD *thd)
{
  return &thd->wsrep_ws_handle;
}


void wsrep_thd_LOCK(THD *thd)
{
  mysql_mutex_lock(&thd->LOCK_wsrep_thd);
}


void wsrep_thd_UNLOCK(THD *thd)
{
  mysql_mutex_unlock(&thd->LOCK_wsrep_thd);
}


extern "C" time_t wsrep_thd_query_start(THD *thd) 
{
  return thd->query_start();
}


extern "C" uint32 wsrep_thd_wsrep_rand(THD *thd) 
{
  return thd->wsrep_rand;
}

longlong wsrep_thd_trx_seqno(THD *thd)
{
  return (thd) ? thd->wsrep_trx_meta.gtid.seqno : WSREP_SEQNO_UNDEFINED;
}


extern "C" query_id_t wsrep_thd_query_id(THD *thd) 
{
  return thd->query_id;
}


char *wsrep_thd_query(THD *thd)
{
  return (thd) ? thd->query() : NULL;
}


extern "C" query_id_t wsrep_thd_wsrep_last_query_id(THD *thd) 
{
  return thd->wsrep_last_query_id;
}


extern "C" void wsrep_thd_set_wsrep_last_query_id(THD *thd, query_id_t id) 
{
  thd->wsrep_last_query_id= id;
}


extern "C" void wsrep_thd_awake(THD *thd, my_bool signal)
{
  if (signal)
  {
    mysql_mutex_lock(&thd->LOCK_thd_data);
    thd->awake(KILL_QUERY);
    mysql_mutex_unlock(&thd->LOCK_thd_data);
  }
  else
  {
    mysql_mutex_lock(&LOCK_wsrep_replaying);
    mysql_cond_broadcast(&COND_wsrep_replaying);
    mysql_mutex_unlock(&LOCK_wsrep_replaying);
  }
}


int wsrep_thd_retry_counter(THD *thd)
{
  return(thd->wsrep_retry_counter);
}


extern "C" bool wsrep_thd_ignore_table(THD *thd)
{
  return thd->wsrep_ignore_table;
}


extern int
wsrep_trx_order_before(THD *thd1, THD *thd2)
{
    if (wsrep_thd_trx_seqno(thd1) < wsrep_thd_trx_seqno(thd2)) {
        WSREP_DEBUG("BF conflict, order: %lld %lld\n",
                    (long long)wsrep_thd_trx_seqno(thd1),
                    (long long)wsrep_thd_trx_seqno(thd2));
        return 1;
    }
    WSREP_DEBUG("waiting for BF, trx order: %lld %lld\n",
                (long long)wsrep_thd_trx_seqno(thd1),
                (long long)wsrep_thd_trx_seqno(thd2));
    return 0;
}


int wsrep_trx_is_aborting(THD *thd_ptr)
{
	if (thd_ptr) {
		if ((((THD *)thd_ptr)->wsrep_conflict_state == MUST_ABORT) ||
		    (((THD *)thd_ptr)->wsrep_conflict_state == ABORTING)) {
		  return 1;
		}
	}
	return 0;
}


void wsrep_copy_query(THD *thd)
{
  thd->wsrep_retry_command   = thd->get_command();
  thd->wsrep_retry_query_len = thd->query_length();
  if (thd->wsrep_retry_query) {
	  my_free(thd->wsrep_retry_query);
  }
  thd->wsrep_retry_query     = (char *)my_malloc(
                                 thd->wsrep_retry_query_len + 1, MYF(0));
  strncpy(thd->wsrep_retry_query, thd->query(), thd->wsrep_retry_query_len);
  thd->wsrep_retry_query[thd->wsrep_retry_query_len] = '\0';
}


bool wsrep_is_show_query(enum enum_sql_command command)
{
  DBUG_ASSERT(command >= 0 && command <= SQLCOM_END);
  return (sql_command_flags[command] & CF_STATUS_COMMAND) != 0;
}

bool wsrep_create_like_table(THD* thd, TABLE_LIST* table,
                             TABLE_LIST* src_table,
                             HA_CREATE_INFO *create_info)
{
  if (create_info->tmp_table())
  {
    /* CREATE TEMPORARY TABLE LIKE must be skipped from replication */
    WSREP_DEBUG("CREATE TEMPORARY TABLE LIKE... skipped replication\n %s", 
                thd->query());
  }
  else if (!(thd->find_temporary_table(src_table)))
  {
    /* this is straight CREATE TABLE LIKE... eith no tmp tables */
    WSREP_TO_ISOLATION_BEGIN(table->db, table->table_name, NULL);
  }
  else
  {
    /* here we have CREATE TABLE LIKE <temporary table> 
       the temporary table definition will be needed in slaves to
       enable the create to succeed
     */
    TABLE_LIST tbl;
    bzero((void*) &tbl, sizeof(tbl));
    tbl.db= src_table->db;
    tbl.table_name= tbl.alias= src_table->table_name;
    tbl.table= src_table->table;
    char buf[2048];
    String query(buf, sizeof(buf), system_charset_info);
    query.length(0);  // Have to zero it since constructor doesn't

    (void)  show_create_table(thd, &tbl, &query, NULL, WITH_DB_NAME);
    WSREP_DEBUG("TMP TABLE: %s", query.ptr());

    thd->wsrep_TOI_pre_query=     query.ptr();
    thd->wsrep_TOI_pre_query_len= query.length();

    WSREP_TO_ISOLATION_BEGIN(table->db, table->table_name, NULL);

    thd->wsrep_TOI_pre_query=      NULL;
    thd->wsrep_TOI_pre_query_len= 0;
  }

  return(false);

error:
  thd->wsrep_TOI_pre_query= NULL;
  return (true);
}


static int wsrep_create_trigger_query(THD *thd, uchar** buf, size_t* buf_len)
{
  LEX *lex= thd->lex;
  String stmt_query;

  LEX_STRING definer_user;
  LEX_STRING definer_host;

  if (!lex->definer)
  {
    if (!thd->slave_thread)
    {
      if (!(lex->definer= create_default_definer(thd, false)))
        return 1;
    }
  }

  if (lex->definer)
  {
    /* SUID trigger. */
    LEX_USER *d= get_current_user(thd, lex->definer);

    if (!d)
      return 1;

    definer_user= d->user;
    definer_host= d->host;
  }
  else
  {
    /* non-SUID trigger. */

    definer_user.str= 0;
    definer_user.length= 0;

    definer_host.str= 0;
    definer_host.length= 0;
  }

  stmt_query.append(STRING_WITH_LEN("CREATE "));

  append_definer(thd, &stmt_query, &definer_user, &definer_host);

  LEX_STRING stmt_definition;
  uint not_used;
  stmt_definition.str= (char*) thd->lex->stmt_definition_begin;
  stmt_definition.length= thd->lex->stmt_definition_end
    - thd->lex->stmt_definition_begin;
  trim_whitespace(thd->charset(), &stmt_definition, &not_used);

  stmt_query.append(stmt_definition.str, stmt_definition.length);

  return wsrep_to_buf_helper(thd, stmt_query.c_ptr(), stmt_query.length(),
                             buf, buf_len);
}

/***** callbacks for wsrep service ************/

my_bool get_wsrep_debug()
{
  return wsrep_debug;
}

my_bool get_wsrep_load_data_splitting()
{
  return wsrep_load_data_splitting;
}

long get_wsrep_protocol_version()
{
  return wsrep_protocol_version;
}

my_bool get_wsrep_drupal_282555_workaround()
{
  return wsrep_drupal_282555_workaround;
}

my_bool get_wsrep_recovery()
{
  return wsrep_recovery;
}

my_bool get_wsrep_log_conflicts()
{
  return wsrep_log_conflicts;
}

wsrep_t *get_wsrep()
{
  return wsrep;
}

my_bool get_wsrep_certify_nonPK()
{
  return wsrep_certify_nonPK;
}

void wsrep_lock_rollback()
{
  mysql_mutex_lock(&LOCK_wsrep_rollback);
}

void wsrep_unlock_rollback()
{
  mysql_cond_signal(&COND_wsrep_rollback);
  mysql_mutex_unlock(&LOCK_wsrep_rollback);
}

my_bool wsrep_aborting_thd_contains(THD *thd)
{
  wsrep_aborting_thd_t abortees = wsrep_aborting_thd;
  while (abortees)
  {
    if (abortees->aborting_thd == thd)
      return true;
    abortees = abortees->next;
  }
  return false;
}

void wsrep_aborting_thd_enqueue(THD *thd)
{
  wsrep_aborting_thd_t aborting = (wsrep_aborting_thd_t)
          my_malloc(sizeof(struct wsrep_aborting_thd), MYF(0));
  aborting->aborting_thd  = thd;
  aborting->next          = wsrep_aborting_thd;
  wsrep_aborting_thd      = aborting;
}

bool wsrep_node_is_donor()
{
  return (WSREP_ON) ? (wsrep_config_state->get_status() == 2) : false;
}

bool wsrep_node_is_synced()
{
  return (WSREP_ON) ? (wsrep_config_state->get_status() == 4) : false;
}<|MERGE_RESOLUTION|>--- conflicted
+++ resolved
@@ -1115,9 +1115,6 @@
   ka->keys= 0;
   ka->keys_len= 0;
 
-<<<<<<< HEAD
-    if (db || table)
-=======
   if (db || table)
   {
     if (!(ka->keys= (wsrep_key_t*)my_malloc(sizeof(wsrep_key_t), MYF(0))))
@@ -1137,7 +1134,6 @@
                                          db, table,
                                          (wsrep_buf_t*)ka->keys[0].key_parts,
                                          &ka->keys[0].key_parts_num))
->>>>>>> b29f26d7
     {
       WSREP_ERROR("Preparing keys for isolation failed (1)");
       goto err;
@@ -1154,77 +1150,17 @@
     else
       tmp= (wsrep_key_t*)my_malloc((ka->keys_len + 1) * sizeof(wsrep_key_t), MYF(0));
 
-<<<<<<< HEAD
-        if (!table || !thd->find_temporary_table(&tmp_table))
-        {
-            if (!(ka->keys= (wsrep_key_t*)my_malloc(sizeof(wsrep_key_t), MYF(0))))
-            {
-                WSREP_ERROR("Can't allocate memory for key_array");
-                goto err;
-            }
-            ka->keys_len= 1;
-            if (!(ka->keys[0].key_parts= (wsrep_buf_t*)
-                  my_malloc(sizeof(wsrep_buf_t)*2, MYF(0))))
-            {
-                WSREP_ERROR("Can't allocate memory for key_parts");
-                goto err;
-            }
-            ka->keys[0].key_parts_num= 2;
-            if (!wsrep_prepare_key_for_isolation(
-                    db, table,
-                    (wsrep_buf_t*)ka->keys[0].key_parts,
-                    &ka->keys[0].key_parts_num))
-            {
-                WSREP_ERROR("Preparing keys for isolation failed");
-                goto err;
-            }
-        }
-=======
     if (!tmp)
     {
       WSREP_ERROR("Can't allocate memory for key_array");
       goto err;
->>>>>>> b29f26d7
     }
     ka->keys= tmp;
     if (!(ka->keys[ka->keys_len].key_parts= (wsrep_buf_t*)
           my_malloc(sizeof(wsrep_buf_t)*2, MYF(0))))
     {
-<<<<<<< HEAD
-        if (!thd->find_temporary_table(table))
-        {
-            wsrep_key_t* tmp;
-            tmp= (wsrep_key_t*)my_realloc(
-                ka->keys, (ka->keys_len + 1) * sizeof(wsrep_key_t), 
-                 MYF(MY_ALLOW_ZERO_PTR));
-
-            if (!tmp)
-            {
-                WSREP_ERROR("Can't allocate memory for key_array");
-                goto err;
-            }
-            ka->keys= tmp;
-            if (!(ka->keys[ka->keys_len].key_parts= (wsrep_buf_t*)
-                  my_malloc(sizeof(wsrep_buf_t)*2, MYF(0))))
-            {
-                WSREP_ERROR("Can't allocate memory for key_parts");
-                goto err;
-            }
-            ka->keys[ka->keys_len].key_parts_num= 2;
-            ++ka->keys_len;
-            if (!wsrep_prepare_key_for_isolation(
-                    table->db, table->table_name,
-                    (wsrep_buf_t*)ka->keys[ka->keys_len - 1].key_parts,
-                    &ka->keys[ka->keys_len - 1].key_parts_num))
-            {
-                WSREP_ERROR("Preparing keys for isolation failed");
-                goto err;
-            }
-        }
-=======
       WSREP_ERROR("Can't allocate memory for key_parts");
       goto err;
->>>>>>> b29f26d7
     }
     ka->keys[ka->keys_len].key_parts_num= 2;
     ++ka->keys_len;
@@ -1493,7 +1429,7 @@
     */
     for (TABLE_LIST* it= first_table->next_global; it; it= it->next_global)
     {
-      if (find_temporary_table(thd, it))
+      if (thd->find_temporary_table(it))
       {
         return false;
       }
@@ -1505,14 +1441,14 @@
     DBUG_ASSERT(!table_list);
     DBUG_ASSERT(first_table);
 
-    if (find_temporary_table(thd, first_table))
+    if (thd->find_temporary_table(first_table))
     {
       return false;
     }
     return true;
 
   default:
-    if (table && !find_temporary_table(thd, db, table))
+    if (table && !thd->find_temporary_table(db, table))
     {
       return true;
     }
@@ -1521,7 +1457,7 @@
     {
       for (TABLE_LIST* table= first_table; table; table= table->next_global)
       {
-        if (!find_temporary_table(thd, table->db, table->table_name))
+        if (!thd->find_temporary_table(table->db, table->table_name))
         {
           return true;
         }
