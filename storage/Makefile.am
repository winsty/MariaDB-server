--- conflicted
+++ resolved
@@ -21,11 +21,7 @@
 # These are built from source in the Docs directory
 EXTRA_DIST =		
 SUBDIRS =	
-<<<<<<< HEAD
-DIST_SUBDIRS = . csv example bdb heap innobase myisam myisammrg ndb
-=======
-DIST_SUBDIRS = . bdb heap innobase myisam myisammrg ndb archive
->>>>>>> 93b3d4ef
+DIST_SUBDIRS = . csv example bdb heap innobase myisam myisammrg ndb archive
 
 # Don't update the files from bitkeeper
 %::SCCS/s.%