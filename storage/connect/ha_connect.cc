/* Copyright (C) MariaDB Corporation Ab

  This program is free software; you can redistribute it and/or modify
  it under the terms of the GNU General Public License as published by
  the Free Software Foundation; version 2 of the License.

  This program is distributed in the hope that it will be useful,
  but WITHOUT ANY WARRANTY; without even the implied warranty of
  MERCHANTABILITY or FITNESS FOR A PARTICULAR PURPOSE.  See the
  GNU General Public License for more details.

  You should have received a copy of the GNU General Public License
  along with this program; if not, write to the Free Software
	Foundation, Inc., 51 Franklin Street, Fifth Floor, Boston, MA 02110-1335 USA */

/**
  @file ha_connect.cc

  @brief
  The ha_connect engine is a stubbed storage engine that enables to create tables
  based on external data. Principally they are based on plain files of many
  different types, but also on collections of such files, collection of tables,
  local or remote MySQL/MariaDB tables retrieved via MySQL API,
  ODBC/JDBC tables retrieving data from other DBMS having an ODBC/JDBC server,
	and even virtual tables.

  @details
  ha_connect will let you create/open/delete tables, the created table can be
  done specifying an already existing file, the drop table command will just
  suppress the table definition but not the eventual data file.
  Indexes are not supported for all table types but data can be inserted,
  updated or deleted.

  You can enable the CONNECT storage engine in your build by doing the
  following during your build process:<br> ./configure
  --with-connect-storage-engine

  You can install the CONNECT handler as all other storage handlers.

  Once this is done, MySQL will let you create tables with:<br>
  CREATE TABLE <table name> (...) ENGINE=CONNECT;

  The example storage engine does not use table locks. It
  implements an example "SHARE" that is inserted into a hash by table
  name. This is not used yet.

  Please read the object definition in ha_connect.h before reading the rest
  of this file.

  @note
  This MariaDB CONNECT handler is currently an adaptation of the XDB handler
  that was written for MySQL version 4.1.2-alpha. Its overall design should
  be enhanced in the future to meet MariaDB requirements.

  @note
  It was written also from the Brian's ha_example handler and contains parts
  of it that are there, such as table and system  variables.

  @note
  When you create an CONNECT table, the MySQL Server creates a table .frm
  (format) file in the database directory, using the table name as the file
  name as is customary with MySQL.
  For file based tables, if a file name is not specified, this is an inward
  table. An empty file is made in the current data directory that you can
  populate later like for other engine tables. This file modified on ALTER
  and is deleted when dropping the table.
  If a file name is specified, this in an outward table. The specified file
  will be used as representing the table data and will not be modified or
  deleted on command such as ALTER or DROP.
  To get an idea of what occurs, here is an example select that would do
  a scan of an entire table:

  @code
  ha-connect::open
  ha_connect::store_lock
  ha_connect::external_lock
  ha_connect::info
  ha_connect::rnd_init
  ha_connect::extra
  ENUM HA_EXTRA_CACHE        Cache record in HA_rrnd()
  ha_connect::rnd_next
  ha_connect::rnd_next
  ha_connect::rnd_next
  ha_connect::rnd_next
  ha_connect::rnd_next
  ha_connect::rnd_next
  ha_connect::rnd_next
  ha_connect::rnd_next
  ha_connect::rnd_next
  ha_connect::extra
  ENUM HA_EXTRA_NO_CACHE     End caching of records (def)
  ha_connect::external_lock
  ha_connect::extra
  ENUM HA_EXTRA_RESET        Reset database to after open
  @endcode

  Here you see that the connect storage engine has 9 rows called before
  rnd_next signals that it has reached the end of its data. Calls to
  ha_connect::extra() are hints as to what will be occuring to the request.

	Author  Olivier Bertrand
	*/

#ifdef USE_PRAGMA_IMPLEMENTATION
#pragma implementation        // gcc: Class implementation
#endif

#define MYSQL_SERVER 1
#define DONT_DEFINE_VOID
#include <my_global.h>
#include "sql_parse.h"
#include "sql_base.h"
#include "sql_partition.h"
#undef  OFFSET

#define NOPARSE
#define NJDBC
#if defined(UNIX)
#include "osutil.h"
#endif   // UNIX
#include "global.h"
#include "plgdbsem.h"
#include "xtable.h"
#include "tabext.h"
#if defined(ODBC_SUPPORT)
#include "odbccat.h"
#endif   // ODBC_SUPPORT
#if defined(JAVA_SUPPORT)
#include "tabjdbc.h"
#include "jdbconn.h"
#endif   // JAVA_SUPPORT
#if defined(CMGO_SUPPORT)
#include "cmgoconn.h"
#endif   // CMGO_SUPPORT
#include "tabmysql.h"
#include "filamdbf.h"
#include "tabxcl.h"
#include "tabfmt.h"
//#include "reldef.h"
#include "tabcol.h"
#include "xindex.h"
#if defined(__WIN__)
#include <io.h>
#include "tabwmi.h"
#endif   // __WIN__
#include "connect.h"
#include "user_connect.h"
#include "ha_connect.h"
#include "myutil.h"
#include "preparse.h"
#include "inihandl.h"
#if defined(LIBXML2_SUPPORT)
#include "libdoc.h"
#endif   // LIBXML2_SUPPORT
#include "taboccur.h"
#include "tabpivot.h"
#include "tabfix.h"

#define my_strupr(p)    my_caseup_str(default_charset_info, (p));
#define my_strlwr(p)    my_casedn_str(default_charset_info, (p));
#define my_stricmp(a,b) my_strcasecmp(default_charset_info, (a), (b))


/***********************************************************************/
/*  Initialize the ha_connect static members.                          */
/***********************************************************************/
#define SZCONV     1024							// Default converted text size
#define SZWORK 67108864             // Default work area size 64M
#define SZWMIN  4194304             // Minimum work area size  4M
#define JSONMAX      10             // JSON Default max grp size

extern "C" {
       char version[]= "Version 1.07.0002 October 18, 2020";
#if defined(__WIN__)
       char compver[]= "Version 1.07.0002 " __DATE__ " "  __TIME__;
       char slash= '\\';
#else   // !__WIN__
       char slash= '/';
#endif  // !__WIN__
} // extern "C"

#if MYSQL_VERSION_ID > 100200
#define stored_in_db stored_in_db()
#endif   // MYSQL_VERSION_ID

#if defined(XMAP)
       my_bool xmap= false;
#endif   // XMAP

ulong  ha_connect::num= 0;

#if defined(XMSG)
extern "C" {
       char *msg_path;
} // extern "C"
#endif   // XMSG

#if defined(JAVA_SUPPORT)
	     char *JvmPath;
			 char *ClassPath;
#endif   // JAVA_SUPPORT

pthread_mutex_t parmut;
pthread_mutex_t usrmut;
pthread_mutex_t tblmut;

#if defined(DEVELOPMENT)
char *GetUserVariable(PGLOBAL g, const uchar *varname);

char *GetUserVariable(PGLOBAL g, const uchar *varname)
{
	char buf[1024];
	bool b;
	THD *thd= current_thd;
	CHARSET_INFO *cs= system_charset_info;
	String *str= NULL, tmp(buf, sizeof(buf), cs);
	HASH uvars= thd->user_vars;
	user_var_entry *uvar= (user_var_entry*)my_hash_search(&uvars, varname, 0);

	if (uvar)
		str= uvar->val_str(&b, &tmp, NOT_FIXED_DEC);

	return str ? PlugDup(g, str->ptr()) : NULL;
}; // end of GetUserVariable
#endif   // DEVELOPMENT

/***********************************************************************/
/*  Utility functions.                                                 */
/***********************************************************************/
PQRYRES OEMColumns(PGLOBAL g, PTOS topt, char *tab, char *db, bool info);
PQRYRES VirColumns(PGLOBAL g, bool info);
PQRYRES JSONColumns(PGLOBAL g, PCSZ db, PCSZ dsn, PTOS topt, bool info);
PQRYRES XMLColumns(PGLOBAL g, char *db, char *tab, PTOS topt, bool info);
#if defined(REST_SUPPORT)
PQRYRES RESTColumns(PGLOBAL g, PTOS topt, char *tab, char *db, bool info);
#endif // REST_SUPPORT
#if defined(JAVA_SUPPORT)
PQRYRES MGOColumns(PGLOBAL g, PCSZ db, PCSZ url, PTOS topt, bool info);
#endif   // JAVA_SUPPORT
int     TranslateJDBCType(int stp, char *tn, int prec, int& len, char& v);
void    PushWarning(PGLOBAL g, THD *thd, int level);
bool    CheckSelf(PGLOBAL g, TABLE_SHARE *s, PCSZ host, PCSZ db,
	                                           PCSZ tab, PCSZ src, int port);
#if defined(ZIP_SUPPORT)
bool    ZipLoadFile(PGLOBAL, PCSZ, PCSZ, PCSZ, bool, bool);
#endif   // ZIP_SUPPORT
bool    ExactInfo(void);
#if defined(CMGO_SUPPORT)
//void    mongo_init(bool);
#endif   // CMGO_SUPPORT
USETEMP UseTemp(void);
int     GetConvSize(void);
TYPCONV GetTypeConv(void);
bool    JsonAllPath(void);
char   *GetJsonNull(void);
int GetDefaultDepth(void);
uint    GetJsonGrpSize(void);
char   *GetJavaWrapper(void);
size_t  GetWorkSize(void);
void    SetWorkSize(size_t);
extern "C" const char *msglang(void);

static char *strz(PGLOBAL g, LEX_STRING &ls);

static void PopUser(PCONNECT xp);
static PCONNECT GetUser(THD *thd, PCONNECT xp);
static PGLOBAL  GetPlug(THD *thd, PCONNECT& lxp);

static handler *connect_create_handler(handlerton *hton,
                                       TABLE_SHARE *table,
                                       MEM_ROOT *mem_root);

static int connect_assisted_discovery(handlerton *hton, THD* thd,
                                      TABLE_SHARE *table_s,
                                      HA_CREATE_INFO *info);

/****************************************************************************/
/*  Return str as a zero terminated string.                                 */
/****************************************************************************/
static char *strz(PGLOBAL g, LEX_STRING &ls)
{
  char *str= (char*)PlugSubAlloc(g, NULL, ls.length + 1);

  memcpy(str, ls.str, ls.length);
  str[ls.length]= 0;
  return str;
} // end of strz

/***********************************************************************/
/*  CONNECT session variables definitions.                             */
/***********************************************************************/
// Tracing: 0 no, 1 yes, 2 more, 4 index... 511 all
const char *xtrace_names[] =
{
	"YES", "MORE", "INDEX", "MEMORY", "SUBALLOC",
	"QUERY", "STMT", "HANDLER", "BLOCK", "MONGO", NullS
};

TYPELIB xtrace_typelib =
{
	array_elements(xtrace_names) - 1, "xtrace_typelib",
	xtrace_names, NULL
};

static MYSQL_THDVAR_SET(
	xtrace,                    // name
	PLUGIN_VAR_RQCMDARG,       // opt
	"Trace values.",           // comment
	NULL,                      // check
	NULL,                      // update function
	0,                         // def (NO)
	&xtrace_typelib);          // typelib

// Getting exact info values
static MYSQL_THDVAR_BOOL(exact_info, PLUGIN_VAR_RQCMDARG,
       "Getting exact info values",
       NULL, NULL, 0);

// Enabling cond_push
static MYSQL_THDVAR_BOOL(cond_push, PLUGIN_VAR_RQCMDARG,
	"Enabling cond_push",
	NULL, NULL, 1);							// YES by default

/**
  Temporary file usage:
    no:    Not using temporary file
    auto:  Using temporary file when needed
    yes:   Allways using temporary file
    force: Force using temporary file (no MAP)
    test:  Reserved
*/
const char *usetemp_names[]=
{
  "NO", "AUTO", "YES", "FORCE", "TEST", NullS
};

TYPELIB usetemp_typelib=
{
  array_elements(usetemp_names) - 1, "usetemp_typelib",
  usetemp_names, NULL
};

static MYSQL_THDVAR_ENUM(
  use_tempfile,                    // name
  PLUGIN_VAR_RQCMDARG,             // opt
  "Temporary file use.",           // comment
  NULL,                            // check
  NULL,                            // update function
  1,                               // def (AUTO)
  &usetemp_typelib);               // typelib

#ifdef _WIN64
// Size used for g->Sarea_Size
static MYSQL_THDVAR_ULONGLONG(work_size,
	PLUGIN_VAR_RQCMDARG,
	"Size of the CONNECT work area.",
	NULL, NULL, SZWORK, SZWMIN, ULONGLONG_MAX, 1);
#else
// Size used for g->Sarea_Size
static MYSQL_THDVAR_ULONG(work_size,
  PLUGIN_VAR_RQCMDARG, 
  "Size of the CONNECT work area.",
  NULL, NULL, SZWORK, SZWMIN, ULONG_MAX, 1);
#endif

// Size used when converting TEXT columns to VARCHAR
static MYSQL_THDVAR_INT(conv_size,
       PLUGIN_VAR_RQCMDARG,             // opt
       "Size used when converting TEXT columns.",
       NULL, NULL, SZCONV, 0, 65500, 1);

/**
  Type conversion:
    no:   Unsupported types -> TYPE_ERROR
    yes:  TEXT -> VARCHAR
		force: Do it also for ODBC BINARY and BLOBs
    skip: skip unsupported type columns in Discovery
*/
const char *xconv_names[]=
{
  "NO", "YES", "FORCE", "SKIP", NullS
};

TYPELIB xconv_typelib=
{
  array_elements(xconv_names) - 1, "xconv_typelib",
  xconv_names, NULL
};

static MYSQL_THDVAR_ENUM(
  type_conv,                       // name
  PLUGIN_VAR_RQCMDARG,             // opt
  "Unsupported types conversion.", // comment
  NULL,                            // check
  NULL,                            // update function
  1,                               // def (yes)
  &xconv_typelib);                 // typelib

// Adding JPATH to all Json table columns
static MYSQL_THDVAR_BOOL(json_all_path, PLUGIN_VAR_RQCMDARG,
	"Adding JPATH to all Json table columns",
	NULL, NULL, 0);							// NO by default

// Null representation for JSON values
static MYSQL_THDVAR_STR(json_null,
	PLUGIN_VAR_RQCMDARG | PLUGIN_VAR_MEMALLOC,
	"Representation of Json null values",
	//     check_json_null, update_json_null,
	NULL, NULL, "<null>");

// Default Json, XML or Mongo depth
static MYSQL_THDVAR_INT(default_depth,
	PLUGIN_VAR_RQCMDARG,
	"Default depth used by Json, XML and Mongo discovery",
	NULL, NULL, 0, -1, 16, 1);

// Estimate max number of rows for JSON aggregate functions
static MYSQL_THDVAR_UINT(json_grp_size,
       PLUGIN_VAR_RQCMDARG,             // opt
       "max number of rows for JSON aggregate functions.",
       NULL, NULL, JSONMAX, 1, INT_MAX, 1);

#if defined(JAVA_SUPPORT)
// Default java wrapper to use with JDBC tables
static MYSQL_THDVAR_STR(java_wrapper,
	PLUGIN_VAR_RQCMDARG | PLUGIN_VAR_MEMALLOC,
	"Java wrapper class name",
	//     check_java_wrapper, update_java_wrapper,
	NULL, NULL, "wrappers/JdbcInterface");
#endif   // JAVA_SUPPORT

// This is apparently not acceptable for a plugin so it is undocumented
#if defined(JAVA_SUPPORT) || defined(CMGO_SUPPORT)
// Enabling MONGO table type
#if defined(MONGO_SUPPORT) || (MYSQL_VERSION_ID > 100200)
static MYSQL_THDVAR_BOOL(enable_mongo, PLUGIN_VAR_RQCMDARG,
	"Enabling the MongoDB access", NULL, NULL, 1);
#else   // !version 2,3
static MYSQL_THDVAR_BOOL(enable_mongo, PLUGIN_VAR_RQCMDARG,
	"Enabling the MongoDB access", NULL, NULL, 0);
#endif  // !version 2,3
#endif   // JAVA_SUPPORT || CMGO_SUPPORT   

#if defined(XMSG) || defined(NEWMSG)
const char *language_names[]=
{
  "default", "english", "french", NullS
};

TYPELIB language_typelib=
{
  array_elements(language_names) - 1, "language_typelib",
  language_names, NULL
};

static MYSQL_THDVAR_ENUM(
  msg_lang,                        // name
  PLUGIN_VAR_RQCMDARG,             // opt
  "Message language",              // comment
  NULL,                            // check
  NULL,                            // update
  1,                               // def (ENGLISH)      
  &language_typelib);              // typelib
#endif   // XMSG || NEWMSG

/***********************************************************************/
/*  The CONNECT handlerton object.                                     */
/***********************************************************************/
handlerton *connect_hton= NULL;

/***********************************************************************/
/*  Function to export session variable values to other source files.  */
/***********************************************************************/
uint GetTraceValue(void)
	{return (uint)(connect_hton ? THDVAR(current_thd, xtrace) : 0);}
bool ExactInfo(void) {return THDVAR(current_thd, exact_info);}
static bool CondPushEnabled(void) {return THDVAR(current_thd, cond_push);}
bool JsonAllPath(void) {return THDVAR(current_thd, json_all_path);}
USETEMP UseTemp(void) {return (USETEMP)THDVAR(current_thd, use_tempfile);}
int GetConvSize(void) {return THDVAR(current_thd, conv_size);}
TYPCONV GetTypeConv(void) {return (TYPCONV)THDVAR(current_thd, type_conv);}
char *GetJsonNull(void)
	{return connect_hton ? THDVAR(current_thd, json_null) : NULL;}
int GetDefaultDepth(void) {return THDVAR(current_thd, default_depth);}
uint GetJsonGrpSize(void)
  {return connect_hton ? THDVAR(current_thd, json_grp_size) : 10;}
size_t GetWorkSize(void) {return (size_t)THDVAR(current_thd, work_size);}
void SetWorkSize(size_t) 
{
  // Changing the session variable value seems to be impossible here
  // and should be done in a check function 
  push_warning(current_thd, Sql_condition::WARN_LEVEL_WARN, 0, 
    "Work size too big, try setting a smaller value");
} // end of SetWorkSize

#if defined(JAVA_SUPPORT)
char *GetJavaWrapper(void)
{return connect_hton ? THDVAR(current_thd, java_wrapper)
	                   : (char*)"wrappers/JdbcInterface";}
#endif   // JAVA_SUPPORT

#if defined(JAVA_SUPPORT) || defined(CMGO_SUPPORT)
bool MongoEnabled(void) {return THDVAR(current_thd, enable_mongo);}
#endif   // JAVA_SUPPORT || CMGO_SUPPORT

#if defined(XMSG) || defined(NEWMSG)
extern "C" const char *msglang(void)
	{return language_names[THDVAR(current_thd, msg_lang)];}
#else   // !XMSG && !NEWMSG
extern "C" const char *msglang(void)
{
#if defined(FRENCH)
  return "french";
#else  // DEFAULT
  return "english";
#endif // DEFAULT
} // end of msglang
#endif  // !XMSG && !NEWMSG

#if 0
/***********************************************************************/
/*  Global variables update functions.                                 */
/***********************************************************************/
static void update_connect_zconv(MYSQL_THD thd,
                                  struct st_mysql_sys_var *var,
                                  void *var_ptr, const void *save)
{
  zconv= *(int *)var_ptr= *(int *)save;
} // end of update_connect_zconv

static void update_connect_xconv(MYSQL_THD thd,
                                 struct st_mysql_sys_var *var,
                                 void *var_ptr, const void *save)
{
  xconv= (int)(*(ulong *)var_ptr= *(ulong *)save);
} // end of update_connect_xconv

#if defined(XMAP)
static void update_connect_xmap(MYSQL_THD thd,
                                struct st_mysql_sys_var *var,
                                void *var_ptr, const void *save)
{
  xmap= (my_bool)(*(my_bool *)var_ptr= *(my_bool *)save);
} // end of update_connect_xmap
#endif   // XMAP
#endif // 0

#if 0 // (was XMSG) Unuseful because not called for default value
static void update_msg_path(MYSQL_THD thd,
                            struct st_mysql_sys_var *var,
                            void *var_ptr, const void *save)
{
  char *value= *(char**)save;
  char *old= *(char**)var_ptr;

  if (value)
    *(char**)var_ptr= my_strdup(value, MYF(0));
  else
    *(char**)var_ptr= 0;

  my_free(old);
} // end of update_msg_path

static int check_msg_path (MYSQL_THD thd, struct st_mysql_sys_var *var,
	                         void *save, struct st_mysql_value *value)
{
	const char *path;
	char	buff[512];
	int		len= sizeof(buff);

	path= value->val_str(value, buff, &len);

	if (path && *path != '*') {
		/* Save a pointer to the name in the
		'file_format_name_map' constant array. */
		*(char**)save= my_strdup(path, MYF(0));
		return(0);
	} else {
		push_warning_printf(thd,
		  Sql_condition::WARN_LEVEL_WARN,
		  ER_WRONG_ARGUMENTS,
		  "CONNECT: invalid message path");
	} // endif path

	*(char**)save= NULL;
	return(1);
} // end of check_msg_path
#endif   // 0

/**
  CREATE TABLE option list (table options)

  These can be specified in the CREATE TABLE:
  CREATE TABLE ( ... ) {...here...}
*/
ha_create_table_option connect_table_option_list[]=
{
  HA_TOPTION_STRING("TABLE_TYPE", type),
  HA_TOPTION_STRING("FILE_NAME", filename),
  HA_TOPTION_STRING("XFILE_NAME", optname),
//HA_TOPTION_STRING("CONNECT_STRING", connect),
  HA_TOPTION_STRING("TABNAME", tabname),
  HA_TOPTION_STRING("TABLE_LIST", tablist),
  HA_TOPTION_STRING("DBNAME", dbname),
  HA_TOPTION_STRING("SEP_CHAR", separator),
  HA_TOPTION_STRING("QCHAR", qchar),
  HA_TOPTION_STRING("MODULE", module),
  HA_TOPTION_STRING("SUBTYPE", subtype),
  HA_TOPTION_STRING("CATFUNC", catfunc),
  HA_TOPTION_STRING("SRCDEF", srcdef),
  HA_TOPTION_STRING("COLIST", colist),
	HA_TOPTION_STRING("FILTER", filter),
	HA_TOPTION_STRING("OPTION_LIST", oplist),
  HA_TOPTION_STRING("DATA_CHARSET", data_charset),
	HA_TOPTION_STRING("HTTP", http),
	HA_TOPTION_STRING("URI", uri),
	HA_TOPTION_NUMBER("LRECL", lrecl, 0, 0, INT_MAX32, 1),
  HA_TOPTION_NUMBER("BLOCK_SIZE", elements, 0, 0, INT_MAX32, 1),
//HA_TOPTION_NUMBER("ESTIMATE", estimate, 0, 0, INT_MAX32, 1),
  HA_TOPTION_NUMBER("MULTIPLE", multiple, 0, 0, 3, 1),
  HA_TOPTION_NUMBER("HEADER", header, 0, 0, 3, 1),
  HA_TOPTION_NUMBER("QUOTED", quoted, (ulonglong) -1, 0, 3, 1),
  HA_TOPTION_NUMBER("ENDING", ending, (ulonglong) -1, 0, INT_MAX32, 1),
  HA_TOPTION_NUMBER("COMPRESS", compressed, 0, 0, 2, 1),
  HA_TOPTION_BOOL("MAPPED", mapped, 0),
  HA_TOPTION_BOOL("HUGE", huge, 0),
  HA_TOPTION_BOOL("SPLIT", split, 0),
  HA_TOPTION_BOOL("READONLY", readonly, 0),
  HA_TOPTION_BOOL("SEPINDEX", sepindex, 0),
	HA_TOPTION_BOOL("ZIPPED", zipped, 0),
	HA_TOPTION_END
};


/**
  CREATE TABLE option list (field options)

  These can be specified in the CREATE TABLE per field:
  CREATE TABLE ( field ... {...here...}, ... )
*/
ha_create_table_option connect_field_option_list[]=
{
  HA_FOPTION_NUMBER("FLAG", offset, (ulonglong) -1, 0, INT_MAX32, 1),
  HA_FOPTION_NUMBER("MAX_DIST", freq, 0, 0, INT_MAX32, 1), // BLK_INDX
  HA_FOPTION_NUMBER("FIELD_LENGTH", fldlen, 0, 0, INT_MAX32, 1),
  HA_FOPTION_STRING("DATE_FORMAT", dateformat),
  HA_FOPTION_STRING("FIELD_FORMAT", fieldformat),
  HA_FOPTION_STRING("JPATH", jsonpath),
	HA_FOPTION_STRING("XPATH", xmlpath),
	HA_FOPTION_STRING("SPECIAL", special),
	HA_FOPTION_ENUM("DISTRIB", opt, "scattered,clustered,sorted", 0),
  HA_FOPTION_END
};

/*
  CREATE TABLE option list (index options)

  These can be specified in the CREATE TABLE per index:
  CREATE TABLE ( field ..., .., INDEX .... *here*, ... )
*/
ha_create_table_option connect_index_option_list[]=
{
  HA_IOPTION_BOOL("DYNAM", dynamic, 0),
  HA_IOPTION_BOOL("MAPPED", mapped, 0),
  HA_IOPTION_END
};

/***********************************************************************/
/*  Push G->Message as a MySQL warning.                                */
/***********************************************************************/
bool PushWarning(PGLOBAL g, PTDB tdbp, int level)
{
  PHC    phc;
  THD   *thd;
  MYCAT *cat= (MYCAT*)tdbp->GetDef()->GetCat();

  if (!cat || !(phc= cat->GetHandler()) || !phc->GetTable() ||
      !(thd= (phc->GetTable())->in_use))
    return true;

  PushWarning(g, thd, level);
  return false;
} // end of PushWarning

void PushWarning(PGLOBAL g, THD *thd, int level)
  {
  if (thd) {
    Sql_condition::enum_warning_level wlvl;

    wlvl= (Sql_condition::enum_warning_level)level;
    push_warning(thd, wlvl, 0, g->Message);
  } else
    htrc("%s\n", g->Message);

  } // end of PushWarning

#ifdef HAVE_PSI_INTERFACE
static PSI_mutex_key con_key_mutex_CONNECT_SHARE_mutex;

static PSI_mutex_info all_connect_mutexes[]=
{
  { &con_key_mutex_CONNECT_SHARE_mutex, "CONNECT_SHARE::mutex", 0}
};

static void init_connect_psi_keys()
{
  const char* category= "connect";
  int count;

  if (PSI_server == NULL)
    return;

  count= array_elements(all_connect_mutexes);
  PSI_server->register_mutex(category, all_connect_mutexes, count);
}
#else
static void init_connect_psi_keys() {}
#endif


DllExport LPCSTR PlugSetPath(LPSTR to, LPCSTR name, LPCSTR dir)
{
  const char *res= PlugSetPath(to, mysql_data_home, name, dir);
  return res;
}


/**
  @brief
  If frm_error() is called then we will use this to determine
  the file extensions that exist for the storage engine. This is also
  used by the default rename_table and delete_table method in
  handler.cc.

  For engines that have two file name extentions (separate meta/index file
  and data file), the order of elements is relevant. First element of engine
  file name extentions array should be meta/index file extention. Second
  element - data file extention. This order is assumed by
  prepare_for_repair() when REPAIR TABLE ... USE_FRM is issued.

  @see
  rename_table method in handler.cc and
  delete_table method in handler.cc
*/
static const char *ha_connect_exts[]= {
  ".dos", ".fix", ".csv", ".bin", ".fmt", ".dbf", ".xml", ".json", ".ini",
  ".vec", ".dnx", ".fnx", ".bnx", ".vnx", ".dbx", ".dop", ".fop", ".bop",
  ".vop", NULL};

/**
  @brief
  Plugin initialization
*/
static int connect_init_func(void *p)
{
  DBUG_ENTER("connect_init_func");

// added from Sergei mail  
#if 0 // (defined(LINUX))
  Dl_info dl_info;
  if (dladdr(&connect_hton, &dl_info))
  {
    if (dlopen(dl_info.dli_fname, RTLD_NOLOAD | RTLD_NOW | RTLD_GLOBAL) == 0)
    {
      sql_print_information("CONNECT: dlopen() failed, OEM table type is not supported");
      sql_print_information("CONNECT: %s", dlerror());
    }
  }
  else
  {
    sql_print_information("CONNECT: dladdr() failed, OEM table type is not supported");
    sql_print_information("CONNECT: %s", dlerror());
  }
#endif   // 0 (LINUX)

#if defined(__WIN__)
  sql_print_information("CONNECT: %s", compver);
#else   // !__WIN__
  sql_print_information("CONNECT: %s", version);
#endif  // !__WIN__
	pthread_mutex_init(&parmut, NULL);
	pthread_mutex_init(&usrmut, NULL);
	pthread_mutex_init(&tblmut, NULL);

#if defined(LIBXML2_SUPPORT)
  XmlInitParserLib();
#endif   // LIBXML2_SUPPORT

#if 0  //defined(CMGO_SUPPORT)
	mongo_init(true);
#endif   // CMGO_SUPPORT

  init_connect_psi_keys();

  connect_hton= (handlerton *)p;
  connect_hton->state= SHOW_OPTION_YES;
  connect_hton->create= connect_create_handler;
  connect_hton->flags= HTON_TEMPORARY_NOT_SUPPORTED;
  connect_hton->table_options= connect_table_option_list;
  connect_hton->field_options= connect_field_option_list;
  connect_hton->index_options= connect_index_option_list;
  connect_hton->tablefile_extensions= ha_connect_exts;
  connect_hton->discover_table_structure= connect_assisted_discovery;

  if (trace(128))
    sql_print_information("connect_init: hton=%p", p);

  DTVAL::SetTimeShift();      // Initialize time zone shift once for all
  BINCOL::SetEndian();        // Initialize host endian setting
#if defined(JAVA_SUPPORT)
	JAVAConn::SetJVM();
#endif   // JAVA_SUPPORT
  DBUG_RETURN(0);
} // end of connect_init_func


/**
  @brief
  Plugin clean up
*/
static int connect_done_func(void *)
{
  int error= 0;
  PCONNECT pc, pn;
  DBUG_ENTER("connect_done_func");

#ifdef LIBXML2_SUPPORT
  XmlCleanupParserLib();
#endif // LIBXML2_SUPPORT

#if defined(CMGO_SUPPORT)
	CMgoConn::mongo_init(false);
#endif   // CMGO_SUPPORT

#ifdef JAVA_SUPPORT
	JAVAConn::ResetJVM();
#endif // JAVA_SUPPORT

#if	!defined(__WIN__)
	PROFILE_End();
#endif  // !__WIN__

	pthread_mutex_lock(&usrmut);
	for (pc= user_connect::to_users; pc; pc= pn) {
    if (pc->g)
      PlugCleanup(pc->g, true);

    pn= pc->next;
    delete pc;
    } // endfor pc

	pthread_mutex_unlock(&usrmut);

	pthread_mutex_destroy(&usrmut);
	pthread_mutex_destroy(&parmut);
	pthread_mutex_destroy(&tblmut);
	connect_hton= NULL;
  DBUG_RETURN(error);
} // end of connect_done_func


/**
  @brief
  Example of simple lock controls. The "share" it creates is a
  structure we will pass to each CONNECT handler. Do you have to have
  one of these? Well, you have pieces that are used for locking, and
  they are needed to function.
*/

CONNECT_SHARE *ha_connect::get_share()
{
  CONNECT_SHARE *tmp_share;

  lock_shared_ha_data();

  if (!(tmp_share= static_cast<CONNECT_SHARE*>(get_ha_share_ptr()))) {
    tmp_share= new CONNECT_SHARE;
    if (!tmp_share)
      goto err;
    mysql_mutex_init(con_key_mutex_CONNECT_SHARE_mutex,
                     &tmp_share->mutex, MY_MUTEX_INIT_FAST);
    set_ha_share_ptr(static_cast<Handler_share*>(tmp_share));
    } // endif tmp_share

 err:
  unlock_shared_ha_data();
  return tmp_share;
} // end of get_share


static handler* connect_create_handler(handlerton *hton,
                                   TABLE_SHARE *table,
                                   MEM_ROOT *mem_root)
{
  handler *h= new (mem_root) ha_connect(hton, table);

  if (trace(128))
    htrc("New CONNECT %p, table: %.*s\n", h,
          table ? table->table_name.length : 6,
          table ? table->table_name.str : "<null>");

  return h;
} // end of connect_create_handler

/****************************************************************************/
/*  ha_connect constructor.                                                 */
/****************************************************************************/
ha_connect::ha_connect(handlerton *hton, TABLE_SHARE *table_arg)
       :handler(hton, table_arg)
{
  hnum= ++num;
  xp= (table) ? GetUser(ha_thd(), NULL) : NULL;
  if (xp)
    xp->SetHandler(this);
#if defined(__WIN__)
  datapath= ".\\";
#else   // !__WIN__
  datapath= "./";
#endif  // !__WIN__
  tdbp= NULL;
  sdvalin1= sdvalin2= sdvalin3= sdvalin4= NULL;
  sdvalout= NULL;
  xmod= MODE_ANY;
  istable= false;
  memset(partname, 0, sizeof(partname));
  bzero((char*) &xinfo, sizeof(XINFO));
  valid_info= false;
  valid_query_id= 0;
  creat_query_id= (table && table->in_use) ? table->in_use->query_id : 0;
  stop= false;
  alter= false;
  mrr= false;
  nox= true;
  abort= false;
  indexing= -1;
  locked= 0;
  part_id= NULL;
  data_file_name= NULL;
  index_file_name= NULL;
  enable_activate_all_index= 0;
  int_table_flags= (HA_NO_TRANSACTIONS | HA_NO_PREFIX_CHAR_KEYS);
  ref_length= sizeof(int);
  share= NULL;
  tshp= NULL;
} // end of ha_connect constructor


/****************************************************************************/
/*  ha_connect destructor.                                                  */
/****************************************************************************/
ha_connect::~ha_connect(void)
{
  if (trace(128))
    htrc("Delete CONNECT %p, table: %.*s, xp=%p count=%d\n", this,
                         table ? table->s->table_name.length : 6,
                         table ? table->s->table_name.str : "<null>",
                         xp, xp ? xp->count : 0);

	PopUser(xp);
} // end of ha_connect destructor


/****************************************************************************/
/*  Check whether this user can be removed.                                 */
/****************************************************************************/
static void PopUser(PCONNECT xp)
{
	if (xp) {
		pthread_mutex_lock(&usrmut);
		xp->count--;

		if (!xp->count) {
			PCONNECT p;

			for (p= user_connect::to_users; p; p= p->next)
			  if (p == xp)
				  break;

		  if (p) {
			  if (p->next)
				  p->next->previous= p->previous;

			  if (p->previous)
				  p->previous->next= p->next;
			  else
				  user_connect::to_users= p->next;

		  } // endif p

			PlugCleanup(xp->g, true);
			delete xp;
		} // endif count

		pthread_mutex_unlock(&usrmut);
	} // endif xp

} // end of PopUser


/****************************************************************************/
/*  Get a pointer to the user of this handler.                              */
/****************************************************************************/
static PCONNECT GetUser(THD *thd, PCONNECT xp)
{
	if (!thd)
    return NULL;

	if (xp) {
		if (thd == xp->thdp)
			return xp;

		PopUser(xp);		// Avoid memory leak
	} // endif xp

	pthread_mutex_lock(&usrmut);

	for (xp= user_connect::to_users; xp; xp= xp->next)
    if (thd == xp->thdp)
      break;

	if (xp)
		xp->count++;

	pthread_mutex_unlock(&usrmut);

	if (!xp) {
		xp= new user_connect(thd);

		if (xp->user_init()) {
			delete xp;
			xp= NULL;
		} // endif user_init

	}	// endif xp

  //} else
  //  xp->count++;

  return xp;
} // end of GetUser

/****************************************************************************/
/*  Get the global pointer of the user of this handler.                     */
/****************************************************************************/
static PGLOBAL GetPlug(THD *thd, PCONNECT& lxp)
{
  lxp= GetUser(thd, lxp);
  return (lxp) ? lxp->g : NULL;
} // end of GetPlug

/****************************************************************************/
/*  Get the implied table type.                                             */
/****************************************************************************/
TABTYPE ha_connect::GetRealType(PTOS pos)
{
  TABTYPE type;
  
  if (pos || (pos= GetTableOptionStruct())) {
    type= GetTypeID(pos->type);

    if (type == TAB_UNDEF)
      type= pos->srcdef ? TAB_MYSQL : pos->tabname ? TAB_PRX : TAB_DOS;
#if defined(REST_SUPPORT)
		else if (pos->http)
			switch (type) {
				case TAB_JSON:
				case TAB_XML:
				case TAB_CSV:
					type = TAB_REST;
					break;
				case TAB_REST:
					type = TAB_NIY;
					break;
				default:
					break;
			}	// endswitch type
#endif   // REST_SUPPORT

  } else
    type= TAB_UNDEF;

  return type;
} // end of GetRealType

/** @brief
  The name of the index type that will be used for display.
  Don't implement this method unless you really have indexes.
 */
const char *ha_connect::index_type(uint inx) 
{ 
  switch (GetIndexType(GetRealType())) {
    case 1:
      if (table_share)
        return (GetIndexOption(&table_share->key_info[inx], "Dynamic"))
             ? "KINDEX" : "XINDEX";
      else
        return "XINDEX";

    case 2: return "REMOTE";
    case 3: return "VIRTUAL";
    } // endswitch

  return "Unknown";
} // end of index_type

/** @brief
  This is a bitmap of flags that indicates how the storage engine
  implements indexes. The current index flags are documented in
  handler.h. If you do not implement indexes, just return zero here.

    @details
  part is the key part to check. First key part is 0.
  If all_parts is set, MySQL wants to know the flags for the combined
  index, up to and including 'part'.
*/
//ong ha_connect::index_flags(uint inx, uint part, bool all_parts) const
ulong ha_connect::index_flags(uint, uint, bool) const
{
  ulong       flags= HA_READ_NEXT | HA_READ_RANGE |
                     HA_KEYREAD_ONLY | HA_KEY_SCAN_NOT_ROR;
  ha_connect *hp= (ha_connect*)this;
  PTOS        pos= hp->GetTableOptionStruct();

  if (pos) {
    TABTYPE type= hp->GetRealType(pos);

    switch (GetIndexType(type)) {
      case 1: flags|= (HA_READ_ORDER | HA_READ_PREV); break;
      case 2: flags|= HA_READ_AFTER_KEY;              break;
      } // endswitch

    } // endif pos

  return flags;
} // end of index_flags

/** @brief
  This is a list of flags that indicate what functionality the storage
  engine implements. The current table flags are documented in handler.h
*/
ulonglong ha_connect::table_flags() const
{
  ulonglong   flags= HA_CAN_VIRTUAL_COLUMNS | HA_REC_NOT_IN_SEQ |
                     HA_NO_AUTO_INCREMENT | HA_NO_PREFIX_CHAR_KEYS |
                     HA_BINLOG_ROW_CAPABLE | HA_BINLOG_STMT_CAPABLE |
                     HA_PARTIAL_COLUMN_READ | HA_FILE_BASED |
//                   HA_NULL_IN_KEY |    not implemented yet
//                   HA_FAST_KEY_READ |  causes error when sorting (???)
                     HA_NO_TRANSACTIONS | HA_DUPLICATE_KEY_NOT_IN_ORDER |
                     HA_NO_BLOBS | HA_MUST_USE_TABLE_CONDITION_PUSHDOWN;
  ha_connect *hp= (ha_connect*)this;
  PTOS        pos= hp->GetTableOptionStruct();

  if (pos) {
    TABTYPE type= hp->GetRealType(pos);

    if (IsFileType(type))
      flags|= HA_FILE_BASED;

    if (IsExactType(type))
      flags|= (HA_HAS_RECORDS | HA_STATS_RECORDS_IS_EXACT);

    // No data change on ALTER for outward tables
    if (!IsFileType(type) || hp->FileExists(pos->filename, true))
      flags|= HA_NO_COPY_ON_ALTER;

    } // endif pos

  return flags;
} // end of table_flags

/****************************************************************************/
/*  Return the value of an option specified in an option list.              */
/****************************************************************************/
PCSZ GetListOption(PGLOBAL g, PCSZ opname, PCSZ oplist, PCSZ def)
{
  if (!oplist)
    return (char*)def;

	char  key[16], val[256];
	char *pv, *pn, *pk= (char*)oplist;
	PCSZ  opval= def;
	int   n;

	while (*pk == ' ')
		pk++;

	for (; pk; pk= pn) {
		pn= strchr(pk, ',');
		pv= strchr(pk, '=');

		if (pv && (!pn || pv < pn)) {
			n= MY_MIN(static_cast<size_t>(pv - pk), sizeof(key) - 1);
			memcpy(key, pk, n);

			while (n && key[n - 1] == ' ')
				n--;

			key[n]= 0;

			while (*(++pv) == ' ');

			n= MY_MIN((pn ? pn - pv : strlen(pv)), sizeof(val) - 1);
			memcpy(val, pv, n);

			while (n && val[n - 1] == ' ')
				n--;

			val[n]= 0;
		} else {
			n= MY_MIN((pn ? pn - pk : strlen(pk)), sizeof(key) - 1);
			memcpy(key, pk, n);

			while (n && key[n - 1] == ' ')
				n--;

			key[n]= 0;
			val[0]= 0;
		} // endif pv

		if (!stricmp(opname, key)) {
			opval= PlugDup(g, val);
			break;
		} else if (!pn)
			break;

		while (*(++pn) == ' ');
	} // endfor pk

  return opval;
} // end of GetListOption

/****************************************************************************/
/*  Return the value of a string option or NULL if not specified.           */
/****************************************************************************/
PCSZ GetStringTableOption(PGLOBAL g, PTOS options, PCSZ opname, PCSZ sdef)
{
	PCSZ opval= NULL;

  if (!options)
    return sdef;
  else if (!stricmp(opname, "Type"))
    opval= options->type;
  else if (!stricmp(opname, "Filename"))
    opval= options->filename;
  else if (!stricmp(opname, "Optname"))
    opval= options->optname;
  else if (!stricmp(opname, "Tabname"))
    opval= options->tabname;
  else if (!stricmp(opname, "Tablist"))
    opval= options->tablist;
  else if (!stricmp(opname, "Database") ||
           !stricmp(opname, "DBname"))
    opval= options->dbname;
  else if (!stricmp(opname, "Separator"))
    opval= options->separator;
  else if (!stricmp(opname, "Qchar"))
    opval= options->qchar;
  else if (!stricmp(opname, "Module"))
    opval= options->module;
  else if (!stricmp(opname, "Subtype"))
    opval= options->subtype;
  else if (!stricmp(opname, "Catfunc"))
    opval= options->catfunc;
  else if (!stricmp(opname, "Srcdef"))
    opval= options->srcdef;
  else if (!stricmp(opname, "Colist"))
    opval= options->colist;
	else if (!stricmp(opname, "Filter"))
		opval= options->filter;
	else if (!stricmp(opname, "Data_charset"))
    opval= options->data_charset;
	else if (!stricmp(opname, "Http") || !stricmp(opname, "URL"))
		opval = options->http;
	else if (!stricmp(opname, "Uri"))
		opval = options->uri;

  if (!opval && options->oplist)
    opval= GetListOption(g, opname, options->oplist);

  return opval ? (char*)opval : sdef;
} // end of GetStringTableOption

/****************************************************************************/
/*  Return the value of a Boolean option or bdef if not specified.          */
/****************************************************************************/
bool GetBooleanTableOption(PGLOBAL g, PTOS options, PCSZ opname, bool bdef)
{
  bool opval= bdef;
	PCSZ pv;

  if (!options)
    return bdef;
  else if (!stricmp(opname, "Mapped"))
    opval= options->mapped;
  else if (!stricmp(opname, "Huge"))
    opval= options->huge;
  else if (!stricmp(opname, "Split"))
    opval= options->split;
  else if (!stricmp(opname, "Readonly"))
    opval= options->readonly;
  else if (!stricmp(opname, "SepIndex"))
    opval= options->sepindex;
  else if (!stricmp(opname, "Header"))
    opval= (options->header != 0);   // Is Boolean for some table types
	else if (!stricmp(opname, "Zipped"))
		opval= options->zipped;
	else if (options->oplist)
    if ((pv= GetListOption(g, opname, options->oplist)))
      opval= (!*pv || *pv == 'y' || *pv == 'Y' || atoi(pv) != 0);

  return opval;
} // end of GetBooleanTableOption

/****************************************************************************/
/*  Return the value of an integer option or NO_IVAL if not specified.      */
/****************************************************************************/
int GetIntegerTableOption(PGLOBAL g, PTOS options, PCSZ opname, int idef)
{
  ulonglong opval= (ulonglong) NO_IVAL;

  if (!options)
    return idef;
  else if (!stricmp(opname, "Lrecl"))
    opval= options->lrecl;
  else if (!stricmp(opname, "Elements"))
    opval= options->elements;
  else if (!stricmp(opname, "Multiple"))
    opval= options->multiple;
  else if (!stricmp(opname, "Header"))
    opval= options->header;
  else if (!stricmp(opname, "Quoted"))
    opval= options->quoted;
  else if (!stricmp(opname, "Ending"))
    opval= options->ending;
  else if (!stricmp(opname, "Compressed"))
    opval= (options->compressed);

  if ((ulonglong) opval == (ulonglong)NO_IVAL) {
		PCSZ pv;

		if ((pv = GetListOption(g, opname, options->oplist))) {
			// opval = CharToNumber((char*)pv, strlen(pv), ULONGLONG_MAX, false);
			return atoi(pv);
		} else
      return idef;

    } // endif opval

  return (int)opval;
} // end of GetIntegerTableOption

/****************************************************************************/
/*  Return the table option structure.                                      */
/****************************************************************************/
PTOS ha_connect::GetTableOptionStruct(TABLE_SHARE *s)
{
  TABLE_SHARE *tsp= (tshp) ? tshp : (s) ? s : table_share;

	return (tsp && (!tsp->db_plugin || 
		              !stricmp(plugin_name(tsp->db_plugin)->str, "connect") ||
									!stricmp(plugin_name(tsp->db_plugin)->str, "partition")))
									? tsp->option_struct : NULL;
} // end of GetTableOptionStruct

/****************************************************************************/
/*  Return the string eventually formatted with partition name.             */
/****************************************************************************/
char *ha_connect::GetRealString(PCSZ s)
{
  char *sv;

  if (IsPartitioned() && s && *partname) {
    sv= (char*)PlugSubAlloc(xp->g, NULL, 0);
    sprintf(sv, s, partname);
    PlugSubAlloc(xp->g, NULL, strlen(sv) + 1);
  } else
    sv= (char*)s;

  return sv;
} // end of GetRealString

/****************************************************************************/
/*  Return the value of a string option or sdef if not specified.           */
/****************************************************************************/
PCSZ ha_connect::GetStringOption(PCSZ opname, PCSZ sdef)
{
	PCSZ opval= NULL;
  PTOS options= GetTableOptionStruct();

  if (!stricmp(opname, "Connect")) {
    LEX_STRING cnc= (tshp) ? tshp->connect_string 
                           : table->s->connect_string;

    if (cnc.length)
      opval= strz(xp->g, cnc);
		else
			opval= GetListOption(xp->g, opname, options->oplist);

	} else if (!stricmp(opname, "Query_String")) {
//  This escapes everything and returns a wrong query 
//	opval= thd_query_string(table->in_use)->str;
		opval= (PCSZ)PlugSubAlloc(xp->g, NULL, 
			thd_query_string(table->in_use)->length + 1);
		strcpy((char*)opval, thd_query_string(table->in_use)->str);
//	sprintf((char*)opval, "%s", thd_query_string(table->in_use)->str);
	} else if (!stricmp(opname, "Partname"))
    opval= partname;
  else if (!stricmp(opname, "Table_charset")) {
    const CHARSET_INFO *chif= (tshp) ? tshp->table_charset 
                                     : table->s->table_charset;

    if (chif)
      opval= (char*)chif->csname;

  } else
    opval= GetStringTableOption(xp->g, options, opname, NULL);

  if (opval && (!stricmp(opname, "connect") 
             || !stricmp(opname, "tabname") 
             || !stricmp(opname, "filename")
						 || !stricmp(opname, "optname")
						 || !stricmp(opname, "entry")))
						 opval= GetRealString(opval);

  if (!opval) {
    if (sdef && !strcmp(sdef, "*")) {
      // Return the handler default value
      if (!stricmp(opname, "Dbname") || !stricmp(opname, "Database"))
        opval= (char*)GetDBName(NULL);    // Current database
      else if (!stricmp(opname, "Type"))  // Default type
        opval= (!options) ? NULL :
               (options->srcdef)  ? (char*)"MYSQL" :
               (options->tabname) ? (char*)"PROXY" : (char*)"DOS";
      else if (!stricmp(opname, "User"))  // Connected user
        opval= (char *) "root";
      else if (!stricmp(opname, "Host"))  // Connected user host
        opval= (char *) "localhost";
      else
        opval= sdef;                      // Caller default

    } else
      opval= sdef;                        // Caller default

    } // endif !opval

  return opval;
} // end of GetStringOption

/****************************************************************************/
/*  Return the value of a Boolean option or bdef if not specified.          */
/****************************************************************************/
bool ha_connect::GetBooleanOption(PCSZ opname, bool bdef)
{
  bool  opval;
  PTOS  options= GetTableOptionStruct();

  if (!stricmp(opname, "View"))
    opval= (tshp) ? tshp->is_view : table_share->is_view;
  else
    opval= GetBooleanTableOption(xp->g, options, opname, bdef);

  return opval;
} // end of GetBooleanOption

/****************************************************************************/
/*  Set the value of the opname option (does not work for oplist options)   */
/*  Currently used only to set the Sepindex value.                          */
/****************************************************************************/
bool ha_connect::SetBooleanOption(PCSZ opname, bool b)
{
  PTOS options= GetTableOptionStruct();

  if (!options)
    return true;

  if (!stricmp(opname, "SepIndex"))
    options->sepindex= b;
  else
    return true;

  return false;
} // end of SetBooleanOption

/****************************************************************************/
/*  Return the value of an integer option or NO_IVAL if not specified.      */
/****************************************************************************/
int ha_connect::GetIntegerOption(PCSZ opname)
{
  int          opval;
  PTOS         options= GetTableOptionStruct();
  TABLE_SHARE *tsp= (tshp) ? tshp : table_share;

  if (!stricmp(opname, "Avglen"))
    opval= (int)tsp->avg_row_length;
  else if (!stricmp(opname, "Estimate"))
    opval= (int)tsp->max_rows;
  else
    opval= GetIntegerTableOption(xp->g, options, opname, NO_IVAL);

  return opval;
} // end of GetIntegerOption

/****************************************************************************/
/*  Set the value of the opname option (does not work for oplist options)   */
/*  Currently used only to set the Lrecl value.                             */
/****************************************************************************/
bool ha_connect::SetIntegerOption(PCSZ opname, int n)
{
  PTOS options= GetTableOptionStruct();

  if (!options)
    return true;

  if (!stricmp(opname, "Lrecl"))
    options->lrecl= n;
  else if (!stricmp(opname, "Elements"))
    options->elements= n;
//else if (!stricmp(opname, "Estimate"))
//  options->estimate= n;
  else if (!stricmp(opname, "Multiple"))
    options->multiple= n;
  else if (!stricmp(opname, "Header"))
    options->header= n;
  else if (!stricmp(opname, "Quoted"))
    options->quoted= n;
  else if (!stricmp(opname, "Ending"))
    options->ending= n;
  else if (!stricmp(opname, "Compressed"))
    options->compressed= n;
  else
    return true;
//else if (options->oplist)
//  SetListOption(opname, options->oplist, n);

  return false;
} // end of SetIntegerOption

/****************************************************************************/
/*  Return a field option structure.                                        */
/****************************************************************************/
PFOS ha_connect::GetFieldOptionStruct(Field *fdp)
{
  return fdp->option_struct;
} // end of GetFildOptionStruct

/****************************************************************************/
/*  Returns the column description structure used to make the column.       */
/****************************************************************************/
void *ha_connect::GetColumnOption(PGLOBAL g, void *field, PCOLINFO pcf)
{
  const char *cp;
  char   *chset, v= 0;
  ha_field_option_struct *fop;
  Field*  fp;
  Field* *fldp;

  // Double test to be on the safe side
  if (!table)
    return NULL;

  // Find the column to describe
  if (field) {
    fldp= (Field**)field;
    fldp++;
  } else
    fldp= (tshp) ? tshp->field : table->field;

  if (!fldp || !(fp= *fldp))
    return NULL;

  // Get the CONNECT field options structure
  fop= GetFieldOptionStruct(fp);
  pcf->Flags= 0;

  // Now get column information
  pcf->Name= (char*)fp->field_name;

  if (fop && fop->special) {
    pcf->Fieldfmt= (char*)fop->special;
    pcf->Flags= U_SPECIAL;
    return fldp;
    } // endif special

  pcf->Scale= 0;
  pcf->Opt= (fop) ? (int)fop->opt : 0;

  if ((pcf->Length= fp->field_length) < 0)
    pcf->Length= 256;            // BLOB?

  pcf->Precision= pcf->Length;

  if (fop) {
    pcf->Offset= (int)fop->offset;
    pcf->Freq= (int)fop->freq;
    pcf->Datefmt= (char*)fop->dateformat;
		pcf->Fieldfmt = fop->fieldformat ? (char*)fop->fieldformat
			: fop->jsonpath ? (char*)fop->jsonpath : (char*)fop->xmlpath;
	} else {
    pcf->Offset= -1;
    pcf->Freq= 0;
    pcf->Datefmt= NULL;
    pcf->Fieldfmt= NULL;
  } // endif fop

  chset= (char *)fp->charset()->name;

	if (!strcmp(chset, "binary"))
		v = 'B';		// Binary string

  switch (fp->type()) {
    case MYSQL_TYPE_BLOB:
    case MYSQL_TYPE_VARCHAR:
    case MYSQL_TYPE_VAR_STRING:
      pcf->Flags |= U_VAR;
			// fall through
    default:
      pcf->Type= MYSQLtoPLG(fp->type(), &v);
      break;
  } // endswitch SQL type

  switch (pcf->Type) {
    case TYPE_STRING:
		case TYPE_BIN:
			// Do something for case
      cp= chset;

      // Find if collation name ends by _ci
      if (!strcmp(cp + strlen(cp) - 3, "_ci")) {
        pcf->Scale= 1;     // Case insensitive
        pcf->Opt= 0;       // Prevent index opt until it is safe
        } // endif ci

      break;
    case TYPE_DOUBLE:
      pcf->Scale= MY_MAX(MY_MIN(fp->decimals(), ((unsigned)pcf->Length - 2)), 0);
      break;
    case TYPE_DECIM:
      pcf->Precision= ((Field_new_decimal*)fp)->precision;
      pcf->Length= pcf->Precision;
      pcf->Scale= fp->decimals();
      break;
    case TYPE_DATE:
      // Field_length is only used for DATE columns
      if (fop && fop->fldlen)
        pcf->Length= (int)fop->fldlen;
      else {
        int len;

        if (pcf->Datefmt) {
          // Find the (max) length produced by the date format
          char    buf[256];
          PGLOBAL g= GetPlug(table->in_use, xp);
          PDTP    pdtp= MakeDateFormat(g, pcf->Datefmt, false, true, 0);
          struct tm datm;
          bzero(&datm, sizeof(datm));
          datm.tm_mday= 12;
          datm.tm_mon= 11;
          datm.tm_year= 112;
          mktime(&datm); // set other fields get proper day name
          len= strftime(buf, 256, pdtp->OutFmt, &datm);
        } else
          len= 0;

        // 11 is for signed numeric representation of the date
        pcf->Length= (len) ? len : 11;
        } // endelse

      // For Value setting
      pcf->Precision= MY_MAX(pcf->Precision, pcf->Length);
      break;
    default:
      break;
  } // endswitch type

  if (fp->flags & UNSIGNED_FLAG)
    pcf->Flags |= U_UNSIGNED;

  if (fp->flags & ZEROFILL_FLAG)
    pcf->Flags |= U_ZEROFILL;

  // This is used to skip null bit
  if (fp->real_maybe_null())
    pcf->Flags |= U_NULLS;

  // Mark virtual columns as such
  if (fp->vcol_info && !fp->stored_in_db)
    pcf->Flags |= U_VIRTUAL;

  pcf->Key= 0;   // Not used when called from MySQL

  // Get the comment if any
  if (fp->comment.str && fp->comment.length)
    pcf->Remark= strz(g, fp->comment);
  else
    pcf->Remark= NULL;

  return fldp;
} // end of GetColumnOption

/****************************************************************************/
/*  Return an index option structure.                                       */
/****************************************************************************/
PXOS ha_connect::GetIndexOptionStruct(KEY *kp)
{
  return kp->option_struct;
} // end of GetIndexOptionStruct

/****************************************************************************/
/*  Return a Boolean index option or false if not specified.                */
/****************************************************************************/
bool ha_connect::GetIndexOption(KEY *kp, PCSZ opname)
{
  bool opval= false;
  PXOS options= GetIndexOptionStruct(kp);

  if (options) {
    if (!stricmp(opname, "Dynamic"))
      opval= options->dynamic;
    else if (!stricmp(opname, "Mapped"))
      opval= options->mapped;

  } else if (kp->comment.str && kp->comment.length) {
		PCSZ pv, oplist= strz(xp->g, kp->comment);

    if ((pv= GetListOption(xp->g, opname, oplist)))
      opval= (!*pv || *pv == 'y' || *pv == 'Y' || atoi(pv) != 0);

  } // endif comment

  return opval;
} // end of GetIndexOption

/****************************************************************************/
/*  Returns the index description structure used to make the index.         */
/****************************************************************************/
bool ha_connect::IsUnique(uint n)
{
  TABLE_SHARE *s= (table) ? table->s : NULL;
  KEY          kp= s->key_info[n];

  return (kp.flags & 1) != 0;
} // end of IsUnique

/****************************************************************************/
/*  Returns the index description structure used to make the index.         */
/****************************************************************************/
PIXDEF ha_connect::GetIndexInfo(TABLE_SHARE *s)
{
  char    *name, *pn;
  bool     unique;
  PIXDEF   xdp, pxd=NULL, toidx= NULL;
  PKPDEF   kpp, pkp;
  KEY      kp;
  PGLOBAL& g= xp->g;

  if (!s)
    s= table->s;

  for (int n= 0; (unsigned)n < s->keynames.count; n++) {
    if (trace(1))
      htrc("Getting created index %d info\n", n + 1);

    // Find the index to describe
    kp= s->key_info[n];

    // Now get index information
    pn= (char*)s->keynames.type_names[n];
    name= PlugDup(g, pn);
    unique= (kp.flags & 1) != 0;
    pkp= NULL;

    // Allocate the index description block
    xdp= new(g) INDEXDEF(name, unique, n);

    // Get the the key parts info
    for (int k= 0; (unsigned)k < kp.user_defined_key_parts; k++) {
      pn= (char*)kp.key_part[k].field->field_name;
      name= PlugDup(g, pn);

      // Allocate the key part description block
      kpp= new(g) KPARTDEF(name, k + 1);
      kpp->SetKlen(kp.key_part[k].length);

#if 0             // NIY
    // Index on auto increment column can be an XXROW index
    if (kp.key_part[k].field->flags & AUTO_INCREMENT_FLAG &&
        kp.uder_defined_key_parts == 1) {
      char   *type= GetStringOption("Type", "DOS");
      TABTYPE typ= GetTypeID(type);

      xdp->SetAuto(IsTypeFixed(typ));
      } // endif AUTO_INCREMENT
#endif // 0

      if (pkp)
        pkp->SetNext(kpp);
      else
        xdp->SetToKeyParts(kpp);

      pkp= kpp;
      } // endfor k

    xdp->SetNParts(kp.user_defined_key_parts);
    xdp->Dynamic= GetIndexOption(&kp, "Dynamic");
    xdp->Mapped= GetIndexOption(&kp, "Mapped");

    if (pxd)
      pxd->SetNext(xdp);
    else
      toidx= xdp;

    pxd= xdp;
    } // endfor n

  return toidx;
} // end of GetIndexInfo

/****************************************************************************/
/*  Returns the index description structure used to make the index.         */
/****************************************************************************/
bool ha_connect::CheckVirtualIndex(TABLE_SHARE *s)
{

  char    *rid;
  KEY      kp;
  Field   *fp;
  PGLOBAL& g= xp->g;

  if (!s)
    s= table->s;

  for (int n= 0; (unsigned)n < s->keynames.count; n++) {
    kp= s->key_info[n];

    // Now get index information

    // Get the the key parts info
    for (int k= 0; (unsigned)k < kp.user_defined_key_parts; k++) {
      fp= kp.key_part[k].field;
      rid= (fp->option_struct) ? fp->option_struct->special : NULL;

      if (!rid || (stricmp(rid, "ROWID") && stricmp(rid, "ROWNUM"))) {
        strcpy(g->Message, "Invalid virtual index");
        return true;
        } // endif rowid

      } // endfor k

    } // endfor n

  return false;
} // end of CheckVirtualIndex

bool ha_connect::IsPartitioned(void)
{
#ifdef WITH_PARTITION_STORAGE_ENGINE
	if (tshp)
    return tshp->partition_info_str_len > 0;
  else if (table && table->part_info)
    return true;
  else
#endif
		return false;

} // end of IsPartitioned

PCSZ ha_connect::GetDBName(PCSZ name)
{
  return (name) ? name : table->s->db.str;
} // end of GetDBName

const char *ha_connect::GetTableName(void)
{
  const char *path= tshp ? tshp->path.str : table_share->path.str;
  const char *name= strrchr(path, slash);
  return name ? name + 1 : path;
} // end of GetTableName

char *ha_connect::GetPartName(void)
{
  return (IsPartitioned()) ? partname : (char*)GetTableName();
} // end of GetTableName

#if 0
/****************************************************************************/
/*  Returns the column real or special name length of a field.              */
/****************************************************************************/
int ha_connect::GetColNameLen(Field *fp)
{
  int n;
  PFOS fop= GetFieldOptionStruct(fp);

  // Now get the column name length
  if (fop && fop->special)
    n= strlen(fop->special) + 1;
  else
    n= strlen(fp->field_name);

  return n;
} // end of GetColNameLen

/****************************************************************************/
/*  Returns the column real or special name of a field.                     */
/****************************************************************************/
char *ha_connect::GetColName(Field *fp)
{
  PFOS fop= GetFieldOptionStruct(fp);

  return (fop && fop->special) ? fop->special : (char*)fp->field_name;
} // end of GetColName

/****************************************************************************/
/*  Adds the column real or special name of a field to a string.            */
/****************************************************************************/
void ha_connect::AddColName(char *cp, Field *fp)
{
  PFOS fop= GetFieldOptionStruct(fp);

  // Now add the column name
  if (fop && fop->special)
    // The prefix * mark the column as "special"
    strcat(strcpy(cp, "*"), strupr(fop->special));
  else
    strcpy(cp, (char*)fp->field_name);

} // end of AddColName
#endif // 0

/***********************************************************************/
/*  This function sets the current database path.                      */
/***********************************************************************/
bool ha_connect::SetDataPath(PGLOBAL g, PCSZ path) 
{
  return (!(datapath= SetPath(g, path)));
} // end of SetDataPath

/****************************************************************************/
/*  Get the table description block of a CONNECT table.                     */
/****************************************************************************/
PTDB ha_connect::GetTDB(PGLOBAL g)
{
  const char *table_name;
  PTDB        tp;

  // Double test to be on the safe side
  if (!g || !table)
    return NULL;

  table_name= GetTableName();

  if (!xp->CheckQuery(valid_query_id) && tdbp
                      && !stricmp(tdbp->GetName(), table_name)
                      && (tdbp->GetMode() == xmod
                       || (tdbp->GetMode() == MODE_READ && xmod == MODE_READX)
                       || tdbp->GetAmType() == TYPE_AM_XML)) {
    tp= tdbp;
    tp->SetMode(xmod);
  } else if ((tp= CntGetTDB(g, table_name, xmod, this))) {
    valid_query_id= xp->last_query_id;
//  tp->SetMode(xmod);
  } else
    htrc("GetTDB: %s\n", g->Message);

  return tp;
} // end of GetTDB

/****************************************************************************/
/*  Open a CONNECT table, restricting column list if cols is true.          */
/****************************************************************************/
int ha_connect::OpenTable(PGLOBAL g, bool del)
{
  bool  rc= false;
  char *c1= NULL, *c2=NULL;

  // Double test to be on the safe side
  if (!g || !table) {
    htrc("OpenTable logical error; g=%p table=%p\n", g, table);
    return HA_ERR_INITIALIZATION;
    } // endif g

  if (!(tdbp= GetTDB(g)))
    return RC_FX;
  else if (tdbp->IsReadOnly())
    switch (xmod) {
      case MODE_WRITE:
      case MODE_INSERT:
      case MODE_UPDATE:
      case MODE_DELETE:
        strcpy(g->Message, MSG(READ_ONLY));
        return HA_ERR_TABLE_READONLY;
      default:
        break;
      } // endswitch xmode

	// g->More is 1 when executing commands from triggers
  if (!g->More && (xmod != MODE_INSERT
		           || tdbp->GetAmType() == TYPE_AM_MYSQL
               || tdbp->GetAmType() == TYPE_AM_ODBC
							 || tdbp->GetAmType() == TYPE_AM_JDBC)) {
		// Get the list of used fields (columns)
    char        *p;
    unsigned int k1, k2, n1, n2;
    Field*      *field;
    Field*       fp;
    MY_BITMAP   *map= (xmod == MODE_INSERT) ? table->write_set : table->read_set;
    MY_BITMAP   *ump= (xmod == MODE_UPDATE) ? table->write_set : NULL;

    k1= k2= 0;
    n1= n2= 1;         // 1 is space for final null character

    for (field= table->field; fp= *field; field++) {
      if (bitmap_is_set(map, fp->field_index)) {
        n1+= (strlen(fp->field_name) + 1);
        k1++;
        } // endif

      if (ump && bitmap_is_set(ump, fp->field_index)) {
        n2+= (strlen(fp->field_name) + 1);
        k2++;
        } // endif

      } // endfor field

    if (k1) {
      p= c1= (char*)PlugSubAlloc(g, NULL, n1);

      for (field= table->field; fp= *field; field++)
        if (bitmap_is_set(map, fp->field_index)) {
          strcpy(p, (char*)fp->field_name);
          p+= (strlen(p) + 1);
          } // endif used field

      *p= '\0';          // mark end of list
      } // endif k1

    if (k2) {
      p= c2= (char*)PlugSubAlloc(g, NULL, n2);

      for (field= table->field; fp= *field; field++)
        if (bitmap_is_set(ump, fp->field_index)) {
          strcpy(p, (char*)fp->field_name);

          if (part_id && bitmap_is_set(part_id, fp->field_index)) {
            // Trying to update a column used for partitioning
            // This cannot be currently done because it may require
            // a row to be moved in another partition.
            sprintf(g->Message, 
              "Cannot update column %s because it is used for partitioning",
              p);
            return HA_ERR_INTERNAL_ERROR;
            } // endif part_id

          p+= (strlen(p) + 1);
          } // endif used field

      *p= '\0';          // mark end of list
      } // endif k2

    } // endif xmod

  // Open the table
  if (!(rc= CntOpenTable(g, tdbp, xmod, c1, c2, del, this))) {
    istable= true;
//  strmake(tname, table_name, sizeof(tname)-1);

    // We may be in a create index query
    if (xmod == MODE_ANY && *tdbp->GetName() != '#') {
      // The current indexes
      PIXDEF oldpix= GetIndexInfo();
      } // endif xmod

  } else
    htrc("OpenTable: %s\n", g->Message);

  if (rc) {
    tdbp= NULL;
    valid_info= false;
    } // endif rc

  return (rc) ? HA_ERR_INITIALIZATION : 0;
} // end of OpenTable


/****************************************************************************/
/*  CheckColumnList: check that all bitmap columns do exist.                */
/****************************************************************************/
bool ha_connect::CheckColumnList(PGLOBAL g)
{
  // Check the list of used fields (columns)
  bool       brc= false;
  PCOL       colp;
  Field*    *field;
  Field*     fp;
  MY_BITMAP *map= table->read_set;

	try {
    for (field= table->field; fp= *field; field++)
      if (bitmap_is_set(map, fp->field_index)) {
        if (!(colp= tdbp->ColDB(g, (PSZ)fp->field_name, 0))) {
          sprintf(g->Message, "Column %s not found in %s", 
                  fp->field_name, tdbp->GetName());
					throw 1;
				} // endif colp

        if ((brc= colp->InitValue(g)))
					throw 2;

        colp->AddColUse(U_P);           // For PLG tables
        } // endif

	} catch (int n) {
		if (trace(1))
			htrc("Exception %d: %s\n", n, g->Message);
		brc= true;
	} catch (const char *msg) {
		strcpy(g->Message, msg);
		brc= true;
	} // end catch

  return brc;
} // end of CheckColumnList


/****************************************************************************/
/*  IsOpened: returns true if the table is already opened.                  */
/****************************************************************************/
bool ha_connect::IsOpened(void)
{
  return (!xp->CheckQuery(valid_query_id) && tdbp
                                          && tdbp->GetUse() == USE_OPEN);
} // end of IsOpened


/****************************************************************************/
/*  Close a CONNECT table.                                                  */
/****************************************************************************/
int ha_connect::CloseTable(PGLOBAL g)
{
  int rc= CntCloseTable(g, tdbp, nox, abort);
  tdbp= NULL;
  sdvalin1= sdvalin2= sdvalin3= sdvalin4= NULL;
  sdvalout=NULL;
  valid_info= false;
  indexing= -1;
  nox= true;
  abort= false;
  return rc;
} // end of CloseTable


/***********************************************************************/
/*  Make a pseudo record from current row values. Specific to MySQL.   */
/***********************************************************************/
int ha_connect::MakeRecord(char *buf)
{
	PCSZ           fmt;
  char          *p, val[32];
  int            rc= 0;
  Field*        *field;
  Field         *fp;
  my_bitmap_map *org_bitmap;
  CHARSET_INFO  *charset= tdbp->data_charset();
//MY_BITMAP      readmap;
  MY_BITMAP     *map;
  PVAL           value;
  PCOL           colp= NULL;
  DBUG_ENTER("ha_connect::MakeRecord");

  if (trace(2))
    htrc("Maps: read=%08X write=%08X vcol=%08X defr=%08X defw=%08X\n",
            *table->read_set->bitmap, *table->write_set->bitmap,
            (table->vcol_set) ? *table->vcol_set->bitmap : 0,
            *table->def_read_set.bitmap, *table->def_write_set.bitmap);

  // Avoid asserts in field::store() for columns that are not updated
  org_bitmap= dbug_tmp_use_all_columns(table, table->write_set);

  // This is for variable_length rows
  memset(buf, 0, table->s->null_bytes);

  // When sorting read_set selects all columns, so we use def_read_set
  map= (MY_BITMAP *)&table->def_read_set;

  // Make the pseudo record from field values
  for (field= table->field; *field && !rc; field++) {
    fp= *field;

    if (fp->vcol_info && !fp->stored_in_db)
      continue;            // This is a virtual column

    if (bitmap_is_set(map, fp->field_index) || alter) {
      // This is a used field, fill the buffer with value
      for (colp= tdbp->GetColumns(); colp; colp= colp->GetNext())
        if ((!mrr || colp->GetKcol()) &&
            !stricmp(colp->GetName(), (char*)fp->field_name))
          break;

      if (!colp) {
        if (mrr)
          continue;

        htrc("Column %s not found\n", fp->field_name);
        dbug_tmp_restore_column_map(table->write_set, org_bitmap);
        DBUG_RETURN(HA_ERR_WRONG_IN_RECORD);
        } // endif colp

      value= colp->GetValue();
      p= NULL;

      // All this was better optimized
      if (!value->IsNull()) {
        switch (value->GetType()) {
          case TYPE_DATE:
            if (!sdvalout)
              sdvalout= AllocateValue(xp->g, TYPE_STRING, 20);

            switch (fp->type()) {
              case MYSQL_TYPE_DATE:
                fmt= "%Y-%m-%d";
                break;
              case MYSQL_TYPE_TIME:
                fmt= "%H:%M:%S";
                break;
              case MYSQL_TYPE_YEAR:
                fmt= "%Y";
                break;
              default:
                fmt= "%Y-%m-%d %H:%M:%S";
                break;
              } // endswitch type

            // Get date in the format required by MySQL fields
            value->FormatValue(sdvalout, fmt);
            p= sdvalout->GetCharValue();
            rc= fp->store(p, strlen(p), charset, CHECK_FIELD_WARN);
            break;
          case TYPE_STRING:
          case TYPE_DECIM:
            p= value->GetCharString(val);
            charset= tdbp->data_charset();
            rc= fp->store(p, strlen(p), charset, CHECK_FIELD_WARN);
            break;
					case TYPE_BIN:
						p= value->GetCharValue();
						charset= &my_charset_bin;
						rc= fp->store(p, value->GetSize(), charset, CHECK_FIELD_WARN);
						break;
          case TYPE_DOUBLE:
            rc= fp->store(value->GetFloatValue());
            break;
          default:
            rc= fp->store(value->GetBigintValue(), value->IsUnsigned());
            break;
          } // endswitch Type

        // Store functions returns 1 on overflow and -1 on fatal error
        if (rc > 0) {
          char buf[256];
          THD *thd= ha_thd();

          sprintf(buf, "Out of range value %.140s for column '%s' at row %ld",
            value->GetCharString(val),
            fp->field_name, 
            thd->get_stmt_da()->current_row_for_warning());

          push_warning(thd, Sql_condition::WARN_LEVEL_WARN, 0, buf);
          DBUG_PRINT("MakeRecord", ("%s", buf));
          rc= 0;
        } else if (rc < 0)
          rc= HA_ERR_WRONG_IN_RECORD;

        fp->set_notnull();
      } else
        fp->set_null();

      } // endif bitmap

    } // endfor field

  // This is sometimes required for partition tables because the buf
  // can be different from the table->record[0] buffer
  if (buf != (char*)table->record[0])
    memcpy(buf, table->record[0], table->s->stored_rec_length);

  // This is copied from ha_tina and is necessary to avoid asserts
  dbug_tmp_restore_column_map(table->write_set, org_bitmap);
  DBUG_RETURN(rc);
} // end of MakeRecord


/***********************************************************************/
/*  Set row values from a MySQL pseudo record. Specific to MySQL.      */
/***********************************************************************/
int ha_connect::ScanRecord(PGLOBAL g, const uchar *)
{
  char    attr_buffer[1024];
  char    data_buffer[1024];
  PCSZ    fmt;
  int     rc= 0;
  PCOL    colp;
  PVAL    value, sdvalin;
  Field  *fp;
//PTDBASE tp= (PTDBASE)tdbp;
  String  attribute(attr_buffer, sizeof(attr_buffer),
                    table->s->table_charset);
  my_bitmap_map *bmap= dbug_tmp_use_all_columns(table, table->read_set);
  const CHARSET_INFO *charset= tdbp->data_charset();
  String  data_charset_value(data_buffer, sizeof(data_buffer),  charset);

  // Scan the pseudo record for field values and set column values
  for (Field **field=table->field ; *field ; field++) {
    fp= *field;

    if ((fp->vcol_info && !fp->stored_in_db) ||
         fp->option_struct->special)
      continue;            // Is a virtual column possible here ???

    if ((xmod == MODE_INSERT && tdbp->GetAmType() != TYPE_AM_MYSQL
                             && tdbp->GetAmType() != TYPE_AM_ODBC
														 && tdbp->GetAmType() != TYPE_AM_JDBC) ||
														 bitmap_is_set(table->write_set, fp->field_index)) {
      for (colp= tdbp->GetSetCols(); colp; colp= colp->GetNext())
        if (!stricmp(colp->GetName(), fp->field_name))
          break;

      if (!colp) {
        htrc("Column %s not found\n", fp->field_name);
        rc= HA_ERR_WRONG_IN_RECORD;
        goto err;
      } else
        value= colp->GetValue();

      // This is a used field, fill the value from the row buffer
      // All this could be better optimized
      if (fp->is_null()) {
        if (colp->IsNullable())
          value->SetNull(true);

        value->Reset();
      } else switch (value->GetType()) {
        case TYPE_DOUBLE:
          value->SetValue(fp->val_real());
          break;
        case TYPE_DATE:
          // Get date in the format produced by MySQL fields
          switch (fp->type()) {
            case MYSQL_TYPE_DATE:
              if (!sdvalin2) {
                sdvalin2= (DTVAL*)AllocateValue(xp->g, TYPE_DATE, 19);
                fmt= "YYYY-MM-DD";
                ((DTVAL*)sdvalin2)->SetFormat(g, fmt, strlen(fmt));
                } // endif sdvalin1

              sdvalin= sdvalin2;
              break;
            case MYSQL_TYPE_TIME:
              if (!sdvalin3) {
                sdvalin3= (DTVAL*)AllocateValue(xp->g, TYPE_DATE, 19);
                fmt= "hh:mm:ss";
                ((DTVAL*)sdvalin3)->SetFormat(g, fmt, strlen(fmt));
                } // endif sdvalin1

              sdvalin= sdvalin3;
              break;
            case MYSQL_TYPE_YEAR:
              if (!sdvalin4) {
                sdvalin4= (DTVAL*)AllocateValue(xp->g, TYPE_DATE, 19);
                fmt= "YYYY";
                ((DTVAL*)sdvalin4)->SetFormat(g, fmt, strlen(fmt));
                } // endif sdvalin1

              sdvalin= sdvalin4;
              break;
            default:
              if (!sdvalin1) {
                sdvalin1= (DTVAL*)AllocateValue(xp->g, TYPE_DATE, 19);
                fmt= "YYYY-MM-DD hh:mm:ss";
                ((DTVAL*)sdvalin1)->SetFormat(g, fmt, strlen(fmt));
                } // endif sdvalin1

              sdvalin= sdvalin1;
            } // endswitch type

          sdvalin->SetNullable(colp->IsNullable());
          fp->val_str(&attribute);
          sdvalin->SetValue_psz(attribute.c_ptr_safe());
          value->SetValue_pval(sdvalin);
          break;
        default:
          fp->val_str(&attribute);

          if (charset != &my_charset_bin) {
            // Convert from SQL field charset to DATA_CHARSET
            uint cnv_errors;

            data_charset_value.copy(attribute.ptr(), attribute.length(),
                                    attribute.charset(), charset, &cnv_errors);
            value->SetValue_psz(data_charset_value.c_ptr_safe());
          } else
            value->SetValue_psz(attribute.c_ptr_safe());

          break;
        } // endswitch Type

#ifdef NEWCHANGE
    } else if (xmod == MODE_UPDATE) {
      PCOL cp;

      for (cp= tdbp->GetColumns(); cp; cp= cp->GetNext())
        if (!stricmp(colp->GetName(), cp->GetName()))
          break;

      if (!cp) {
        rc= HA_ERR_WRONG_IN_RECORD;
        goto err;
        } // endif cp

      value->SetValue_pval(cp->GetValue());
    } else // mode Insert
      value->Reset();
#else
    } // endif bitmap_is_set
#endif

    } // endfor field

 err:
  dbug_tmp_restore_column_map(table->read_set, bmap);
  return rc;
} // end of ScanRecord


/***********************************************************************/
/*  Check change in index column. Specific to MySQL.                   */
/*  Should be elaborated to check for real changes.                    */
/***********************************************************************/
int ha_connect::CheckRecord(PGLOBAL g, const uchar *, const uchar *newbuf)
{
	return ScanRecord(g, newbuf);
} // end of dummy CheckRecord


/***********************************************************************/
/*  Return true if this field is used in current indexing.             */
/***********************************************************************/
bool ha_connect::IsIndexed(Field *fp)
{
	if (active_index < MAX_KEY) {
		KEY_PART_INFO *kpart;
		KEY           *kfp= &table->key_info[active_index];
		uint           rem= kfp->user_defined_key_parts;

		for (kpart= kfp->key_part; rem; rem--, kpart++)
			if (kpart->field == fp)
				return true;

	} // endif active_index

	return false;
} // end of IsIndexed


/***********************************************************************/
/*  Return the where clause for remote indexed read.                   */
/***********************************************************************/
bool ha_connect::MakeKeyWhere(PGLOBAL g, PSTRG qry, OPVAL vop, char q,
	                            const key_range *kr)
{
	const uchar     *ptr;
//uint             i, rem, len, klen, stlen;
	uint             i, rem, len, stlen;
	bool             nq, both, oom;
	OPVAL            op;
	Field           *fp;
	const key_range *ranges[2];
	my_bitmap_map   *old_map;
	KEY             *kfp;
  KEY_PART_INFO   *kpart;

  if (active_index == MAX_KEY)
    return false;

	ranges[0]= kr;
	ranges[1]= (end_range && !eq_range) ? &save_end_range : NULL;

	if (!ranges[0] && !ranges[1]) {
		strcpy(g->Message, "MakeKeyWhere: No key");
	  return true;
	}	else
		both= ranges[0] && ranges[1];

	kfp= &table->key_info[active_index];
	old_map= dbug_tmp_use_all_columns(table, table->write_set);

	for (i= 0; i <= 1; i++) {
		if (ranges[i] == NULL)
			continue;

		if (both && i > 0)
			qry->Append(") AND (");
		else
			qry->Append(" WHERE (");

//	klen= len= ranges[i]->length;
		len= ranges[i]->length;
		rem= kfp->user_defined_key_parts;
		ptr= ranges[i]->key;

		for (kpart= kfp->key_part; rem; rem--, kpart++) {
			fp= kpart->field;
			stlen= kpart->store_length;
			nq= fp->str_needs_quotes();

			if (kpart != kfp->key_part)
				qry->Append(" AND ");

			if (q) {
				qry->Append(q);
				qry->Append((PSZ)fp->field_name);
				qry->Append(q);
			}	else
				qry->Append((PSZ)fp->field_name);

			switch (ranges[i]->flag) {
			case HA_READ_KEY_EXACT:
//			op= (stlen >= len || !nq || fp->result_type() != STRING_RESULT)
//				? OP_EQ : OP_LIKE;
				op= OP_EQ;
				break;
			case HA_READ_AFTER_KEY:	  
				op= (stlen >= len || i > 0) ? (i > 0 ? OP_LE : OP_GT) : OP_GE;
				break;
			case HA_READ_KEY_OR_NEXT:
				op= OP_GE;
				break;
			case HA_READ_BEFORE_KEY:	
				op= (stlen >= len) ? OP_LT : OP_LE;
				break;
			case HA_READ_KEY_OR_PREV:
				op= OP_LE;
				break;
			default:
				sprintf(g->Message, "cannot handle flag %d", ranges[i]->flag);
				goto err;
			}	// endswitch flag

			qry->Append((PSZ)GetValStr(op, false));

			if (nq)
				qry->Append('\'');

			if (kpart->key_part_flag & HA_VAR_LENGTH_PART) {
				String varchar;
				uint   var_length= uint2korr(ptr);

				varchar.set_quick((char*)ptr + HA_KEY_BLOB_LENGTH,
					var_length, &my_charset_bin);
				qry->Append(varchar.ptr(), varchar.length(), nq);
			}	else {
				char   strbuff[MAX_FIELD_WIDTH];
				String str(strbuff, sizeof(strbuff), kpart->field->charset()), *res;

				res= fp->val_str(&str, ptr);
				qry->Append(res->ptr(), res->length(), nq);
			} // endif flag

			if (nq)
				qry->Append('\'');

			if (stlen >= len)
				break;

			len-= stlen;

			/* For nullable columns, null-byte is already skipped before, that is
			ptr was incremented by 1. Since store_length still counts null-byte,
			we need to subtract 1 from store_length. */
			ptr+= stlen - MY_TEST(kpart->null_bit);
		} // endfor kpart

		} // endfor i

	qry->Append(')');

  if ((oom= qry->IsTruncated()))
    strcpy(g->Message, "Out of memory");

	dbug_tmp_restore_column_map(table->write_set, old_map);
	return oom;

err:
	dbug_tmp_restore_column_map(table->write_set, old_map);
	return true;
} // end of MakeKeyWhere


/***********************************************************************/
/*  Return the string representing an operator.                        */
/***********************************************************************/
const char *ha_connect::GetValStr(OPVAL vop, bool neg)
{
  const char *val;

  switch (vop) {
    case OP_EQ:
      val= "= ";
      break;
    case OP_NE:
      val= " <> ";
      break;
    case OP_GT:
      val= " > ";
      break;
    case OP_GE:
      val= " >= ";
      break;
    case OP_LT:
      val= " < ";
      break;
    case OP_LE:
      val= " <= ";
      break;
    case OP_IN:
      val= (neg) ? " NOT IN (" : " IN (";
      break;
    case OP_NULL:
      val= (neg) ? " IS NOT NULL" : " IS NULL";
      break;
    case OP_LIKE:
      val= (neg) ? " NOT LIKE " : " LIKE ";
      break;
    case OP_XX:
      val= (neg) ? " NOT BETWEEN " : " BETWEEN ";
      break;
    case OP_EXIST:
      val= (neg) ? " NOT EXISTS " : " EXISTS ";
      break;
    case OP_AND:
      val= " AND ";
      break;
    case OP_OR:
      val= " OR ";
      break;
    case OP_NOT:
      val= " NOT ";
      break;
    case OP_CNC:
      val= " || ";
      break;
    case OP_ADD:
      val= " + ";
      break;
    case OP_SUB:
      val= " - ";
      break;
    case OP_MULT:
      val= " * ";
      break;
    case OP_DIV:
      val= " / ";
      break;
    default:
      val= " ? ";
      break;
    } /* endswitch */

  return val;
} // end of GetValStr

#if 0
/***********************************************************************/
/*  Check the WHERE condition and return a CONNECT filter.             */
/***********************************************************************/
PFIL ha_connect::CheckFilter(PGLOBAL g)
{
  return CondFilter(g, (Item *)pushed_cond);
} // end of CheckFilter
#endif // 0

/***********************************************************************/
/*  Check the WHERE condition and return a CONNECT filter.             */
/***********************************************************************/
PFIL ha_connect::CondFilter(PGLOBAL g, Item *cond)
{
  unsigned int i;
  bool  ismul= false;
  OPVAL vop= OP_XX;
  PFIL  filp= NULL;

  if (!cond)
    return NULL;

  if (trace(1))
    htrc("Cond type=%d\n", cond->type());

  if (cond->type() == COND::COND_ITEM) {
    PFIL       fp;
    Item_cond *cond_item= (Item_cond *)cond;

    if (trace(1))
      htrc("Cond: Ftype=%d name=%s\n", cond_item->functype(),
                                       cond_item->func_name());

    switch (cond_item->functype()) {
      case Item_func::COND_AND_FUNC: vop= OP_AND; break;
      case Item_func::COND_OR_FUNC:  vop= OP_OR;  break;
      default: return NULL;
      } // endswitch functype

    List<Item>* arglist= cond_item->argument_list();
    List_iterator<Item> li(*arglist);
    Item *subitem;

    for (i= 0; i < arglist->elements; i++)
      if ((subitem= li++)) {
        if (!(fp= CondFilter(g, subitem))) {
          if (vop == OP_OR)
            return NULL;
        } else
          filp= (filp) ? MakeFilter(g, filp, vop, fp) : fp;

      } else
        return NULL;

  } else if (cond->type() == COND::FUNC_ITEM) {
    unsigned int i;
    bool       iscol, neg= FALSE;
    PCOL       colp[2]= {NULL,NULL};
    PPARM      pfirst= NULL, pprec= NULL;
    POPER      pop;
    Item_func *condf= (Item_func *)cond;
    Item*     *args= condf->arguments();

    if (trace(1))
      htrc("Func type=%d argnum=%d\n", condf->functype(),
                                       condf->argument_count());

    switch (condf->functype()) {
      case Item_func::EQUAL_FUNC:
      case Item_func::EQ_FUNC: vop= OP_EQ;  break;
      case Item_func::NE_FUNC: vop= OP_NE;  break;
      case Item_func::LT_FUNC: vop= OP_LT;  break;
      case Item_func::LE_FUNC: vop= OP_LE;  break;
      case Item_func::GE_FUNC: vop= OP_GE;  break;
      case Item_func::GT_FUNC: vop= OP_GT;  break;
      case Item_func::IN_FUNC: vop= OP_IN;	/* fall through */
      case Item_func::BETWEEN:
        ismul= true;
        neg= ((Item_func_opt_neg *)condf)->negated;
        break;
      default: return NULL;
      } // endswitch functype

    pop= (POPER)PlugSubAlloc(g, NULL, sizeof(OPER));
    pop->Name= NULL;
    pop->Val=vop;
    pop->Mod= 0;

    if (condf->argument_count() < 2)
      return NULL;

    for (i= 0; i < condf->argument_count(); i++) {
      if (trace(1))
        htrc("Argtype(%d)=%d\n", i, args[i]->type());

      if (i >= 2 && !ismul) {
        if (trace(1))
          htrc("Unexpected arg for vop=%d\n", vop);

        continue;
        } // endif i

      if ((iscol= args[i]->type() == COND::FIELD_ITEM)) {
        Item_field *pField= (Item_field *)args[i];

        // IN and BETWEEN clauses should be col VOP list
        if (i && ismul)
          return NULL;

        if (pField->field->table != table ||
            !(colp[i]= tdbp->ColDB(g, (PSZ)pField->field->field_name, 0)))
          return NULL;  // Column does not belong to this table

				// These types are not yet implemented (buggy)
				switch (pField->field->type()) {
				case MYSQL_TYPE_TIMESTAMP:
				case MYSQL_TYPE_DATE:
				case MYSQL_TYPE_TIME:
				case MYSQL_TYPE_DATETIME:
				case MYSQL_TYPE_YEAR:
				case MYSQL_TYPE_NEWDATE:
					return NULL;
				default:
					break;
				} // endswitch type

        if (trace(1)) {
          htrc("Field index=%d\n", pField->field->field_index);
          htrc("Field name=%s\n", pField->field->field_name);
          } // endif trace

      } else {
        char    buff[256];
        String *res, tmp(buff, sizeof(buff), &my_charset_bin);
        Item_basic_constant *pval= (Item_basic_constant *)args[i];
        PPARM pp= (PPARM)PlugSubAlloc(g, NULL, sizeof(PARM));

        // IN and BETWEEN clauses should be col VOP list
        if (!i && (ismul))
          return NULL;

				switch (args[i]->real_type()) {
          case COND::STRING_ITEM:
						res= pval->val_str(&tmp);
						pp->Value= PlugSubAllocStr(g, NULL, res->ptr(), res->length());
            pp->Type= (pp->Value) ? TYPE_STRING : TYPE_ERROR;
            break;
          case COND::INT_ITEM:
            pp->Type= TYPE_INT;
            pp->Value= PlugSubAlloc(g, NULL, sizeof(int));
            *((int*)pp->Value)= (int)pval->val_int();
            break;
          case COND::DATE_ITEM:
            pp->Type= TYPE_DATE;
            pp->Value= PlugSubAlloc(g, NULL, sizeof(int));
            *((int*)pp->Value)= (int)pval->val_int_from_date();
            break;
          case COND::REAL_ITEM:
            pp->Type= TYPE_DOUBLE;
            pp->Value= PlugSubAlloc(g, NULL, sizeof(double));
            *((double*)pp->Value)= pval->val_real();
            break;
          case COND::DECIMAL_ITEM:
            pp->Type= TYPE_DOUBLE;
            pp->Value= PlugSubAlloc(g, NULL, sizeof(double));
            *((double*)pp->Value)= pval->val_real_from_decimal();
            break;
          case COND::CACHE_ITEM:    // Possible ???
          case COND::NULL_ITEM:     // TODO: handle this
          default:
            return NULL;
          } // endswitch type

				if (trace(1))
          htrc("Value type=%hd\n", pp->Type);

        // Append the value to the argument list
        if (pprec)
          pprec->Next= pp;
        else
          pfirst= pp;

        pp->Domain= i;
        pp->Next= NULL;
        pprec= pp;
      } // endif type

      } // endfor i

    filp= MakeFilter(g, colp, pop, pfirst, neg);
  } else {
    if (trace(1))
      htrc("Unsupported condition\n");

    return NULL;
  } // endif's type

  return filp;
} // end of CondFilter

/***********************************************************************/
/*  Check the WHERE condition and return a MYSQL/ODBC/JDBC/WQL filter. */
/***********************************************************************/
PCFIL ha_connect::CheckCond(PGLOBAL g, PCFIL filp, const Item *cond)
{
	AMT   tty= filp->Type;
  char *body= filp->Body;
	char *havg= filp->Having;
	unsigned int i;
  bool  ismul= false, x= (tty == TYPE_AM_MYX || tty == TYPE_AM_XDBC);
  bool  nonul= ((tty == TYPE_AM_ODBC || tty == TYPE_AM_JDBC) && 
		 (tdbp->GetMode() == MODE_INSERT || tdbp->GetMode() == MODE_DELETE));
  OPVAL vop= OP_XX;

  if (!cond)
    return NULL;

  if (trace(1))
    htrc("Cond type=%d\n", cond->type());

  if (cond->type() == COND::COND_ITEM) {
    char      *pb0, *pb1, *pb2, *ph0= 0, *ph1= 0, *ph2= 0;
		bool       bb= false, bh= false;
    Item_cond *cond_item= (Item_cond *)cond;

    if (x)
      return NULL;
		else
			pb0= pb1= pb2= ph0= ph1= ph2= NULL;

    if (trace(1))
      htrc("Cond: Ftype=%d name=%s\n", cond_item->functype(),
                                       cond_item->func_name());

    switch (cond_item->functype()) {
      case Item_func::COND_AND_FUNC: vop= OP_AND; break;
      case Item_func::COND_OR_FUNC:  vop= OP_OR;  break;
      default: return NULL;
      } // endswitch functype

    List<Item>* arglist= cond_item->argument_list();
    List_iterator<Item> li(*arglist);
    const Item *subitem;

    pb0= pb1= body + strlen(body);
    strcpy(pb0, "(");
    pb2= pb1 + 1;

		if (havg) {
			ph0= ph1= havg + strlen(havg);
			strcpy(ph0, "(");
			ph2= ph1 + 1;
		} // endif havg

    for (i= 0; i < arglist->elements; i++)
      if ((subitem= li++)) {
        if (!CheckCond(g, filp, subitem)) {
          if (vop == OP_OR || nonul)
            return NULL;
					else {
						*pb2= 0;
						if (havg) *ph2= 0;
					}	// endelse

        } else {
					if (filp->Bd) {
						pb1= pb2 + strlen(pb2);
						strcpy(pb1, GetValStr(vop, false));
						pb2= pb1 + strlen(pb1);
					} // endif Bd

					if (filp->Hv) {
						ph1= ph2 + strlen(ph2);
						strcpy(ph1, GetValStr(vop, false));
						ph2= ph1 + strlen(ph1);
					} // endif Hv

        } // endif CheckCond

				bb |= filp->Bd;
				bh |= filp->Hv;
				filp->Bd= filp->Hv= false;
      } else
        return NULL;

    if (bb)	{
      strcpy(pb1, ")");
			filp->Bd= bb;
		} else
			*pb0= 0;

		if (havg) {
			if (bb && bh && vop == OP_OR) {
				// Cannot or'ed a where clause with a having clause
				bb= bh= 0;
				*pb0= 0;
				*ph0= 0;
			} else if (bh)	{
				strcpy(ph1, ")");
				filp->Hv= bh;
			} else
				*ph0= 0;

		} // endif havg

		if (!bb && !bh)
			return NULL;

  } else if (cond->type() == COND::FUNC_ITEM) {
    unsigned int i;
    bool       iscol, ishav= false, neg= false;
    Item_func *condf= (Item_func *)cond;
    Item*     *args= condf->arguments();

		filp->Bd= filp->Hv= false;

    if (trace(1))
      htrc("Func type=%d argnum=%d\n", condf->functype(),
                                       condf->argument_count());

    switch (condf->functype()) {
      case Item_func::EQUAL_FUNC:
			case Item_func::EQ_FUNC:     vop= OP_EQ;   break;
			case Item_func::NE_FUNC:     vop= OP_NE;   break;
			case Item_func::LT_FUNC:     vop= OP_LT;   break;
			case Item_func::LE_FUNC:     vop= OP_LE;   break;
			case Item_func::GE_FUNC:     vop= OP_GE;   break;
			case Item_func::GT_FUNC:     vop= OP_GT;   break;
#if MYSQL_VERSION_ID > 100200
			case Item_func::LIKE_FUNC:
				vop = OP_LIKE;
			  neg= ((Item_func_like*)condf)->negated;
			  break;
#endif // VERSION_ID > 100200
			case Item_func::ISNOTNULL_FUNC:
				neg= true;	
				// fall through
			case Item_func::ISNULL_FUNC: vop= OP_NULL; break;
			case Item_func::IN_FUNC:     vop= OP_IN; /* fall through */
      case Item_func::BETWEEN:
        ismul= true;
        neg= ((Item_func_opt_neg *)condf)->negated;
        break;
      default: return NULL;
      } // endswitch functype

    if (condf->argument_count() < 2)
      return NULL;
    else if (ismul && tty == TYPE_AM_WMI)
      return NULL;        // Not supported by WQL

    if (x && (neg || !(vop == OP_EQ || vop == OP_IN || vop == OP_NULL)))
      return NULL;

    for (i= 0; i < condf->argument_count(); i++) {
      if (trace(1))
        htrc("Argtype(%d)=%d\n", i, args[i]->type());

      if (i >= 2 && !ismul) {
        if (trace(1))
          htrc("Unexpected arg for vop=%d\n", vop);

        continue;
        } // endif i

      if ((iscol= args[i]->type() == COND::FIELD_ITEM)) {
        const char *fnm;
        ha_field_option_struct *fop;
        Item_field *pField= (Item_field *)args[i];

				// IN and BETWEEN clauses should be col VOP list
				if (i && (x || ismul))
          return NULL;	// IN and BETWEEN clauses should be col VOP list
				else if (pField->field->table != table)
					return NULL;  // Field does not belong to this table
				else if (tty != TYPE_AM_WMI && IsIndexed(pField->field))
					return NULL;  // Will be handled by ReadKey
        else
          fop= GetFieldOptionStruct(pField->field);

        if (fop && fop->special) {
          if (tty == TYPE_AM_TBL && !stricmp(fop->special, "TABID"))
            fnm= "TABID";
          else if (tty == TYPE_AM_PLG)
            fnm= fop->special;
          else
            return NULL;

				} else if (tty == TYPE_AM_TBL) {
					return NULL;
				} else {
					bool h;

					fnm= filp->Chk(pField->field->field_name, &h);

					if (h && i && !ishav)
						return NULL;			// Having should be	col VOP arg
					else
						ishav= h;

				}	// endif's

        if (trace(1)) {
          htrc("Field index=%d\n", pField->field->field_index);
          htrc("Field name=%s\n", pField->field->field_name);
          htrc("Field type=%d\n", pField->field->type());
          htrc("Field_type=%d\n", args[i]->field_type());
          } // endif trace

        strcat((ishav ? havg : body), fnm);
      } else if (args[i]->type() == COND::FUNC_ITEM) {
        if (tty == TYPE_AM_MYSQL) {
          if (!CheckCond(g, filp, args[i]))
            return NULL;

        } else
          return NULL;

      } else {
        char    buff[256];
        String *res, tmp(buff, sizeof(buff), &my_charset_bin);
        Item_basic_constant *pval= (Item_basic_constant *)args[i];
        Item::Type type= args[i]->real_type();

        switch (type) {
          case COND::STRING_ITEM:
          case COND::INT_ITEM:
          case COND::REAL_ITEM:
          case COND::NULL_ITEM:
          case COND::DECIMAL_ITEM:
          case COND::DATE_ITEM:
          case COND::CACHE_ITEM:
            break;
          default:
            return NULL;
          } // endswitch type

        if ((res= pval->val_str(&tmp)) == NULL)
          return NULL;                      // To be clarified

        if (trace(1))
          htrc("Value=%.*s\n", res->length(), res->ptr());

        // IN and BETWEEN clauses should be col VOP list
        if (!i && (x || ismul))
          return NULL;

        if (!x) {
					const char *p;
					char *s= (ishav) ? havg : body;
					uint	j, k, n;

          // Append the value to the filter
          switch (args[i]->field_type()) {
            case MYSQL_TYPE_TIMESTAMP:
            case MYSQL_TYPE_DATETIME:
              if (tty == TYPE_AM_ODBC) {
                strcat(s, "{ts '");
                strncat(s, res->ptr(), res->length());

                if (res->length() < 19)
                  strcat(s, &"1970-01-01 00:00:00"[res->length()]);

                strcat(s, "'}");
                break;
                } // endif ODBC

							// fall through
            case MYSQL_TYPE_DATE:
              if (tty == TYPE_AM_ODBC) {
                strcat(s, "{d '");
                strcat(strncat(s, res->ptr(), res->length()), "'}");
                break;
                } // endif ODBC

            case MYSQL_TYPE_TIME:
              if (tty == TYPE_AM_ODBC) {
                strcat(s, "{t '");
                strcat(strncat(s, res->ptr(), res->length()), "'}");
                break;
                } // endif ODBC

            case MYSQL_TYPE_VARCHAR:
              if (tty == TYPE_AM_ODBC && i) {
                switch (args[0]->field_type()) {
                  case MYSQL_TYPE_TIMESTAMP:
                  case MYSQL_TYPE_DATETIME:
                    strcat(s, "{ts '");
                    strncat(s, res->ptr(), res->length());

                    if (res->length() < 19)
                      strcat(s, &"1970-01-01 00:00:00"[res->length()]);

                    strcat(s, "'}");
                    break;
                  case MYSQL_TYPE_DATE:
                    strcat(s, "{d '");
                    strncat(s, res->ptr(), res->length());
                    strcat(s, "'}");
                    break;
                  case MYSQL_TYPE_TIME:
                    strcat(s, "{t '");
                    strncat(s, res->ptr(), res->length());
                    strcat(s, "'}");
                    break;
                  default:
										j= strlen(s);
										s[j++]= '\'';
										p= res->ptr();
										n= res->length();

										for (k= 0; k < n; k++) {
											if (p[k] == '\'')
												s[j++]= '\'';

											s[j++]= p[k];
										} // endfor k

										s[j++]= '\'';
										s[j]= 0;
								} // endswitch field type

              } else {
								j= strlen(s);
								s[j++]= '\'';
								p= res->ptr();
								n= res->length();

								for (k= 0; k < n; k++) {
									if (p[k] == '\'')
										s[j++]= '\'';

									s[j++]= p[k];
								} // endfor k

								s[j++]= '\'';
								s[j]= 0;
							} // endif tty

              break;
            default:
              strncat(s, res->ptr(), res->length());
            } // endswitch field type

        } else {
          if (args[i]->field_type() == MYSQL_TYPE_VARCHAR) {
            // Add the command to the list
            PCMD *ncp, cmdp= new(g) CMD(g, (char*)res->c_ptr());

            for (ncp= &filp->Cmds; *ncp; ncp= &(*ncp)->Next) ;

            *ncp= cmdp;
          } else
            return NULL;

        } // endif x

      } // endif's Type

      if (!x) {
				char *s= (ishav) ? havg : body;

				if (!i)
          strcat(s, GetValStr(vop, neg));
        else if (vop == OP_XX && i == 1)
          strcat(s, " AND ");
        else if (vop == OP_IN)
          strcat(s, (i == condf->argument_count() - 1) ? ")" : ",");

        } // endif x

      } // endfor i

			if (x)
				filp->Op= vop;
			else if (ishav)
				filp->Hv= true;
			else
				filp->Bd= true;

  } else {
    if (trace(1))
      htrc("Unsupported condition\n");

    return NULL;
  } // endif's type

  return filp;
} // end of CheckCond


 /**
   Push condition down to the table handler.

   @param  cond   Condition to be pushed. The condition tree must not be
                  modified by the caller.

   @return
     The 'remainder' condition that caller must use to filter out records.
     NULL means the handler will not return rows that do not match the
     passed condition.

   @note
     CONNECT handles the filtering only for table types that construct
     an SQL or WQL query, but still leaves it to MySQL because only some
     parts of the filter may be relevant.
     The first suballocate finds the position where the string will be
     constructed in the sarea. The second one does make the suballocation
     with the proper length.
 */
const COND *ha_connect::cond_push(const COND *cond)
{
  DBUG_ENTER("ha_connect::cond_push");

  if (tdbp && CondPushEnabled()) {
    PGLOBAL& g= xp->g;
    AMT      tty= tdbp->GetAmType();
    bool     x= (tty == TYPE_AM_MYX || tty == TYPE_AM_XDBC);
    bool     b= (tty == TYPE_AM_WMI || tty == TYPE_AM_ODBC  ||
                 tty == TYPE_AM_TBL || tty == TYPE_AM_MYSQL ||
								 tty == TYPE_AM_PLG || tty == TYPE_AM_JDBC  || x);

		// This should never happen but is done to avoid crashing
		try {
			if (b) {
				PCFIL filp;
				int   rc;

				if ((filp= tdbp->GetCondFil()) && tdbp->GetCond() == cond &&
					filp->Idx == active_index && filp->Type == tty)
					goto fin;

				filp= new(g) CONDFIL(active_index, tty);
				rc= filp->Init(g, this);

				if (rc == RC_INFO) {
					filp->Having= (char*)PlugSubAlloc(g, NULL, 256);
					*filp->Having= 0;
				} else if (rc == RC_FX)
					goto fin;

				filp->Body= (char*)PlugSubAlloc(g, NULL, (x) ? 128 : 0);
				*filp->Body= 0;

				if (CheckCond(g, filp, cond)) {
					if (filp->Having && strlen(filp->Having) > 255)
						goto fin;								// Memory collapse

					if (trace(1))
						htrc("cond_push: %s\n", filp->Body);

					tdbp->SetCond(cond);

					if (!x)
						PlugSubAlloc(g, NULL, strlen(filp->Body) + 1);
					else
						cond= NULL;             // Does this work?

					tdbp->SetCondFil(filp);
				} else if (x && cond)
					tdbp->SetCondFil(filp);   // Wrong filter

			} else if (tdbp->CanBeFiltered()) {
				if (!tdbp->GetCond() || tdbp->GetCond() != cond) {
					tdbp->SetFilter(CondFilter(g, (Item *)cond));

					if (tdbp->GetFilter())
					  tdbp->SetCond(cond);

			  } // endif cond

			}	// endif tty

		} catch (int n) {
			if (trace(1))
				htrc("Exception %d: %s\n", n, g->Message);
		} catch (const char *msg) {
			strcpy(g->Message, msg);
		} // end catch

	fin:;
  } // endif tdbp

  // Let MySQL do the filtering
  DBUG_RETURN(cond);
} // end of cond_push

/**
  Number of rows in table. It will only be called if
  (table_flags() & (HA_HAS_RECORDS | HA_STATS_RECORDS_IS_EXACT)) != 0
*/
ha_rows ha_connect::records()
{
  if (!valid_info)
    info(HA_STATUS_VARIABLE);

  if (tdbp)
    return stats.records;
  else
    return HA_POS_ERROR;

} // end of records


int ha_connect::check(THD* thd, HA_CHECK_OPT* check_opt)
{
	int     rc= HA_ADMIN_OK;
	PGLOBAL g= ((table && table->in_use) ? GetPlug(table->in_use, xp) :
		(xp) ? xp->g : NULL);
	DBUG_ENTER("ha_connect::check");

	if (!g || !table || xmod != MODE_READ)
		DBUG_RETURN(HA_ADMIN_INTERNAL_ERROR);

	// Do not close the table if it was opened yet (possible?)
	if (IsOpened()) {
		if (IsPartitioned() && CheckColumnList(g)) // map can have been changed
			rc= HA_ADMIN_CORRUPT;
		else if (tdbp->OpenDB(g))      // Rewind table
			rc= HA_ADMIN_CORRUPT;

	} else if (xp->CheckQuery(valid_query_id)) {
		tdbp= NULL;       // Not valid anymore

		if (OpenTable(g, false))
			rc= HA_ADMIN_CORRUPT;

	} else // possible?
		DBUG_RETURN(HA_ADMIN_INTERNAL_ERROR);

	if (rc == HA_ADMIN_OK) {
		TABTYPE type= GetTypeID(GetStringOption("Type", "*"));

		if (IsFileType(type)) {
			if (check_opt->flags & T_MEDIUM) {
				// TO DO
				do {
					if ((rc= CntReadNext(g, tdbp)) == RC_FX)
						break;

				} while (rc != RC_EF);

				rc= (rc == RC_EF) ? HA_ADMIN_OK : HA_ADMIN_CORRUPT;
			} else if (check_opt->flags & T_EXTEND) {
				// TO DO
			} // endif's flags

		} // endif file type

	} else
		PushWarning(g, thd, 1);

	DBUG_RETURN(rc);
}	// end of check


/**
  Return an error message specific to this handler.

  @param error  error code previously returned by handler
  @param buf    pointer to String where to add error message

  @return
    Returns true if this is a temporary error
*/
bool ha_connect::get_error_message(int error, String* buf)
{
  DBUG_ENTER("ha_connect::get_error_message");

	if (xp && xp->g) {
		PGLOBAL g= xp->g;

		if (trace(1))
			htrc("GEM(%d): %s\n", error, g->Message);

		buf->append(ErrConvString(g->Message, strlen(g->Message),
			&my_charset_latin1).ptr());
	} else
    buf->append("Cannot retrieve error message");

  DBUG_RETURN(false);
} // end of get_error_message

/**
  Convert a filename partition name to system
*/
static char *decode(PGLOBAL g, const char *pn)
  {
  char  *buf= (char*)PlugSubAlloc(g, NULL, strlen(pn) + 1);
  uint   dummy_errors;
  uint32 len= copy_and_convert(buf, strlen(pn) + 1,
                               system_charset_info,
                               pn, strlen(pn),
                               &my_charset_filename,
                               &dummy_errors);
  buf[len]= '\0';
  return buf;
  } // end of decode

/**
  @brief
  Used for opening tables. The name will be the name of the file.

  @details
  A table is opened when it needs to be opened; e.g. when a request comes in
  for a SELECT on the table (tables are not open and closed for each request,
  they are cached).

  Called from handler.cc by handler::ha_open(). The server opens all tables by
  calling ha_open() which then calls the handler specific open().

  @note
  For CONNECT no open can be done here because field information is not yet
  updated. >>>>> TO BE CHECKED <<<<<
  (Thread information could be get by using 'ha_thd')

  @see
  handler::ha_open() in handler.cc
*/
int ha_connect::open(const char *name, int mode, uint test_if_locked)
{
  int rc= 0;
  DBUG_ENTER("ha_connect::open");

  if (trace(1))
     htrc("open: name=%s mode=%d test=%u\n", name, mode, test_if_locked);

  if (!(share= get_share()))
    DBUG_RETURN(1);

  thr_lock_data_init(&share->lock,&lock,NULL);

  // Try to get the user if possible
  xp= GetUser(ha_thd(), xp);
  PGLOBAL g= (xp) ? xp->g : NULL;

  // Try to set the database environment
  if (g) {
    rc= (CntCheckDB(g, this, name)) ? (-2) : 0;

    if (g->Mrr) {
      // This should only happen for the mrr secondary handler
      mrr= true;
      g->Mrr= false;
    } else
      mrr= false;

#if defined(WITH_PARTITION_STORAGE_ENGINE)
    if (table->part_info) {
      if (GetStringOption("Filename") || GetStringOption("Tabname")
                                      || GetStringOption("Connect")) {
        strncpy(partname, decode(g, strrchr(name, '#') + 1), sizeof(partname) - 1);
//      strcpy(partname, table->part_info->curr_part_elem->partition_name);
//      part_id= &table->part_info->full_part_field_set;
      } else       // Inward table
        strncpy(partname, strrchr(name, slash) + 1, sizeof(partname) - 1);

      part_id= &table->part_info->full_part_field_set; // Temporary
      } // endif part_info
#endif   // WITH_PARTITION_STORAGE_ENGINE
  } else
    rc= HA_ERR_INTERNAL_ERROR;

  DBUG_RETURN(rc);
} // end of open

/**
  @brief
  Make the indexes for this table
*/
int ha_connect::optimize(THD* thd, HA_CHECK_OPT*)
{
  int      rc= 0;
  PGLOBAL& g= xp->g;
  PDBUSER  dup= PlgGetUser(g);

	try {
		// Ignore error on the opt file
		dup->Check &= ~CHK_OPT;
		tdbp= GetTDB(g);
		dup->Check |= CHK_OPT;

		if (tdbp && !tdbp->IsRemote()) {
			bool dop= IsTypeIndexable(GetRealType(NULL));
			bool dox= (tdbp->GetDef()->Indexable() == 1);

			if ((rc= ((PTDBASE)tdbp)->ResetTableOpt(g, dop, dox))) {
				if (rc == RC_INFO) {
					push_warning(thd, Sql_condition::WARN_LEVEL_WARN, 0, g->Message);
					rc= 0;
				} else
					rc= HA_ERR_CRASHED_ON_USAGE;		// Table must be repaired

			} // endif rc

		} else if (!tdbp)
			rc= HA_ERR_INTERNAL_ERROR;

	} catch (int n) {
		if (trace(1))
			htrc("Exception %d: %s\n", n, g->Message);
		rc= HA_ERR_INTERNAL_ERROR;
	} catch (const char *msg) {
		strcpy(g->Message, msg);
		rc= HA_ERR_INTERNAL_ERROR;
	} // end catch

	if (rc)
		my_message(ER_WARN_DATA_OUT_OF_RANGE, g->Message, MYF(0));

  return rc;
} // end of optimize

/**
  @brief
  Closes a table.

  @details
  Called from sql_base.cc, sql_select.cc, and table.cc. In sql_select.cc it is
  only used to close up temporary tables or during the process where a
  temporary table is converted over to being a myisam table.

  For sql_base.cc look at close_data_tables().

  @see
  sql_base.cc, sql_select.cc and table.cc
*/
int ha_connect::close(void)
{
  int rc= 0;
  DBUG_ENTER("ha_connect::close");

  // If this is called by a later query, the table may have
  // been already closed and the tdbp is not valid anymore.
  if (tdbp && xp->last_query_id == valid_query_id)
    rc= CloseTable(xp->g);

  DBUG_RETURN(rc);
} // end of close


/**
  @brief
  write_row() inserts a row. No extra() hint is given currently if a bulk load
  is happening. buf() is a byte array of data. You can use the field
  information to extract the data from the native byte array type.

    @details
  Example of this would be:
    @code
  for (Field **field=table->field ; *field ; field++)
  {
    ...
  }
    @endcode

  See ha_tina.cc for an example of extracting all of the data as strings.
  ha_berekly.cc has an example of how to store it intact by "packing" it
  for ha_berkeley's own native storage type.

  See the note for update_row() on auto_increments and timestamps. This
  case also applies to write_row().

  Called from item_sum.cc, item_sum.cc, sql_acl.cc, sql_insert.cc,
  sql_insert.cc, sql_select.cc, sql_table.cc, sql_udf.cc, and sql_update.cc.

    @see
  item_sum.cc, item_sum.cc, sql_acl.cc, sql_insert.cc,
  sql_insert.cc, sql_select.cc, sql_table.cc, sql_udf.cc and sql_update.cc
*/
int ha_connect::write_row(uchar *buf)
{
  int      rc= 0;
  PGLOBAL& g= xp->g;
  DBUG_ENTER("ha_connect::write_row");

  // This is not tested yet
  if (xmod == MODE_ALTER) {
    if (IsPartitioned() && GetStringOption("Filename", NULL))
      // Why does this happen now that check_if_supported_inplace_alter is called?
      DBUG_RETURN(0);     // Alter table on an outward partition table

    xmod= MODE_INSERT;
  } else if (xmod == MODE_ANY)
    DBUG_RETURN(0);       // Probably never met

  // Open the table if it was not opened yet (locked)
  if (!IsOpened() || xmod != tdbp->GetMode()) {
    if (IsOpened())
      CloseTable(g);

    if ((rc= OpenTable(g)))
      DBUG_RETURN(rc);

    } // endif isopened

#if 0                // AUTO_INCREMENT NIY
  if (table->next_number_field && buf == table->record[0]) {
    int error;

    if ((error= update_auto_increment()))
      return error;

    } // endif nex_number_field
#endif // 0

  // Set column values from the passed pseudo record
  if ((rc= ScanRecord(g, buf)))
    DBUG_RETURN(rc);

  // Return result code from write operation
  if (CntWriteRow(g, tdbp)) {
    DBUG_PRINT("write_row", ("%s", g->Message));
    htrc("write_row: %s\n", g->Message);
    rc= HA_ERR_INTERNAL_ERROR;
  } else                // Table is modified
    nox= false;         // Indexes to be remade

  DBUG_RETURN(rc);
} // end of write_row


/**
  @brief
  Yes, update_row() does what you expect, it updates a row. old_data will have
  the previous row record in it, while new_data will have the newest data in it.
  Keep in mind that the server can do updates based on ordering if an ORDER BY
  clause was used. Consecutive ordering is not guaranteed.

    @details
  Currently new_data will not have an updated auto_increament record, or
  and updated timestamp field. You can do these for example by doing:
    @code
  if (table->timestamp_field_type & TIMESTAMP_AUTO_SET_ON_UPDATE)
    table->timestamp_field->set_time();
  if (table->next_number_field && record == table->record[0])
    update_auto_increment();
    @endcode

  Called from sql_select.cc, sql_acl.cc, sql_update.cc, and sql_insert.cc.

    @see
  sql_select.cc, sql_acl.cc, sql_update.cc and sql_insert.cc
*/
int ha_connect::update_row(const uchar *old_data, uchar *new_data)
{
  int      rc= 0;
  PGLOBAL& g= xp->g;
  DBUG_ENTER("ha_connect::update_row");

  if (trace(2))
    htrc("update_row: old=%s new=%s\n", old_data, new_data);

  // Check values for possible change in indexed column
  if ((rc= CheckRecord(g, old_data, new_data)))
    DBUG_RETURN(rc);

  if (CntUpdateRow(g, tdbp)) {
    DBUG_PRINT("update_row", ("%s", g->Message));
    htrc("update_row CONNECT: %s\n", g->Message);
    rc= HA_ERR_INTERNAL_ERROR;
  } else
    nox= false;               // Table is modified

  DBUG_RETURN(rc);
} // end of update_row


/**
  @brief
  This will delete a row. buf will contain a copy of the row to be deleted.
  The server will call this right after the current row has been called (from
  either a previous rnd_nexT() or index call).

  @details
  If you keep a pointer to the last row or can access a primary key it will
  make doing the deletion quite a bit easier. Keep in mind that the server does
  not guarantee consecutive deletions. ORDER BY clauses can be used.

  Called in sql_acl.cc and sql_udf.cc to manage internal table
  information.  Called in sql_delete.cc, sql_insert.cc, and
  sql_select.cc. In sql_select it is used for removing duplicates
  while in insert it is used for REPLACE calls.

  @see
  sql_acl.cc, sql_udf.cc, sql_delete.cc, sql_insert.cc and sql_select.cc
*/
int ha_connect::delete_row(const uchar *)
{
  int rc= 0;
  DBUG_ENTER("ha_connect::delete_row");

  if (CntDeleteRow(xp->g, tdbp, false)) {
    rc= HA_ERR_INTERNAL_ERROR;
    htrc("delete_row CONNECT: %s\n", xp->g->Message);
  } else
    nox= false;             // To remake indexes

  DBUG_RETURN(rc);
} // end of delete_row


/****************************************************************************/
/*  We seem to come here at the begining of an index use.                   */
/****************************************************************************/
int ha_connect::index_init(uint idx, bool sorted)
{
  int rc;
  PGLOBAL& g= xp->g;
  DBUG_ENTER("index_init");

  if (trace(1))
    htrc("index_init: this=%p idx=%u sorted=%d\n", this, idx, sorted);

  if (GetIndexType(GetRealType()) == 2) {
    if (xmod == MODE_READ)
      // This is a remote index
      xmod= MODE_READX;

    if (!(rc= rnd_init(0))) {
//    if (xmod == MODE_READX) {
        active_index= idx;
        indexing= IsUnique(idx) ? 1 : 2;
//    } else {
//      active_index= MAX_KEY;
//      indexing= 0;
//    } // endif xmod

      } //endif rc

    DBUG_RETURN(rc);
    } // endif index type

  if ((rc= rnd_init(0)))
    DBUG_RETURN(rc);

  if (locked == 2) {
    // Indexes are not updated in lock write mode
    active_index= MAX_KEY;
    indexing= 0;
    DBUG_RETURN(0);
    } // endif locked

  indexing= CntIndexInit(g, tdbp, (signed)idx, sorted);

  if (indexing <= 0) {
    DBUG_PRINT("index_init", ("%s", g->Message));
    htrc("index_init CONNECT: %s\n", g->Message);
    active_index= MAX_KEY;
    rc= HA_ERR_INTERNAL_ERROR;
  } else if (tdbp->GetKindex()) {
    if (((PTDBDOS)tdbp)->GetKindex()->GetNum_K()) {
      if (tdbp->GetFtype() != RECFM_NAF)
        ((PTDBDOS)tdbp)->GetTxfp()->ResetBuffer(g);

      active_index= idx;
//  } else {        // Void table
//    active_index= MAX_KEY;
//    indexing= 0;
    } // endif Num

    rc= 0;
  } // endif indexing

  if (trace(1))
    htrc("index_init: rc=%d indexing=%d active_index=%d\n",
            rc, indexing, active_index);

  DBUG_RETURN(rc);
} // end of index_init

/****************************************************************************/
/*  We seem to come here at the end of an index use.                        */
/****************************************************************************/
int ha_connect::index_end()
{
  DBUG_ENTER("index_end");
  active_index= MAX_KEY;
  ds_mrr.dsmrr_close();
  DBUG_RETURN(rnd_end());
} // end of index_end


/****************************************************************************/
/*  This is internally called by all indexed reading functions.             */
/****************************************************************************/
int ha_connect::ReadIndexed(uchar *buf, OPVAL op, const key_range *kr) 
{
  int rc;

//statistic_increment(ha_read_key_count, &LOCK_status);

  switch (CntIndexRead(xp->g, tdbp, op, kr, mrr)) {
    case RC_OK:
      xp->fnd++;
      rc= MakeRecord((char*)buf);
      break;
    case RC_EF:         // End of file
      rc= HA_ERR_END_OF_FILE;
      break;
    case RC_NF:         // Not found
      xp->nfd++;
      rc= (op == OP_SAME) ? HA_ERR_END_OF_FILE : HA_ERR_KEY_NOT_FOUND;
      break;
    default:          // Read error
      DBUG_PRINT("ReadIndexed", ("%s", xp->g->Message));
      htrc("ReadIndexed: %s\n", xp->g->Message);
      rc= HA_ERR_INTERNAL_ERROR;
      break;
    } // endswitch RC

  if (trace(2))
    htrc("ReadIndexed: op=%d rc=%d\n", op, rc);

  table->status= (rc == RC_OK) ? 0 : STATUS_NOT_FOUND;
  return rc;
} // end of ReadIndexed


#ifdef NOT_USED
/**
  @brief
  Positions an index cursor to the index specified in the handle. Fetches the
  row if available. If the key value is null, begin at the first key of the
  index.
*/
int ha_connect::index_read_map(uchar *buf, const uchar *key,
                               key_part_map keypart_map __attribute__((unused)),
                               enum ha_rkey_function find_flag
                               __attribute__((unused)))
{
  DBUG_ENTER("ha_connect::index_read");
  DBUG_RETURN(HA_ERR_WRONG_COMMAND);
}
#endif // NOT_USED


/****************************************************************************/
/*  This is called by handler::index_read_map.                              */
/****************************************************************************/
int ha_connect::index_read(uchar * buf, const uchar * key, uint key_len,
                           enum ha_rkey_function find_flag)
{
  int rc;
  OPVAL op= OP_XX;
  DBUG_ENTER("ha_connect::index_read");

  switch(find_flag) {
    case HA_READ_KEY_EXACT:   op= OP_EQ; break;
    case HA_READ_AFTER_KEY:   op= OP_GT; break;
    case HA_READ_KEY_OR_NEXT: op= OP_GE; break;
    default: DBUG_RETURN(-1);      break;
    } // endswitch find_flag

  if (trace(2))
    htrc("%p index_read: op=%d\n", this, op);

  if (indexing > 0) {
		start_key.key= key;
		start_key.length= key_len;
		start_key.flag= find_flag;
		start_key.keypart_map= 0;

    rc= ReadIndexed(buf, op, &start_key);

    if (rc == HA_ERR_INTERNAL_ERROR) {
      nox= true;                  // To block making indexes
      abort= true;                // Don't rename temp file
      } // endif rc

  } else
    rc= HA_ERR_INTERNAL_ERROR;  // HA_ERR_KEY_NOT_FOUND ?

  DBUG_RETURN(rc);
} // end of index_read


/**
  @brief
  Used to read forward through the index.
*/
int ha_connect::index_next(uchar *buf)
{
  int rc;
  DBUG_ENTER("ha_connect::index_next");
  //statistic_increment(ha_read_next_count, &LOCK_status);

  if (indexing > 0)
    rc= ReadIndexed(buf, OP_NEXT);
  else if (!indexing)
    rc= rnd_next(buf);
  else
    rc= HA_ERR_INTERNAL_ERROR;

  DBUG_RETURN(rc);
} // end of index_next


/**
  @brief
  Used to read backwards through the index.
*/
int ha_connect::index_prev(uchar *buf)
{
  DBUG_ENTER("ha_connect::index_prev");
  int rc;

  if (indexing > 0) {
    rc= ReadIndexed(buf, OP_PREV);
  } else
    rc= HA_ERR_WRONG_COMMAND;

  DBUG_RETURN(rc);
} // end of index_prev


/**
  @brief
  index_first() asks for the first key in the index.

    @details
  Called from opt_range.cc, opt_sum.cc, sql_handler.cc, and sql_select.cc.

    @see
  opt_range.cc, opt_sum.cc, sql_handler.cc and sql_select.cc
*/
int ha_connect::index_first(uchar *buf)
{
  int rc;
  DBUG_ENTER("ha_connect::index_first");

  if (indexing > 0)
    rc= ReadIndexed(buf, OP_FIRST);
  else if (indexing < 0)
    rc= HA_ERR_INTERNAL_ERROR;
  else if (CntRewindTable(xp->g, tdbp)) {
    table->status= STATUS_NOT_FOUND;
    rc= HA_ERR_INTERNAL_ERROR;
  } else
    rc= rnd_next(buf);

  DBUG_RETURN(rc);
} // end of index_first


/**
  @brief
  index_last() asks for the last key in the index.

    @details
  Called from opt_range.cc, opt_sum.cc, sql_handler.cc, and sql_select.cc.

    @see
  opt_range.cc, opt_sum.cc, sql_handler.cc and sql_select.cc
*/
int ha_connect::index_last(uchar *buf)
{
  DBUG_ENTER("ha_connect::index_last");
  int rc;

  if (indexing <= 0) {
    rc= HA_ERR_INTERNAL_ERROR;
  } else
    rc= ReadIndexed(buf, OP_LAST);

  DBUG_RETURN(rc);
}


/****************************************************************************/
/*  This is called to get more rows having the same index value.            */
/****************************************************************************/
//t ha_connect::index_next_same(uchar *buf, const uchar *key, uint keylen)
int ha_connect::index_next_same(uchar *buf, const uchar *, uint)
{
  int rc;
  DBUG_ENTER("ha_connect::index_next_same");
//statistic_increment(ha_read_next_count, &LOCK_status);

  if (!indexing)
    rc= rnd_next(buf);
  else if (indexing > 0)
    rc= ReadIndexed(buf, OP_SAME);
  else
    rc= HA_ERR_INTERNAL_ERROR;

  DBUG_RETURN(rc);
} // end of index_next_same


/**
  @brief
  rnd_init() is called when the system wants the storage engine to do a table
  scan. See the example in the introduction at the top of this file to see when
  rnd_init() is called.

    @details
  Called from filesort.cc, records.cc, sql_handler.cc, sql_select.cc, sql_table.cc,
  and sql_update.cc.

    @note
  We always call open and extern_lock/start_stmt before comming here.

    @see
  filesort.cc, records.cc, sql_handler.cc, sql_select.cc, sql_table.cc and sql_update.cc
*/
int ha_connect::rnd_init(bool scan)
{
  PGLOBAL g= ((table && table->in_use) ? GetPlug(table->in_use, xp) :
              (xp) ? xp->g : NULL);
  DBUG_ENTER("ha_connect::rnd_init");

  // This is not tested yet
  if (xmod == MODE_ALTER) {
    xmod= MODE_READ;
    alter= 1;
    } // endif xmod

  if (trace(1))
    htrc("rnd_init: this=%p scan=%d xmod=%d alter=%d\n",
            this, scan, xmod, alter);

  if (!g || !table || xmod == MODE_INSERT)
    DBUG_RETURN(HA_ERR_INITIALIZATION);

  // Do not close the table if it was opened yet (locked?)
  if (IsOpened()) {
    if (IsPartitioned() && xmod != MODE_INSERT)
      if (CheckColumnList(g)) // map can have been changed
        DBUG_RETURN(HA_ERR_INTERNAL_ERROR);

    if (tdbp->OpenDB(g))      // Rewind table
      DBUG_RETURN(HA_ERR_INTERNAL_ERROR);
    else
      DBUG_RETURN(0);

  } else if (xp->CheckQuery(valid_query_id))
    tdbp= NULL;       // Not valid anymore

  // When updating, to avoid skipped update, force the table
  // handler to retrieve write-only fields to be able to compare
  // records and detect data change.
  if (xmod == MODE_UPDATE)
    bitmap_union(table->read_set, table->write_set);

  if (OpenTable(g, xmod == MODE_DELETE))
    DBUG_RETURN(HA_ERR_INITIALIZATION);

  xp->nrd= xp->fnd= xp->nfd= 0;
  xp->tb1= my_interval_timer();
  DBUG_RETURN(0);
} // end of rnd_init

/**
  @brief
  Not described.

  @note
  The previous version said:
  Stop scanning of table. Note that this may be called several times during
  execution of a sub select.
  =====> This has been moved to external lock to avoid closing subselect tables.
*/
int ha_connect::rnd_end()
{
  int rc= 0;
  DBUG_ENTER("ha_connect::rnd_end");

  // If this is called by a later query, the table may have
  // been already closed and the tdbp is not valid anymore.
//  if (tdbp && xp->last_query_id == valid_query_id)
//    rc= CloseTable(xp->g);

  ds_mrr.dsmrr_close();
  DBUG_RETURN(rc);
} // end of rnd_end


/**
  @brief
  This is called for each row of the table scan. When you run out of records
  you should return HA_ERR_END_OF_FILE. Fill buff up with the row information.
  The Field structure for the table is the key to getting data into buf
  in a manner that will allow the server to understand it.

    @details
  Called from filesort.cc, records.cc, sql_handler.cc, sql_select.cc, sql_table.cc,
  and sql_update.cc.

    @see
  filesort.cc, records.cc, sql_handler.cc, sql_select.cc, sql_table.cc and sql_update.cc
*/
int ha_connect::rnd_next(uchar *buf)
{
  int rc;
  DBUG_ENTER("ha_connect::rnd_next");
//statistic_increment(ha_read_rnd_next_count, &LOCK_status);

  if (tdbp->GetMode() == MODE_ANY) {
    // We will stop on next read
    if (!stop) {
      stop= true;
      DBUG_RETURN(RC_OK);
    } else
      DBUG_RETURN(HA_ERR_END_OF_FILE);

    } // endif Mode

  switch (CntReadNext(xp->g, tdbp)) {
    case RC_OK:
      rc= MakeRecord((char*)buf);
      break;
    case RC_EF:         // End of file
      rc= HA_ERR_END_OF_FILE;
      break;
    case RC_NF:         // Not found
      rc= HA_ERR_RECORD_DELETED;
      break;
    default:            // Read error
      htrc("rnd_next CONNECT: %s\n", xp->g->Message);
      rc= (records()) ? HA_ERR_INTERNAL_ERROR : HA_ERR_END_OF_FILE;
      break;
    } // endswitch RC

  if (trace(2) && (rc || !(xp->nrd++ % 16384))) {
    ulonglong tb2= my_interval_timer();
    double elapsed= (double) (tb2 - xp->tb1) / 1000000000ULL;
    DBUG_PRINT("rnd_next", ("rc=%d nrd=%u fnd=%u nfd=%u sec=%.3lf\n",
                             rc, (uint)xp->nrd, (uint)xp->fnd,
                             (uint)xp->nfd, elapsed));
    htrc("rnd_next: rc=%d nrd=%u fnd=%u nfd=%u sec=%.3lf\n",
                             rc, (uint)xp->nrd, (uint)xp->fnd,
                             (uint)xp->nfd, elapsed);
    xp->tb1= tb2;
    xp->fnd= xp->nfd= 0;
    } // endif nrd

  table->status= (!rc) ? 0 : STATUS_NOT_FOUND;
  DBUG_RETURN(rc);
} // end of rnd_next


/**
  @brief
  position() is called after each call to rnd_next() if the data needs
  to be ordered. You can do something like the following to store
  the position:
    @code
  my_store_ptr(ref, ref_length, current_position);
    @endcode

    @details
  The server uses ref to store data. ref_length in the above case is
  the size needed to store current_position. ref is just a byte array
  that the server will maintain. If you are using offsets to mark rows, then
  current_position should be the offset. If it is a primary key like in
  BDB, then it needs to be a primary key.

  Called from filesort.cc, sql_select.cc, sql_delete.cc, and sql_update.cc.

    @see
  filesort.cc, sql_select.cc, sql_delete.cc and sql_update.cc
*/
void ha_connect::position(const uchar *)
{
  DBUG_ENTER("ha_connect::position");
  my_store_ptr(ref, ref_length, (my_off_t)tdbp->GetRecpos());

  if (trace(2))
    htrc("position: pos=%d\n", tdbp->GetRecpos());

  DBUG_VOID_RETURN;
} // end of position


/**
  @brief
  This is like rnd_next, but you are given a position to use
  to determine the row. The position will be of the type that you stored in
  ref. You can use my_get_ptr(pos,ref_length) to retrieve whatever key
  or position you saved when position() was called.

    @details
  Called from filesort.cc, records.cc, sql_insert.cc, sql_select.cc, and sql_update.cc.

    @note
  Is this really useful? It was never called even when sorting.

    @see
  filesort.cc, records.cc, sql_insert.cc, sql_select.cc and sql_update.cc
*/
int ha_connect::rnd_pos(uchar *buf, uchar *pos)
{
  int     rc;
//PTDBASE tp= (PTDBASE)tdbp;
  DBUG_ENTER("ha_connect::rnd_pos");

  if (!tdbp->SetRecpos(xp->g, (int)my_get_ptr(pos, ref_length))) {
    if (trace(1))
      htrc("rnd_pos: %d\n", tdbp->GetRecpos());

    tdbp->SetFilter(NULL);
    rc= rnd_next(buf);
	} else {
		PGLOBAL g= GetPlug((table) ? table->in_use : NULL, xp);
//	strcpy(g->Message, "Not supported by this table type");
		my_message(ER_ILLEGAL_HA, g->Message, MYF(0));
		rc= HA_ERR_INTERNAL_ERROR;
	}	// endif SetRecpos

  DBUG_RETURN(rc);
} // end of rnd_pos


/**
  @brief
  ::info() is used to return information to the optimizer. See my_base.h for
  the complete description.

    @details
  Currently this table handler doesn't implement most of the fields really needed.
  SHOW also makes use of this data.

  You will probably want to have the following in your code:
    @code
  if (records < 2)
    records= 2;
    @endcode
  The reason is that the server will optimize for cases of only a single
  record. If, in a table scan, you don't know the number of records, it
  will probably be better to set records to two so you can return as many
  records as you need. Along with records, a few more variables you may wish
  to set are:
    records
    deleted
    data_file_length
    index_file_length
    delete_length
    check_time
  Take a look at the public variables in handler.h for more information.

  Called in filesort.cc, ha_heap.cc, item_sum.cc, opt_sum.cc, sql_delete.cc,
  sql_delete.cc, sql_derived.cc, sql_select.cc, sql_select.cc, sql_select.cc,
  sql_select.cc, sql_select.cc, sql_show.cc, sql_show.cc, sql_show.cc, sql_show.cc,
  sql_table.cc, sql_union.cc, and sql_update.cc.

    @see
  filesort.cc, ha_heap.cc, item_sum.cc, opt_sum.cc, sql_delete.cc, sql_delete.cc,
  sql_derived.cc, sql_select.cc, sql_select.cc, sql_select.cc, sql_select.cc,
  sql_select.cc, sql_show.cc, sql_show.cc, sql_show.cc, sql_show.cc, sql_table.cc,
  sql_union.cc and sql_update.cc
*/
int ha_connect::info(uint flag)
{
  bool    pure= false;
  PGLOBAL g= GetPlug((table) ? table->in_use : NULL, xp);

  DBUG_ENTER("ha_connect::info");

	if (!g) {
		my_message(ER_UNKNOWN_ERROR, "Cannot get g pointer", MYF(0));
		DBUG_RETURN(HA_ERR_INTERNAL_ERROR);
	}	// endif g

	if (trace(1))
    htrc("%p In info: flag=%u valid_info=%d\n", this, flag, valid_info);

  // tdbp must be available to get updated info
  if (xp->CheckQuery(valid_query_id) || !tdbp) {
    PDBUSER dup= PlgGetUser(g);
    PCATLG  cat= (dup) ? dup->Catalog : NULL;

    if (xmod == MODE_ANY || xmod == MODE_ALTER) {
      // Pure info, not a query
      pure= true;
      xp->CheckCleanup(xmod == MODE_ANY && valid_query_id == 0);
      } // endif xmod

    // This is necessary for getting file length
		if (table) {
			if (SetDataPath(g, table->s->db.str)) {
				my_message(ER_UNKNOWN_ERROR, g->Message, MYF(0));
				DBUG_RETURN(HA_ERR_INTERNAL_ERROR);
			}	// endif SetDataPath

		} else
      DBUG_RETURN(HA_ERR_INTERNAL_ERROR);       // Should never happen

		if (!(tdbp= GetTDB(g))) {
			my_message(ER_UNKNOWN_ERROR, g->Message, MYF(0));
			DBUG_RETURN(HA_ERR_INTERNAL_ERROR);
		} // endif tdbp

    valid_info= false;
    } // endif tdbp

  if (!valid_info) {
    valid_info= CntInfo(g, tdbp, &xinfo);

    if (((signed)xinfo.records) < 0)
      DBUG_RETURN(HA_ERR_INITIALIZATION);  // Error in Cardinality

    } // endif valid_info

  if (flag & HA_STATUS_VARIABLE) {
    stats.records= xinfo.records;
    stats.deleted= 0;
    stats.data_file_length= xinfo.data_file_length;
    stats.index_file_length= 0;
    stats.delete_length= 0;
    stats.check_time= 0;
    stats.mean_rec_length= xinfo.mean_rec_length;
    } // endif HA_STATUS_VARIABLE

  if (flag & HA_STATUS_CONST) {
    // This is imported from the previous handler and must be reconsidered
    stats.max_data_file_length= 4294967295LL;
    stats.max_index_file_length= 4398046510080LL;
    stats.create_time= 0;
    data_file_name= xinfo.data_file_name;
    index_file_name= NULL;
//  sortkey= (uint) - 1;           // Table is not sorted
    ref_length= sizeof(int);      // Pointer size to row
    table->s->db_options_in_use= 03;
    stats.block_size= 1024;
    table->s->keys_in_use.set_prefix(table->s->keys);
    table->s->keys_for_keyread= table->s->keys_in_use;
//  table->s->keys_for_keyread.subtract(table->s->read_only_keys);
    table->s->db_record_offset= 0;
    } // endif HA_STATUS_CONST

  if (flag & HA_STATUS_ERRKEY) {
    errkey= 0;
    } // endif HA_STATUS_ERRKEY

  if (flag & HA_STATUS_TIME)
    stats.update_time= 0;

  if (flag & HA_STATUS_AUTO)
    stats.auto_increment_value= 1;

  if (tdbp && pure)
    CloseTable(g);        // Not used anymore

  DBUG_RETURN(0);
} // end of info


/**
  @brief
  extra() is called whenever the server wishes to send a hint to
  the storage engine. The myisam engine implements the most hints.
  ha_innodb.cc has the most exhaustive list of these hints.

  @note
  This is not yet implemented for CONNECT.

  @see
  ha_innodb.cc
*/
int ha_connect::extra(enum ha_extra_function /*operation*/)
{
  DBUG_ENTER("ha_connect::extra");
  DBUG_RETURN(0);
} // end of extra


/**
  @brief
  Used to delete all rows in a table, including cases of truncate and cases where
  the optimizer realizes that all rows will be removed as a result of an SQL statement.

    @details
  Called from item_sum.cc by Item_func_group_concat::clear(),
  Item_sum_count_distinct::clear(), and Item_func_group_concat::clear().
  Called from sql_delete.cc by mysql_delete().
  Called from sql_select.cc by JOIN::reinit().
  Called from sql_union.cc by st_select_lex_unit::exec().

    @see
  Item_func_group_concat::clear(), Item_sum_count_distinct::clear() and
  Item_func_group_concat::clear() in item_sum.cc;
  mysql_delete() in sql_delete.cc;
  JOIN::reinit() in sql_select.cc and
  st_select_lex_unit::exec() in sql_union.cc.
*/
int ha_connect::delete_all_rows()
{
  int     rc= 0;
  PGLOBAL g= xp->g;
  DBUG_ENTER("ha_connect::delete_all_rows");

  if (tdbp && tdbp->GetUse() == USE_OPEN &&
      tdbp->GetAmType() != TYPE_AM_XML &&
      tdbp->GetFtype() != RECFM_NAF)
    // Close and reopen the table so it will be deleted
    rc= CloseTable(g);

  if (!(rc= OpenTable(g))) {
    if (CntDeleteRow(g, tdbp, true)) {
      htrc("%s\n", g->Message);
      rc= HA_ERR_INTERNAL_ERROR;
    } else
      nox= false;

    } // endif rc

  DBUG_RETURN(rc);
} // end of delete_all_rows


bool ha_connect::check_privileges(THD *thd, PTOS options, char *dbn, bool quick)
{
  const char *db= (dbn && *dbn) ? dbn : NULL;
  TABTYPE     type=GetRealType(options);

  switch (type) {
    case TAB_UNDEF:
//  case TAB_CATLG:
    case TAB_PLG:
    case TAB_JCT:
    case TAB_DMY:
    case TAB_NIY:
      my_printf_error(ER_UNKNOWN_ERROR,
                      "Unsupported table type %s", MYF(0), options->type);
      return true;

    case TAB_DOS:
    case TAB_FIX:
    case TAB_BIN:
    case TAB_CSV:
    case TAB_FMT:
    case TAB_DBF:
    case TAB_XML:
    case TAB_INI:
    case TAB_VEC:
		case TAB_REST:
    case TAB_JSON:
			if (options->filename && *options->filename) {
				if (!quick) {
					char path[FN_REFLEN], dbpath[FN_REFLEN];

 					strcpy(dbpath, mysql_real_data_home);

					if (db)
#if defined(__WIN__)
						strcat(strcat(dbpath, db), "\\");
#else   // !__WIN__
						strcat(strcat(dbpath, db), "/");
#endif  // !__WIN__

					(void)fn_format(path, options->filename, dbpath, "",
						MY_RELATIVE_PATH | MY_UNPACK_FILENAME);

					if (!is_secure_file_path(path)) {
						my_error(ER_OPTION_PREVENTS_STATEMENT, MYF(0), "--secure-file-priv");
						return true;
					} // endif path

				}	// endif !quick

			} else
        return false;

			// Fall through
		case TAB_MYSQL:
		case TAB_DIR:
		case TAB_ZIP:
		case TAB_OEM:
<<<<<<< HEAD
      if (table && table->pos_in_table_list) // if SELECT
      {
=======
      if (table && table->pos_in_table_list) {		// if SELECT
>>>>>>> d03ea827
#if MYSQL_VERSION_ID > 100200
				Switch_to_definer_security_ctx backup_ctx(thd, table->pos_in_table_list);
#endif // VERSION_ID > 100200
        return check_global_access(thd, FILE_ACL);
      }	else
        return check_global_access(thd, FILE_ACL);
    case TAB_ODBC:
		case TAB_JDBC:
		case TAB_MONGO:
    case TAB_MAC:
    case TAB_WMI:
			return false;
    case TAB_TBL:
    case TAB_XCL:
    case TAB_PRX:
    case TAB_OCCUR:
    case TAB_PIVOT:
    case TAB_VIR:
			// This is temporary until a solution is found
			return false;
  } // endswitch type

  my_printf_error(ER_UNKNOWN_ERROR, "check_privileges failed", MYF(0));
  return true;
} // end of check_privileges

// Check that two indexes are equivalent
bool ha_connect::IsSameIndex(PIXDEF xp1, PIXDEF xp2)
{
  bool   b= true;
  PKPDEF kp1, kp2;

  if (stricmp(xp1->Name, xp2->Name))
    b= false;
  else if (xp1->Nparts  != xp2->Nparts  ||
           xp1->MaxSame != xp2->MaxSame ||
           xp1->Unique  != xp2->Unique)
    b= false;
  else for (kp1= xp1->ToKeyParts, kp2= xp2->ToKeyParts;
            b && (kp1 || kp2);
            kp1= kp1->Next, kp2= kp2->Next)
    if (!kp1 || !kp2)
      b= false;
    else if (stricmp(kp1->Name, kp2->Name))
      b= false;
    else if (kp1->Klen != kp2->Klen)
      b= false;

  return b;
} // end of IsSameIndex

MODE ha_connect::CheckMode(PGLOBAL g, THD *thd, 
	                         MODE newmode, bool *chk, bool *cras)
{
#if defined(DEVELOPMENT)
	if (true) {
#else
  if (trace(65)) {
#endif
    LEX_STRING *query_string= thd_query_string(thd);
    htrc("%p check_mode: cmdtype=%d\n", this, thd_sql_command(thd));
    htrc("Cmd=%.*s\n", (int) query_string->length, query_string->str);
    } // endif trace

  // Next code is temporarily replaced until sql_command is set
  stop= false;

  if (newmode == MODE_WRITE) {
    switch (thd_sql_command(thd)) {
      case SQLCOM_LOCK_TABLES:
        locked= 2; // fall through
      case SQLCOM_CREATE_TABLE:
      case SQLCOM_INSERT:
      case SQLCOM_LOAD:
      case SQLCOM_INSERT_SELECT:
        newmode= MODE_INSERT;
        break;
//    case SQLCOM_REPLACE:
//    case SQLCOM_REPLACE_SELECT:
//      newmode= MODE_UPDATE;               // To be checked
//      break;
			case SQLCOM_DELETE_MULTI:
				*cras= true;
			case SQLCOM_DELETE:
      case SQLCOM_TRUNCATE:
        newmode= MODE_DELETE;
        break;
      case SQLCOM_UPDATE_MULTI:
				*cras= true;
			case SQLCOM_UPDATE:
				newmode= MODE_UPDATE;
        break;
      case SQLCOM_SELECT:
      case SQLCOM_OPTIMIZE:
        newmode= MODE_READ;
        break;
      case SQLCOM_FLUSH:
        locked= 0;
      case SQLCOM_DROP_TABLE:
      case SQLCOM_RENAME_TABLE:
        newmode= MODE_ANY;
        break;
      case SQLCOM_CREATE_VIEW:
      case SQLCOM_DROP_VIEW:
        newmode= MODE_ANY;
        break;
      case SQLCOM_ALTER_TABLE:
        newmode= MODE_ALTER;
        break;
      case SQLCOM_DROP_INDEX:
      case SQLCOM_CREATE_INDEX:
//      if (!IsPartitioned()) {
          newmode= MODE_ANY;
          break;
//        } // endif partitioned
			case SQLCOM_REPAIR: // TODO implement it
				newmode= MODE_UPDATE;
				break;
			default:
        htrc("Unsupported sql_command=%d\n", thd_sql_command(thd));
        strcpy(g->Message, "CONNECT Unsupported command");
        my_message(ER_NOT_ALLOWED_COMMAND, g->Message, MYF(0));
        newmode= MODE_ERROR;
        break;
      } // endswitch newmode

  } else if (newmode == MODE_READ) {
    switch (thd_sql_command(thd)) {
      case SQLCOM_CREATE_TABLE:
        *chk= true;
				break;
			case SQLCOM_UPDATE_MULTI:
			case SQLCOM_DELETE_MULTI:
				*cras= true;
      case SQLCOM_INSERT:
      case SQLCOM_LOAD:
      case SQLCOM_INSERT_SELECT:
//    case SQLCOM_REPLACE:
//    case SQLCOM_REPLACE_SELECT:
      case SQLCOM_DELETE:
      case SQLCOM_TRUNCATE:
      case SQLCOM_UPDATE:
      case SQLCOM_SELECT:
      case SQLCOM_OPTIMIZE:
      case SQLCOM_SET_OPTION:
        break;
      case SQLCOM_LOCK_TABLES:
        locked= 1;
        break;
      case SQLCOM_DROP_TABLE:
      case SQLCOM_RENAME_TABLE:
        newmode= MODE_ANY;
        break;
      case SQLCOM_CREATE_VIEW:
      case SQLCOM_DROP_VIEW:
			case SQLCOM_CREATE_TRIGGER:
			case SQLCOM_DROP_TRIGGER:
				newmode= MODE_ANY;
        break;
      case SQLCOM_ALTER_TABLE:
        *chk= true;
        newmode= MODE_ALTER;
        break;
      case SQLCOM_DROP_INDEX:
      case SQLCOM_CREATE_INDEX:
//      if (!IsPartitioned()) {
          *chk= true;
          newmode= MODE_ANY;
          break;
//        } // endif partitioned

			case SQLCOM_CHECK:   // TODO implement it
			case SQLCOM_ANALYZE: // TODO implement it
			case SQLCOM_END:	   // Met in procedures: IF(EXISTS(SELECT...
				newmode= MODE_READ;
        break;
      default:
        htrc("Unsupported sql_command=%d\n", thd_sql_command(thd));
        strcpy(g->Message, "CONNECT Unsupported command");
        my_message(ER_NOT_ALLOWED_COMMAND, g->Message, MYF(0));
        newmode= MODE_ERROR;
        break;
      } // endswitch newmode

  } // endif's newmode

  if (trace(1))
    htrc("New mode=%d\n", newmode);

  return newmode;
} // end of check_mode

int ha_connect::start_stmt(THD *thd, thr_lock_type lock_type)
{
  int     rc= 0;
  bool    chk=false, cras= false;
  MODE    newmode;
  PGLOBAL g= GetPlug(thd, xp);
  DBUG_ENTER("ha_connect::start_stmt");

  if (check_privileges(thd, GetTableOptionStruct(), table->s->db.str, true))
    DBUG_RETURN(HA_ERR_INTERNAL_ERROR);

  // Action will depend on lock_type
  switch (lock_type) {
    case TL_WRITE_ALLOW_WRITE:
    case TL_WRITE_CONCURRENT_INSERT:
    case TL_WRITE_DELAYED:
    case TL_WRITE_DEFAULT:
    case TL_WRITE_LOW_PRIORITY:
    case TL_WRITE:
    case TL_WRITE_ONLY:
      newmode= MODE_WRITE;
      break;
    case TL_READ:
    case TL_READ_WITH_SHARED_LOCKS:
    case TL_READ_HIGH_PRIORITY:
    case TL_READ_NO_INSERT:
    case TL_READ_DEFAULT:
      newmode= MODE_READ;
      break;
    case TL_UNLOCK:
    default:
      newmode= MODE_ANY;
      break;
    } // endswitch mode

	if (newmode == MODE_ANY) {
		if (CloseTable(g)) {
			// Make error a warning to avoid crash
			push_warning(thd, Sql_condition::WARN_LEVEL_WARN, 0, g->Message);
			rc= 0;
		} // endif Close

		locked= 0;
		xmod= MODE_ANY;              // For info commands
		DBUG_RETURN(rc);
	} // endif MODE_ANY

	newmode= CheckMode(g, thd, newmode, &chk, &cras);

	if (newmode == MODE_ERROR)
		DBUG_RETURN(HA_ERR_INTERNAL_ERROR);

	DBUG_RETURN(check_stmt(g, newmode, cras));
} // end of start_stmt

/**
  @brief
  This create a lock on the table. If you are implementing a storage engine
  that can handle transacations look at ha_berkely.cc to see how you will
  want to go about doing this. Otherwise you should consider calling flock()
  here. Hint: Read the section "locking functions for mysql" in lock.cc to understand
  this.

    @details
  Called from lock.cc by lock_external() and unlock_external(). Also called
  from sql_table.cc by copy_data_between_tables().

    @note
  Following what we did in the MySQL XDB handler, we use this call to actually
  physically open the table. This could be reconsider when finalizing this handler
  design, which means we have a better understanding of what MariaDB does.

    @see
  lock.cc by lock_external() and unlock_external() in lock.cc;
  the section "locking functions for mysql" in lock.cc;
  copy_data_between_tables() in sql_table.cc.
*/
int ha_connect::external_lock(THD *thd, int lock_type)
{
  int     rc= 0;
  bool    xcheck=false, cras= false;
  MODE    newmode;
  PTOS    options= GetTableOptionStruct();
  PGLOBAL g= GetPlug(thd, xp);
  DBUG_ENTER("ha_connect::external_lock");

  DBUG_ASSERT(thd == current_thd);

  if (trace(1))
    htrc("external_lock: this=%p thd=%p xp=%p g=%p lock_type=%d\n",
            this, thd, xp, g, lock_type);

  if (!g)
    DBUG_RETURN(HA_ERR_INTERNAL_ERROR);

  // Action will depend on lock_type
  switch (lock_type) {
    case F_WRLCK:
      newmode= MODE_WRITE;
      break;
    case F_RDLCK:
      newmode= MODE_READ;
      break;
    case F_UNLCK:
    default:
      newmode= MODE_ANY;
      break;
    } // endswitch mode

  if (newmode == MODE_ANY) {
    int sqlcom= thd_sql_command(thd);

    // This is unlocking, do it by closing the table
    if (xp->CheckQueryID() && sqlcom != SQLCOM_UNLOCK_TABLES
                           && sqlcom != SQLCOM_LOCK_TABLES
                           && sqlcom != SQLCOM_FLUSH
                           && sqlcom != SQLCOM_BEGIN
                           && sqlcom != SQLCOM_DROP_TABLE) {
      sprintf(g->Message, "external_lock: unexpected command %d", sqlcom);
      push_warning(thd, Sql_condition::WARN_LEVEL_WARN, 0, g->Message);
      DBUG_RETURN(0);
    } else if (g->Xchk) {
      if (!tdbp) {
				if (!(tdbp= GetTDB(g))) {
//        DBUG_RETURN(HA_ERR_INTERNAL_ERROR);  causes assert error
					push_warning(thd, Sql_condition::WARN_LEVEL_WARN, 0, g->Message);
					DBUG_RETURN(0);
				} else if (!tdbp->GetDef()->Indexable()) {
          sprintf(g->Message, "external_lock: Table %s is not indexable", tdbp->GetName());
//        DBUG_RETURN(HA_ERR_INTERNAL_ERROR);  causes assert error
          push_warning(thd, Sql_condition::WARN_LEVEL_WARN, 0, g->Message);
          DBUG_RETURN(0);
        } else if (tdbp->GetDef()->Indexable() == 1) {
          bool    oldsep= ((PCHK)g->Xchk)->oldsep;
          bool    newsep= ((PCHK)g->Xchk)->newsep;
          PTDBDOS tdp= (PTDBDOS)tdbp;
      
          PDOSDEF ddp= (PDOSDEF)tdp->GetDef();
          PIXDEF  xp, xp1, xp2, drp=NULL, adp= NULL;
          PIXDEF  oldpix= ((PCHK)g->Xchk)->oldpix;
          PIXDEF  newpix= ((PCHK)g->Xchk)->newpix;
          PIXDEF *xlst, *xprc; 
      
          ddp->SetIndx(oldpix);
      
          if (oldsep != newsep) {
            // All indexes have to be remade
            ddp->DeleteIndexFile(g, NULL);
            oldpix= NULL;
            ddp->SetIndx(NULL);
            SetBooleanOption("Sepindex", newsep);
          } else if (newsep) {
            // Make the list of dropped indexes
            xlst= &drp; xprc= &oldpix;
      
            for (xp2= oldpix; xp2; xp2= xp) {
              for (xp1= newpix; xp1; xp1= xp1->Next)
                if (IsSameIndex(xp1, xp2))
                  break;        // Index not to drop
      
              xp= xp2->GetNext();
      
              if (!xp1) {
                *xlst= xp2;
                *xprc= xp;
                *(xlst= &xp2->Next)= NULL;
              } else
                xprc= &xp2->Next;
      
              } // endfor xp2
      
            if (drp) {
              // Here we erase the index files
              ddp->DeleteIndexFile(g, drp);
              } // endif xp1
      
          } else if (oldpix) {
            // TODO: optimize the case of just adding new indexes
            if (!newpix)
              ddp->DeleteIndexFile(g, NULL);
      
            oldpix= NULL;     // To remake all indexes
            ddp->SetIndx(NULL);
          } // endif sepindex
      
          // Make the list of new created indexes
          xlst= &adp; xprc= &newpix;
      
          for (xp1= newpix; xp1; xp1= xp) {
            for (xp2= oldpix; xp2; xp2= xp2->Next)
              if (IsSameIndex(xp1, xp2))
                break;        // Index already made
      
            xp= xp1->Next;
      
            if (!xp2) {
              *xlst= xp1;
              *xprc= xp;
              *(xlst= &xp1->Next)= NULL;
            } else
              xprc= &xp1->Next;
      
            } // endfor xp1
      
          if (adp)
            // Here we do make the new indexes
            if (tdp->MakeIndex(g, adp, true) == RC_FX) {
              // Make it a warning to avoid crash
              push_warning(thd, Sql_condition::WARN_LEVEL_WARN, 
                                0, g->Message);
              rc= 0;
							//my_message(ER_UNKNOWN_ERROR, g->Message, MYF(0));
							//rc= HA_ERR_INTERNAL_ERROR;
						} // endif MakeIndex
      
        } else if (tdbp->GetDef()->Indexable() == 3) {
          if (CheckVirtualIndex(NULL)) {
            // Make it a warning to avoid crash
            push_warning(thd, Sql_condition::WARN_LEVEL_WARN, 
                              0, g->Message);
            rc= 0;
            } // endif Check

        } // endif indexable

        } // endif Tdbp

      } // endelse Xchk

    if (CloseTable(g)) {
      // This is an error while builing index
      // Make it a warning to avoid crash
      push_warning(thd, Sql_condition::WARN_LEVEL_WARN, 0, g->Message);
      rc= 0;
		} // endif Close

    locked= 0;
    xmod= MODE_ANY;              // For info commands
    DBUG_RETURN(rc);
	} else if (check_privileges(thd, options, table->s->db.str)) {
		strcpy(g->Message, "This operation requires the FILE privilege");
		htrc("%s\n", g->Message);
		DBUG_RETURN(HA_ERR_INTERNAL_ERROR);
	} // endif check_privileges


  DBUG_ASSERT(table && table->s);

  // Table mode depends on the query type
  newmode= CheckMode(g, thd, newmode, &xcheck, &cras);

  if (newmode == MODE_ERROR)
    DBUG_RETURN(HA_ERR_INTERNAL_ERROR);

	DBUG_RETURN(check_stmt(g, newmode, cras));
} // end of external_lock


int ha_connect::check_stmt(PGLOBAL g, MODE newmode, bool cras)
{
	int rc= 0;
	DBUG_ENTER("ha_connect::check_stmt");

	// If this is the start of a new query, cleanup the previous one
  if (xp->CheckCleanup()) {
    tdbp= NULL;
    valid_info= false;
	} // endif CheckCleanup

  if (cras)
    g->Createas= true;  // To tell external tables of a multi-table command

	if (trace(1))
		htrc("Calling CntCheckDB db=%s cras=%d\n", GetDBName(NULL), cras);

  // Set or reset the good database environment
  if (CntCheckDB(g, this, GetDBName(NULL))) {
		htrc("%p check_stmt: %s\n", this, g->Message);
		rc= HA_ERR_INTERNAL_ERROR;
  // This can NOT be called without open called first, but
  // the table can have been closed since then
  } else if (!tdbp || xp->CheckQuery(valid_query_id) || xmod != newmode) {
    if (tdbp) {
      // If this is called by a later query, the table may have
      // been already closed and the tdbp is not valid anymore.
      if (xp->last_query_id == valid_query_id)
        rc= CloseTable(g);
      else
        tdbp= NULL;

      } // endif tdbp

    xmod= newmode;

    // Delay open until used fields are known
  } // endif tdbp

  if (trace(1))
		htrc("check_stmt: rc=%d\n", rc);

  DBUG_RETURN(rc);
} // end of check_stmt


/**
  @brief
  The idea with handler::store_lock() is: The statement decides which locks
  should be needed for the table. For updates/deletes/inserts we get WRITE
  locks, for SELECT... we get read locks.

    @details
  Before adding the lock into the table lock handler (see thr_lock.c),
  mysqld calls store lock with the requested locks. Store lock can now
  modify a write lock to a read lock (or some other lock), ignore the
  lock (if we don't want to use MySQL table locks at all), or add locks
  for many tables (like we do when we are using a MERGE handler).

  Berkeley DB, for example, changes all WRITE locks to TL_WRITE_ALLOW_WRITE
  (which signals that we are doing WRITES, but are still allowing other
  readers and writers).

  When releasing locks, store_lock() is also called. In this case one
  usually doesn't have to do anything.

  In some exceptional cases MySQL may send a request for a TL_IGNORE;
  This means that we are requesting the same lock as last time and this
  should also be ignored. (This may happen when someone does a flush
  table when we have opened a part of the tables, in which case mysqld
  closes and reopens the tables and tries to get the same locks at last
  time). In the future we will probably try to remove this.

  Called from lock.cc by get_lock_data().

    @note
  In this method one should NEVER rely on table->in_use, it may, in fact,
  refer to a different thread! (this happens if get_lock_data() is called
  from mysql_lock_abort_for_thread() function)

    @see
  get_lock_data() in lock.cc
*/
THR_LOCK_DATA **ha_connect::store_lock(THD *,
                                       THR_LOCK_DATA **to,
                                       enum thr_lock_type lock_type)
{
  if (lock_type != TL_IGNORE && lock.type == TL_UNLOCK)
    lock.type=lock_type;
  *to++= &lock;
  return to;
}


/**
  Searches for a pointer to the last occurrence of  the
  character c in the string src.
  Returns true on failure, false on success.
*/
static bool
strnrchr(LEX_CSTRING *ls, const char *src, size_t length, int c)
{
  const char *srcend, *s;
  for (s= srcend= src + length; s > src; s--)
  {
    if (s[-1] == c)
    {
      ls->str= s;
      ls->length= srcend - s;
      return false;
    }
  }
  return true;
}


/**
  Split filename into database and table name.
*/
static bool
filename_to_dbname_and_tablename(const char *filename,
                                 char *database, size_t database_size,
                                 char *table, size_t table_size)
{
  LEX_CSTRING d, t;
  size_t length= strlen(filename);

  /* Find filename - the rightmost directory part */
  if (strnrchr(&t, filename, length, slash) || t.length + 1 > table_size)
    return true;
  memcpy(table, t.str, t.length);
  table[t.length]= '\0';
  if (!(length-= t.length))
    return true;

  length--; /* Skip slash */

  /* Find database name - the second rightmost directory part */
  if (strnrchr(&d, filename, length, slash) || d.length + 1 > database_size)
    return true;
  memcpy(database, d.str, d.length);
  database[d.length]= '\0';
  return false;
} // end of filename_to_dbname_and_tablename

/**
  @brief
  Used to delete or rename a table. By the time delete_table() has been
  called all opened references to this table will have been closed
  (and your globally shared references released) ===> too bad!!!
  The variable name will just be the name of the table.
  You will need to remove or rename any files you have created at
  this point.

    @details
  If you do not implement this, the default delete_table() is called from
  handler.cc and it will delete all files with the file extensions returned
  by bas_ext().

  Called from handler.cc by delete_table and ha_create_table(). Only used
  during create if the table_flag HA_DROP_BEFORE_CREATE was specified for
  the storage engine.

    @see
  delete_table and ha_create_table() in handler.cc
*/
int ha_connect::delete_or_rename_table(const char *name, const char *to)
{
  DBUG_ENTER("ha_connect::delete_or_rename_table");
  char db[128], tabname[128];
  int  rc= 0;
  bool ok= false;
  THD *thd= current_thd;
  int  sqlcom= thd_sql_command(thd);

  if (trace(1)) {
    if (to)
      htrc("rename_table: this=%p thd=%p sqlcom=%d from=%s to=%s\n",
              this, thd, sqlcom, name, to);
    else
      htrc("delete_table: this=%p thd=%p sqlcom=%d name=%s\n",
              this, thd, sqlcom, name);

    } // endif trace

  if (to && (filename_to_dbname_and_tablename(to, db, sizeof(db),
                                             tabname, sizeof(tabname))
      || (*tabname == '#' && sqlcom == SQLCOM_CREATE_INDEX)))
    DBUG_RETURN(0);

  if (filename_to_dbname_and_tablename(name, db, sizeof(db),
                                       tabname, sizeof(tabname))
      || (*tabname == '#' && sqlcom == SQLCOM_CREATE_INDEX))
    DBUG_RETURN(0);

  // If a temporary file exists, all the tests below were passed
  // successfully when making it, so they are not needed anymore
  // in particular because they sometimes cause DBUG_ASSERT crash.
  // Also, for partitioned tables, no test can be done because when
  // this function is called, the .par file is already deleted and
  // this causes the open_table_def function to fail.
  // Not having any other clues (table and table_share are NULL)
  // the only mean we have to test for partitioning is this:
  if (*tabname != '#' && !strstr(tabname, "#P#")) {
    // We have to retrieve the information about this table options.
    ha_table_option_struct *pos;
    char         key[MAX_DBKEY_LENGTH];
    uint         key_length;
    TABLE_SHARE *share;

//  if ((p= strstr(tabname, "#P#")))   won't work, see above
//    *p= 0;             // Get the main the table name

    key_length= tdc_create_key(key, db, tabname);

    // share contains the option struct that we need
    if (!(share= alloc_table_share(db, tabname, key, key_length)))
      DBUG_RETURN(rc);

    // Get the share info from the .frm file
    Dummy_error_handler error_handler;
    thd->push_internal_handler(&error_handler);
    bool got_error= open_table_def(thd, share);
    thd->pop_internal_handler();
    if (!got_error) {
      // Now we can work
      if ((pos= share->option_struct)) {
        if (check_privileges(thd, pos, db))
          rc= HA_ERR_INTERNAL_ERROR;         // ???
        else
          if (IsFileType(GetRealType(pos)) && !pos->filename)
            ok= true;

        } // endif pos

      } // endif open_table_def

    free_table_share(share);
  } else              // Temporary file
    ok= true;

  if (ok) {
    // Let the base handler do the job
    if (to)
      rc= handler::rename_table(name, to);
    else if ((rc= handler::delete_table(name)) == ENOENT)
      rc= 0;        // No files is not an error for CONNECT

    } // endif ok

  DBUG_RETURN(rc);
} // end of delete_or_rename_table

int ha_connect::delete_table(const char *name)
{
  return delete_or_rename_table(name, NULL);
} // end of delete_table

int ha_connect::rename_table(const char *from, const char *to)
{
  return delete_or_rename_table(from, to);
} // end of rename_table

/**
  @brief
  Given a starting key and an ending key, estimate the number of rows that
  will exist between the two keys.

  @details
  end_key may be empty, in which case determine if start_key matches any rows.

  Called from opt_range.cc by check_quick_keys().

  @see
  check_quick_keys() in opt_range.cc
*/
ha_rows ha_connect::records_in_range(uint inx, key_range *min_key,
                                               key_range *max_key)
{
  ha_rows rows;
  DBUG_ENTER("ha_connect::records_in_range");

  if (indexing < 0 || inx != active_index)
    if (index_init(inx, false))
      DBUG_RETURN(HA_POS_ERROR);

  if (trace(1))
    htrc("records_in_range: inx=%d indexing=%d\n", inx, indexing);

  if (indexing > 0) {
    int          nval;
    uint         len[2];
    const uchar *key[2];
    bool         incl[2];
    key_part_map kmap[2];

    key[0]= (min_key) ? min_key->key : NULL;
    key[1]= (max_key) ? max_key->key : NULL;
    len[0]= (min_key) ? min_key->length : 0;
    len[1]= (max_key) ? max_key->length : 0;
    incl[0]= (min_key) ? (min_key->flag == HA_READ_KEY_EXACT) : false;
    incl[1]= (max_key) ? (max_key->flag == HA_READ_AFTER_KEY) : false;
    kmap[0]= (min_key) ? min_key->keypart_map : 0;
    kmap[1]= (max_key) ? max_key->keypart_map : 0;

    if ((nval= CntIndexRange(xp->g, tdbp, key, len, incl, kmap)) < 0)
      rows= HA_POS_ERROR;
    else
      rows= (ha_rows)nval;

  } else if (indexing == 0)
    rows= 100000000;        // Don't use missing index
  else
    rows= HA_POS_ERROR;

  if (trace(1))
    htrc("records_in_range: rows=%llu\n", rows);

  DBUG_RETURN(rows);
} // end of records_in_range

// Used to check whether a MYSQL table is created on itself
bool CheckSelf(PGLOBAL g, TABLE_SHARE *s, PCSZ host,
	             PCSZ db, PCSZ tab, PCSZ src, int port)
{
  if (src)
    return false;
  else if (host && stricmp(host, "localhost") && strcmp(host, "127.0.0.1"))
    return false;
  else if (db && stricmp(db, s->db.str))
    return false;
  else if (tab && stricmp(tab, s->table_name.str))
    return false;
  else if (port && port != (signed)GetDefaultPort())
    return false;

  strcpy(g->Message, "This MySQL table is defined on itself");
  return true;
} // end of CheckSelf

/**
  Convert an ISO-8859-1 column name to UTF-8
*/
static char *encode(PGLOBAL g, const char *cnm)
  {
  char  *buf= (char*)PlugSubAlloc(g, NULL, strlen(cnm) * 3);
  uint   dummy_errors;
  uint32 len= copy_and_convert(buf, strlen(cnm) * 3,
                               &my_charset_utf8_general_ci,
                               cnm, strlen(cnm),
                               &my_charset_latin1,
                               &dummy_errors);
  buf[len]= '\0';
  return buf;
  } // end of encode

/**
  Store field definition for create.

  @return
    Return 0 if ok
*/
static bool add_field(String* sql, TABTYPE ttp, const char* field_name, int typ,
	                    int len, int dec, char* key, uint tm, const char* rem,
	                    char* dft, char* xtra, char* fmt, int flag, bool dbf, char v) {
#if defined(DEVELOPMENT)
	// Some client programs regard CHAR(36) as GUID
	char var = (len > 255 || len == 36) ? 'V' : v;
#else
	char var = (len > 255) ? 'V' : v;
#endif
	bool q, error = false;
	const char* type = PLGtoMYSQLtype(typ, dbf, var);

	error |= sql->append('`');
	error |= sql->append(field_name);
	error |= sql->append("` ");
	error |= sql->append(type);

	if (typ == TYPE_STRING ||
		(len && typ != TYPE_DATE && (typ != TYPE_DOUBLE || dec >= 0))) {
		error |= sql->append('(');
		error |= sql->append_ulonglong(len);

		if (typ == TYPE_DOUBLE) {
			error |= sql->append(',');
			// dec must be < len and < 31
			error |= sql->append_ulonglong(MY_MIN(dec, (MY_MIN(len, 31) - 1)));
		} else if (dec > 0 && !strcmp(type, "DECIMAL")) {
			error |= sql->append(',');
			// dec must be < len
			error |= sql->append_ulonglong(MY_MIN(dec, len - 1));
		} // endif dec

		error |= sql->append(')');
	} // endif len

	if (v == 'U')
		error |= sql->append(" UNSIGNED");
	else if (v == 'Z')
		error |= sql->append(" ZEROFILL");

	if (key && *key) {
		error |= sql->append(" ");
		error |= sql->append(key);
	} // endif key

	if (tm)
		error |= sql->append(STRING_WITH_LEN(" NOT NULL"), system_charset_info);

	if (dft && *dft) {
		error |= sql->append(" DEFAULT ");

		if (typ == TYPE_DATE)
			q = (strspn(dft, "0123456789 -:/") == strlen(dft));
		else
			q = !IsTypeNum(typ);

		if (q) {
			error |= sql->append("'");
			error |= sql->append_for_single_quote(dft, strlen(dft));
			error |= sql->append("'");
		} else
			error |= sql->append(dft);

	} // endif dft

	if (xtra && *xtra) {
		error |= sql->append(" ");
		error |= sql->append(xtra);
	} // endif rem

	if (rem && *rem) {
		error |= sql->append(" COMMENT '");
		error |= sql->append_for_single_quote(rem, strlen(rem));
		error |= sql->append("'");
	} // endif rem

	if (fmt && *fmt) {
		switch (ttp) {
		case TAB_JSON: error |= sql->append(" JPATH='"); break;
		case TAB_XML:  error |= sql->append(" XPATH='"); break;
		default:	     error |= sql->append(" FIELD_FORMAT='");
		} // endswitch ttp

		error |= sql->append_for_single_quote(fmt, strlen(fmt));
		error |= sql->append("'");
	} // endif flag

	if (flag) {
		error |= sql->append(" FLAG=");
		error |= sql->append_ulonglong(flag);
	} // endif flag

	error |= sql->append(',');
	return error;
} // end of add_field

/**
  Initialise the table share with the new columns.

  @return
    Return 0 if ok
*/
static int init_table_share(THD* thd,
                            TABLE_SHARE *table_s,
                            HA_CREATE_INFO *create_info,
                            String *sql)
{
  bool oom= false;
  PTOS topt= table_s->option_struct;

  sql->length(sql->length()-1); // remove the trailing comma
  sql->append(')');

  for (ha_create_table_option *opt= connect_table_option_list;
       opt->name; opt++) {
    ulonglong   vull;
    const char *vstr;

    switch (opt->type) {
      case HA_OPTION_TYPE_ULL:
        vull= *(ulonglong*)(((char*)topt) + opt->offset);

        if (vull != opt->def_value) {
          oom|= sql->append(' ');
          oom|= sql->append(opt->name);
          oom|= sql->append('=');
          oom|= sql->append_ulonglong(vull);
          } // endif vull

        break;
      case HA_OPTION_TYPE_STRING:
        vstr= *(char**)(((char*)topt) + opt->offset);

        if (vstr) {
          oom|= sql->append(' ');
          oom|= sql->append(opt->name);
          oom|= sql->append("='");
          oom|= sql->append_for_single_quote(vstr, strlen(vstr));
          oom|= sql->append('\'');
          } // endif vstr

        break;
      case HA_OPTION_TYPE_BOOL:
        vull= *(bool*)(((char*)topt) + opt->offset);

        if (vull != opt->def_value) {
          oom|= sql->append(' ');
          oom|= sql->append(opt->name);
          oom|= sql->append('=');
          oom|= sql->append(vull ? "YES" : "NO");
          } // endif vull

        break;
      default: // no enums here, good :)
        break;
      } // endswitch type

    if (oom)
      return HA_ERR_OUT_OF_MEM;

    } // endfor opt

  if (create_info->connect_string.length) {
    oom|= sql->append(' ');
    oom|= sql->append("CONNECTION='");
    oom|= sql->append_for_single_quote(create_info->connect_string.str,
                                       create_info->connect_string.length);
    oom|= sql->append('\'');

    if (oom)
      return HA_ERR_OUT_OF_MEM;

    } // endif string

  if (create_info->default_table_charset) {
    oom|= sql->append(' ');
    oom|= sql->append("CHARSET=");
    oom|= sql->append(create_info->default_table_charset->csname);

    if (oom)
      return HA_ERR_OUT_OF_MEM;

    } // endif charset

  if (trace(1))
    htrc("s_init: %.*s\n", sql->length(), sql->ptr());

  return table_s->init_from_sql_statement_string(thd, true,
                                                 sql->ptr(), sql->length());
} // end of init_table_share

/**
  @brief
  connect_assisted_discovery() is called when creating a table with no columns.

  @details
  When assisted discovery is used the .frm file have not already been
  created. You can overwrite some definitions at this point but the
  main purpose of it is to define the columns for some table types.

  @note
  this function is no more called in case of CREATE .. SELECT
*/
static int connect_assisted_discovery(handlerton *, THD* thd,
                                      TABLE_SHARE *table_s,
                                      HA_CREATE_INFO *create_info)
{
  char     v=0;
	PCSZ     fncn= "?";
	PCSZ     user, fn, db, host, pwd, sep, tbl, src;
	PCSZ     col, ocl, rnk, pic, fcl, skc, zfn;
	char    *tab, *dsn, *shm, *dpath, *url;
#if defined(__WIN__)
	PCSZ     nsp= NULL, cls= NULL;
#endif   // __WIN__
//int      hdr, mxe;
	int      port= 0, mxr= 0, rc= 0, mul= 0, lrecl= 0;
//PCSZ     tabtyp= NULL;
#if defined(ODBC_SUPPORT)
  POPARM   sop= NULL;
	PCSZ     ucnc= NULL;
	bool     cnc= false;
  int      cto= -1, qto= -1;
#endif   // ODBC_SUPPORT
#if defined(JAVA_SUPPORT)
	PJPARM   sjp= NULL;
	PCSZ     driver= NULL;
#endif   // JAVA_SUPPORT
  uint     tm, fnc= FNC_NO, supfnc= (FNC_NO | FNC_COL);
  bool     bif, ok= false, dbf= false;
  TABTYPE  ttp= TAB_UNDEF;
  PQRYRES  qrp= NULL;
  PCOLRES  crp;
  PCONNECT xp= NULL;
  PGLOBAL  g= GetPlug(thd, xp);

  if (!g)
    return HA_ERR_INTERNAL_ERROR;

  PDBUSER  dup= PlgGetUser(g);
  PCATLG   cat= (dup) ? dup->Catalog : NULL;
  PTOS     topt= table_s->option_struct;
  char     buf[1024];
  String   sql(buf, sizeof(buf), system_charset_info);

  sql.copy(STRING_WITH_LEN("CREATE TABLE whatever ("), system_charset_info);
	user = host = pwd = tbl = src = col = ocl = pic = fcl = skc = rnk = zfn = NULL;
	dsn = url = NULL;

  // Get the useful create options
  ttp= GetTypeID(topt->type);
  fn=  topt->filename;
  tab= (char*)topt->tabname;
  src= topt->srcdef;
  db=  topt->dbname;
  fncn= topt->catfunc;
  fnc= GetFuncID(fncn);
  sep= topt->separator;
	mul= (int)topt->multiple;
	tbl= topt->tablist;
  col= topt->colist;

  if (topt->oplist) {
    host= GetListOption(g, "host", topt->oplist, "localhost");
    user= GetListOption(g, "user", topt->oplist, 
          ((ttp == TAB_ODBC || ttp == TAB_JDBC) ? NULL : "root"));
    // Default value db can come from the DBNAME=xxx option.
    db= GetListOption(g, "database", topt->oplist, db);
    col= GetListOption(g, "colist", topt->oplist, col);
    ocl= GetListOption(g, "occurcol", topt->oplist, NULL);
    pic= GetListOption(g, "pivotcol", topt->oplist, NULL);
    fcl= GetListOption(g, "fnccol", topt->oplist, NULL);
    skc= GetListOption(g, "skipcol", topt->oplist, NULL);
    rnk= GetListOption(g, "rankcol", topt->oplist, NULL);
    pwd= GetListOption(g, "password", topt->oplist);
#if defined(__WIN__)
    nsp= GetListOption(g, "namespace", topt->oplist);
    cls= GetListOption(g, "class", topt->oplist);
#endif   // __WIN__
    port= atoi(GetListOption(g, "port", topt->oplist, "0"));
#if defined(ODBC_SUPPORT)
//	tabtyp= GetListOption(g, "Tabtype", topt->oplist, NULL);
		mxr= atoi(GetListOption(g,"maxres", topt->oplist, "0"));
    cto= atoi(GetListOption(g,"ConnectTimeout", topt->oplist, "-1"));
    qto= atoi(GetListOption(g,"QueryTimeout", topt->oplist, "-1"));
    
    if ((ucnc= GetListOption(g, "UseDSN", topt->oplist)))
      cnc= (!*ucnc || *ucnc == 'y' || *ucnc == 'Y' || atoi(ucnc) != 0);
#endif
#if defined(JAVA_SUPPORT)
		driver= GetListOption(g, "Driver", topt->oplist, NULL);
#endif   // JAVA_SUPPORT
#if defined(PROMPT_OK)
    cop= atoi(GetListOption(g, "checkdsn", topt->oplist, "0"));
#endif   // PROMPT_OK
#if defined(ZIP_SUPPORT)
		zfn= GetListOption(g, "Zipfile", topt->oplist, NULL);
#endif   // ZIP_SUPPORT
	} else {
    host= "localhost";
    user= ((ttp == TAB_ODBC || ttp == TAB_JDBC) ? NULL : "root");
  } // endif option_list

  if (!(shm= (char*)db))
    db= table_s->db.str;                   // Default value

	try {
		// Check table type
		if (ttp == TAB_UNDEF) {
			topt->type= (src) ? "MYSQL" : (tab) ? "PROXY" : "DOS";
			ttp= GetTypeID(topt->type);
			sprintf(g->Message, "No table_type. Was set to %s", topt->type);
			push_warning(thd, Sql_condition::WARN_LEVEL_WARN, 0, g->Message);
		} else if (ttp == TAB_NIY) {
			sprintf(g->Message, "Unsupported table type %s", topt->type);
			rc= HA_ERR_INTERNAL_ERROR;
			goto err;
#if defined(REST_SUPPORT)
		} else if (topt->http) {
			switch (ttp) {
				case TAB_JSON:
				case TAB_XML:
				case TAB_CSV:
					ttp = TAB_REST;
					break;
				default:
					break;
			}	// endswitch type
#endif   // REST_SUPPORT
		} // endif ttp

		if (!tab) {
			if (ttp == TAB_TBL) {
				// Make tab the first table of the list
				char *p;

				if (!tbl) {
					strcpy(g->Message, "Missing table list");
					rc= HA_ERR_INTERNAL_ERROR;
					goto err;
				} // endif tbl

				tab= PlugDup(g, tbl);

				if ((p= strchr(tab, ',')))
					*p= 0;

				if ((p= strchr(tab, '.'))) {
					*p= 0;
					db= tab;
					tab= p + 1;
				} // endif p

			} else if (ttp != TAB_ODBC || !(fnc & (FNC_TABLE | FNC_COL)))
			  tab= (char*)table_s->table_name.str;   // Default value

		} // endif tab

		switch (ttp) {
#if defined(ODBC_SUPPORT)
			case TAB_ODBC:
				dsn= strz(g, create_info->connect_string);

				if (fnc & (FNC_DSN | FNC_DRIVER)) {
					ok= true;
#if defined(PROMPT_OK)
				} else if (!stricmp(thd->main_security_ctx.host, "localhost")
					&& cop == 1) {
					if ((dsn= ODBCCheckConnection(g, dsn, cop)) != NULL) {
						thd->make_lex_string(&create_info->connect_string, dsn, strlen(dsn));
						ok= true;
					} // endif dsn
#endif   // PROMPT_OK

				} else if (!dsn) {
					sprintf(g->Message, "Missing %s connection string", topt->type);
				} else {
					// Store ODBC additional parameters
					sop= (POPARM)PlugSubAlloc(g, NULL, sizeof(ODBCPARM));
					sop->User= (char*)user;
					sop->Pwd= (char*)pwd;
					sop->Cto= cto;
					sop->Qto= qto;
					sop->UseCnc= cnc;
					ok= true;
				} // endif's

				supfnc |= (FNC_TABLE | FNC_DSN | FNC_DRIVER);
				break;
#endif   // ODBC_SUPPORT
#if defined(JAVA_SUPPORT)
			case TAB_JDBC:
				if (fnc & FNC_DRIVER) {
					ok= true;
				} else if (!(url= strz(g, create_info->connect_string))) {
					strcpy(g->Message, "Missing URL");
				} else {
					// Store JDBC additional parameters
					int      rc;
					PJDBCDEF jdef= new(g) JDBCDEF();

					jdef->SetName(create_info->alias);
					sjp= (PJPARM)PlugSubAlloc(g, NULL, sizeof(JDBCPARM));
					sjp->Driver= driver;
					//		sjp->Properties= prop;
					sjp->Fsize= 0;
					sjp->Scrollable= false;

					if ((rc= jdef->ParseURL(g, url, false)) == RC_OK) {
						sjp->Url= url;
						sjp->User= (char*)user;
						sjp->Pwd= (char*)pwd;
						ok= true;
					} else if (rc == RC_NF) {
						if (jdef->GetTabname())
							tab= (char*)jdef->GetTabname();

						ok= jdef->SetParms(sjp);
					} // endif rc

				} // endif's

				supfnc |= (FNC_DRIVER | FNC_TABLE);
				break;
#endif   // JAVA_SUPPORT
			case TAB_DBF:
				dbf= true;
				// fall through
			case TAB_CSV:
				if (!fn && fnc != FNC_NO)
					sprintf(g->Message, "Missing %s file name", topt->type);
				else if (sep && strlen(sep) > 1)
					sprintf(g->Message, "Invalid separator %s", sep);
				else
					ok= true;

				break;
			case TAB_MYSQL:
				ok= true;

				if (create_info->connect_string.str &&
					create_info->connect_string.length) {
					PMYDEF  mydef= new(g) MYSQLDEF();

					dsn= strz(g, create_info->connect_string);
					mydef->SetName(create_info->alias);

					if (!mydef->ParseURL(g, dsn, false)) {
						if (mydef->GetHostname())
							host= mydef->GetHostname();

						if (mydef->GetUsername())
							user= mydef->GetUsername();

						if (mydef->GetPassword())
							pwd= mydef->GetPassword();

						if (mydef->GetTabschema())
							db= mydef->GetTabschema();

						if (mydef->GetTabname())
							tab= (char*)mydef->GetTabname();

						if (mydef->GetPortnumber())
							port= mydef->GetPortnumber();

					} else
						ok= false;

				} else if (!user)
					user= "root";

				if (ok && CheckSelf(g, table_s, host, db, tab, src, port))
					ok= false;

				break;
#if defined(__WIN__)
			case TAB_WMI:
				ok= true;
				break;
#endif   // __WIN__
			case TAB_PIVOT:
				supfnc= FNC_NO;
			case TAB_PRX:
			case TAB_TBL:
			case TAB_XCL:
			case TAB_OCCUR:
				if (!src && !stricmp(tab, create_info->alias) &&
					(!db || !stricmp(db, table_s->db.str)))
					sprintf(g->Message, "A %s table cannot refer to itself", topt->type);
				else
					ok= true;

				break;
			case TAB_OEM:
				if (topt->module && topt->subtype)
					ok= true;
				else
					strcpy(g->Message, "Missing OEM module or subtype");

				break;
#if defined(LIBXML2_SUPPORT) || defined(DOMDOC_SUPPORT)
			case TAB_XML:
#endif   // LIBXML2_SUPPORT  ||         DOMDOC_SUPPORT
			case TAB_JSON:
				dsn= strz(g, create_info->connect_string);

				if (!fn && !zfn && !mul && !dsn)
					sprintf(g->Message, "Missing %s file name", topt->type);
				else
					ok= true;

				break;
#if defined(JAVA_SUPPORT)
			case TAB_MONGO:
				if (!topt->tabname)
					topt->tabname= tab;

				ok= true;
				break;
#endif   // JAVA_SUPPORT
#if defined(REST_SUPPORT)
			case TAB_REST:
				if (!topt->http)
					sprintf(g->Message, "Missing %s HTTP address", topt->type);
				else
					ok = true;

				break;
#endif   // REST_SUPPORT
			case TAB_VIR:
				ok= true;
				break;
			default:
				sprintf(g->Message, "Cannot get column info for table type %s", topt->type);
				break;
		} // endif ttp

	// Check for supported catalog function
		if (ok && !(supfnc & fnc)) {
			sprintf(g->Message, "Unsupported catalog function %s for table type %s",
				fncn, topt->type);
			ok= false;
		} // endif supfnc

		if (src && fnc != FNC_NO) {
			strcpy(g->Message, "Cannot make catalog table from srcdef");
			ok= false;
		} // endif src

		if (ok) {
			const char *cnm, *rem;
			char *dft, *xtra, *key, *fmt;
			int   i, len, prec, dec, typ, flg;

			if (!(dpath= SetPath(g, table_s->db.str))) {
				rc= HA_ERR_INTERNAL_ERROR;
				goto err;
			}	// endif dpath

			if (src && ttp != TAB_PIVOT && ttp != TAB_ODBC && ttp != TAB_JDBC) {
				qrp= SrcColumns(g, host, db, user, pwd, src, port);

				if (qrp && ttp == TAB_OCCUR)
					if (OcrSrcCols(g, qrp, col, ocl, rnk)) {
						rc= HA_ERR_INTERNAL_ERROR;
						goto err;
					} // endif OcrSrcCols

			} else switch (ttp) {
				case TAB_DBF:
					qrp= DBFColumns(g, dpath, fn, topt, fnc == FNC_COL);
					break;
#if defined(ODBC_SUPPORT)
				case TAB_ODBC:
					switch (fnc) {
						case FNC_NO:
						case FNC_COL:
							if (src) {
								qrp= ODBCSrcCols(g, dsn, (char*)src, sop);
								src= NULL;     // for next tests
							} else
								qrp= ODBCColumns(g, dsn, shm, tab, NULL,
									mxr, fnc == FNC_COL, sop);

							break;
						case FNC_TABLE:
							qrp= ODBCTables(g, dsn, shm, tab, NULL, mxr, true, sop);
							break;
						case FNC_DSN:
							qrp= ODBCDataSources(g, mxr, true);
							break;
						case FNC_DRIVER:
							qrp= ODBCDrivers(g, mxr, true);
							break;
						default:
							sprintf(g->Message, "invalid catfunc %s", fncn);
							break;
					} // endswitch info

					break;
#endif   // ODBC_SUPPORT
#if defined(JAVA_SUPPORT)
				case TAB_JDBC:
					switch (fnc) {
						case FNC_NO:
						case FNC_COL:
							if (src) {
								qrp= JDBCSrcCols(g, (char*)src, sjp);
								src= NULL;     // for next tests
							} else
								qrp= JDBCColumns(g, shm, tab, NULL, mxr, fnc == FNC_COL, sjp);

							break;
						case FNC_TABLE:
//						qrp= JDBCTables(g, shm, tab, tabtyp, mxr, true, sjp);
							qrp= JDBCTables(g, shm, tab, NULL, mxr, true, sjp);
							break;
#if 0
						case FNC_DSN:
							qrp= JDBCDataSources(g, mxr, true);
							break;
#endif // 0
						case FNC_DRIVER:
							qrp= JDBCDrivers(g, mxr, true);
							break;
						default:
							sprintf(g->Message, "invalid catfunc %s", fncn);
							break;
					} // endswitch info

					break;
#endif   // JAVA_SUPPORT
				case TAB_MYSQL:
					qrp= MyColumns(g, thd, host, db, user, pwd, tab,
						NULL, port, fnc == FNC_COL);
					break;
				case TAB_CSV:
					qrp= CSVColumns(g, dpath, topt, fnc == FNC_COL);
					break;
#if defined(__WIN__)
				case TAB_WMI:
					qrp= WMIColumns(g, nsp, cls, fnc == FNC_COL);
					break;
#endif   // __WIN__
				case TAB_PRX:
				case TAB_TBL:
				case TAB_XCL:
				case TAB_OCCUR:
					bif= fnc == FNC_COL;
					qrp= TabColumns(g, thd, db, tab, bif);

					if (!qrp && bif && fnc != FNC_COL)         // tab is a view
						qrp= MyColumns(g, thd, host, db, user, pwd, tab, NULL, port, false);

					if (qrp && ttp == TAB_OCCUR && fnc != FNC_COL)
						if (OcrColumns(g, qrp, col, ocl, rnk)) {
							rc= HA_ERR_INTERNAL_ERROR;
							goto err;
						} // endif OcrColumns

					break;
				case TAB_PIVOT:
					qrp= PivotColumns(g, tab, src, pic, fcl, skc, host, db, user, pwd, port);
					break;
				case TAB_VIR:
					qrp= VirColumns(g, fnc == FNC_COL);
					break;
				case TAB_JSON:
					qrp= JSONColumns(g, db, dsn, topt, fnc == FNC_COL);
					break;
#if defined(JAVA_SUPPORT)
				case TAB_MONGO:
					url= strz(g, create_info->connect_string);
					qrp= MGOColumns(g, db, url, topt, fnc == FNC_COL);
					break;
#endif   // JAVA_SUPPORT
#if defined(LIBXML2_SUPPORT) || defined(DOMDOC_SUPPORT)
				case TAB_XML:
					qrp= XMLColumns(g, (char*)db, tab, topt, fnc == FNC_COL);
					break;
#endif   // LIBXML2_SUPPORT  ||         DOMDOC_SUPPORT
#if defined(REST_SUPPORT)
				case TAB_REST:
					qrp = RESTColumns(g, topt, tab, (char *)db, fnc == FNC_COL);
					break;
#endif   // REST_SUPPORT
				case TAB_OEM:
					qrp= OEMColumns(g, topt, tab, (char*)db, fnc == FNC_COL);
					break;
				default:
					strcpy(g->Message, "System error during assisted discovery");
					break;
			} // endswitch ttp

			if (!qrp) {
				rc= HA_ERR_INTERNAL_ERROR;
				goto err;
			} // endif !qrp

			if (fnc != FNC_NO || src || ttp == TAB_PIVOT) {
				// Catalog like table
				for (crp= qrp->Colresp; !rc && crp; crp= crp->Next) {
					cnm= (ttp == TAB_PIVOT) ? crp->Name : encode(g, crp->Name);
					typ= crp->Type;
					len= crp->Length;
					dec= crp->Prec;
					flg= crp->Flag;
					v= (crp->Kdata->IsUnsigned()) ? 'U' : crp->Var;
					tm= (crp->Kdata->IsNullable()) ? 0 : NOT_NULL_FLAG;

					if (!len && typ == TYPE_STRING)
						len= 256;      // STRBLK's have 0 length

					// Now add the field
					if (add_field(&sql, ttp, cnm, typ, len, dec, NULL, tm,
						NULL, NULL, NULL, NULL, flg, dbf, v))
						rc= HA_ERR_OUT_OF_MEM;
				} // endfor crp

			} else {
				char *schem= NULL;
				char *tn= NULL;

				// Not a catalog table
				if (!qrp->Nblin) {
					if (tab)
						sprintf(g->Message, "Cannot get columns from %s", tab);
					else
						strcpy(g->Message, "Fail to retrieve columns");

					rc= HA_ERR_INTERNAL_ERROR;
					goto err;
				} // endif !nblin

				for (i= 0; !rc && i < qrp->Nblin; i++) {
					typ= len= prec= dec= flg= 0;
					tm= NOT_NULL_FLAG;
					cnm= (char*)"noname";
					dft= xtra= key= fmt= tn= NULL;
					v= ' ';
					rem= NULL;

					for (crp= qrp->Colresp; crp; crp= crp->Next)
						switch (crp->Fld) {
							case FLD_NAME:
								if (ttp == TAB_PRX ||
									(ttp == TAB_CSV && topt->data_charset &&
									(!stricmp(topt->data_charset, "UTF8") ||
										!stricmp(topt->data_charset, "UTF-8"))))
									cnm= crp->Kdata->GetCharValue(i);
								else
									cnm= encode(g, crp->Kdata->GetCharValue(i));

								break;
							case FLD_TYPE:
								typ= crp->Kdata->GetIntValue(i);
								v= (crp->Nulls) ? crp->Nulls[i] : 0;
								break;
							case FLD_TYPENAME:
								tn= crp->Kdata->GetCharValue(i);
								break;
							case FLD_PREC:
								// PREC must be always before LENGTH
								len= prec= crp->Kdata->GetIntValue(i);
								break;
							case FLD_LENGTH:
								len= crp->Kdata->GetIntValue(i);
								break;
							case FLD_SCALE:
								dec= (!crp->Kdata->IsNull(i)) ? crp->Kdata->GetIntValue(i) : -1;
								break;
							case FLD_NULL:
								if (crp->Kdata->GetIntValue(i))
									tm= 0;               // Nullable

								break;
							case FLD_FLAG:
								flg = crp->Kdata->GetIntValue(i);
								break;
							case FLD_FORMAT:
								fmt= (crp->Kdata) ? crp->Kdata->GetCharValue(i) : NULL;
								break;
							case FLD_REM:
								rem= crp->Kdata->GetCharValue(i);
								break;
								//          case FLD_CHARSET:
															// No good because remote table is already translated
								//            if (*(csn= crp->Kdata->GetCharValue(i)))
								//              cs= get_charset_by_name(csn, 0);

								//            break;
							case FLD_DEFAULT:
								dft= crp->Kdata->GetCharValue(i);
								break;
							case FLD_EXTRA:
								xtra= crp->Kdata->GetCharValue(i);

								// Auto_increment is not supported yet
								if (!stricmp(xtra, "AUTO_INCREMENT"))
									xtra= NULL;

								break;
							case FLD_KEY:
								if (ttp == TAB_VIR)
									key= crp->Kdata->GetCharValue(i);

								break;
							case FLD_SCHEM:
#if defined(ODBC_SUPPORT) || defined(JAVA_SUPPORT)
								if ((ttp == TAB_ODBC || ttp == TAB_JDBC) && crp->Kdata) {
									if (schem && stricmp(schem, crp->Kdata->GetCharValue(i))) {
										sprintf(g->Message,
											"Several %s tables found, specify DBNAME", tab);
										rc= HA_ERR_INTERNAL_ERROR;
										goto err;
									} else if (!schem)
										schem= crp->Kdata->GetCharValue(i);

								} // endif ttp
#endif   // ODBC_SUPPORT	||				 JAVA_SUPPORT
							default:
								break;                 // Ignore
						} // endswitch Fld

#if defined(ODBC_SUPPORT)
					if (ttp == TAB_ODBC) {
						int  plgtyp;
						bool w= false;            // Wide character type

						// typ must be PLG type, not SQL type
						if (!(plgtyp= TranslateSQLType(typ, dec, prec, v, w))) {
							if (GetTypeConv() == TPC_SKIP) {
								// Skip this column
								sprintf(g->Message, "Column %s skipped (unsupported type %d)",
									cnm, typ);
								push_warning(thd, Sql_condition::WARN_LEVEL_WARN, 0, g->Message);
								continue;
							} else {
								sprintf(g->Message, "Unsupported SQL type %d", typ);
								rc= HA_ERR_INTERNAL_ERROR;
								goto err;
							} // endif type_conv

						} else
							typ= plgtyp;

						switch (typ) {
							case TYPE_STRING:
								if (w) {
									sprintf(g->Message, "Column %s is wide characters", cnm);
									push_warning(thd, Sql_condition::WARN_LEVEL_NOTE, 0, g->Message);
								} // endif w

								break;
							case TYPE_DOUBLE:
								// Some data sources do not count dec in length (prec)
								prec += (dec + 2);        // To be safe
								break;
							case TYPE_DECIM:
								prec= len;
								break;
							default:
								dec= 0;
						} // endswitch typ

					} else
#endif   // ODBC_SUPPORT
#if defined(JAVA_SUPPORT)
						if (ttp == TAB_JDBC) {
							int  plgtyp;

							// typ must be PLG type, not SQL type
							if (!(plgtyp= TranslateJDBCType(typ, tn, dec, prec, v))) {
								if (GetTypeConv() == TPC_SKIP) {
									// Skip this column
									sprintf(g->Message, "Column %s skipped (unsupported type %d)",
										cnm, typ);
									push_warning(thd, Sql_condition::WARN_LEVEL_WARN, 0, g->Message);
									continue;
								} else {
									sprintf(g->Message, "Unsupported SQL type %d", typ);
									rc= HA_ERR_INTERNAL_ERROR;
									goto err;
								} // endif type_conv

							} else
								typ= plgtyp;

							switch (typ) {
								case TYPE_DOUBLE:
								case TYPE_DECIM:
									// Some data sources do not count dec in length (prec)
									prec += (dec + 2);        // To be safe
									break;
								default:
									dec= 0;
							} // endswitch typ

						} else
#endif   // ODBC_SUPPORT
							// Make the arguments as required by add_fields
							if (typ == TYPE_DOUBLE)
								prec= len;

						if (typ == TYPE_DATE)
							prec= 0;

						// Now add the field
						if (add_field(&sql, ttp, cnm, typ, prec, dec, key, tm, rem, dft, xtra,
							fmt, flg, dbf, v))
							rc= HA_ERR_OUT_OF_MEM;
				} // endfor i

			} // endif fnc

			if (!rc)
				rc= init_table_share(thd, table_s, create_info, &sql);

			//g->jump_level--;
			//PopUser(xp);
			//return rc;
		} else {
			rc= HA_ERR_UNSUPPORTED;
		} // endif ok

	} catch (int n) {
		if (trace(1))
			htrc("Exception %d: %s\n", n, g->Message);
		rc= HA_ERR_INTERNAL_ERROR;
	} catch (const char *msg) {
		strcpy(g->Message, msg);
		rc= HA_ERR_INTERNAL_ERROR;
	} // end catch

 err:
  if (rc)
    my_message(ER_UNKNOWN_ERROR, g->Message, MYF(0));

	PopUser(xp);
	return rc;
} // end of connect_assisted_discovery

/**
  Get the database name from a qualified table name.
*/
char *ha_connect::GetDBfromName(const char *name)
{
  char *db, dbname[128], tbname[128];

  if (filename_to_dbname_and_tablename(name, dbname, sizeof(dbname),
                                             tbname, sizeof(tbname)))
    *dbname= 0;

  if (*dbname) {
    assert(xp && xp->g);
    db= (char*)PlugSubAlloc(xp->g, NULL, strlen(dbname + 1));
    strcpy(db, dbname);
  } else
    db= NULL;

  return db;
} // end of GetDBfromName


/**
  @brief
  create() is called to create a database. The variable name will have the name
  of the table.

  @details
  When create() is called you do not need to worry about
  opening the table. Also, the .frm file will have already been
  created so adjusting create_info is not necessary. You can overwrite
  the .frm file at this point if you wish to change the table
  definition, but there are no methods currently provided for doing
  so.

  Called from handle.cc by ha_create_table().

  @note
  Currently we do some checking on the create definitions and stop
  creating if an error is found. We wish we could change the table
  definition such as providing a default table type. However, as said
  above, there are no method to do so.

  @see
  ha_create_table() in handle.cc
*/

int ha_connect::create(const char *name, TABLE *table_arg,
                       HA_CREATE_INFO *create_info)
{
  int     rc= RC_OK;
  bool    dbf, inward;
  Field* *field;
  Field  *fp;
  TABTYPE type;
  TABLE  *st= table;                       // Probably unuseful
  THD    *thd= ha_thd();
	LEX_STRING cnc= table_arg->s->connect_string;
#if defined(WITH_PARTITION_STORAGE_ENGINE)
	partition_info *part_info= table_arg->part_info;
#else		// !WITH_PARTITION_STORAGE_ENGINE
#define part_info 0
#endif  // !WITH_PARTITION_STORAGE_ENGINE
  xp= GetUser(thd, xp);
  PGLOBAL g= xp->g;

  DBUG_ENTER("ha_connect::create");
  /*
    This assignment fixes test failures if some
    "ALTER TABLE t1 ADD KEY(a)" query exits on ER_ACCESS_DENIED_ERROR
    (e.g. on missing FILE_ACL). All following "CREATE TABLE" failed with
    "ERROR 1105: CONNECT index modification should be in-place"
    TODO: check with Olivier.
  */
  g->Xchk= NULL;
  int  sqlcom= thd_sql_command(table_arg->in_use);
  PTOS options= GetTableOptionStruct(table_arg->s);

  table= table_arg;         // Used by called functions

  if (trace(1))
    htrc("create: this=%p thd=%p xp=%p g=%p sqlcom=%d name=%s\n",
           this, thd, xp, g, sqlcom, GetTableName());

  // CONNECT engine specific table options:
  DBUG_ASSERT(options);
  type= GetTypeID(options->type);

  // Check table type
  if (type == TAB_UNDEF) {
    options->type= (options->srcdef)  ? "MYSQL" :
                   (options->tabname) ? "PROXY" : "DOS";
    type= GetTypeID(options->type);
    sprintf(g->Message, "No table_type. Will be set to %s", options->type);

    if (sqlcom == SQLCOM_CREATE_TABLE)
      push_warning(thd, Sql_condition::WARN_LEVEL_WARN, 0, g->Message);

  } else if (type == TAB_NIY) {
    sprintf(g->Message, "Unsupported table type %s", options->type);
    my_message(ER_UNKNOWN_ERROR, g->Message, MYF(0));
    DBUG_RETURN(HA_ERR_INTERNAL_ERROR);
  } // endif ttp

  if (check_privileges(thd, options, GetDBfromName(name)))
    DBUG_RETURN(HA_ERR_INTERNAL_ERROR);

  inward= IsFileType(type) && !options->filename &&
		     (type != TAB_JSON || !cnc.length);

  if (options->data_charset) {
    const CHARSET_INFO *data_charset;

    if (!(data_charset= get_charset_by_csname(options->data_charset,
                                              MY_CS_PRIMARY, MYF(0)))) {
      my_error(ER_UNKNOWN_CHARACTER_SET, MYF(0), options->data_charset);
      DBUG_RETURN(HA_ERR_INTERNAL_ERROR);
      } // endif charset

    if (type == TAB_XML && data_charset != &my_charset_utf8_general_ci) {
      my_printf_error(ER_UNKNOWN_ERROR,
                      "DATA_CHARSET='%s' is not supported for TABLE_TYPE=XML",
                        MYF(0), options->data_charset);
      DBUG_RETURN(HA_ERR_INTERNAL_ERROR);
      } // endif utf8

    } // endif charset

  if (!g) {
    rc= HA_ERR_INTERNAL_ERROR;
    DBUG_RETURN(rc);
  } else
    dbf= (GetTypeID(options->type) == TAB_DBF && !options->catfunc);

  // Can be null in ALTER TABLE
  if (create_info->alias)
    // Check whether a table is defined on itself
    switch (type) {
      case TAB_PRX:
      case TAB_XCL:
      case TAB_PIVOT:
      case TAB_OCCUR:
        if (options->srcdef) {
          strcpy(g->Message, "Cannot check looping reference");
          push_warning(thd, Sql_condition::WARN_LEVEL_WARN, 0, g->Message);
        } else if (options->tabname) {
          if (!stricmp(options->tabname, create_info->alias) &&
             (!options->dbname || 
              !stricmp(options->dbname, table_arg->s->db.str))) {
            sprintf(g->Message, "A %s table cannot refer to itself",
                                options->type);
            my_message(ER_UNKNOWN_ERROR, g->Message, MYF(0));
            DBUG_RETURN(HA_ERR_INTERNAL_ERROR);
            } // endif tab

        } else {
          strcpy(g->Message, "Missing object table name or definition");
          my_message(ER_UNKNOWN_ERROR, g->Message, MYF(0));
          DBUG_RETURN(HA_ERR_INTERNAL_ERROR);
        } // endif tabname

				// fall through
      case TAB_MYSQL:
        if (!part_info)
       {const char *src= options->srcdef;
				PCSZ host, db, tab= options->tabname;
        int  port;

        host= GetListOption(g, "host", options->oplist, NULL);
        db= GetStringOption("database", NULL);
        port= atoi(GetListOption(g, "port", options->oplist, "0"));

        if (create_info->connect_string.str &&
            create_info->connect_string.length) {
          char   *dsn= strz(g, create_info->connect_string);
          PMYDEF  mydef= new(g) MYSQLDEF();

          mydef->SetName(create_info->alias);

          if (!mydef->ParseURL(g, dsn, false)) {
            if (mydef->GetHostname())
              host= mydef->GetHostname();

						if (mydef->GetTabschema())
							db= mydef->GetTabschema();

            if (mydef->GetTabname())
              tab= mydef->GetTabname();

            if (mydef->GetPortnumber())
              port= mydef->GetPortnumber();

          } else {
            my_message(ER_UNKNOWN_ERROR, g->Message, MYF(0));
            DBUG_RETURN(HA_ERR_INTERNAL_ERROR);
          } // endif ParseURL

          } // endif connect_string

        if (CheckSelf(g, table_arg->s, host, db, tab, src, port)) {
          my_message(ER_UNKNOWN_ERROR, g->Message, MYF(0));
          DBUG_RETURN(HA_ERR_INTERNAL_ERROR);
          } // endif CheckSelf

       } break;
      default: /* do nothing */;
        break;
     } // endswitch ttp

  if (type == TAB_XML) {
    bool dom;                  // True: MS-DOM, False libxml2
		PCSZ xsup= GetListOption(g, "Xmlsup", options->oplist, "*");

    // Note that if no support is specified, the default is MS-DOM
    // on Windows and libxml2 otherwise
    switch (toupper(*xsup)) {
      case '*':
#if defined(__WIN__)
        dom= true;
#else   // !__WIN__
        dom= false;
#endif  // !__WIN__
        break;
      case 'M':
      case 'D':
        dom= true;
        break;
      default:
        dom= false;
        break;
      } // endswitch xsup

#if !defined(DOMDOC_SUPPORT)
    if (dom) {
      strcpy(g->Message, "MS-DOM not supported by this version");
      xsup= NULL;
      } // endif DomDoc
#endif   // !DOMDOC_SUPPORT

#if !defined(LIBXML2_SUPPORT)
    if (!dom) {
      strcpy(g->Message, "libxml2 not supported by this version");
      xsup= NULL;
      } // endif Libxml2
#endif   // !LIBXML2_SUPPORT

    if (!xsup) {
      my_message(ER_UNKNOWN_ERROR, g->Message, MYF(0));
      rc= HA_ERR_INTERNAL_ERROR;
      DBUG_RETURN(rc);
      } // endif xsup

    } // endif type

  if (type == TAB_JSON) {
    int pretty= atoi(GetListOption(g, "Pretty", options->oplist, "2"));

    if (!options->lrecl && pretty != 2) {
      sprintf(g->Message, "LRECL must be specified for pretty=%d", pretty);
      my_message(ER_UNKNOWN_ERROR, g->Message, MYF(0));
      rc= HA_ERR_INTERNAL_ERROR;
      DBUG_RETURN(rc);
      } // endif lrecl

    } // endif type	JSON

	if (type == TAB_CSV) {
		const char *sep= options->separator;

		if (sep && strlen(sep) > 1) {
			sprintf(g->Message, "Invalid separator %s", sep);
			my_message(ER_UNKNOWN_ERROR, g->Message, MYF(0));
			rc= HA_ERR_INTERNAL_ERROR;
			DBUG_RETURN(rc);
		} // endif sep

	} // endif type	CSV

  // Check column types
  for (field= table_arg->field; *field; field++) {
    fp= *field;

    if (fp->vcol_info && !fp->stored_in_db)
      continue;            // This is a virtual column

    if (fp->flags & AUTO_INCREMENT_FLAG) {
      strcpy(g->Message, "Auto_increment is not supported yet");
      my_message(ER_UNKNOWN_ERROR, g->Message, MYF(0));
      rc= HA_ERR_INTERNAL_ERROR;
      DBUG_RETURN(rc);
      } // endif flags

    if (fp->flags & (BLOB_FLAG | ENUM_FLAG | SET_FLAG)) {
      sprintf(g->Message, "Unsupported type for column %s",
                          fp->field_name);
      my_message(ER_UNKNOWN_ERROR, g->Message, MYF(0));
      rc= HA_ERR_INTERNAL_ERROR;
      DBUG_RETURN(rc);
      } // endif flags

    if (type == TAB_VIR)
      if (!fp->option_struct || !fp->option_struct->special) {
        strcpy(g->Message, "Virtual tables accept only special or virtual columns");
        my_message(ER_UNKNOWN_ERROR, g->Message, MYF(0));
        rc= HA_ERR_INTERNAL_ERROR;
        DBUG_RETURN(rc);
        } // endif special
      
    switch (fp->type()) {
      case MYSQL_TYPE_SHORT:
      case MYSQL_TYPE_LONG:
      case MYSQL_TYPE_FLOAT:
      case MYSQL_TYPE_DOUBLE:
      case MYSQL_TYPE_TIMESTAMP:
      case MYSQL_TYPE_DATE:
      case MYSQL_TYPE_TIME:
      case MYSQL_TYPE_DATETIME:
      case MYSQL_TYPE_YEAR:
      case MYSQL_TYPE_NEWDATE:
      case MYSQL_TYPE_LONGLONG:
      case MYSQL_TYPE_TINY:
      case MYSQL_TYPE_DECIMAL:
      case MYSQL_TYPE_NEWDECIMAL:
      case MYSQL_TYPE_INT24:
        break;                     // Ok
      case MYSQL_TYPE_VARCHAR:
      case MYSQL_TYPE_VAR_STRING:
      case MYSQL_TYPE_STRING:
#if 0
        if (!fp->field_length) {
          sprintf(g->Message, "Unsupported 0 length for column %s",
                              fp->field_name);
          rc= HA_ERR_INTERNAL_ERROR;
          my_printf_error(ER_UNKNOWN_ERROR,
                          "Unsupported 0 length for column %s",
                          MYF(0), fp->field_name);
          DBUG_RETURN(rc);
          } // endif fp
#endif // 0
        break;                     // To be checked
      case MYSQL_TYPE_BIT:
      case MYSQL_TYPE_NULL:
      case MYSQL_TYPE_ENUM:
      case MYSQL_TYPE_SET:
      case MYSQL_TYPE_TINY_BLOB:
      case MYSQL_TYPE_MEDIUM_BLOB:
      case MYSQL_TYPE_LONG_BLOB:
      case MYSQL_TYPE_BLOB:
      case MYSQL_TYPE_GEOMETRY:
      default:
//      fprintf(stderr, "Unsupported type column %s\n", fp->field_name);
        sprintf(g->Message, "Unsupported type for column %s",
                            fp->field_name);
        rc= HA_ERR_INTERNAL_ERROR;
        my_printf_error(ER_UNKNOWN_ERROR, "Unsupported type for column %s",
                        MYF(0), fp->field_name);
        DBUG_RETURN(rc);
        break;
      } // endswitch type

    if ((fp)->real_maybe_null() && !IsTypeNullable(type)) {
      my_printf_error(ER_UNKNOWN_ERROR,
                      "Table type %s does not support nullable columns",
                      MYF(0), options->type);
      DBUG_RETURN(HA_ERR_UNSUPPORTED);
      } // endif !nullable

    if (dbf) {
      bool b= false;

      if ((b= strlen(fp->field_name) > 10))
        sprintf(g->Message, "DBF: Column name '%s' is too long (max=10)",
                            fp->field_name);
      else if ((b= fp->field_length > 255))
        sprintf(g->Message, "DBF: Column length too big for '%s' (max=255)",
                            fp->field_name);

      if (b) {
        my_message(ER_UNKNOWN_ERROR, g->Message, MYF(0));
        rc= HA_ERR_INTERNAL_ERROR;
        DBUG_RETURN(rc);
        } // endif b

      } // endif dbf

    } // endfor field

  if ((sqlcom == SQLCOM_CREATE_TABLE || *GetTableName() == '#') && inward) {
    // The file name is not specified, create a default file in
    // the database directory named table_name.table_type.
    // (temporarily not done for XML because a void file causes
    // the XML parsers to report an error on the first Insert)
    char buf[_MAX_PATH], fn[_MAX_PATH], dbpath[_MAX_PATH], lwt[12];
    int  h;

    // Check for incompatible options
    if (options->sepindex) {
      my_message(ER_UNKNOWN_ERROR,
            "SEPINDEX is incompatible with unspecified file name", MYF(0));
      DBUG_RETURN(HA_ERR_UNSUPPORTED);
		} else if (GetTypeID(options->type) == TAB_VEC) {
			if (!table->s->max_rows || options->split) {
				my_printf_error(ER_UNKNOWN_ERROR,
					"%s tables whose file name is unspecified cannot be split",
					MYF(0), options->type);
				DBUG_RETURN(HA_ERR_UNSUPPORTED);
			} else if (options->header == 2) {
				my_printf_error(ER_UNKNOWN_ERROR,
					"header=2 is not allowed for %s tables whose file name is unspecified",
					MYF(0), options->type);
				DBUG_RETURN(HA_ERR_UNSUPPORTED);
			} // endif's

		} else if (options->zipped) {
			my_message(ER_UNKNOWN_ERROR,
				"ZIPPED is incompatible with unspecified file name", MYF(0));
			DBUG_RETURN(HA_ERR_UNSUPPORTED);
		}	// endif's options

    // Fold type to lower case
    for (int i= 0; i < 12; i++)
      if (!options->type[i]) {
        lwt[i]= 0;
        break;
      } else
        lwt[i]= tolower(options->type[i]);

    if (part_info) {
      char *p;

      strcpy(dbpath, name);
      p= strrchr(dbpath, slash);
      strncpy(partname, ++p, sizeof(partname) - 1);
      strcat(strcat(strcpy(buf, p), "."), lwt);
      *p= 0;
    } else {
      strcat(strcat(strcpy(buf, GetTableName()), "."), lwt);
      sprintf(g->Message, "No file name. Table will use %s", buf);
  
      if (sqlcom == SQLCOM_CREATE_TABLE)
        push_warning(thd, Sql_condition::WARN_LEVEL_WARN, 0, g->Message);
  
      strcat(strcat(strcpy(dbpath, "./"), table->s->db.str), "/");
    } // endif part_info

    PlugSetPath(fn, buf, dbpath);

    if ((h= ::open(fn, O_CREAT | O_EXCL, 0666)) == -1) {
      if (errno == EEXIST)
        sprintf(g->Message, "Default file %s already exists", fn);
      else
        sprintf(g->Message, "Error %d creating file %s", errno, fn);

      push_warning(thd, Sql_condition::WARN_LEVEL_WARN, 0, g->Message);
    } else
      ::close(h);
    
    if ((type == TAB_FMT || options->readonly) && sqlcom == SQLCOM_CREATE_TABLE)
      push_warning(thd, Sql_condition::WARN_LEVEL_WARN, 0,
        "Congratulation, you just created a read-only void table!");

    } // endif sqlcom

  if (trace(1))
    htrc("xchk=%p createas=%d\n", g->Xchk, g->Createas);

#if defined(ZIP_SUPPORT)
	if (options->zipped) {
		// Check whether the zip entry must be made from a file
		PCSZ fn= GetListOption(g, "Load", options->oplist, NULL);

		if (fn) {
			char zbuf[_MAX_PATH], buf[_MAX_PATH], dbpath[_MAX_PATH];
			PCSZ entry= GetListOption(g, "Entry", options->oplist, NULL);
			PCSZ a= GetListOption(g, "Append", options->oplist, "NO");
			bool append= *a == '1' || *a == 'Y' || *a == 'y' || !stricmp(a, "ON");
			PCSZ m= GetListOption(g, "Mulentries", options->oplist, "NO");
			bool mul= *m == '1' || *m == 'Y' || *m == 'y' || !stricmp(m, "ON");

			strcat(strcat(strcpy(dbpath, "./"), table->s->db.str), "/");
			PlugSetPath(zbuf, options->filename, dbpath);
			PlugSetPath(buf, fn, dbpath);

			if (ZipLoadFile(g, zbuf, buf, entry, append, mul)) {
				my_message(ER_UNKNOWN_ERROR, g->Message, MYF(0));
				DBUG_RETURN(HA_ERR_INTERNAL_ERROR);
			}	// endif LoadFile

		}	// endif fn

	}	// endif zipped
#endif   // ZIP_SUPPORT

  // To check whether indexes have to be made or remade
  if (!g->Xchk) {
    PIXDEF xdp;

    // We should be in CREATE TABLE, ALTER_TABLE or CREATE INDEX
    if (!(sqlcom == SQLCOM_CREATE_TABLE || sqlcom == SQLCOM_ALTER_TABLE ||
          sqlcom == SQLCOM_CREATE_INDEX || sqlcom == SQLCOM_DROP_INDEX))  
//         (sqlcom == SQLCOM_CREATE_INDEX && part_info) ||  
//         (sqlcom == SQLCOM_DROP_INDEX && part_info)))  
      push_warning(thd, Sql_condition::WARN_LEVEL_WARN, 0,
        "Unexpected command in create, please contact CONNECT team");

    if (part_info && !inward)
      strncpy(partname, decode(g, strrchr(name, '#') + 1), sizeof(partname) - 1);
//    strcpy(partname, part_info->curr_part_elem->partition_name);

    if (g->Alchecked == 0 &&
        (!IsFileType(type) || FileExists(options->filename, false))) {
      if (part_info) {
        sprintf(g->Message, "Data repartition in %s is unchecked", partname); 
        push_warning(thd, Sql_condition::WARN_LEVEL_WARN, 0, g->Message);
      } else if (sqlcom == SQLCOM_ALTER_TABLE) {
        // This is an ALTER to CONNECT from another engine.
        // It cannot be accepted because the table data would be modified
        // except when the target file does not exist.
        strcpy(g->Message, "Operation denied. Table data would be modified.");
        my_message(ER_UNKNOWN_ERROR, g->Message, MYF(0));
        DBUG_RETURN(HA_ERR_INTERNAL_ERROR);
      } // endif part_info

      } // endif outward

    // Get the index definitions
    if ((xdp= GetIndexInfo()) || sqlcom == SQLCOM_DROP_INDEX) {
      if (options->multiple) {
        strcpy(g->Message, "Multiple tables are not indexable");
        my_message(ER_UNKNOWN_ERROR, g->Message, MYF(0));
        rc= HA_ERR_UNSUPPORTED;
      } else if (options->compressed) {
        strcpy(g->Message, "Compressed tables are not indexable");
        my_message(ER_UNKNOWN_ERROR, g->Message, MYF(0));
        rc= HA_ERR_UNSUPPORTED;
      } else if (GetIndexType(type) == 1) {
        PDBUSER dup= PlgGetUser(g);
        PCATLG  cat= (dup) ? dup->Catalog : NULL;

				if (SetDataPath(g, table_arg->s->db.str)) {
					my_message(ER_UNKNOWN_ERROR, g->Message, MYF(0));
					rc= HA_ERR_INTERNAL_ERROR;
				} else if (cat) {
          if (part_info)
            strncpy(partname, 
                    decode(g, strrchr(name, (inward ? slash : '#')) + 1),
										sizeof(partname) - 1);

          if ((rc= optimize(table->in_use, NULL))) {
            htrc("Create rc=%d %s\n", rc, g->Message);
            my_message(ER_UNKNOWN_ERROR, g->Message, MYF(0));
            rc= HA_ERR_INTERNAL_ERROR;
          } else
            CloseTable(g);

          } // endif cat
    
      } else if (GetIndexType(type) == 3) {
        if (CheckVirtualIndex(table_arg->s)) {
          my_message(ER_UNKNOWN_ERROR, g->Message, MYF(0));
          rc= HA_ERR_UNSUPPORTED;
          } // endif Check

      } else if (!GetIndexType(type)) {
        sprintf(g->Message, "Table type %s is not indexable", options->type);
        my_message(ER_UNKNOWN_ERROR, g->Message, MYF(0));
        rc= HA_ERR_UNSUPPORTED;
      } // endif index type

      } // endif xdp

  } else {
    // This should not happen anymore with indexing new way
    my_message(ER_UNKNOWN_ERROR,
               "CONNECT index modification should be in-place", MYF(0));
    DBUG_RETURN(HA_ERR_UNSUPPORTED);
  } // endif Xchk

  table= st;
  DBUG_RETURN(rc);
} // end of create

/**
  Used to check whether a file based outward table can be populated by
  an ALTER TABLE command. The conditions are:
  - file does not exist or is void
  - user has file privilege
*/
bool ha_connect::FileExists(const char *fn, bool bf)
{
  if (!fn || !*fn)
    return false;
  else if (IsPartitioned() && bf)
    return true;

  if (table) {
    const char *s;
		char  tfn[_MAX_PATH], filename[_MAX_PATH], path[_MAX_PATH];
		bool  b= false;
    int   n;
    struct stat info;

#if defined(__WIN__)
    s= "\\";
#else   // !__WIN__
    s= "/";
#endif  // !__WIN__
    if (IsPartitioned()) {
      sprintf(tfn, fn, GetPartName());

      // This is to avoid an initialization error raised by the
      // test on check_table_flags made in ha_partition::open
      // that can fail if some partition files are empty.
      b= true;
    } else
      strcpy(tfn, fn);

    strcat(strcat(strcat(strcpy(path, "."), s), table->s->db.str), s);
    PlugSetPath(filename, tfn, path);
    n= stat(filename, &info);

    if (n < 0) {
      if (errno != ENOENT) {
        char buf[_MAX_PATH + 20];

        sprintf(buf, "Error %d for file %s", errno, filename);
        push_warning(table->in_use, Sql_condition::WARN_LEVEL_WARN, 0, buf);
        return true;
      } else
        return false;

    } else
      return (info.st_size || b) ? true : false;

    } // endif table

  return true;
} // end of FileExists

// Called by SameString and NoFieldOptionChange
bool ha_connect::CheckString(PCSZ str1, PCSZ str2)
{
  bool  b1= (!str1 || !*str1), b2= (!str2 || !*str2);

  if (b1 && b2)
    return true;
  else if ((b1 && !b2) || (!b1 && b2) || stricmp(str1, str2))
    return false;

  return true;
} // end of CheckString

/**
  check whether a string option have changed
  */
bool ha_connect::SameString(TABLE *tab, PCSZ opn)
{
  PCSZ str1, str2;

  tshp= tab->s;                 // The altered table
  str1= GetStringOption(opn);
  tshp= NULL;
  str2= GetStringOption(opn);
  return CheckString(str1, str2);
} // end of SameString

/**
  check whether a Boolean option have changed
  */
bool ha_connect::SameBool(TABLE *tab, PCSZ opn)
{
  bool b1, b2;

  tshp= tab->s;                 // The altered table
  b1= GetBooleanOption(opn, false);
  tshp= NULL;
  b2= GetBooleanOption(opn, false);
  return (b1 == b2);
} // end of SameBool

/**
  check whether an integer option have changed
  */
bool ha_connect::SameInt(TABLE *tab, PCSZ opn)
{
  int i1, i2;

  tshp= tab->s;                 // The altered table
  i1= GetIntegerOption(opn);
  tshp= NULL;
  i2= GetIntegerOption(opn);

  if (!stricmp(opn, "lrecl"))
    return (i1 == i2 || !i1 || !i2);
  else if (!stricmp(opn, "ending"))
    return (i1 == i2 || i1 <= 0 || i2 <= 0);
  else
    return (i1 == i2);

} // end of SameInt

/**
  check whether a field option have changed
  */
bool ha_connect::NoFieldOptionChange(TABLE *tab)
{
  bool rc= true;
  ha_field_option_struct *fop1, *fop2;
  Field* *fld1= table->s->field;
  Field* *fld2= tab->s->field;

  for (; rc && *fld1 && *fld2; fld1++, fld2++) {
    fop1= (*fld1)->option_struct;
    fop2= (*fld2)->option_struct;

    rc= (fop1->offset == fop2->offset &&
         fop1->fldlen == fop2->fldlen &&
         CheckString(fop1->dateformat, fop2->dateformat) &&
         CheckString(fop1->fieldformat, fop2->fieldformat) &&
			   CheckString(fop1->special, fop2->special));
    } // endfor fld

  return rc;
} // end of NoFieldOptionChange

 /**
    Check if a storage engine supports a particular alter table in-place

    @param    altered_table     TABLE object for new version of table.
    @param    ha_alter_info     Structure describing changes to be done
                                by ALTER TABLE and holding data used
                                during in-place alter.

    @retval   HA_ALTER_ERROR                  Unexpected error.
    @retval   HA_ALTER_INPLACE_NOT_SUPPORTED  Not supported, must use copy.
    @retval   HA_ALTER_INPLACE_EXCLUSIVE_LOCK Supported, but requires X lock.
    @retval   HA_ALTER_INPLACE_SHARED_LOCK_AFTER_PREPARE
                                              Supported, but requires SNW lock
                                              during main phase. Prepare phase
                                              requires X lock.
    @retval   HA_ALTER_INPLACE_SHARED_LOCK    Supported, but requires SNW lock.
    @retval   HA_ALTER_INPLACE_NO_LOCK_AFTER_PREPARE
                                              Supported, concurrent reads/writes
                                              allowed. However, prepare phase
                                              requires X lock.
    @retval   HA_ALTER_INPLACE_NO_LOCK        Supported, concurrent
                                              reads/writes allowed.

    @note The default implementation uses the old in-place ALTER API
    to determine if the storage engine supports in-place ALTER or not.

    @note Called without holding thr_lock.c lock.
 */
enum_alter_inplace_result
ha_connect::check_if_supported_inplace_alter(TABLE *altered_table,
                                Alter_inplace_info *ha_alter_info)
{
  DBUG_ENTER("check_if_supported_alter");

  bool            idx= false, outward= false;
  THD            *thd= ha_thd();
  int             sqlcom= thd_sql_command(thd);
  TABTYPE         newtyp, type= TAB_UNDEF;
  HA_CREATE_INFO *create_info= ha_alter_info->create_info;
  PTOS            newopt, oldopt;
  xp= GetUser(thd, xp);
  PGLOBAL         g= xp->g;

  if (!g || !table) {
    my_message(ER_UNKNOWN_ERROR, "Cannot check ALTER operations", MYF(0));
    DBUG_RETURN(HA_ALTER_ERROR);
    } // endif Xchk

  newopt= altered_table->s->option_struct;
  oldopt= table->s->option_struct;

  // If this is the start of a new query, cleanup the previous one
  if (xp->CheckCleanup()) {
    tdbp= NULL;
    valid_info= false;
    } // endif CheckCleanup

  g->Alchecked= 1;       // Tested in create
  g->Xchk= NULL;
  type= GetRealType(oldopt);
  newtyp= GetRealType(newopt);

  // No copy algorithm for outward tables
  outward= (!IsFileType(type) || (oldopt->filename && *oldopt->filename));

  // Index operations
  Alter_inplace_info::HA_ALTER_FLAGS index_operations=
    Alter_inplace_info::ADD_INDEX |
    Alter_inplace_info::DROP_INDEX |
    Alter_inplace_info::ADD_UNIQUE_INDEX |
    Alter_inplace_info::DROP_UNIQUE_INDEX |
    Alter_inplace_info::ADD_PK_INDEX |
    Alter_inplace_info::DROP_PK_INDEX;

  Alter_inplace_info::HA_ALTER_FLAGS inplace_offline_operations=
    Alter_inplace_info::ALTER_COLUMN_EQUAL_PACK_LENGTH |
    Alter_inplace_info::ALTER_COLUMN_NAME |
    Alter_inplace_info::ALTER_COLUMN_DEFAULT |
    Alter_inplace_info::CHANGE_CREATE_OPTION |
    Alter_inplace_info::ALTER_RENAME |
    Alter_inplace_info::ALTER_PARTITIONED | index_operations;

  if (ha_alter_info->handler_flags & index_operations ||
      !SameString(altered_table, "optname") ||
      !SameBool(altered_table, "sepindex")) {
    if (newopt->multiple) {
      strcpy(g->Message, "Multiple tables are not indexable");
      my_message(ER_UNKNOWN_ERROR, g->Message, MYF(0));
      DBUG_RETURN(HA_ALTER_ERROR);
    } else if (newopt->compressed) {
      strcpy(g->Message, "Compressed tables are not indexable");
      my_message(ER_UNKNOWN_ERROR, g->Message, MYF(0));
      DBUG_RETURN(HA_ALTER_ERROR);
    } else if (GetIndexType(type) == 1) {
      g->Xchk= new(g) XCHK;
      PCHK xcp= (PCHK)g->Xchk;
  
      xcp->oldpix= GetIndexInfo(table->s);
      xcp->newpix= GetIndexInfo(altered_table->s);
      xcp->oldsep= GetBooleanOption("sepindex", false);
      xcp->oldsep= xcp->SetName(g, GetStringOption("optname"));
      tshp= altered_table->s;
      xcp->newsep= GetBooleanOption("sepindex", false);
      xcp->newsep= xcp->SetName(g, GetStringOption("optname"));
      tshp= NULL;
  
      if (trace(1) && g->Xchk)
        htrc(
          "oldsep=%d newsep=%d oldopn=%s newopn=%s oldpix=%p newpix=%p\n",
                xcp->oldsep, xcp->newsep, 
                SVP(xcp->oldopn), SVP(xcp->newopn), 
                xcp->oldpix, xcp->newpix);
  
      if (sqlcom == SQLCOM_ALTER_TABLE)
        idx= true;
      else
        DBUG_RETURN(HA_ALTER_INPLACE_EXCLUSIVE_LOCK);

    } else if (GetIndexType(type) == 3) {
      if (CheckVirtualIndex(altered_table->s)) {
        my_message(ER_UNKNOWN_ERROR, g->Message, MYF(0));
        DBUG_RETURN(HA_ALTER_ERROR);
        } // endif Check

    } else if (!GetIndexType(type)) {
      sprintf(g->Message, "Table type %s is not indexable", oldopt->type);
      my_message(ER_UNKNOWN_ERROR, g->Message, MYF(0));
      DBUG_RETURN(HA_ALTER_ERROR);
    } // endif index type

    } // endif index operation

  if (!SameString(altered_table, "filename")) {
    if (!outward) {
      // Conversion to outward table is only allowed for file based
      // tables whose file does not exist.
      tshp= altered_table->s;
			PCSZ fn= GetStringOption("filename");
      tshp= NULL;

      if (FileExists(fn, false)) {
        strcpy(g->Message, "Operation denied. Table data would be lost.");
        my_message(ER_UNKNOWN_ERROR, g->Message, MYF(0));
        DBUG_RETURN(HA_ALTER_ERROR);
      } else
        goto fin;

    } else
      goto fin;

    } // endif filename

  /* Is there at least one operation that requires copy algorithm? */
  if (ha_alter_info->handler_flags & ~inplace_offline_operations)
    goto fin;

  /*
    ALTER TABLE tbl_name CONVERT TO CHARACTER SET .. and
    ALTER TABLE table_name DEFAULT CHARSET= .. most likely
    change column charsets and so not supported in-place through
    old API.

    Changing of PACK_KEYS, MAX_ROWS and ROW_FORMAT options were
    not supported as in-place operations in old API either.
  */
  if (create_info->used_fields & (HA_CREATE_USED_CHARSET |
                                  HA_CREATE_USED_DEFAULT_CHARSET |
                                  HA_CREATE_USED_PACK_KEYS |
                                  HA_CREATE_USED_MAX_ROWS) ||
      (table->s->row_type != create_info->row_type))
    goto fin;

#if 0
  uint table_changes= (ha_alter_info->handler_flags &
                       Alter_inplace_info::ALTER_COLUMN_EQUAL_PACK_LENGTH) ?
    IS_EQUAL_PACK_LENGTH : IS_EQUAL_YES;

  if (table->file->check_if_incompatible_data(create_info, table_changes)
      == COMPATIBLE_DATA_YES)
    DBUG_RETURN(HA_ALTER_INPLACE_EXCLUSIVE_LOCK);
#endif // 0

  // This was in check_if_incompatible_data
  if (NoFieldOptionChange(altered_table) &&
      type == newtyp &&
      SameInt(altered_table, "lrecl") &&
      SameInt(altered_table, "elements") &&
      SameInt(altered_table, "header") &&
      SameInt(altered_table, "quoted") &&
      SameInt(altered_table, "ending") &&
      SameInt(altered_table, "compressed"))
    DBUG_RETURN(HA_ALTER_INPLACE_EXCLUSIVE_LOCK);

fin:
  if (idx) {
    // Indexing is only supported inplace
    my_message(ER_ALTER_OPERATION_NOT_SUPPORTED,
      "Alter operations not supported together by CONNECT", MYF(0));
    DBUG_RETURN(HA_ALTER_ERROR);
  } else if (outward) {
    if (IsFileType(type))
      push_warning(thd, Sql_condition::WARN_LEVEL_WARN, 0,
        "This is an outward table, table data were not modified.");

    DBUG_RETURN(HA_ALTER_INPLACE_EXCLUSIVE_LOCK);
  } else
    DBUG_RETURN(HA_ALTER_INPLACE_NOT_SUPPORTED);

} // end of check_if_supported_inplace_alter


/**
  check_if_incompatible_data() called if ALTER TABLE can't detect otherwise
  if new and old definition are compatible

  @details If there are no other explicit signs like changed number of
  fields this function will be called by compare_tables()
  (sql/sql_tables.cc) to decide should we rewrite whole table or only .frm
  file.

  @note: This function is no more called by check_if_supported_inplace_alter
*/

bool ha_connect::check_if_incompatible_data(HA_CREATE_INFO *, uint)
{
  DBUG_ENTER("ha_connect::check_if_incompatible_data");
  // TO DO: really implement and check it.
  push_warning(ha_thd(), Sql_condition::WARN_LEVEL_WARN, 0,
      "Unexpected call to check_if_incompatible_data.");
  DBUG_RETURN(COMPATIBLE_DATA_NO);
} // end of check_if_incompatible_data

/****************************************************************************
 * CONNECT MRR implementation: use DS-MRR
   This is just copied from myisam
 ***************************************************************************/

int ha_connect::multi_range_read_init(RANGE_SEQ_IF *seq, void *seq_init_param,
                                     uint n_ranges, uint mode,
                                     HANDLER_BUFFER *buf)
{
  return ds_mrr.dsmrr_init(this, seq, seq_init_param, n_ranges, mode, buf);
} // end of multi_range_read_init

int ha_connect::multi_range_read_next(range_id_t *range_info)
{
  return ds_mrr.dsmrr_next(range_info);
} // end of multi_range_read_next

ha_rows ha_connect::multi_range_read_info_const(uint keyno, RANGE_SEQ_IF *seq,
                                               void *seq_init_param,
                                               uint n_ranges, uint *bufsz,
                                               uint *flags, Cost_estimate *cost)
{
  /*
    This call is here because there is no location where this->table would
    already be known.
    TODO: consider moving it into some per-query initialization call.
  */
  ds_mrr.init(this, table);

  // MMR is implemented for "local" file based tables only
  if (!IsFileType(GetRealType(GetTableOptionStruct())))
    *flags|= HA_MRR_USE_DEFAULT_IMPL;

  ha_rows rows= ds_mrr.dsmrr_info_const(keyno, seq, seq_init_param, n_ranges,
                                        bufsz, flags, cost);
  xp->g->Mrr= !(*flags & HA_MRR_USE_DEFAULT_IMPL);
  return rows;
} // end of multi_range_read_info_const

ha_rows ha_connect::multi_range_read_info(uint keyno, uint n_ranges, uint keys,
                                         uint key_parts, uint *bufsz,
                                         uint *flags, Cost_estimate *cost)
{
  ds_mrr.init(this, table);

  // MMR is implemented for "local" file based tables only
  if (!IsFileType(GetRealType(GetTableOptionStruct())))
    *flags|= HA_MRR_USE_DEFAULT_IMPL;

  ha_rows rows= ds_mrr.dsmrr_info(keyno, n_ranges, keys, key_parts, bufsz,
                                  flags, cost);
  xp->g->Mrr= !(*flags & HA_MRR_USE_DEFAULT_IMPL);
  return rows;
} // end of multi_range_read_info


int ha_connect::multi_range_read_explain_info(uint mrr_mode, char *str,
                                             size_t size)
{
  return ds_mrr.dsmrr_explain_info(mrr_mode, str, size);
} // end of multi_range_read_explain_info

/* CONNECT MRR implementation ends */

#if 0
// Does this make sens for CONNECT?
Item *ha_connect::idx_cond_push(uint keyno_arg, Item* idx_cond_arg)
{
  pushed_idx_cond_keyno= keyno_arg;
  pushed_idx_cond= idx_cond_arg;
  in_range_check_pushed_down= TRUE;
  if (active_index == pushed_idx_cond_keyno)
    mi_set_index_cond_func(file, handler_index_cond_check, this);
  return NULL;
}
#endif // 0


struct st_mysql_storage_engine connect_storage_engine=
{ MYSQL_HANDLERTON_INTERFACE_VERSION };

/***********************************************************************/
/*  CONNECT global variables definitions.                              */
/***********************************************************************/
#if defined(XMAP)
// Using file mapping for indexes if true
static MYSQL_SYSVAR_BOOL(indx_map, xmap, PLUGIN_VAR_RQCMDARG,
       "Using file mapping for indexes", NULL, NULL, 0);
#endif   // XMAP

#if defined(XMSG)
static MYSQL_SYSVAR_STR(errmsg_dir_path, msg_path,
//     PLUGIN_VAR_RQCMDARG | PLUGIN_VAR_MEMALLOC,
       PLUGIN_VAR_RQCMDARG | PLUGIN_VAR_READONLY,
       "Path to the directory where are the message files",
//     check_msg_path, update_msg_path,
       NULL, NULL,
       "../../../../storage/connect/");     // for testing
#endif   // XMSG

#if defined(JAVA_SUPPORT)
static MYSQL_SYSVAR_STR(jvm_path, JvmPath,
	PLUGIN_VAR_RQCMDARG | PLUGIN_VAR_MEMALLOC,
	"Path to the directory where is the JVM lib",
	//     check_jvm_path, update_jvm_path,
	NULL, NULL,	NULL);

static MYSQL_SYSVAR_STR(class_path, ClassPath,
	PLUGIN_VAR_RQCMDARG | PLUGIN_VAR_MEMALLOC,
	"Java class path",
	//     check_class_path, update_class_path,
	NULL, NULL, NULL);
#endif   // JAVA_SUPPORT


static struct st_mysql_sys_var* connect_system_variables[]= {
  MYSQL_SYSVAR(xtrace),
  MYSQL_SYSVAR(conv_size),
  MYSQL_SYSVAR(type_conv),
#if defined(XMAP)
  MYSQL_SYSVAR(indx_map),
#endif   // XMAP
  MYSQL_SYSVAR(work_size),
  MYSQL_SYSVAR(use_tempfile),
  MYSQL_SYSVAR(exact_info),
#if defined(XMSG) || defined(NEWMSG)
  MYSQL_SYSVAR(msg_lang),
#endif   // XMSG || NEWMSG
#if defined(XMSG)
  MYSQL_SYSVAR(errmsg_dir_path),
#endif   // XMSG
	MYSQL_SYSVAR(json_null),
	MYSQL_SYSVAR(json_all_path),
	MYSQL_SYSVAR(default_depth),
	MYSQL_SYSVAR(json_grp_size),
#if defined(JAVA_SUPPORT)
	MYSQL_SYSVAR(jvm_path),
	MYSQL_SYSVAR(class_path),
	MYSQL_SYSVAR(java_wrapper),
#endif   // JAVA_SUPPORT
#if defined(JAVA_SUPPORT) || defined(CMGO_SUPPORT)
	MYSQL_SYSVAR(enable_mongo),
#endif   // JAVA_SUPPORT || CMGO_SUPPORT   
	MYSQL_SYSVAR(cond_push),
	NULL
};

maria_declare_plugin(connect)
{
  MYSQL_STORAGE_ENGINE_PLUGIN,
  &connect_storage_engine,
  "CONNECT",
  "Olivier Bertrand",
  "Management of External Data (SQL/NOSQL/MED), including Rest query results",
  PLUGIN_LICENSE_GPL,
  connect_init_func,                            /* Plugin Init */
  connect_done_func,                            /* Plugin Deinit */
  0x0107,                                       /* version number (1.07) */
  NULL,                                         /* status variables */
  connect_system_variables,                     /* system variables */
  "1.07.0002",                                  /* string version */
	MariaDB_PLUGIN_MATURITY_STABLE                /* maturity */
}
maria_declare_plugin_end;<|MERGE_RESOLUTION|>--- conflicted
+++ resolved
@@ -4538,15 +4538,11 @@
 		case TAB_DIR:
 		case TAB_ZIP:
 		case TAB_OEM:
-<<<<<<< HEAD
-      if (table && table->pos_in_table_list) // if SELECT
-      {
-=======
       if (table && table->pos_in_table_list) {		// if SELECT
->>>>>>> d03ea827
 #if MYSQL_VERSION_ID > 100200
 				Switch_to_definer_security_ctx backup_ctx(thd, table->pos_in_table_list);
 #endif // VERSION_ID > 100200
+
         return check_global_access(thd, FILE_ACL);
       }	else
         return check_global_access(thd, FILE_ACL);
