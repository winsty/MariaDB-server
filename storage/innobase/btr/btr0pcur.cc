/*****************************************************************************

Copyright (c) 1996, 2016, Oracle and/or its affiliates. All Rights Reserved.
Copyright (c) 2016, 2021, MariaDB Corporation.

This program is free software; you can redistribute it and/or modify it under
the terms of the GNU General Public License as published by the Free Software
Foundation; version 2 of the License.

This program is distributed in the hope that it will be useful, but WITHOUT
ANY WARRANTY; without even the implied warranty of MERCHANTABILITY or FITNESS
FOR A PARTICULAR PURPOSE. See the GNU General Public License for more details.

You should have received a copy of the GNU General Public License along with
this program; if not, write to the Free Software Foundation, Inc.,
51 Franklin Street, Fifth Floor, Boston, MA 02110-1335 USA

*****************************************************************************/

/**************************************************//**
@file btr/btr0pcur.cc
The index tree persistent cursor

Created 2/23/1996 Heikki Tuuri
*******************************************************/

#include "btr0pcur.h"
#include "ut0byte.h"
#include "rem0cmp.h"
#include "trx0trx.h"

/**************************************************************//**
Allocates memory for a persistent cursor object and initializes the cursor.
@return own: persistent cursor */
btr_pcur_t*
btr_pcur_create_for_mysql(void)
/*============================*/
{
	btr_pcur_t*	pcur;
	DBUG_ENTER("btr_pcur_create_for_mysql");

	pcur = (btr_pcur_t*) ut_malloc_nokey(sizeof(btr_pcur_t));

	pcur->btr_cur.index = NULL;
	btr_pcur_init(pcur);

	DBUG_PRINT("btr_pcur_create_for_mysql", ("pcur: %p", pcur));
	DBUG_RETURN(pcur);
}

/**************************************************************//**
Resets a persistent cursor object, freeing ::old_rec_buf if it is
allocated and resetting the other members to their initial values. */
void
btr_pcur_reset(
/*===========*/
	btr_pcur_t*	cursor)	/*!< in, out: persistent cursor */
{
	btr_pcur_free(cursor);
	cursor->old_rec_buf = NULL;
	cursor->btr_cur.index = NULL;
	cursor->btr_cur.page_cur.rec = NULL;
	cursor->old_rec = NULL;
	cursor->old_n_fields = 0;
	cursor->old_stored = false;

	cursor->latch_mode = BTR_NO_LATCHES;
	cursor->pos_state = BTR_PCUR_NOT_POSITIONED;
}

/**************************************************************//**
Frees the memory for a persistent cursor object. */
void
btr_pcur_free_for_mysql(
/*====================*/
	btr_pcur_t*	cursor)	/*!< in, own: persistent cursor */
{
	DBUG_ENTER("btr_pcur_free_for_mysql");
	DBUG_PRINT("btr_pcur_free_for_mysql", ("pcur: %p", cursor));

	btr_pcur_free(cursor);
	ut_free(cursor);
	DBUG_VOID_RETURN;
}

/**************************************************************//**
The position of the cursor is stored by taking an initial segment of the
record the cursor is positioned on, before, or after, and copying it to the
cursor data structure, or just setting a flag if the cursor id before the
first in an EMPTY tree, or after the last in an EMPTY tree. NOTE that the
page where the cursor is positioned must not be empty if the index tree is
not totally empty! */
void
btr_pcur_store_position(
/*====================*/
	btr_pcur_t*	cursor, /*!< in: persistent cursor */
	mtr_t*		mtr)	/*!< in: mtr */
{
	page_cur_t*	page_cursor;
	buf_block_t*	block;
	rec_t*		rec;
	dict_index_t*	index;
	ulint		offs;

	ut_ad(cursor->pos_state == BTR_PCUR_IS_POSITIONED);
	ut_ad(cursor->latch_mode != BTR_NO_LATCHES);

	block = btr_pcur_get_block(cursor);
	index = btr_cur_get_index(btr_pcur_get_btr_cur(cursor));

	page_cursor = btr_pcur_get_page_cur(cursor);

	rec = page_cur_get_rec(page_cursor);
	offs = rec - block->frame;
	ut_ad(block->page.id.page_no() == page_get_page_no(block->frame));
	ut_ad(block->page.buf_fix_count);
	/* For spatial index, when we do positioning on parent
	buffer if necessary, it might not hold latches, but the
	tree must be locked to prevent change on the page */
	ut_ad(mtr_memo_contains_flagged(mtr, block,
					MTR_MEMO_PAGE_S_FIX
					| MTR_MEMO_PAGE_X_FIX)
	      || (dict_index_is_spatial(index)
		  && mtr_memo_contains_flagged(
			  mtr, dict_index_get_lock(index),
			  MTR_MEMO_X_LOCK | MTR_MEMO_SX_LOCK)));

	cursor->old_stored = true;

	if (page_is_empty(block->frame)) {
		ut_ad(block->page.id.page_no() == index->page);
empty_table:
		/* It must be an empty index tree; NOTE that in this case
		we do not store the modify_clock, but always do a search
		if we restore the cursor position */

		ut_a(!page_has_siblings(block->frame));
		ut_ad(page_is_leaf(block->frame));

		if (page_rec_is_supremum_low(offs)) {
			cursor->rel_pos = BTR_PCUR_AFTER_LAST_IN_TREE;
		} else {
before_first:
			cursor->rel_pos = BTR_PCUR_BEFORE_FIRST_IN_TREE;
		}

		return;
	}

	if (page_rec_is_supremum_low(offs)) {
		rec = page_rec_get_prev(rec);

		ut_ad(!page_rec_is_infimum(rec));
<<<<<<< HEAD
		if (UNIV_UNLIKELY(rec_is_metadata(rec, *index))) {
			ut_ad(index->table->instant);
			ut_ad(page_get_n_recs(block->frame) == 1);
			ut_ad(page_is_leaf(block->frame));
			ut_ad(!page_has_prev(block->frame));
			cursor->rel_pos = BTR_PCUR_AFTER_LAST_IN_TREE;
			return;
=======

		if (UNIV_UNLIKELY(rec_is_metadata(rec, index))) {
			/* The table may be empty such that it only
			contains a metadata record, in a leaf page
			that is not the root page. */
			ut_ad(index->is_primary());
			ut_ad(block->page.id.page_no() != index->page);
			goto empty_table;
>>>>>>> eaeb8ec4
		}

		cursor->rel_pos = BTR_PCUR_AFTER;
	} else if (page_rec_is_infimum_low(offs)) {
		rec = page_rec_get_next(rec);

		if (rec_is_metadata(rec, *index)) {
			ut_ad(!page_has_prev(block->frame));
			ut_d(const rec_t* p = rec);
			rec = page_rec_get_next(rec);
			if (page_rec_is_supremum(rec)) {
				ut_ad(page_has_next(block->frame)
<<<<<<< HEAD
				      || rec_is_alter_metadata(p, *index));
=======
				      || block->page.id.page_no()
				      != index->page);
>>>>>>> eaeb8ec4
				goto before_first;
			}
		}

		cursor->rel_pos = BTR_PCUR_BEFORE;
	} else {
		cursor->rel_pos = BTR_PCUR_ON;
	}

	if (index->is_ibuf()) {
		ut_ad(!index->table->not_redundant());
		cursor->old_n_fields = rec_get_n_fields_old(rec);
	} else if (page_rec_is_leaf(rec)) {
		cursor->old_n_fields = dict_index_get_n_unique_in_tree(index);
	} else if (index->is_spatial()) {
		ut_ad(dict_index_get_n_unique_in_tree_nonleaf(index)
		      == DICT_INDEX_SPATIAL_NODEPTR_SIZE);
		/* For R-tree, we have to compare
		the child page numbers as well. */
		cursor->old_n_fields = DICT_INDEX_SPATIAL_NODEPTR_SIZE + 1;
	} else {
		cursor->old_n_fields = dict_index_get_n_unique_in_tree(index);
	}

	cursor->old_rec = rec_copy_prefix_to_buf(rec, index,
						 cursor->old_n_fields,
						 &cursor->old_rec_buf,
						 &cursor->buf_size);
	cursor->block_when_stored.store(block);

	/* Function try to check if block is S/X latch. */
	cursor->modify_clock = buf_block_get_modify_clock(block);
}

/**************************************************************//**
Copies the stored position of a pcur to another pcur. */
void
btr_pcur_copy_stored_position(
/*==========================*/
	btr_pcur_t*	pcur_receive,	/*!< in: pcur which will receive the
					position info */
	btr_pcur_t*	pcur_donate)	/*!< in: pcur from which the info is
					copied */
{
	ut_free(pcur_receive->old_rec_buf);
	ut_memcpy(pcur_receive, pcur_donate, sizeof(btr_pcur_t));

	if (pcur_donate->old_rec_buf) {

		pcur_receive->old_rec_buf = (byte*)
			ut_malloc_nokey(pcur_donate->buf_size);

		ut_memcpy(pcur_receive->old_rec_buf, pcur_donate->old_rec_buf,
			  pcur_donate->buf_size);
		pcur_receive->old_rec = pcur_receive->old_rec_buf
			+ (pcur_donate->old_rec - pcur_donate->old_rec_buf);
	}

	pcur_receive->old_n_fields = pcur_donate->old_n_fields;
}

/** Structure acts as functor to do the latching of leaf pages.
It returns true if latching of leaf pages succeeded and false
otherwise. */
struct optimistic_latch_leaves
{
  btr_pcur_t *const cursor;
  ulint *latch_mode;
  mtr_t *const mtr;

  optimistic_latch_leaves(btr_pcur_t *cursor, ulint *latch_mode, mtr_t *mtr)
  :cursor(cursor), latch_mode(latch_mode), mtr(mtr) {}

  bool operator() (buf_block_t *hint) const
  {
    return hint && btr_cur_optimistic_latch_leaves(
             hint, cursor->modify_clock, latch_mode,
             btr_pcur_get_btr_cur(cursor), __FILE__, __LINE__, mtr);
  }
};

/**************************************************************//**
Restores the stored position of a persistent cursor bufferfixing the page and
obtaining the specified latches. If the cursor position was saved when the
(1) cursor was positioned on a user record: this function restores the position
to the last record LESS OR EQUAL to the stored record;
(2) cursor was positioned on a page infimum record: restores the position to
the last record LESS than the user record which was the successor of the page
infimum;
(3) cursor was positioned on the page supremum: restores to the first record
GREATER than the user record which was the predecessor of the supremum.
(4) cursor was positioned before the first or after the last in an empty tree:
restores to before first or after the last in the tree.
@return TRUE if the cursor position was stored when it was on a user
record and it can be restored on a user record whose ordering fields
are identical to the ones of the original user record */
ibool
btr_pcur_restore_position_func(
/*===========================*/
	ulint		latch_mode,	/*!< in: BTR_SEARCH_LEAF, ... */
	btr_pcur_t*	cursor,		/*!< in: detached persistent cursor */
	const char*	file,		/*!< in: file name */
	unsigned	line,		/*!< in: line where called */
	mtr_t*		mtr)		/*!< in: mtr */
{
	dict_index_t*	index;
	dtuple_t*	tuple;
	page_cur_mode_t	mode;
	page_cur_mode_t	old_mode;
	mem_heap_t*	heap;

	ut_ad(mtr->is_active());
	//ut_ad(cursor->old_stored);
	ut_ad(cursor->pos_state == BTR_PCUR_WAS_POSITIONED
	      || cursor->pos_state == BTR_PCUR_IS_POSITIONED);

	index = btr_cur_get_index(btr_pcur_get_btr_cur(cursor));

	if (UNIV_UNLIKELY
	    (cursor->rel_pos == BTR_PCUR_AFTER_LAST_IN_TREE
	     || cursor->rel_pos == BTR_PCUR_BEFORE_FIRST_IN_TREE)) {
		dberr_t err = DB_SUCCESS;

		/* In these cases we do not try an optimistic restoration,
		but always do a search */

		err = btr_cur_open_at_index_side(
			cursor->rel_pos == BTR_PCUR_BEFORE_FIRST_IN_TREE,
			index, latch_mode,
			btr_pcur_get_btr_cur(cursor), 0, mtr);

		if (err != DB_SUCCESS) {
			ib::warn() << " Error code: " << err
				   << " btr_pcur_restore_position_func "
				   << " called from file: "
				   << file << " line: " << line
				   << " table: " << index->table->name
				   << " index: " << index->name;
		}

		cursor->latch_mode =
			BTR_LATCH_MODE_WITHOUT_INTENTION(latch_mode);
		cursor->pos_state = BTR_PCUR_IS_POSITIONED;
		cursor->block_when_stored.clear();

		return(FALSE);
	}

	ut_a(cursor->old_rec);
	ut_a(cursor->old_n_fields);

	switch (latch_mode) {
	case BTR_SEARCH_LEAF:
	case BTR_MODIFY_LEAF:
	case BTR_SEARCH_PREV:
	case BTR_MODIFY_PREV:
		/* Try optimistic restoration. */

		if (cursor->block_when_stored.run_with_hint(
			optimistic_latch_leaves(cursor, &latch_mode,
						mtr))) {
			cursor->pos_state = BTR_PCUR_IS_POSITIONED;
			cursor->latch_mode = latch_mode;

			buf_block_dbg_add_level(
				btr_pcur_get_block(cursor),
				dict_index_is_ibuf(index)
				? SYNC_IBUF_TREE_NODE : SYNC_TREE_NODE);

			if (cursor->rel_pos == BTR_PCUR_ON) {
#ifdef UNIV_DEBUG
				const rec_t*	rec;
				rec_offs	offsets1_[REC_OFFS_NORMAL_SIZE];
				rec_offs	offsets2_[REC_OFFS_NORMAL_SIZE];
				rec_offs*	offsets1 = offsets1_;
				rec_offs*	offsets2 = offsets2_;
				rec = btr_pcur_get_rec(cursor);

				rec_offs_init(offsets1_);
				rec_offs_init(offsets2_);

				heap = mem_heap_create(256);
				offsets1 = rec_get_offsets(
					cursor->old_rec, index, offsets1, true,
					cursor->old_n_fields, &heap);
				offsets2 = rec_get_offsets(
					rec, index, offsets2, true,
					cursor->old_n_fields, &heap);

				ut_ad(!cmp_rec_rec(cursor->old_rec,
						   rec, offsets1, offsets2,
						   index));
				mem_heap_free(heap);
#endif /* UNIV_DEBUG */
				return(TRUE);
			}
			/* This is the same record as stored,
			may need to be adjusted for BTR_PCUR_BEFORE/AFTER,
			depending on search mode and direction. */
			if (btr_pcur_is_on_user_rec(cursor)) {
				cursor->pos_state
					= BTR_PCUR_IS_POSITIONED_OPTIMISTIC;
			}
			return(FALSE);
		}
	}

	/* If optimistic restoration did not succeed, open the cursor anew */

	heap = mem_heap_create(256);

	tuple = dict_index_build_data_tuple(cursor->old_rec, index, true,
					    cursor->old_n_fields, heap);

	/* Save the old search mode of the cursor */
	old_mode = cursor->search_mode;

	switch (cursor->rel_pos) {
	case BTR_PCUR_ON:
		mode = PAGE_CUR_LE;
		break;
	case BTR_PCUR_AFTER:
		mode = PAGE_CUR_G;
		break;
	case BTR_PCUR_BEFORE:
		mode = PAGE_CUR_L;
		break;
	default:
		ut_error;
		mode = PAGE_CUR_UNSUPP;
	}

	btr_pcur_open_with_no_init_func(index, tuple, mode, latch_mode,
					cursor,
#ifdef BTR_CUR_HASH_ADAPT
					NULL,
#endif /* BTR_CUR_HASH_ADAPT */
					file, line, mtr);

	/* Restore the old search mode */
	cursor->search_mode = old_mode;

	ut_ad(cursor->rel_pos == BTR_PCUR_ON
	      || cursor->rel_pos == BTR_PCUR_BEFORE
	      || cursor->rel_pos == BTR_PCUR_AFTER);
	rec_offs offsets[REC_OFFS_NORMAL_SIZE];
	rec_offs_init(offsets);
	if (cursor->rel_pos == BTR_PCUR_ON
	    && btr_pcur_is_on_user_rec(cursor)
	    && !cmp_dtuple_rec(tuple, btr_pcur_get_rec(cursor),
			       rec_get_offsets(btr_pcur_get_rec(cursor),
					       index, offsets, true,
					       ULINT_UNDEFINED, &heap))) {

		/* We have to store the NEW value for the modify clock,
		since the cursor can now be on a different page!
		But we can retain the value of old_rec */

		cursor->block_when_stored.store(btr_pcur_get_block(cursor));
		cursor->modify_clock = buf_block_get_modify_clock(
					cursor->block_when_stored.block());
		cursor->old_stored = true;

		mem_heap_free(heap);

		return(TRUE);
	}

	mem_heap_free(heap);

	/* We have to store new position information, modify_clock etc.,
	to the cursor because it can now be on a different page, the record
	under it may have been removed, etc. */

	btr_pcur_store_position(cursor, mtr);

	return(FALSE);
}

/*********************************************************//**
Moves the persistent cursor to the first record on the next page. Releases the
latch on the current page, and bufferunfixes it. Note that there must not be
modifications on the current page, as then the x-latch can be released only in
mtr_commit. */
void
btr_pcur_move_to_next_page(
/*=======================*/
	btr_pcur_t*	cursor,	/*!< in: persistent cursor; must be on the
				last record of the current page */
	mtr_t*		mtr)	/*!< in: mtr */
{
	ulint		next_page_no;
	page_t*		page;
	buf_block_t*	next_block;
	page_t*		next_page;
	ulint		mode;

	ut_ad(cursor->pos_state == BTR_PCUR_IS_POSITIONED);
	ut_ad(cursor->latch_mode != BTR_NO_LATCHES);
	ut_ad(btr_pcur_is_after_last_on_page(cursor));

	cursor->old_stored = false;

	page = btr_pcur_get_page(cursor);

	if (UNIV_UNLIKELY(!page)) {
		return;
	}

	next_page_no = btr_page_get_next(page);

	ut_ad(next_page_no != FIL_NULL);

	mode = cursor->latch_mode;
	switch (mode) {
	case BTR_SEARCH_TREE:
		mode = BTR_SEARCH_LEAF;
		break;
	case BTR_MODIFY_TREE:
		mode = BTR_MODIFY_LEAF;
	}

	buf_block_t*	block = btr_pcur_get_block(cursor);

	next_block = btr_block_get(
		page_id_t(block->page.id.space(), next_page_no),
		block->zip_size(), mode,
		btr_pcur_get_btr_cur(cursor)->index, mtr);

	if (UNIV_UNLIKELY(!next_block)) {
		return;
	}

	next_page = buf_block_get_frame(next_block);
#ifdef UNIV_BTR_DEBUG
	ut_a(page_is_comp(next_page) == page_is_comp(page));
	ut_a(btr_page_get_prev(next_page)
	     == btr_pcur_get_block(cursor)->page.id.page_no());
#endif /* UNIV_BTR_DEBUG */

	btr_leaf_page_release(btr_pcur_get_block(cursor), mode, mtr);

	page_cur_set_before_first(next_block, btr_pcur_get_page_cur(cursor));

	ut_d(page_check_dir(next_page));
}

/*********************************************************//**
Moves the persistent cursor backward if it is on the first record of the page.
Commits mtr. Note that to prevent a possible deadlock, the operation
first stores the position of the cursor, commits mtr, acquires the necessary
latches and restores the cursor position again before returning. The
alphabetical position of the cursor is guaranteed to be sensible on
return, but it may happen that the cursor is not positioned on the last
record of any page, because the structure of the tree may have changed
during the time when the cursor had no latches. */
static
void
btr_pcur_move_backward_from_page(
/*=============================*/
	btr_pcur_t*	cursor,	/*!< in: persistent cursor, must be on the first
				record of the current page */
	mtr_t*		mtr)	/*!< in: mtr */
{
	ulint		prev_page_no;
	page_t*		page;
	buf_block_t*	prev_block;
	ulint		latch_mode;
	ulint		latch_mode2;

	ut_ad(cursor->latch_mode != BTR_NO_LATCHES);
	ut_ad(btr_pcur_is_before_first_on_page(cursor));
	ut_ad(!btr_pcur_is_before_first_in_tree(cursor));

	latch_mode = cursor->latch_mode;

	if (latch_mode == BTR_SEARCH_LEAF) {

		latch_mode2 = BTR_SEARCH_PREV;

	} else if (latch_mode == BTR_MODIFY_LEAF) {

		latch_mode2 = BTR_MODIFY_PREV;
	} else {
		latch_mode2 = 0; /* To eliminate compiler warning */
		ut_error;
	}

	btr_pcur_store_position(cursor, mtr);

	mtr_commit(mtr);

	mtr_start(mtr);

	btr_pcur_restore_position(latch_mode2, cursor, mtr);

	page = btr_pcur_get_page(cursor);

	prev_page_no = btr_page_get_prev(page);

	if (prev_page_no == FIL_NULL) {
	} else if (btr_pcur_is_before_first_on_page(cursor)) {

		prev_block = btr_pcur_get_btr_cur(cursor)->left_block;

		btr_leaf_page_release(btr_pcur_get_block(cursor),
				      latch_mode, mtr);

		page_cur_set_after_last(prev_block,
					btr_pcur_get_page_cur(cursor));
	} else {

		/* The repositioned cursor did not end on an infimum
		record on a page. Cursor repositioning acquired a latch
		also on the previous page, but we do not need the latch:
		release it. */

		prev_block = btr_pcur_get_btr_cur(cursor)->left_block;

		btr_leaf_page_release(prev_block, latch_mode, mtr);
	}

	cursor->latch_mode = latch_mode;
	cursor->old_stored = false;
}

/*********************************************************//**
Moves the persistent cursor to the previous record in the tree. If no records
are left, the cursor stays 'before first in tree'.
@return TRUE if the cursor was not before first in tree */
ibool
btr_pcur_move_to_prev(
/*==================*/
	btr_pcur_t*	cursor,	/*!< in: persistent cursor; NOTE that the
				function may release the page latch */
	mtr_t*		mtr)	/*!< in: mtr */
{
	ut_ad(cursor->pos_state == BTR_PCUR_IS_POSITIONED);
	ut_ad(cursor->latch_mode != BTR_NO_LATCHES);

	cursor->old_stored = false;

	if (btr_pcur_is_before_first_on_page(cursor)) {

		if (btr_pcur_is_before_first_in_tree(cursor)) {

			return(FALSE);
		}

		btr_pcur_move_backward_from_page(cursor, mtr);

		return(TRUE);
	}

	btr_pcur_move_to_prev_on_page(cursor);

	return(TRUE);
}

/**************************************************************//**
If mode is PAGE_CUR_G or PAGE_CUR_GE, opens a persistent cursor on the first
user record satisfying the search condition, in the case PAGE_CUR_L or
PAGE_CUR_LE, on the last user record. If no such user record exists, then
in the first case sets the cursor after last in tree, and in the latter case
before first in tree. The latching mode must be BTR_SEARCH_LEAF or
BTR_MODIFY_LEAF. */
void
btr_pcur_open_on_user_rec_func(
/*===========================*/
	dict_index_t*	index,		/*!< in: index */
	const dtuple_t*	tuple,		/*!< in: tuple on which search done */
	page_cur_mode_t	mode,		/*!< in: PAGE_CUR_L, ... */
	ulint		latch_mode,	/*!< in: BTR_SEARCH_LEAF or
					BTR_MODIFY_LEAF */
	btr_pcur_t*	cursor,		/*!< in: memory buffer for persistent
					cursor */
	const char*	file,		/*!< in: file name */
	unsigned	line,		/*!< in: line where called */
	mtr_t*		mtr)		/*!< in: mtr */
{
	btr_pcur_open_low(index, 0, tuple, mode, latch_mode, cursor,
			  file, line, 0, mtr);

	if ((mode == PAGE_CUR_GE) || (mode == PAGE_CUR_G)) {

		if (btr_pcur_is_after_last_on_page(cursor)) {

			btr_pcur_move_to_next_user_rec(cursor, mtr);
		}
	} else {
		ut_ad((mode == PAGE_CUR_LE) || (mode == PAGE_CUR_L));

		/* Not implemented yet */

		ut_error;
	}
}<|MERGE_RESOLUTION|>--- conflicted
+++ resolved
@@ -128,14 +128,13 @@
 	cursor->old_stored = true;
 
 	if (page_is_empty(block->frame)) {
-		ut_ad(block->page.id.page_no() == index->page);
-empty_table:
 		/* It must be an empty index tree; NOTE that in this case
 		we do not store the modify_clock, but always do a search
 		if we restore the cursor position */
 
 		ut_a(!page_has_siblings(block->frame));
 		ut_ad(page_is_leaf(block->frame));
+		ut_ad(block->page.id.page_no() == index->page);
 
 		if (page_rec_is_supremum_low(offs)) {
 			cursor->rel_pos = BTR_PCUR_AFTER_LAST_IN_TREE;
@@ -151,24 +150,14 @@
 		rec = page_rec_get_prev(rec);
 
 		ut_ad(!page_rec_is_infimum(rec));
-<<<<<<< HEAD
 		if (UNIV_UNLIKELY(rec_is_metadata(rec, *index))) {
-			ut_ad(index->table->instant);
+			ut_ad(index->table->instant
+			      || block->page.id.page_no() != index->page);
 			ut_ad(page_get_n_recs(block->frame) == 1);
 			ut_ad(page_is_leaf(block->frame));
 			ut_ad(!page_has_prev(block->frame));
 			cursor->rel_pos = BTR_PCUR_AFTER_LAST_IN_TREE;
 			return;
-=======
-
-		if (UNIV_UNLIKELY(rec_is_metadata(rec, index))) {
-			/* The table may be empty such that it only
-			contains a metadata record, in a leaf page
-			that is not the root page. */
-			ut_ad(index->is_primary());
-			ut_ad(block->page.id.page_no() != index->page);
-			goto empty_table;
->>>>>>> eaeb8ec4
 		}
 
 		cursor->rel_pos = BTR_PCUR_AFTER;
@@ -181,12 +170,9 @@
 			rec = page_rec_get_next(rec);
 			if (page_rec_is_supremum(rec)) {
 				ut_ad(page_has_next(block->frame)
-<<<<<<< HEAD
-				      || rec_is_alter_metadata(p, *index));
-=======
+				      || rec_is_alter_metadata(p, *index)
 				      || block->page.id.page_no()
 				      != index->page);
->>>>>>> eaeb8ec4
 				goto before_first;
 			}
 		}
