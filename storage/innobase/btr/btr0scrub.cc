--- conflicted
+++ resolved
@@ -431,16 +431,9 @@
 	}
 
 	/* read block variables */
-<<<<<<< HEAD
-	const ulint page_no = block->page.id.page_no();
-	const ulint left_page_no = mach_read_from_4(page + FIL_PAGE_PREV);
-	const ulint right_page_no = mach_read_from_4(page + FIL_PAGE_NEXT);
-=======
-	const uint32_t page_no =  mach_read_from_4(page + FIL_PAGE_OFFSET);
+	const uint32_t page_no = block->page.id.page_no();
 	const uint32_t left_page_no = btr_page_get_prev(page);
 	const uint32_t right_page_no = btr_page_get_next(page);
-	const ulint zip_size = index->table->space->zip_size();
->>>>>>> 0308de94
 
 	/**
 	* When splitting page, we need X-latches on left/right brothers
