--- conflicted
+++ resolved
@@ -2437,14 +2437,8 @@
 
 	/* Compressed and encrypted pages do not have checksum. Assume not
 	corrupted. Page verification happens after decompression in
-<<<<<<< HEAD
 	buf_page_read_complete() using buf_page_is_corrupted(). */
-	if (mach_read_from_2(page + FIL_PAGE_TYPE)
-	    == FIL_PAGE_PAGE_COMPRESSED_ENCRYPTED) {
-=======
-	buf_page_io_complete() using buf_page_is_corrupted(). */
 	if (fil_page_get_type(page) == FIL_PAGE_PAGE_COMPRESSED_ENCRYPTED) {
->>>>>>> b30a0131
 		return true;
 	}
 
