--- conflicted
+++ resolved
@@ -8624,9 +8624,8 @@
 		if (retry_count < 100) {
 			retry_count++;
 		} else {
-			ib_logf(IB_LOG_LEVEL_INFO,
-				"Drop index waiting for background sync"
-				" to finish");
+			ib::info() << "Drop index waiting for background sync"
+				" to finish";
 			retry_count = 0;
 		}
 
@@ -8998,18 +8997,6 @@
 			(*pctx);
 		DBUG_ASSERT(ctx->need_rebuild() == new_clustered);
 
-<<<<<<< HEAD
-		bool	add_fts	= false;
-=======
-		if (altered_table->found_next_number_field) {
-			dict_table_t* t = ctx->new_table;
-
-			dict_table_autoinc_lock(t);
-			dict_table_autoinc_initialize(t, ctx->max_autoinc);
-			dict_table_autoinc_unlock(t);
-		}
->>>>>>> 2fb68244
-
 		/* Publish the created fulltext index, if any.
 		Note that a fulltext index can be created without
 		creating the clustered index, if there already exists
