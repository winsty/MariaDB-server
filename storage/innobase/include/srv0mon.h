--- conflicted
+++ resolved
@@ -718,11 +718,7 @@
 #define	MONITOR_INC_TIME_IN_MICRO_SECS(monitor, value)			\
 	MONITOR_CHECK_DEFINED(value);					\
 	if (MONITOR_IS_ON(monitor)) {					\
-<<<<<<< HEAD
 		uintmax_t	old_time = value;			\
-=======
-		ullint	old_time = (value);				\
->>>>>>> 8d0dabc5
 		value = microsecond_interval_timer();			\
 		MONITOR_VALUE(monitor) += (mon_type_t) (value - old_time);\
 	}
