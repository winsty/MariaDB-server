/*****************************************************************************

Copyright (c) 1994, 2016, Oracle and/or its affiliates. All Rights Reserved.
Copyright (c) 2017, 2019, MariaDB Corporation.

This program is free software; you can redistribute it and/or modify it under
the terms of the GNU General Public License as published by the Free Software
Foundation; version 2 of the License.

This program is distributed in the hope that it will be useful, but WITHOUT
ANY WARRANTY; without even the implied warranty of MERCHANTABILITY or FITNESS
FOR A PARTICULAR PURPOSE. See the GNU General Public License for more details.

You should have received a copy of the GNU General Public License along with
this program; if not, write to the Free Software Foundation, Inc.,
51 Franklin Street, Fifth Floor, Boston, MA 02110-1335 USA

*****************************************************************************/

/**************************************************************//**
@file include/ut0rnd.ic
Random numbers and hashing

Created 5/30/1994 Heikki Tuuri
*******************************************************************/

#define UT_HASH_RANDOM_MASK	1463735687
#define UT_HASH_RANDOM_MASK2	1653893711

#ifndef UNIV_INNOCHECKSUM

<<<<<<< HEAD
#define UT_RND1			151117737
#define UT_RND2			119785373
#define UT_RND3			 85689495
#define UT_RND4			 76595339
#define UT_SUM_RND2		 98781234
#define UT_SUM_RND3		126792457
#define UT_SUM_RND4		 63498502
#define UT_XOR_RND1		187678878
#define UT_XOR_RND2		143537923

/** Seed value of ut_rnd_gen_ulint() */
extern	ulint	 ut_rnd_ulint_counter;

/********************************************************//**
This is used to set the random number seed. */
UNIV_INLINE
void
ut_rnd_set_seed(
/*============*/
	ulint	 seed)		 /*!< in: seed */
{
	ut_rnd_ulint_counter = seed;
}

/********************************************************//**
The following function generates a series of 'random' ulint integers.
@return the next 'random' number */
UNIV_INLINE
ulint
ut_rnd_gen_next_ulint(
/*==================*/
	ulint	rnd)	/*!< in: the previous random number value */
{
	ulint	n_bits;

	n_bits = 8 * sizeof(ulint);

	rnd = UT_RND2 * rnd + UT_SUM_RND3;
	rnd = UT_XOR_RND1 ^ rnd;
	rnd = (rnd << 20) + (rnd >> (n_bits - 20));
	rnd = UT_RND3 * rnd + UT_SUM_RND4;
	rnd = UT_XOR_RND2 ^ rnd;
	rnd = (rnd << 20) + (rnd >> (n_bits - 20));
	rnd = UT_RND1 * rnd + UT_SUM_RND2;

	return(rnd);
}

/********************************************************//**
The following function generates 'random' ulint integers which
enumerate the value space of ulint integers in a pseudo random
fashion. Note that the same integer is repeated always after
2 to power 32 calls to the generator (if ulint is 32-bit).
@return the 'random' number */
UNIV_INLINE
ulint
ut_rnd_gen_ulint(void)
/*==================*/
{
	ulint	rnd;

	ut_rnd_ulint_counter = UT_RND1 * ut_rnd_ulint_counter + UT_RND2;

	rnd = ut_rnd_gen_next_ulint(ut_rnd_ulint_counter);

	return(rnd);
}

=======
>>>>>>> beec9c0e
/*******************************************************//**
The following function generates a hash value for a ulint integer
to a hash table of size table_size, which should be a prime
or some random number for the hash table to work reliably.
@return hash value */
UNIV_INLINE
ulint
ut_hash_ulint(
/*==========*/
	ulint	 key,		/*!< in: value to be hashed */
	ulint	 table_size)	/*!< in: hash table size */
{
	ut_ad(table_size);
	key = key ^ UT_HASH_RANDOM_MASK2;

	return(key % table_size);
}

/*************************************************************//**
Folds a 64-bit integer.
@return folded value */
UNIV_INLINE
ulint
ut_fold_ull(
/*========*/
	ib_uint64_t	d)	/*!< in: 64-bit integer */
{
	return(ut_fold_ulint_pair((ulint) d & ULINT32_MASK,
				  (ulint) (d >> 32)));
}

/*************************************************************//**
Folds a character string ending in the null character.
@return folded value */
UNIV_INLINE
ulint
ut_fold_string(
/*===========*/
	const char*	str)	/*!< in: null-terminated string */
{
	ulint	fold = 0;

	ut_ad(str);

	while (*str != '\0') {
		fold = ut_fold_ulint_pair(fold, (ulint)(*str));
		str++;
	}

	return(fold);
}

#endif /* !UNIV_INNOCHECKSUM */

/*************************************************************//**
Folds a pair of ulints.
@return folded value */
UNIV_INLINE
ulint
ut_fold_ulint_pair(
/*===============*/
	ulint	n1,	/*!< in: ulint */
	ulint	n2)	/*!< in: ulint */
{
	return(((((n1 ^ n2 ^ UT_HASH_RANDOM_MASK2) << 8) + n1)
		^ UT_HASH_RANDOM_MASK) + n2);
}

/*************************************************************//**
Folds a binary string.
@return folded value */
UNIV_INLINE
ulint
ut_fold_binary(
/*===========*/
	const byte*	str,	/*!< in: string of bytes */
	ulint		len)	/*!< in: length */
{
	ulint		fold = 0;
	const byte*	str_end	= str + (len & 0xFFFFFFF8);

	ut_ad(str || !len);

	while (str < str_end) {
		fold = ut_fold_ulint_pair(fold, (ulint)(*str++));
		fold = ut_fold_ulint_pair(fold, (ulint)(*str++));
		fold = ut_fold_ulint_pair(fold, (ulint)(*str++));
		fold = ut_fold_ulint_pair(fold, (ulint)(*str++));
		fold = ut_fold_ulint_pair(fold, (ulint)(*str++));
		fold = ut_fold_ulint_pair(fold, (ulint)(*str++));
		fold = ut_fold_ulint_pair(fold, (ulint)(*str++));
		fold = ut_fold_ulint_pair(fold, (ulint)(*str++));
	}

	switch (len & 0x7) {
	case 7:
		fold = ut_fold_ulint_pair(fold, (ulint)(*str++));
		/* fall through */
	case 6:
		fold = ut_fold_ulint_pair(fold, (ulint)(*str++));
		/* fall through */
	case 5:
		fold = ut_fold_ulint_pair(fold, (ulint)(*str++));
		/* fall through */
	case 4:
		fold = ut_fold_ulint_pair(fold, (ulint)(*str++));
		/* fall through */
	case 3:
		fold = ut_fold_ulint_pair(fold, (ulint)(*str++));
		/* fall through */
	case 2:
		fold = ut_fold_ulint_pair(fold, (ulint)(*str++));
		/* fall through */
	case 1:
		fold = ut_fold_ulint_pair(fold, (ulint)(*str++));
	}

	return(fold);
}<|MERGE_RESOLUTION|>--- conflicted
+++ resolved
@@ -29,77 +29,6 @@
 
 #ifndef UNIV_INNOCHECKSUM
 
-<<<<<<< HEAD
-#define UT_RND1			151117737
-#define UT_RND2			119785373
-#define UT_RND3			 85689495
-#define UT_RND4			 76595339
-#define UT_SUM_RND2		 98781234
-#define UT_SUM_RND3		126792457
-#define UT_SUM_RND4		 63498502
-#define UT_XOR_RND1		187678878
-#define UT_XOR_RND2		143537923
-
-/** Seed value of ut_rnd_gen_ulint() */
-extern	ulint	 ut_rnd_ulint_counter;
-
-/********************************************************//**
-This is used to set the random number seed. */
-UNIV_INLINE
-void
-ut_rnd_set_seed(
-/*============*/
-	ulint	 seed)		 /*!< in: seed */
-{
-	ut_rnd_ulint_counter = seed;
-}
-
-/********************************************************//**
-The following function generates a series of 'random' ulint integers.
-@return the next 'random' number */
-UNIV_INLINE
-ulint
-ut_rnd_gen_next_ulint(
-/*==================*/
-	ulint	rnd)	/*!< in: the previous random number value */
-{
-	ulint	n_bits;
-
-	n_bits = 8 * sizeof(ulint);
-
-	rnd = UT_RND2 * rnd + UT_SUM_RND3;
-	rnd = UT_XOR_RND1 ^ rnd;
-	rnd = (rnd << 20) + (rnd >> (n_bits - 20));
-	rnd = UT_RND3 * rnd + UT_SUM_RND4;
-	rnd = UT_XOR_RND2 ^ rnd;
-	rnd = (rnd << 20) + (rnd >> (n_bits - 20));
-	rnd = UT_RND1 * rnd + UT_SUM_RND2;
-
-	return(rnd);
-}
-
-/********************************************************//**
-The following function generates 'random' ulint integers which
-enumerate the value space of ulint integers in a pseudo random
-fashion. Note that the same integer is repeated always after
-2 to power 32 calls to the generator (if ulint is 32-bit).
-@return the 'random' number */
-UNIV_INLINE
-ulint
-ut_rnd_gen_ulint(void)
-/*==================*/
-{
-	ulint	rnd;
-
-	ut_rnd_ulint_counter = UT_RND1 * ut_rnd_ulint_counter + UT_RND2;
-
-	rnd = ut_rnd_gen_next_ulint(ut_rnd_ulint_counter);
-
-	return(rnd);
-}
-
-=======
->>>>>>> beec9c0e
 /*******************************************************//**
 The following function generates a hash value for a ulint integer
 to a hash table of size table_size, which should be a prime
