/*****************************************************************************

Copyright (c) 1995, 2017, Oracle and/or its affiliates. All Rights Reserved.
Copyright (c) 2009, Google Inc.
Copyright (c) 2014, 2019, MariaDB Corporation.

Portions of this file contain modifications contributed and copyrighted by
Google, Inc. Those modifications are gratefully acknowledged and are described
briefly in the InnoDB documentation. The contributions by Google are
incorporated with their permission, and subject to the conditions contained in
the file COPYING.Google.

This program is free software; you can redistribute it and/or modify it under
the terms of the GNU General Public License as published by the Free Software
Foundation; version 2 of the License.

This program is distributed in the hope that it will be useful, but WITHOUT
ANY WARRANTY; without even the implied warranty of MERCHANTABILITY or FITNESS
FOR A PARTICULAR PURPOSE. See the GNU General Public License for more details.

You should have received a copy of the GNU General Public License along with
this program; if not, write to the Free Software Foundation, Inc.,
51 Franklin Street, Suite 500, Boston, MA 02110-1335 USA

*****************************************************************************/

/**************************************************//**
@file log/log0log.cc
Database log

Created 12/9/1995 Heikki Tuuri
*******************************************************/

#include "univ.i"
#include <debug_sync.h>
#include <my_service_manager.h>

#include "log0log.h"
#include "log0crypt.h"
#include "mem0mem.h"
#include "buf0buf.h"
#include "buf0flu.h"
#include "lock0lock.h"
#include "log0recv.h"
#include "fil0fil.h"
#include "dict0boot.h"
#include "dict0stats_bg.h"
#include "btr0defragment.h"
#include "srv0srv.h"
#include "srv0start.h"
#include "trx0sys.h"
#include "trx0trx.h"
#include "trx0roll.h"
#include "srv0mon.h"
#include "sync0sync.h"

/*
General philosophy of InnoDB redo-logs:

1) Every change to a contents of a data page must be done
through mtr, which in mtr_commit() writes log records
to the InnoDB redo log.

2) Normally these changes are performed using a mlog_write_ulint()
or similar function.

3) In some page level operations only a code number of a
c-function and its parameters are written to the log to
reduce the size of the log.

  3a) You should not add parameters to these kind of functions
  (e.g. trx_undo_header_create(), trx_undo_insert_header_reuse())

  3b) You should not add such functionality which either change
  working when compared with the old or are dependent on data
  outside of the page. These kind of functions should implement
  self-contained page transformation and it should be unchanged
  if you don't have very essential reasons to change log
  semantics or format.

*/

/** Redo log system */
log_t*	log_sys	= NULL;

/** Whether to generate and require checksums on the redo log pages */
my_bool	innodb_log_checksums;

/** Pointer to the log checksum calculation function */
log_checksum_func_t log_checksum_algorithm_ptr;

/* Next log block number to do dummy record filling if no log records written
for a while */
static ulint		next_lbn_to_pad = 0;

/* These control how often we print warnings if the last checkpoint is too
old */
static bool	log_has_printed_chkp_warning = false;
static time_t	log_last_warning_time;

static bool	log_has_printed_chkp_margine_warning = false;
static time_t	log_last_margine_warning_time;

/* A margin for free space in the log buffer before a log entry is catenated */
#define LOG_BUF_WRITE_MARGIN	(4 * OS_FILE_LOG_BLOCK_SIZE)

/* Margins for free space in the log buffer after a log entry is catenated */
#define LOG_BUF_FLUSH_RATIO	2
#define LOG_BUF_FLUSH_MARGIN	(LOG_BUF_WRITE_MARGIN + 4 * UNIV_PAGE_SIZE)

/* This parameter controls asynchronous making of a new checkpoint; the value
should be bigger than LOG_POOL_PREFLUSH_RATIO_SYNC */

#define LOG_POOL_CHECKPOINT_RATIO_ASYNC	32

/* This parameter controls synchronous preflushing of modified buffer pages */
#define LOG_POOL_PREFLUSH_RATIO_SYNC	16

/* The same ratio for asynchronous preflushing; this value should be less than
the previous */
#define LOG_POOL_PREFLUSH_RATIO_ASYNC	8

/* Codes used in unlocking flush latches */
#define LOG_UNLOCK_NONE_FLUSHED_LOCK	1
#define LOG_UNLOCK_FLUSH_LOCK		2

/** Event to wake up log_scrub_thread */
os_event_t	log_scrub_event;
/** Whether log_scrub_thread is active */
bool		log_scrub_thread_active;

extern "C" UNIV_INTERN
os_thread_ret_t
DECLARE_THREAD(log_scrub_thread)(void*);

/******************************************************//**
Completes a checkpoint write i/o to a log file. */
static
void
log_io_complete_checkpoint(void);
/*============================*/

/****************************************************************//**
Returns the oldest modified block lsn in the pool, or log_sys->lsn if none
exists.
@return LSN of oldest modification */
static
lsn_t
log_buf_pool_get_oldest_modification(void)
/*======================================*/
{
	lsn_t	lsn;

	ut_ad(log_mutex_own());

	lsn = buf_pool_get_oldest_modification();

	if (!lsn) {

		lsn = log_sys->lsn;
	}

	return(lsn);
}

/** Extends the log buffer.
@param[in]	len	requested minimum size in bytes */
void
log_buffer_extend(
	ulint	len)
{
	ulint	move_start;
	ulint	move_end;
	byte	tmp_buf[OS_FILE_LOG_BLOCK_SIZE];

	log_mutex_enter_all();

	while (log_sys->is_extending) {
		/* Another thread is trying to extend already.
		Needs to wait for. */
		log_mutex_exit_all();

		log_buffer_flush_to_disk();

		log_mutex_enter_all();

		if (srv_log_buffer_size > len / UNIV_PAGE_SIZE) {
			/* Already extended enough by the others */
			log_mutex_exit_all();
			return;
		}
	}

	if (len >= log_sys->buf_size / 2) {
		DBUG_EXECUTE_IF("ib_log_buffer_is_short_crash",
				DBUG_SUICIDE(););

		/* log_buffer is too small. try to extend instead of crash. */
		ib::warn() << "The transaction log size is too large"
			" for innodb_log_buffer_size (" << len << " >= "
			<< LOG_BUFFER_SIZE << " / 2). Trying to extend it.";
	}

	log_sys->is_extending = true;

	while ((log_sys->buf_free ^ log_sys->buf_next_to_write)
	       & (OS_FILE_LOG_BLOCK_SIZE - 1)) {
		/* Buffer might have >1 blocks to write still. */
		log_mutex_exit_all();

		log_buffer_flush_to_disk();

		log_mutex_enter_all();
	}

	move_start = ut_2pow_round(log_sys->buf_free,
				   ulint(OS_FILE_LOG_BLOCK_SIZE));
	move_end = log_sys->buf_free;

	/* store the last log block in buffer */
	ut_memcpy(tmp_buf, log_sys->buf + move_start,
		  move_end - move_start);

	log_sys->buf_free -= move_start;
	log_sys->buf_next_to_write -= move_start;

	/* reallocate log buffer */
	srv_log_buffer_size = len / UNIV_PAGE_SIZE + 1;
	ut_free(log_sys->buf_ptr);

	log_sys->buf_size = LOG_BUFFER_SIZE;

	log_sys->buf_ptr = static_cast<byte*>(
		ut_zalloc_nokey(log_sys->buf_size * 2 + OS_FILE_LOG_BLOCK_SIZE));
	TRASH_ALLOC(log_sys->buf_ptr,
		    log_sys->buf_size * 2 + OS_FILE_LOG_BLOCK_SIZE);
	log_sys->buf = static_cast<byte*>(
		ut_align(log_sys->buf_ptr, OS_FILE_LOG_BLOCK_SIZE));

	log_sys->first_in_use = true;

	log_sys->max_buf_free = log_sys->buf_size / LOG_BUF_FLUSH_RATIO
		- LOG_BUF_FLUSH_MARGIN;

	/* restore the last log block */
	ut_memcpy(log_sys->buf, tmp_buf, move_end - move_start);

	ut_ad(log_sys->is_extending);
	log_sys->is_extending = false;

	log_mutex_exit_all();

	ib::info() << "innodb_log_buffer_size was extended to "
		<< LOG_BUFFER_SIZE << ".";
}

/** Calculate actual length in redo buffer and file including
block header and trailer.
@param[in]	len	length to write
@return actual length to write including header and trailer. */
static inline
ulint
log_calculate_actual_len(
	ulint len)
{
	ut_ad(log_mutex_own());

	/* actual length stored per block */
	const ulint	len_per_blk = OS_FILE_LOG_BLOCK_SIZE
		- (LOG_BLOCK_HDR_SIZE + LOG_BLOCK_TRL_SIZE);

	/* actual data length in last block already written */
	ulint	extra_len = (log_sys->buf_free % OS_FILE_LOG_BLOCK_SIZE);

	ut_ad(extra_len >= LOG_BLOCK_HDR_SIZE);
	extra_len -= LOG_BLOCK_HDR_SIZE;

	/* total extra length for block header and trailer */
	extra_len = ((len + extra_len) / len_per_blk)
		* (LOG_BLOCK_HDR_SIZE + LOG_BLOCK_TRL_SIZE);

	return(len + extra_len);
}

/** Check margin not to overwrite transaction log from the last checkpoint.
If would estimate the log write to exceed the log_group_capacity,
waits for the checkpoint is done enough.
@param[in]	len	length of the data to be written */

void
log_margin_checkpoint_age(
	ulint	len)
{
	ulint	margin = log_calculate_actual_len(len);

	ut_ad(log_mutex_own());

	if (margin > log_sys->log_group_capacity) {
		/* return with warning output to avoid deadlock */
		if (!log_has_printed_chkp_margine_warning
		    || difftime(time(NULL),
				log_last_margine_warning_time) > 15) {
			log_has_printed_chkp_margine_warning = true;
			log_last_margine_warning_time = time(NULL);

			ib::error() << "The transaction log files are too"
				" small for the single transaction log (size="
				<< len << "). So, the last checkpoint age"
				" might exceed the log group capacity "
				<< log_sys->log_group_capacity << ".";
		}

		return;
	}

	/* Our margin check should ensure that we never reach this condition.
	Try to do checkpoint once. We cannot keep waiting here as it might
	result in hang in case the current mtr has latch on oldest lsn */
	if (log_sys->lsn - log_sys->last_checkpoint_lsn + margin
	    > log_sys->log_group_capacity) {
		/* The log write of 'len' might overwrite the transaction log
		after the last checkpoint. Makes checkpoint. */

		bool	flushed_enough = false;

		if (log_sys->lsn - log_buf_pool_get_oldest_modification()
		    + margin
		    <= log_sys->log_group_capacity) {
			flushed_enough = true;
		}

		log_sys->check_flush_or_checkpoint = true;
		log_mutex_exit();

		DEBUG_SYNC_C("margin_checkpoint_age_rescue");

		if (!flushed_enough) {
			os_thread_sleep(100000);
		}
		log_checkpoint(true);

		log_mutex_enter();
	}

	return;
}

/** Open the log for log_write_low. The log must be closed with log_close.
@param[in]	len	length of the data to be written
@return start lsn of the log record */
lsn_t
log_reserve_and_open(
	ulint	len)
{
	ulint	len_upper_limit;
#ifdef UNIV_DEBUG
	ulint	count			= 0;
#endif /* UNIV_DEBUG */

loop:
	ut_ad(log_mutex_own());

	if (log_sys->is_extending) {
		log_mutex_exit();

		/* Log buffer size is extending. Writing up to the next block
		should wait for the extending finished. */

		os_thread_sleep(100000);

		ut_ad(++count < 50);

		log_mutex_enter();
		goto loop;
	}

	/* Calculate an upper limit for the space the string may take in the
	log buffer */

	len_upper_limit = LOG_BUF_WRITE_MARGIN + srv_log_write_ahead_size
			  + (5 * len) / 4;

	if (log_sys->buf_free + len_upper_limit > log_sys->buf_size) {
		log_mutex_exit();

		DEBUG_SYNC_C("log_buf_size_exceeded");

		/* Not enough free space, do a write of the log buffer */
		log_buffer_sync_in_background(false);

		srv_stats.log_waits.inc();

		ut_ad(++count < 50);

		log_mutex_enter();
		goto loop;
	}

	return(log_sys->lsn);
}

/************************************************************//**
Writes to the log the string given. It is assumed that the caller holds the
log mutex. */
void
log_write_low(
/*==========*/
	const byte*	str,		/*!< in: string */
	ulint		str_len)	/*!< in: string length */
{
	log_t*	log	= log_sys;
	ulint	len;
	ulint	data_len;
	byte*	log_block;

	ut_ad(log_mutex_own());
part_loop:
	/* Calculate a part length */

	data_len = (log->buf_free % OS_FILE_LOG_BLOCK_SIZE) + str_len;

	if (data_len <= OS_FILE_LOG_BLOCK_SIZE - LOG_BLOCK_TRL_SIZE) {

		/* The string fits within the current log block */

		len = str_len;
	} else {
		data_len = OS_FILE_LOG_BLOCK_SIZE - LOG_BLOCK_TRL_SIZE;

		len = OS_FILE_LOG_BLOCK_SIZE
			- (log->buf_free % OS_FILE_LOG_BLOCK_SIZE)
			- LOG_BLOCK_TRL_SIZE;
	}

	ut_memcpy(log->buf + log->buf_free, str, len);

	str_len -= len;
	str = str + len;

	log_block = static_cast<byte*>(
		ut_align_down(
			log->buf + log->buf_free, OS_FILE_LOG_BLOCK_SIZE));

	log_block_set_data_len(log_block, data_len);

	if (data_len == OS_FILE_LOG_BLOCK_SIZE - LOG_BLOCK_TRL_SIZE) {
		/* This block became full */
		log_block_set_data_len(log_block, OS_FILE_LOG_BLOCK_SIZE);
		log_block_set_checkpoint_no(log_block,
					    log_sys->next_checkpoint_no);
		len += LOG_BLOCK_HDR_SIZE + LOG_BLOCK_TRL_SIZE;

		log->lsn += len;

		/* Initialize the next block header */
		log_block_init(log_block + OS_FILE_LOG_BLOCK_SIZE, log->lsn);
	} else {
		log->lsn += len;
	}

	log->buf_free += len;

	ut_ad(log->buf_free <= log->buf_size);

	if (str_len > 0) {
		goto part_loop;
	}

	srv_stats.log_write_requests.inc();
}

/************************************************************//**
Closes the log.
@return lsn */
lsn_t
log_close(void)
/*===========*/
{
	byte*		log_block;
	ulint		first_rec_group;
	lsn_t		oldest_lsn;
	lsn_t		lsn;
	log_t*		log	= log_sys;
	lsn_t		checkpoint_age;

	ut_ad(log_mutex_own());

	lsn = log->lsn;

	log_block = static_cast<byte*>(
		ut_align_down(
			log->buf + log->buf_free, OS_FILE_LOG_BLOCK_SIZE));

	first_rec_group = log_block_get_first_rec_group(log_block);

	if (first_rec_group == 0) {
		/* We initialized a new log block which was not written
		full by the current mtr: the next mtr log record group
		will start within this block at the offset data_len */

		log_block_set_first_rec_group(
			log_block, log_block_get_data_len(log_block));
	}

	if (log->buf_free > log->max_buf_free) {

		log->check_flush_or_checkpoint = true;
	}

	checkpoint_age = lsn - log->last_checkpoint_lsn;

	if (checkpoint_age >= log->log_group_capacity) {
		DBUG_EXECUTE_IF(
			"print_all_chkp_warnings",
			log_has_printed_chkp_warning = false;);

		if (!log_has_printed_chkp_warning
		    || difftime(time(NULL), log_last_warning_time) > 15) {

			log_has_printed_chkp_warning = true;
			log_last_warning_time = time(NULL);

			ib::error() << "The age of the last checkpoint is "
				<< checkpoint_age << ", which exceeds the log"
				" group capacity " << log->log_group_capacity
				<< ".";
		}
	}

	if (checkpoint_age <= log->max_modified_age_sync) {

		goto function_exit;
	}

	oldest_lsn = buf_pool_get_oldest_modification();

	if (!oldest_lsn
	    || lsn - oldest_lsn > log->max_modified_age_sync
	    || checkpoint_age > log->max_checkpoint_age_async) {

		log->check_flush_or_checkpoint = true;
	}
function_exit:

	return(lsn);
}

/******************************************************//**
Calculates the offset within a log group, when the log file headers are not
included.
@return size offset (<= offset) */
UNIV_INLINE
lsn_t
log_group_calc_size_offset(
/*=======================*/
	lsn_t			offset,	/*!< in: real offset within the
					log group */
	const log_group_t*	group)	/*!< in: log group */
{
	/* The lsn parameters are updated while holding both the mutexes
	and it is ok to have either of them while reading */
	ut_ad(log_mutex_own() || log_write_mutex_own());

	return(offset - LOG_FILE_HDR_SIZE * (1 + offset / group->file_size));
}

/******************************************************//**
Calculates the offset within a log group, when the log file headers are
included.
@return real offset (>= offset) */
UNIV_INLINE
lsn_t
log_group_calc_real_offset(
/*=======================*/
	lsn_t			offset,	/*!< in: size offset within the
					log group */
	const log_group_t*	group)	/*!< in: log group */
{
	/* The lsn parameters are updated while holding both the mutexes
	and it is ok to have either of them while reading */
	ut_ad(log_mutex_own() || log_write_mutex_own());

	return(offset + LOG_FILE_HDR_SIZE
	       * (1 + offset / (group->file_size - LOG_FILE_HDR_SIZE)));
}

/** Calculate the offset of an lsn within a log group.
@param[in]	lsn	log sequence number
@param[in]	group	log group
@return offset within the log group */
lsn_t
log_group_calc_lsn_offset(
	lsn_t			lsn,
	const log_group_t*	group)
{
	lsn_t	gr_lsn;
	lsn_t	gr_lsn_size_offset;
	lsn_t	difference;
	lsn_t	group_size;
	lsn_t	offset;

	/* The lsn parameters are updated while holding both the mutexes
	and it is ok to have either of them while reading */
	ut_ad(log_mutex_own() || log_write_mutex_own());

	gr_lsn = group->lsn;

	gr_lsn_size_offset = log_group_calc_size_offset(
		group->lsn_offset, group);

	group_size = group->capacity();

	if (lsn >= gr_lsn) {

		difference = lsn - gr_lsn;
	} else {
		difference = gr_lsn - lsn;

		difference = difference % group_size;

		difference = group_size - difference;
	}

	offset = (gr_lsn_size_offset + difference) % group_size;

	/* fprintf(stderr,
	"Offset is " LSN_PF " gr_lsn_offset is " LSN_PF
	" difference is " LSN_PF "\n",
	offset, gr_lsn_size_offset, difference);
	*/

	return(log_group_calc_real_offset(offset, group));
}

/********************************************************//**
Sets the field values in group to correspond to a given lsn. For this function
to work, the values must already be correctly initialized to correspond to
some lsn, for instance, a checkpoint lsn. */
void
log_group_set_fields(
/*=================*/
	log_group_t*	group,	/*!< in/out: group */
	lsn_t		lsn)	/*!< in: lsn for which the values should be
				set */
{
	group->lsn_offset = log_group_calc_lsn_offset(lsn, group);
	group->lsn = lsn;
}

/** Calculate the recommended highest values for lsn - last_checkpoint_lsn
and lsn - buf_get_oldest_modification().
@param[in]	file_size	requested innodb_log_file_size
@retval true on success
@retval false if the smallest log group is too small to
accommodate the number of OS threads in the database server */
bool
log_set_capacity(ulonglong file_size)
{
	lsn_t		margin;
	ulint		free;

	lsn_t smallest_capacity = (file_size - LOG_FILE_HDR_SIZE)
		* srv_n_log_files;
	/* Add extra safety */
	smallest_capacity -= smallest_capacity / 10;

	/* For each OS thread we must reserve so much free space in the
	smallest log group that it can accommodate the log entries produced
	by single query steps: running out of free log space is a serious
	system error which requires rebooting the database. */

	free = LOG_CHECKPOINT_FREE_PER_THREAD * (10 + srv_thread_concurrency)
		+ LOG_CHECKPOINT_EXTRA_FREE;
	if (free >= smallest_capacity / 2) {
		ib::error() << "Cannot continue operation. ib_logfiles are too"
			" small for innodb_thread_concurrency="
			<< srv_thread_concurrency << ". The combined size of"
			" ib_logfiles should be bigger than"
			" 200 kB * innodb_thread_concurrency. "
			<< INNODB_PARAMETERS_MSG;
		return(false);
	}

	margin = smallest_capacity - free;
	margin = margin - margin / 10;	/* Add still some extra safety */

	log_mutex_enter();

	log_sys->log_group_capacity = smallest_capacity;

	log_sys->max_modified_age_async = margin
		- margin / LOG_POOL_PREFLUSH_RATIO_ASYNC;
	log_sys->max_modified_age_sync = margin
		- margin / LOG_POOL_PREFLUSH_RATIO_SYNC;

	log_sys->max_checkpoint_age_async = margin - margin
		/ LOG_POOL_CHECKPOINT_RATIO_ASYNC;
	log_sys->max_checkpoint_age = margin;

	log_mutex_exit();

	return(true);
}

/** Initializes the redo logging subsystem. */
void
log_sys_init()
{
	log_sys = static_cast<log_t*>(ut_zalloc_nokey(sizeof(log_t)));

	mutex_create(LATCH_ID_LOG_SYS, &log_sys->mutex);
	mutex_create(LATCH_ID_LOG_WRITE, &log_sys->write_mutex);

	mutex_create(LATCH_ID_LOG_FLUSH_ORDER, &log_sys->log_flush_order_mutex);

	/* Start the lsn from one log block from zero: this way every
	log record has a start lsn != zero, a fact which we will use */

	log_sys->lsn = LOG_START_LSN;

	ut_a(LOG_BUFFER_SIZE >= 16 * OS_FILE_LOG_BLOCK_SIZE);
	ut_a(LOG_BUFFER_SIZE >= 4 * UNIV_PAGE_SIZE);

	log_sys->buf_size = LOG_BUFFER_SIZE;

	log_sys->buf_ptr = static_cast<byte*>(
		ut_zalloc_nokey(log_sys->buf_size * 2 + OS_FILE_LOG_BLOCK_SIZE));
	TRASH_ALLOC(log_sys->buf_ptr,
		    log_sys->buf_size * 2 + OS_FILE_LOG_BLOCK_SIZE);
	log_sys->buf = static_cast<byte*>(
		ut_align(log_sys->buf_ptr, OS_FILE_LOG_BLOCK_SIZE));

	log_sys->first_in_use = true;

	log_sys->max_buf_free = log_sys->buf_size / LOG_BUF_FLUSH_RATIO
		- LOG_BUF_FLUSH_MARGIN;
	log_sys->check_flush_or_checkpoint = true;

	log_sys->n_log_ios_old = log_sys->n_log_ios;
	log_sys->last_printout_time = time(NULL);
	/*----------------------------*/

	log_sys->write_lsn = log_sys->lsn;

	log_sys->flush_event = os_event_create(0);

	os_event_set(log_sys->flush_event);

	/*----------------------------*/

	log_sys->last_checkpoint_lsn = log_sys->lsn;

	rw_lock_create(
		checkpoint_lock_key, &log_sys->checkpoint_lock,
		SYNC_NO_ORDER_CHECK);

	log_sys->checkpoint_buf_ptr = static_cast<byte*>(
		ut_zalloc_nokey(2 * OS_FILE_LOG_BLOCK_SIZE));

	log_sys->checkpoint_buf = static_cast<byte*>(
		ut_align(log_sys->checkpoint_buf_ptr, OS_FILE_LOG_BLOCK_SIZE));

	/*----------------------------*/

	log_block_init(log_sys->buf, log_sys->lsn);
	log_block_set_first_rec_group(log_sys->buf, LOG_BLOCK_HDR_SIZE);

	log_sys->buf_free = LOG_BLOCK_HDR_SIZE;
	log_sys->lsn = LOG_START_LSN + LOG_BLOCK_HDR_SIZE; // TODO(minliz): ensure various LOG_START_LSN?

	MONITOR_SET(MONITOR_LSN_CHECKPOINT_AGE,
		    log_sys->lsn - log_sys->last_checkpoint_lsn);

	log_scrub_thread_active = !srv_read_only_mode && srv_scrub_log;
	if (log_scrub_thread_active) {
		log_scrub_event = os_event_create("log_scrub_event");
		os_thread_create(log_scrub_thread, NULL, NULL);
	}
}

/** Initialize the redo log.
@param[in]	n_files		number of files */
void
log_init(ulint n_files)
{
	log_group_t*	group = &log_sys->log;

	group->n_files = n_files;
	group->subformat = srv_safe_truncate;
	if (srv_safe_truncate) {
		group->format = srv_encrypt_log
			? LOG_HEADER_FORMAT_10_3 | LOG_HEADER_FORMAT_ENCRYPTED
			: LOG_HEADER_FORMAT_10_3;
	} else {
		group->format = srv_encrypt_log
			? LOG_HEADER_FORMAT_10_2 | LOG_HEADER_FORMAT_ENCRYPTED
			: LOG_HEADER_FORMAT_10_2;
	}
	group->file_size = srv_log_file_size;
	group->state = LOG_GROUP_OK;
	group->lsn = LOG_START_LSN;
	group->lsn_offset = LOG_FILE_HDR_SIZE;

	group->checkpoint_buf_ptr = static_cast<byte*>(
		ut_zalloc_nokey(2 * OS_FILE_LOG_BLOCK_SIZE));

	group->checkpoint_buf = static_cast<byte*>(
		ut_align(group->checkpoint_buf_ptr,OS_FILE_LOG_BLOCK_SIZE));
}

/******************************************************//**
Completes an i/o to a log file. */
void
log_io_complete(
/*============*/
	log_group_t*	group)	/*!< in: log group or a dummy pointer */
{
	if ((ulint) group & 0x1UL) {
		/* It was a checkpoint write */
		group = (log_group_t*)((ulint) group - 1);

		switch (srv_file_flush_method) {
		case SRV_O_DSYNC:
		case SRV_NOSYNC:
			break;
		case SRV_FSYNC:
		case SRV_LITTLESYNC:
		case SRV_O_DIRECT:
		case SRV_O_DIRECT_NO_FSYNC:
		case SRV_ALL_O_DIRECT_FSYNC:
			fil_flush(SRV_LOG_SPACE_FIRST_ID);
		}


		DBUG_PRINT("ib_log", ("checkpoint info written"));
		log_io_complete_checkpoint();

		return;
	}

	ut_error;	/*!< We currently use synchronous writing of the
			logs and cannot end up here! */
}

/******************************************************//**
Writes a log file header to a log file space. */
static
void
log_group_file_header_flush(
/*========================*/
	log_group_t*	group,		/*!< in: log group */
	ulint		nth_file,	/*!< in: header to the nth file in the
					log file space */
	lsn_t		start_lsn)	/*!< in: log file data starts at this
					lsn */
{
	lsn_t	dest_offset;

	ut_ad(log_write_mutex_own());
	ut_ad(!recv_no_log_write);
	ut_a(nth_file < group->n_files);
	ut_ad((group->format & ~LOG_HEADER_FORMAT_ENCRYPTED)
	      == (srv_safe_truncate
		  ? LOG_HEADER_FORMAT_10_3
		  : LOG_HEADER_FORMAT_10_2));

	// man 2 open suggests this buffer to be aligned by 512 for O_DIRECT
	MY_ALIGNED(OS_FILE_LOG_BLOCK_SIZE)
	byte buf[OS_FILE_LOG_BLOCK_SIZE] = {0};

	mach_write_to_4(buf + LOG_HEADER_FORMAT, group->format);
	mach_write_to_4(buf + LOG_HEADER_SUBFORMAT, srv_safe_truncate);
	mach_write_to_8(buf + LOG_HEADER_START_LSN, start_lsn);
	strcpy(reinterpret_cast<char*>(buf) + LOG_HEADER_CREATOR,
	       LOG_HEADER_CREATOR_CURRENT);
	ut_ad(LOG_HEADER_CREATOR_END - LOG_HEADER_CREATOR
	      >= sizeof LOG_HEADER_CREATOR_CURRENT);
	log_block_set_checksum(buf, log_block_calc_checksum_crc32(buf));

<<<<<<< HEAD
	dest_offset = nth_file * group->file_size;
=======
	if (log_sys->n_pending_writes == 0) {

		log_sys->written_to_all_lsn = log_sys->write_lsn;
		log_sys->buf_next_to_write = log_sys->write_end_offset;

		if (log_sys->write_end_offset > log_sys->max_buf_free / 2) {
			/* Move the log buffer content to the start of the
			buffer */

			move_start = ut_calc_align_down(
				log_sys->write_end_offset,
				OS_FILE_LOG_BLOCK_SIZE);
			move_end = ut_calc_align(log_sys->buf_free,
						 OS_FILE_LOG_BLOCK_SIZE);

			ut_memmove(log_sys->buf, log_sys->buf + move_start,
				   move_end - move_start);
			log_sys->buf_free -= move_start;

			log_sys->buf_next_to_write -= move_start;
		}

		return(LOG_UNLOCK_FLUSH_LOCK);
	}

	return(0);
}

/******************************************************//**
Completes an i/o to a log file. */
UNIV_INTERN
void
log_io_complete(
/*============*/
	log_group_t*	group)	/*!< in: log group or a dummy pointer */
{
	ulint	unlock;

#ifdef UNIV_LOG_ARCHIVE
	if ((byte*) group == &log_archive_io) {
		/* It was an archive write */

		log_io_complete_archive();

		return;
	}
#endif /* UNIV_LOG_ARCHIVE */

	if ((ulint) group & 0x1UL) {
		/* It was a checkpoint write */
		group = (log_group_t*)((ulint) group - 1);

		if (srv_unix_file_flush_method != SRV_UNIX_O_DSYNC
		    && srv_unix_file_flush_method != SRV_UNIX_NOSYNC) {

			fil_flush(group->space_id);
		}

#ifdef UNIV_DEBUG
		if (log_debug_writes) {
			fprintf(stderr,
				"Checkpoint info written to group %lu\n",
				group->id);
		}
#endif /* UNIV_DEBUG */
		log_io_complete_checkpoint();

		return;
	}

	ut_error;	/*!< We currently use synchronous writing of the
			logs and cannot end up here! */

	if (srv_unix_file_flush_method != SRV_UNIX_O_DSYNC
	    && srv_unix_file_flush_method != SRV_UNIX_NOSYNC
	    && srv_flush_log_at_trx_commit != 2) {

		fil_flush(group->space_id);
	}

	mutex_enter(&(log_sys->mutex));
	ut_ad(!recv_no_log_write);

	ut_a(group->n_pending_writes > 0);
	ut_a(log_sys->n_pending_writes > 0);

	group->n_pending_writes--;
	log_sys->n_pending_writes--;

	unlock = log_group_check_flush_completion(group);
	unlock = unlock | log_sys_check_flush_completion();

	log_flush_do_unlocks(unlock);

	mutex_exit(&(log_sys->mutex));
}

/******************************************************//**
Writes a log file header to a log file space. */
static
void
log_group_file_header_flush(
/*========================*/
	log_group_t*	group,		/*!< in: log group */
	ulint		nth_file,	/*!< in: header to the nth file in the
					log file space */
	lsn_t		start_lsn)	/*!< in: log file data starts at this
					lsn */
{
	byte*	buf;
	lsn_t	dest_offset;

	ut_ad(mutex_own(&(log_sys->mutex)));
	ut_ad(!recv_no_log_write);
	ut_a(nth_file < group->n_files);

	buf = *(group->file_header_bufs + nth_file);

	mach_write_to_4(buf + LOG_GROUP_ID, group->id);
	mach_write_to_8(buf + LOG_FILE_START_LSN, start_lsn);
>>>>>>> 0573744a

	DBUG_PRINT("ib_log", ("write " LSN_PF
			      " file " ULINTPF " header",
			      start_lsn, nth_file));

	log_sys->n_log_ios++;

	MONITOR_INC(MONITOR_LOG_IO);

<<<<<<< HEAD
	srv_stats.os_log_pending_writes.inc();

	const ulint	page_no
		= (ulint) (dest_offset / univ_page_size.physical());
=======
		srv_stats.os_log_pending_writes.inc();
>>>>>>> 0573744a

	fil_io(IORequestLogWrite, true,
	       page_id_t(SRV_LOG_SPACE_FIRST_ID, page_no),
	       univ_page_size,
	       (ulint) (dest_offset % univ_page_size.physical()),
	       OS_FILE_LOG_BLOCK_SIZE, buf, group);

	srv_stats.os_log_pending_writes.dec();
}

/******************************************************//**
Stores a 4-byte checksum to the trailer checksum field of a log block
before writing it to a log file. This checksum is used in recovery to
check the consistency of a log block. */
static
void
log_block_store_checksum(
/*=====================*/
	byte*	block)	/*!< in/out: pointer to a log block */
{
	log_block_set_checksum(block, log_block_calc_checksum(block));
}

/******************************************************//**
Writes a buffer to a log file group. */
static
void
log_group_write_buf(
/*================*/
	log_group_t*	group,		/*!< in: log group */
	byte*		buf,		/*!< in: buffer */
	ulint		len,		/*!< in: buffer len; must be divisible
					by OS_FILE_LOG_BLOCK_SIZE */
#ifdef UNIV_DEBUG
	ulint		pad_len,	/*!< in: pad len in the buffer len */
#endif /* UNIV_DEBUG */
	lsn_t		start_lsn,	/*!< in: start lsn of the buffer; must
					be divisible by
					OS_FILE_LOG_BLOCK_SIZE */
	ulint		new_data_offset)/*!< in: start offset of new data in
					buf: this parameter is used to decide
					if we have to write a new log file
					header */
{
	ulint		write_len;
	bool		write_header	= new_data_offset == 0;
	lsn_t		next_offset;
	ulint		i;

	ut_ad(log_write_mutex_own());
	ut_ad(!recv_no_log_write);
	ut_a(len % OS_FILE_LOG_BLOCK_SIZE == 0);
	ut_a(start_lsn % OS_FILE_LOG_BLOCK_SIZE == 0);

loop:
	if (len == 0) {

		return;
	}

	next_offset = log_group_calc_lsn_offset(start_lsn, group);

	if (write_header
	    && next_offset % group->file_size == LOG_FILE_HDR_SIZE) {
		/* We start to write a new log file instance in the group */

		ut_a(next_offset / group->file_size <= ULINT_MAX);

		log_group_file_header_flush(group, (ulint)
					    (next_offset / group->file_size),
					    start_lsn);
		srv_stats.os_log_written.add(OS_FILE_LOG_BLOCK_SIZE);

		srv_stats.log_writes.inc();
	}

	if ((next_offset % group->file_size) + len > group->file_size) {

		/* if the above condition holds, then the below expression
		is < len which is ulint, so the typecast is ok */
		write_len = (ulint)
			(group->file_size - (next_offset % group->file_size));
	} else {
		write_len = len;
	}

	DBUG_PRINT("ib_log",
		   ("write " LSN_PF " to " LSN_PF
		    ": len " ULINTPF
		    " blocks " ULINTPF ".." ULINTPF,
		    start_lsn, next_offset,
		    write_len,
		    log_block_get_hdr_no(buf),
		    log_block_get_hdr_no(
			    buf + write_len
			    - OS_FILE_LOG_BLOCK_SIZE)));

	ut_ad(pad_len >= len
	      || log_block_get_hdr_no(buf)
		 == log_block_convert_lsn_to_no(start_lsn));

	/* Calculate the checksums for each log block and write them to
	the trailer fields of the log blocks */

	for (i = 0; i < write_len / OS_FILE_LOG_BLOCK_SIZE; i++) {
		ut_ad(pad_len >= len
		      || i * OS_FILE_LOG_BLOCK_SIZE >= len - pad_len
		      || log_block_get_hdr_no(
			      buf + i * OS_FILE_LOG_BLOCK_SIZE)
			 == log_block_get_hdr_no(buf) + i);
		log_block_store_checksum(buf + i * OS_FILE_LOG_BLOCK_SIZE);
	}

	log_sys->n_log_ios++;

<<<<<<< HEAD
	MONITOR_INC(MONITOR_LOG_IO);

	srv_stats.os_log_pending_writes.inc();
=======
		srv_stats.os_log_pending_writes.inc();
>>>>>>> 0573744a

	ut_a(next_offset / UNIV_PAGE_SIZE <= ULINT_MAX);

	const ulint	page_no
		= (ulint) (next_offset / univ_page_size.physical());

	fil_io(IORequestLogWrite, true,
	       page_id_t(SRV_LOG_SPACE_FIRST_ID, page_no),
	       univ_page_size,
	       (ulint) (next_offset % UNIV_PAGE_SIZE), write_len, buf,
	       group);

	srv_stats.os_log_pending_writes.dec();

	srv_stats.os_log_written.add(write_len);
	srv_stats.log_writes.inc();

	if (write_len < len) {
		start_lsn += write_len;
		len -= write_len;
		buf += write_len;

		write_header = true;

		goto loop;
	}
}

/** Flush the recently written changes to the log file.
and invoke log_mutex_enter(). */
static
void
log_write_flush_to_disk_low()
{
	/* FIXME: This is not holding log_sys->mutex while
	calling os_event_set()! */
	ut_a(log_sys->n_pending_flushes == 1); /* No other threads here */

	bool	do_flush = srv_file_flush_method != SRV_O_DSYNC;

	if (do_flush) {
		fil_flush(SRV_LOG_SPACE_FIRST_ID);
	}

	MONITOR_DEC(MONITOR_PENDING_LOG_FLUSH);

	log_mutex_enter();
	if (do_flush) {
		log_sys->flushed_to_disk_lsn = log_sys->current_flush_lsn;
	}

	log_sys->n_pending_flushes--;

	os_event_set(log_sys->flush_event);
}

/** Switch the log buffer in use, and copy the content of last block
from old log buffer to the head of the to be used one. Thus, buf_free and
buf_next_to_write would be changed accordingly */
static inline
void
log_buffer_switch()
{
	ut_ad(log_mutex_own());
	ut_ad(log_write_mutex_own());

	const byte*	old_buf = log_sys->buf;
	ulint		area_end = ut_calc_align(
		log_sys->buf_free, ulint(OS_FILE_LOG_BLOCK_SIZE));

	if (log_sys->first_in_use) {
		log_sys->first_in_use = false;
		ut_ad(log_sys->buf == ut_align(log_sys->buf_ptr,
					       OS_FILE_LOG_BLOCK_SIZE));
		log_sys->buf += log_sys->buf_size;
	} else {
		log_sys->first_in_use = true;
		log_sys->buf -= log_sys->buf_size;
		ut_ad(log_sys->buf == ut_align(log_sys->buf_ptr,
					       OS_FILE_LOG_BLOCK_SIZE));
	}

	/* Copy the last block to new buf */
	ut_memcpy(log_sys->buf,
		  old_buf + area_end - OS_FILE_LOG_BLOCK_SIZE,
		  OS_FILE_LOG_BLOCK_SIZE);

	log_sys->buf_free %= OS_FILE_LOG_BLOCK_SIZE;
	log_sys->buf_next_to_write = log_sys->buf_free;
}

/** Ensure that the log has been written to the log file up to a given
log entry (such as that of a transaction commit). Start a new write, or
wait and check if an already running write is covering the request.
@param[in]	lsn		log sequence number that should be
included in the redo log file write
@param[in]	flush_to_disk	whether the written log should also
be flushed to the file system */
void
log_write_up_to(
	lsn_t	lsn,
	bool	flush_to_disk)
{
#ifdef UNIV_DEBUG
	ulint		loop_count	= 0;
#endif /* UNIV_DEBUG */
	byte*           write_buf;
	lsn_t           write_lsn;

	ut_ad(!srv_read_only_mode);

	if (recv_no_ibuf_operations) {
		/* Recovery is running and no operations on the log files are
		allowed yet (the variable name .._no_ibuf_.. is misleading) */

		return;
	}

loop:
	ut_ad(++loop_count < 128);

#if UNIV_WORD_SIZE > 7
	/* We can do a dirty read of LSN. */
	/* NOTE: Currently doesn't do dirty read for
	(flush_to_disk == true) case, because the log_mutex
	contention also works as the arbitrator for write-IO
	(fsync) bandwidth between log files and data files. */
	if (!flush_to_disk && log_sys->write_lsn >= lsn) {
		return;
	}
#endif

	log_write_mutex_enter();
	ut_ad(!recv_no_log_write);

	lsn_t	limit_lsn = flush_to_disk
		? log_sys->flushed_to_disk_lsn
		: log_sys->write_lsn;

	if (limit_lsn >= lsn) {
		log_write_mutex_exit();
		return;
	}

	/* If it is a write call we should just go ahead and do it
	as we checked that write_lsn is not where we'd like it to
	be. If we have to flush as well then we check if there is a
	pending flush and based on that we wait for it to finish
	before proceeding further. */
	if (flush_to_disk
	    && (log_sys->n_pending_flushes > 0
		|| !os_event_is_set(log_sys->flush_event))) {
		/* Figure out if the current flush will do the job
		for us. */
		bool work_done = log_sys->current_flush_lsn >= lsn;

		log_write_mutex_exit();

		os_event_wait(log_sys->flush_event);

		if (work_done) {
			return;
		} else {
			goto loop;
		}
	}

	log_mutex_enter();
	if (!flush_to_disk
	    && log_sys->buf_free == log_sys->buf_next_to_write) {
		/* Nothing to write and no flush to disk requested */
		log_mutex_exit_all();
		return;
	}

<<<<<<< HEAD
	ulint		start_offset;
	ulint		end_offset;
	ulint		area_start;
	ulint		area_end;
	ulong		write_ahead_size = srv_log_write_ahead_size;
	ulint		pad_size;
=======
#ifdef UNIV_DEBUG
	if (log_debug_writes) {
		fprintf(stderr,
			"Writing log from " LSN_PF " up to lsn " LSN_PF "\n",
			log_sys->written_to_all_lsn,
			log_sys->lsn);
	}
#endif /* UNIV_DEBUG */
	log_sys->n_pending_writes++;

	group = UT_LIST_GET_FIRST(log_sys->log_groups);
	group->n_pending_writes++;	/*!< We assume here that we have only
					one log group! */
>>>>>>> 0573744a

	DBUG_PRINT("ib_log", ("write " LSN_PF " to " LSN_PF,
			      log_sys->write_lsn,
			      log_sys->lsn));
	if (flush_to_disk) {
		log_sys->n_pending_flushes++;
		log_sys->current_flush_lsn = log_sys->lsn;
		MONITOR_INC(MONITOR_PENDING_LOG_FLUSH);
		os_event_reset(log_sys->flush_event);

		if (log_sys->buf_free == log_sys->buf_next_to_write) {
			/* Nothing to write, flush only */
			log_mutex_exit_all();
			log_write_flush_to_disk_low();
			log_mutex_exit();
			return;
		}
	}

	start_offset = log_sys->buf_next_to_write;
	end_offset = log_sys->buf_free;

	area_start = ut_2pow_round(start_offset,
				   ulint(OS_FILE_LOG_BLOCK_SIZE));
	area_end = ut_calc_align(end_offset, ulint(OS_FILE_LOG_BLOCK_SIZE));

	ut_ad(area_end - area_start > 0);

	log_block_set_flush_bit(log_sys->buf + area_start, TRUE);
	log_block_set_checkpoint_no(
		log_sys->buf + area_end - OS_FILE_LOG_BLOCK_SIZE,
		log_sys->next_checkpoint_no);

	write_lsn = log_sys->lsn;
	write_buf = log_sys->buf;

	log_buffer_switch();

	log_group_set_fields(&log_sys->log, log_sys->write_lsn);

	log_mutex_exit();
	/* Erase the end of the last log block. */
	memset(write_buf + end_offset, 0,
	       ~end_offset & (OS_FILE_LOG_BLOCK_SIZE - 1));

	/* Calculate pad_size if needed. */
	pad_size = 0;
	if (write_ahead_size > OS_FILE_LOG_BLOCK_SIZE) {
		lsn_t	end_offset;
		ulint	end_offset_in_unit;
		end_offset = log_group_calc_lsn_offset(
			ut_uint64_align_up(write_lsn,
					   OS_FILE_LOG_BLOCK_SIZE),
			&log_sys->log);
		end_offset_in_unit = (ulint) (end_offset % write_ahead_size);

		if (end_offset_in_unit > 0
		    && (area_end - area_start) > end_offset_in_unit) {
			/* The first block in the unit was initialized
			after the last writing.
			Needs to be written padded data once. */
			pad_size = std::min(
				ulint(write_ahead_size) - end_offset_in_unit,
				log_sys->buf_size - area_end);
			::memset(write_buf + area_end, 0, pad_size);
		}
	}

	if (UNIV_UNLIKELY(srv_shutdown_state != SRV_SHUTDOWN_NONE)) {
		service_manager_extend_timeout(INNODB_EXTEND_TIMEOUT_INTERVAL,
					       "InnoDB log write: "
					       LSN_PF "," LSN_PF,
					       log_sys->write_lsn, lsn);
	}

	if (log_sys->is_encrypted()) {
		log_crypt(write_buf + area_start, log_sys->write_lsn,
			  area_end - area_start);
	}

	/* Do the write to the log files */
	log_group_write_buf(
		&log_sys->log, write_buf + area_start,
		area_end - area_start + pad_size,
#ifdef UNIV_DEBUG
		pad_size,
#endif /* UNIV_DEBUG */
		ut_uint64_align_down(log_sys->write_lsn,
				     OS_FILE_LOG_BLOCK_SIZE),
		start_offset - area_start);
	srv_stats.log_padded.add(pad_size);
	log_sys->write_lsn = write_lsn;


	if (srv_file_flush_method == SRV_O_DSYNC) {
		/* O_SYNC means the OS did not buffer the log file at all:
		so we have also flushed to disk what we have written */
		log_sys->flushed_to_disk_lsn = log_sys->write_lsn;
	}

<<<<<<< HEAD
	log_write_mutex_exit();
=======
	mutex_enter(&(log_sys->mutex));

	group = UT_LIST_GET_FIRST(log_sys->log_groups);

	ut_a(group->n_pending_writes == 1);
	ut_a(log_sys->n_pending_writes == 1);

	group->n_pending_writes--;
	log_sys->n_pending_writes--;

	unlock = log_group_check_flush_completion(group);
	unlock = unlock | log_sys_check_flush_completion();

	log_flush_do_unlocks(unlock);

	write_lsn = log_sys->write_lsn;
	flush_lsn = log_sys->flushed_to_disk_lsn;

	mutex_exit(&(log_sys->mutex));

	innobase_mysql_log_notify(write_lsn, flush_lsn);
>>>>>>> 0573744a

	if (flush_to_disk) {
		log_write_flush_to_disk_low();
		ib_uint64_t write_lsn = log_sys->write_lsn;
		ib_uint64_t flush_lsn = log_sys->flushed_to_disk_lsn;
		log_mutex_exit();

		innobase_mysql_log_notify(write_lsn, flush_lsn);
	}
}

/** write to the log file up to the last log entry.
@param[in]	sync	whether we want the written log
also to be flushed to disk. */
void
log_buffer_flush_to_disk(
	bool sync)
{
	ut_ad(!srv_read_only_mode);
	log_write_up_to(log_get_lsn(), sync);
}

/****************************************************************//**
This functions writes the log buffer to the log file and if 'flush'
is set it forces a flush of the log file as well. This is meant to be
called from background master thread only as it does not wait for
the write (+ possible flush) to finish. */
void
log_buffer_sync_in_background(
/*==========================*/
	bool	flush)	/*!< in: flush the logs to disk */
{
	lsn_t	lsn;

	log_mutex_enter();

	lsn = log_sys->lsn;

	if (flush
	    && log_sys->n_pending_flushes > 0
	    && log_sys->current_flush_lsn >= lsn) {
		/* The write + flush will write enough */
		log_mutex_exit();
		return;
	}

	log_mutex_exit();

	log_write_up_to(lsn, flush);
}

/********************************************************************

Tries to establish a big enough margin of free space in the log buffer, such
that a new log entry can be catenated without an immediate need for a flush. */
static
void
log_flush_margin(void)
/*==================*/
{
	log_t*	log	= log_sys;
	lsn_t	lsn	= 0;

	log_mutex_enter();

	if (log->buf_free > log->max_buf_free) {
		/* We can write during flush */
		lsn = log->lsn;
	}

	log_mutex_exit();

	if (lsn) {
		log_write_up_to(lsn, false);
	}
}

/** Advances the smallest lsn for which there are unflushed dirty blocks in the
buffer pool.
NOTE: this function may only be called if the calling thread owns no
synchronization objects!
@param[in]	new_oldest	try to advance oldest_modified_lsn at least to
this lsn
@return false if there was a flush batch of the same type running,
which means that we could not start this flush batch */
static bool log_preflush_pool_modified_pages(lsn_t new_oldest)
{
	bool	success;

	if (recv_recovery_is_on()) {
		/* If the recovery is running, we must first apply all
		log records to their respective file pages to get the
		right modify lsn values to these pages: otherwise, there
		might be pages on disk which are not yet recovered to the
		current lsn, and even after calling this function, we could
		not know how up-to-date the disk version of the database is,
		and we could not make a new checkpoint on the basis of the
		info on the buffer pool only. */
		recv_apply_hashed_log_recs(true);
	}

	if (new_oldest == LSN_MAX
	    || !buf_page_cleaner_is_active
	    || srv_is_being_started) {

		ulint	n_pages;

		success = buf_flush_lists(ULINT_MAX, new_oldest, &n_pages);

		buf_flush_wait_batch_end(NULL, BUF_FLUSH_LIST);

		if (!success) {
			MONITOR_INC(MONITOR_FLUSH_SYNC_WAITS);
		}

		MONITOR_INC_VALUE_CUMULATIVE(
			MONITOR_FLUSH_SYNC_TOTAL_PAGE,
			MONITOR_FLUSH_SYNC_COUNT,
			MONITOR_FLUSH_SYNC_PAGES,
			n_pages);
	} else {
		/* better to wait for flushed by page cleaner */

		if (srv_flush_sync) {
			/* wake page cleaner for IO burst */
			buf_flush_request_force(new_oldest);
		}

		buf_flush_wait_flushed(new_oldest);

		success = true;
	}

	return(success);
}

/******************************************************//**
Completes a checkpoint. */
static
void
log_complete_checkpoint(void)
/*=========================*/
{
	ut_ad(log_mutex_own());
	ut_ad(log_sys->n_pending_checkpoint_writes == 0);

	log_sys->next_checkpoint_no++;

	log_sys->last_checkpoint_lsn = log_sys->next_checkpoint_lsn;
	MONITOR_SET(MONITOR_LSN_CHECKPOINT_AGE,
		    log_sys->lsn - log_sys->last_checkpoint_lsn);
<<<<<<< HEAD
=======

	rw_lock_x_unlock_gen(&(log_sys->checkpoint_lock), LOG_CHECKPOINT);
}

/******************************************************//**
Completes an asynchronous checkpoint info write i/o to a log file. */
static
void
log_io_complete_checkpoint(void)
/*============================*/
{
	mutex_enter(&(log_sys->mutex));

	ut_ad(log_sys->n_pending_checkpoint_writes > 0);

	log_sys->n_pending_checkpoint_writes--;

	if (log_sys->n_pending_checkpoint_writes == 0) {
		log_complete_checkpoint();
	}

	mutex_exit(&(log_sys->mutex));
}

/*******************************************************************//**
Writes info to a checkpoint about a log group. */
static
void
log_checkpoint_set_nth_group_info(
/*==============================*/
	byte*	buf,	/*!< in: buffer for checkpoint info */
	ulint	n,	/*!< in: nth slot */
	ulint	file_no,/*!< in: archived file number */
	ulint	offset)	/*!< in: archived file offset */
{
	ut_ad(n < LOG_MAX_N_GROUPS);

	mach_write_to_4(buf + LOG_CHECKPOINT_GROUP_ARRAY
			+ 8 * n + LOG_CHECKPOINT_ARCHIVED_FILE_NO, file_no);
	mach_write_to_4(buf + LOG_CHECKPOINT_GROUP_ARRAY
			+ 8 * n + LOG_CHECKPOINT_ARCHIVED_OFFSET, offset);
}

/*******************************************************************//**
Gets info from a checkpoint about a log group. */
UNIV_INTERN
void
log_checkpoint_get_nth_group_info(
/*==============================*/
	const byte*	buf,	/*!< in: buffer containing checkpoint info */
	ulint		n,	/*!< in: nth slot */
	ulint*		file_no,/*!< out: archived file number */
	ulint*		offset)	/*!< out: archived file offset */
{
	ut_ad(n < LOG_MAX_N_GROUPS);

	*file_no = mach_read_from_4(buf + LOG_CHECKPOINT_GROUP_ARRAY
				    + 8 * n + LOG_CHECKPOINT_ARCHIVED_FILE_NO);
	*offset = mach_read_from_4(buf + LOG_CHECKPOINT_GROUP_ARRAY
				   + 8 * n + LOG_CHECKPOINT_ARCHIVED_OFFSET);
}

/******************************************************//**
Writes the checkpoint info to a log group header. */
static
void
log_group_checkpoint(
/*=================*/
	log_group_t*	group)	/*!< in: log group */
{
	log_group_t*	group2;
#ifdef UNIV_LOG_ARCHIVE
	ib_uint64_t	archived_lsn;
	ib_uint64_t	next_archived_lsn;
#endif /* UNIV_LOG_ARCHIVE */
	lsn_t		lsn_offset;
	ulint		write_offset;
	ulint		fold;
	byte*		buf;
	ulint		i;

	ut_ad(!srv_read_only_mode);
	ut_ad(mutex_own(&(log_sys->mutex)));
#if LOG_CHECKPOINT_SIZE > OS_FILE_LOG_BLOCK_SIZE
# error "LOG_CHECKPOINT_SIZE > OS_FILE_LOG_BLOCK_SIZE"
#endif

	buf = group->checkpoint_buf;

	mach_write_to_8(buf + LOG_CHECKPOINT_NO, log_sys->next_checkpoint_no);
	mach_write_to_8(buf + LOG_CHECKPOINT_LSN, log_sys->next_checkpoint_lsn);

	log_crypt_write_checkpoint_buf(buf);

	lsn_offset = log_group_calc_lsn_offset(log_sys->next_checkpoint_lsn,
					       group);
	mach_write_to_4(buf + LOG_CHECKPOINT_OFFSET_LOW32,
			lsn_offset & 0xFFFFFFFFUL);
	mach_write_to_4(buf + LOG_CHECKPOINT_OFFSET_HIGH32,
			lsn_offset >> 32);

	mach_write_to_4(buf + LOG_CHECKPOINT_LOG_BUF_SIZE, log_sys->buf_size);

#ifdef UNIV_LOG_ARCHIVE
	if (log_sys->archiving_state == LOG_ARCH_OFF) {
		archived_lsn = LSN_MAX;
	} else {
		archived_lsn = log_sys->archived_lsn;

		if (archived_lsn != log_sys->next_archived_lsn) {
			next_archived_lsn = log_sys->next_archived_lsn;
			/* For debugging only */
		}
	}

	mach_write_to_8(buf + LOG_CHECKPOINT_ARCHIVED_LSN, archived_lsn);
#else /* UNIV_LOG_ARCHIVE */
	mach_write_to_8(buf + LOG_CHECKPOINT_ARCHIVED_LSN, LSN_MAX);
#endif /* UNIV_LOG_ARCHIVE */

	for (i = 0; i < LOG_MAX_N_GROUPS; i++) {
		log_checkpoint_set_nth_group_info(buf, i, 0, 0);
	}

	group2 = UT_LIST_GET_FIRST(log_sys->log_groups);

	while (group2) {
		log_checkpoint_set_nth_group_info(buf, group2->id,
#ifdef UNIV_LOG_ARCHIVE
						  group2->archived_file_no,
						  group2->archived_offset
#else /* UNIV_LOG_ARCHIVE */
						  0, 0
#endif /* UNIV_LOG_ARCHIVE */
						  );

		group2 = UT_LIST_GET_NEXT(log_groups, group2);
	}

	fold = ut_fold_binary(buf, LOG_CHECKPOINT_CHECKSUM_1);
	mach_write_to_4(buf + LOG_CHECKPOINT_CHECKSUM_1, fold);

	fold = ut_fold_binary(buf + LOG_CHECKPOINT_LSN,
			      LOG_CHECKPOINT_CHECKSUM_2 - LOG_CHECKPOINT_LSN);
	mach_write_to_4(buf + LOG_CHECKPOINT_CHECKSUM_2, fold);

	/* We alternate the physical place of the checkpoint info in the first
	log file */

	if ((log_sys->next_checkpoint_no & 1) == 0) {
		write_offset = LOG_CHECKPOINT_1;
	} else {
		write_offset = LOG_CHECKPOINT_2;
	}

	if (log_do_write) {
		if (log_sys->n_pending_checkpoint_writes == 0) {

			rw_lock_x_lock_gen(&(log_sys->checkpoint_lock),
					   LOG_CHECKPOINT);
		}

		log_sys->n_pending_checkpoint_writes++;

		log_sys->n_log_ios++;

		/* We send as the last parameter the group machine address
		added with 1, as we want to distinguish between a normal log
		file write and a checkpoint field write */

		fil_io(OS_FILE_WRITE | OS_FILE_LOG, false, group->space_id, 0,
		       write_offset / UNIV_PAGE_SIZE,
		       write_offset % UNIV_PAGE_SIZE,
		       OS_FILE_LOG_BLOCK_SIZE,
			buf, ((byte*) group + 1), 0);

		ut_ad(((ulint) group & 0x1UL) == 0);
	}
}
#endif /* !UNIV_HOTBACKUP */

#ifdef UNIV_HOTBACKUP
/******************************************************//**
Writes info to a buffer of a log group when log files are created in
backup restoration. */
UNIV_INTERN
void
log_reset_first_header_and_checkpoint(
/*==================================*/
	byte*		hdr_buf,/*!< in: buffer which will be written to the
				start of the first log file */
	ib_uint64_t	start)	/*!< in: lsn of the start of the first log file;
				we pretend that there is a checkpoint at
				start + LOG_BLOCK_HDR_SIZE */
{
	ulint		fold;
	byte*		buf;
	ib_uint64_t	lsn;

	mach_write_to_4(hdr_buf + LOG_GROUP_ID, 0);
	mach_write_to_8(hdr_buf + LOG_FILE_START_LSN, start);

	lsn = start + LOG_BLOCK_HDR_SIZE;

	/* Write the label of mysqlbackup --restore */
	strcpy((char*) hdr_buf + LOG_FILE_WAS_CREATED_BY_HOT_BACKUP,
	       "ibbackup ");
	ut_sprintf_timestamp((char*) hdr_buf
			     + (LOG_FILE_WAS_CREATED_BY_HOT_BACKUP
				+ (sizeof "ibbackup ") - 1));
	buf = hdr_buf + LOG_CHECKPOINT_1;

	mach_write_to_8(buf + LOG_CHECKPOINT_NO, 0);
	mach_write_to_8(buf + LOG_CHECKPOINT_LSN, lsn);

	log_crypt_write_checkpoint_buf(buf);

	mach_write_to_4(buf + LOG_CHECKPOINT_OFFSET_LOW32,
			LOG_FILE_HDR_SIZE + LOG_BLOCK_HDR_SIZE);
	mach_write_to_4(buf + LOG_CHECKPOINT_OFFSET_HIGH32, 0);

	mach_write_to_4(buf + LOG_CHECKPOINT_LOG_BUF_SIZE, 2 * 1024 * 1024);

	mach_write_to_8(buf + LOG_CHECKPOINT_ARCHIVED_LSN, LSN_MAX);

	fold = ut_fold_binary(buf, LOG_CHECKPOINT_CHECKSUM_1);
	mach_write_to_4(buf + LOG_CHECKPOINT_CHECKSUM_1, fold);

	fold = ut_fold_binary(buf + LOG_CHECKPOINT_LSN,
			      LOG_CHECKPOINT_CHECKSUM_2 - LOG_CHECKPOINT_LSN);
	mach_write_to_4(buf + LOG_CHECKPOINT_CHECKSUM_2, fold);

	/* Starting from InnoDB-3.23.50, we should also write info on
	allocated size in the tablespace, but unfortunately we do not
	know it here */
}
#endif /* UNIV_HOTBACKUP */

#ifndef UNIV_HOTBACKUP
/******************************************************//**
Reads a checkpoint info from a log group header to log_sys->checkpoint_buf. */
UNIV_INTERN
void
log_group_read_checkpoint_info(
/*===========================*/
	log_group_t*	group,	/*!< in: log group */
	ulint		field)	/*!< in: LOG_CHECKPOINT_1 or LOG_CHECKPOINT_2 */
{
	ut_ad(mutex_own(&(log_sys->mutex)));

	log_sys->n_log_ios++;

	fil_io(OS_FILE_READ | OS_FILE_LOG, true, group->space_id, 0,
	       field / UNIV_PAGE_SIZE, field % UNIV_PAGE_SIZE,
		OS_FILE_LOG_BLOCK_SIZE, log_sys->checkpoint_buf, NULL, 0);
}

/******************************************************//**
Writes checkpoint info to groups. */
UNIV_INTERN
void
log_groups_write_checkpoint_info(void)
/*==================================*/
{
	log_group_t*	group;

	ut_ad(mutex_own(&(log_sys->mutex)));

	if (!srv_read_only_mode) {
		for (group = UT_LIST_GET_FIRST(log_sys->log_groups);
		     group;
		     group = UT_LIST_GET_NEXT(log_groups, group)) {

			log_group_checkpoint(group);
		}
	}
}

/******************************************************//**
Makes a checkpoint. Note that this function does not flush dirty
blocks from the buffer pool: it only checks what is lsn of the oldest
modification in the pool, and writes information about the lsn in
log files. Use log_make_checkpoint_at to flush also the pool.
@return	TRUE if success, FALSE if a checkpoint write was already running */
UNIV_INTERN
ibool
log_checkpoint(
/*===========*/
	ibool	sync,		/*!< in: TRUE if synchronous operation is
				desired */
	ibool	write_always)	/*!< in: the function normally checks if the
				the new checkpoint would have a greater
				lsn than the previous one: if not, then no
				physical write is done; by setting this
				parameter TRUE, a physical write will always be
				made to log files */
{
	lsn_t	oldest_lsn;

	ut_ad(!srv_read_only_mode);

	if (recv_recovery_is_on()) {
		recv_apply_hashed_log_recs(true);
	}

	if (srv_unix_file_flush_method != SRV_UNIX_NOSYNC) {
		fil_flush_file_spaces(FIL_TABLESPACE);
	}

	mutex_enter(&(log_sys->mutex));

	ut_ad(!recv_no_log_write);
	oldest_lsn = log_buf_pool_get_oldest_modification();

	mutex_exit(&(log_sys->mutex));

	/* Because log also contains headers and dummy log records,
	if the buffer pool contains no dirty buffers, oldest_lsn
	gets the value log_sys->lsn from the previous function,
	and we must make sure that the log is flushed up to that
	lsn. If there are dirty buffers in the buffer pool, then our
	write-ahead-logging algorithm ensures that the log has been flushed
	up to oldest_lsn. */

	log_write_up_to(oldest_lsn, LOG_WAIT_ALL_GROUPS, TRUE);

	mutex_enter(&(log_sys->mutex));

	if (!write_always
	    && log_sys->last_checkpoint_lsn >= oldest_lsn) {

		mutex_exit(&(log_sys->mutex));

		return(TRUE);
	}

	ut_ad(log_sys->flushed_to_disk_lsn >= oldest_lsn);

	if (log_sys->n_pending_checkpoint_writes > 0) {
		/* A checkpoint write is running */

		mutex_exit(&(log_sys->mutex));

		if (sync) {
			/* Wait for the checkpoint write to complete */
			rw_lock_s_lock(&(log_sys->checkpoint_lock));
			rw_lock_s_unlock(&(log_sys->checkpoint_lock));
		}

		return(FALSE);
	}

	log_sys->next_checkpoint_lsn = oldest_lsn;
#ifdef UNIV_DEBUG
	if (log_debug_writes) {
		fprintf(stderr, "Making checkpoint no "
			LSN_PF " at lsn " LSN_PF "\n",
			log_sys->next_checkpoint_no,
			oldest_lsn);
	}
#endif /* UNIV_DEBUG */

	/* generate key version and key used to encrypt future blocks,
	*
	* NOTE: the +1 is as the next_checkpoint_no will be updated once
	* the checkpoint info has been written and THEN blocks will be encrypted
	* with new key
	*/
	log_crypt_set_ver_and_key(log_sys->next_checkpoint_no + 1);
	log_groups_write_checkpoint_info();

	MONITOR_INC(MONITOR_NUM_CHECKPOINT);

	mutex_exit(&(log_sys->mutex));

	if (sync) {
		/* Wait for the checkpoint write to complete */
		rw_lock_s_lock(&(log_sys->checkpoint_lock));
		rw_lock_s_unlock(&(log_sys->checkpoint_lock));
	}

	return(TRUE);
}

/****************************************************************//**
Makes a checkpoint at a given lsn or later. */
UNIV_INTERN
void
log_make_checkpoint_at(
/*===================*/
	lsn_t	lsn,		/*!< in: make a checkpoint at this or a
				later lsn, if LSN_MAX, makes
				a checkpoint at the latest lsn */
	ibool	write_always)	/*!< in: the function normally checks if
				the new checkpoint would have a
				greater lsn than the previous one: if
				not, then no physical write is done;
				by setting this parameter TRUE, a
				physical write will always be made to
				log files */
{
	/* Preflush pages synchronously */

	while (!log_preflush_pool_modified_pages(lsn)) {
		/* Flush as much as we can */
	}

	while (!log_checkpoint(TRUE, write_always)) {
		/* Force a checkpoint */
	}
}

/****************************************************************//**
Tries to establish a big enough margin of free space in the log groups, such
that a new log entry can be catenated without an immediate need for a
checkpoint. NOTE: this function may only be called if the calling thread
owns no synchronization objects! */
static
void
log_checkpoint_margin(void)
/*=======================*/
{
	log_t*		log		= log_sys;
	lsn_t		age;
	lsn_t		checkpoint_age;
	ib_uint64_t	advance;
	lsn_t		oldest_lsn;
	ibool		checkpoint_sync;
	ibool		do_checkpoint;
	bool		success;
loop:
	checkpoint_sync = FALSE;
	do_checkpoint = FALSE;
	advance = 0;

	mutex_enter(&(log->mutex));
	ut_ad(!recv_no_log_write);

	if (log->check_flush_or_checkpoint == FALSE) {
		mutex_exit(&(log->mutex));

		return;
	}

	oldest_lsn = log_buf_pool_get_oldest_modification();

	age = log->lsn - oldest_lsn;

	if (age > log->max_modified_age_sync) {

		/* A flush is urgent: we have to do a synchronous preflush */
		advance = 2 * (age - log->max_modified_age_sync);
	}

	checkpoint_age = log->lsn - log->last_checkpoint_lsn;

	if (checkpoint_age > log->max_checkpoint_age) {
		/* A checkpoint is urgent: we do it synchronously */

		checkpoint_sync = TRUE;

		do_checkpoint = TRUE;

	} else if (checkpoint_age > log->max_checkpoint_age_async) {
		/* A checkpoint is not urgent: do it asynchronously */

		do_checkpoint = TRUE;

		log->check_flush_or_checkpoint = FALSE;
	} else {
		log->check_flush_or_checkpoint = FALSE;
	}

	mutex_exit(&(log->mutex));

	if (advance) {
		lsn_t	new_oldest = oldest_lsn + advance;

		success = log_preflush_pool_modified_pages(new_oldest);

		/* If the flush succeeded, this thread has done its part
		and can proceed. If it did not succeed, there was another
		thread doing a flush at the same time. */
		if (!success) {
			mutex_enter(&(log->mutex));

			log->check_flush_or_checkpoint = TRUE;

			mutex_exit(&(log->mutex));
			goto loop;
		}
	}

	if (do_checkpoint) {
		log_checkpoint(checkpoint_sync, FALSE);

		if (checkpoint_sync) {

			goto loop;
		}
	}
}

/******************************************************//**
Reads a specified log segment to a buffer. */
UNIV_INTERN
void
log_group_read_log_seg(
/*===================*/
	ulint		type,		/*!< in: LOG_ARCHIVE or LOG_RECOVER */
	byte*		buf,		/*!< in: buffer where to read */
	log_group_t*	group,		/*!< in: log group */
	lsn_t		start_lsn,	/*!< in: read area start */
	lsn_t		end_lsn)	/*!< in: read area end */
{
	ulint	len;
	lsn_t	source_offset;
	bool	sync;

	ut_ad(mutex_own(&(log_sys->mutex)));

	sync = (type == LOG_RECOVER);
loop:
	source_offset = log_group_calc_lsn_offset(start_lsn, group);

	ut_a(end_lsn - start_lsn <= ULINT_MAX);
	len = (ulint) (end_lsn - start_lsn);

	ut_ad(len != 0);

	if ((source_offset % group->file_size) + len > group->file_size) {

		/* If the above condition is true then len (which is ulint)
		is > the expression below, so the typecast is ok */
		len = (ulint) (group->file_size -
			(source_offset % group->file_size));
	}

#ifdef UNIV_LOG_ARCHIVE
	if (type == LOG_ARCHIVE) {

		log_sys->n_pending_archive_ios++;
	}
#endif /* UNIV_LOG_ARCHIVE */

	log_sys->n_log_ios++;

	ut_a(source_offset / UNIV_PAGE_SIZE <= ULINT_MAX);

	fil_io(OS_FILE_READ | OS_FILE_LOG, sync, group->space_id, 0,
	       (ulint) (source_offset / UNIV_PAGE_SIZE),
	       (ulint) (source_offset % UNIV_PAGE_SIZE),
		len, buf, NULL, 0);

#ifdef DEBUG_CRYPT
	fprintf(stderr, "BEFORE DECRYPT: block: %lu checkpoint: %lu %.8lx %.8lx offset %lu\n",
		log_block_get_hdr_no(buf),
			log_block_get_checkpoint_no(buf),
			log_block_calc_checksum(buf),
		log_block_get_checksum(buf), source_offset);
#endif

	log_decrypt_after_read(buf, start_lsn, len);

#ifdef DEBUG_CRYPT
	fprintf(stderr, "AFTER DECRYPT: block: %lu checkpoint: %lu %.8lx %.8lx\n",
			log_block_get_hdr_no(buf),
			log_block_get_checkpoint_no(buf),
			log_block_calc_checksum(buf),
			log_block_get_checksum(buf));
#endif

	start_lsn += len;
	buf += len;

	if (recv_sys->report(ut_time())) {
		ib_logf(IB_LOG_LEVEL_INFO, "Read redo log up to LSN=" LSN_PF,
			start_lsn);
		service_manager_extend_timeout(INNODB_EXTEND_TIMEOUT_INTERVAL,
			"Read redo log up to LSN=" LSN_PF,
			start_lsn);
	}

	if (start_lsn != end_lsn) {

		goto loop;
	}
}

#ifdef UNIV_LOG_ARCHIVE
/******************************************************//**
Generates an archived log file name. */
UNIV_INTERN
void
log_archived_file_name_gen(
/*=======================*/
	char*	buf,	/*!< in: buffer where to write */
	ulint	id MY_ATTRIBUTE((unused)),
			/*!< in: group id;
			currently we only archive the first group */
	ulint	file_no)/*!< in: file number */
{
	sprintf(buf, "%sib_arch_log_%010lu", srv_arch_dir, (ulong) file_no);
}

/******************************************************//**
Writes a log file header to a log file space. */
static
void
log_group_archive_file_header_write(
/*================================*/
	log_group_t*	group,		/*!< in: log group */
	ulint		nth_file,	/*!< in: header to the nth file in the
					archive log file space */
	ulint		file_no,	/*!< in: archived file number */
	ib_uint64_t	start_lsn)	/*!< in: log file data starts at this
					lsn */
{
	byte*	buf;
	ulint	dest_offset;

	ut_ad(mutex_own(&(log_sys->mutex)));

	ut_a(nth_file < group->n_files);

	buf = *(group->archive_file_header_bufs + nth_file);

	mach_write_to_4(buf + LOG_GROUP_ID, group->id);
	mach_write_to_8(buf + LOG_FILE_START_LSN, start_lsn);
	mach_write_to_4(buf + LOG_FILE_NO, file_no);

	mach_write_to_4(buf + LOG_FILE_ARCH_COMPLETED, FALSE);

	dest_offset = nth_file * group->file_size;

	log_sys->n_log_ios++;

	fil_io(OS_FILE_WRITE | OS_FILE_LOG, true, group->archive_space_id,
	       dest_offset / UNIV_PAGE_SIZE,
	       dest_offset % UNIV_PAGE_SIZE,
	       2 * OS_FILE_LOG_BLOCK_SIZE,
	       buf, &log_archive_io, 0);
}

/******************************************************//**
Writes a log file header to a completed archived log file. */
static
void
log_group_archive_completed_header_write(
/*=====================================*/
	log_group_t*	group,		/*!< in: log group */
	ulint		nth_file,	/*!< in: header to the nth file in the
					archive log file space */
	ib_uint64_t	end_lsn)	/*!< in: end lsn of the file */
{
	byte*	buf;
	ulint	dest_offset;

	ut_ad(mutex_own(&(log_sys->mutex)));
	ut_a(nth_file < group->n_files);

	buf = *(group->archive_file_header_bufs + nth_file);

	mach_write_to_4(buf + LOG_FILE_ARCH_COMPLETED, TRUE);
	mach_write_to_8(buf + LOG_FILE_END_LSN, end_lsn);

	dest_offset = nth_file * group->file_size + LOG_FILE_ARCH_COMPLETED;

	log_sys->n_log_ios++;

	fil_io(OS_FILE_WRITE | OS_FILE_LOG, true, group->archive_space_id,
	       dest_offset / UNIV_PAGE_SIZE,
	       dest_offset % UNIV_PAGE_SIZE,
	       OS_FILE_LOG_BLOCK_SIZE,
	       buf + LOG_FILE_ARCH_COMPLETED,
	       &log_archive_io, 0);
}

/******************************************************//**
Does the archive writes for a single log group. */
static
void
log_group_archive(
/*==============*/
	log_group_t*	group)	/*!< in: log group */
{
	os_file_t	file_handle;
	lsn_t		start_lsn;
	lsn_t		end_lsn;
	char		name[1024];
	byte*		buf;
	ulint		len;
	ibool		ret;
	lsn_t		next_offset;
	ulint		n_files;
	ulint		open_mode;

	ut_ad(mutex_own(&(log_sys->mutex)));

	start_lsn = log_sys->archived_lsn;

	ut_a(start_lsn % OS_FILE_LOG_BLOCK_SIZE == 0);

	end_lsn = log_sys->next_archived_lsn;

	ut_a(end_lsn % OS_FILE_LOG_BLOCK_SIZE == 0);

	buf = log_sys->archive_buf;

	n_files = 0;

	next_offset = group->archived_offset;
loop:
	if ((next_offset % group->file_size == 0)
	    || (fil_space_get_size(group->archive_space_id) == 0)) {

		/* Add the file to the archive file space; create or open the
		file */

		if (next_offset % group->file_size == 0) {
			open_mode = OS_FILE_CREATE;
		} else {
			open_mode = OS_FILE_OPEN;
		}

		log_archived_file_name_gen(name, group->id,
					   group->archived_file_no + n_files);

		file_handle = os_file_create(innodb_file_log_key,
					     name, open_mode,
					     OS_FILE_AIO,
					     OS_DATA_FILE, &ret);

		if (!ret && (open_mode == OS_FILE_CREATE)) {
			file_handle = os_file_create(
				innodb_file_log_key, name, OS_FILE_OPEN,
				OS_FILE_AIO, OS_DATA_FILE, &ret);
		}

		if (!ret) {
			fprintf(stderr,
				"InnoDB: Cannot create or open"
				" archive log file %s.\n"
				"InnoDB: Cannot continue operation.\n"
				"InnoDB: Check that the log archive"
				" directory exists,\n"
				"InnoDB: you have access rights to it, and\n"
				"InnoDB: there is space available.\n", name);
			exit(1);
		}

#ifdef UNIV_DEBUG
		if (log_debug_writes) {
			fprintf(stderr, "Created archive file %s\n", name);
		}
#endif /* UNIV_DEBUG */

		ret = os_file_close(file_handle);

		ut_a(ret);

		/* Add the archive file as a node to the space */

		fil_node_create(name, group->file_size / UNIV_PAGE_SIZE,
				group->archive_space_id, FALSE);

		if (next_offset % group->file_size == 0) {
			log_group_archive_file_header_write(
				group, n_files,
				group->archived_file_no + n_files,
				start_lsn);

			next_offset += LOG_FILE_HDR_SIZE;
		}
	}

	len = end_lsn - start_lsn;

	if (group->file_size < (next_offset % group->file_size) + len) {

		len = group->file_size - (next_offset % group->file_size);
	}

#ifdef UNIV_DEBUG
	if (log_debug_writes) {
		fprintf(stderr,
			"Archiving starting at lsn " LSN_PF ", len %lu"
			" to group %lu\n",
			start_lsn,
			(ulong) len, (ulong) group->id);
	}
#endif /* UNIV_DEBUG */

	log_sys->n_pending_archive_ios++;

	log_sys->n_log_ios++;

	//TODO (jonaso): This must be dead code??
	log_encrypt_before_write(log_sys->next_checkpoint_no,
				 buf, start_lsn, len);

	fil_io(OS_FILE_WRITE | OS_FILE_LOG, false, group->archive_space_id,
	       (ulint) (next_offset / UNIV_PAGE_SIZE),
	       (ulint) (next_offset % UNIV_PAGE_SIZE),
	       ut_calc_align(len, OS_FILE_LOG_BLOCK_SIZE), buf,
	       &log_archive_io, 0);

	start_lsn += len;
	next_offset += len;
	buf += len;

	if (next_offset % group->file_size == 0) {
		n_files++;
	}

	if (end_lsn != start_lsn) {

		goto loop;
	}

	group->next_archived_file_no = group->archived_file_no + n_files;
	group->next_archived_offset = next_offset % group->file_size;

	ut_a(group->next_archived_offset % OS_FILE_LOG_BLOCK_SIZE == 0);
}

/*****************************************************//**
(Writes to the archive of each log group.) Currently, only the first
group is archived. */
static
void
log_archive_groups(void)
/*====================*/
{
	log_group_t*	group;

	ut_ad(mutex_own(&(log_sys->mutex)));

	group = UT_LIST_GET_FIRST(log_sys->log_groups);

	log_group_archive(group);
}

/*****************************************************//**
Completes the archiving write phase for (each log group), currently,
the first log group. */
static
void
log_archive_write_complete_groups(void)
/*===================================*/
{
	log_group_t*	group;
	ulint		end_offset;
	ulint		trunc_files;
	ulint		n_files;
	ib_uint64_t	start_lsn;
	ib_uint64_t	end_lsn;
	ulint		i;

	ut_ad(mutex_own(&(log_sys->mutex)));

	group = UT_LIST_GET_FIRST(log_sys->log_groups);

	group->archived_file_no = group->next_archived_file_no;
	group->archived_offset = group->next_archived_offset;

	/* Truncate from the archive file space all but the last
	file, or if it has been written full, all files */

	n_files = (UNIV_PAGE_SIZE
		   * fil_space_get_size(group->archive_space_id))
		/ group->file_size;
	ut_ad(n_files > 0);

	end_offset = group->archived_offset;

	if (end_offset % group->file_size == 0) {

		trunc_files = n_files;
	} else {
		trunc_files = n_files - 1;
	}

#ifdef UNIV_DEBUG
	if (log_debug_writes && trunc_files) {
		fprintf(stderr,
			"Complete file(s) archived to group %lu\n",
			(ulong) group->id);
	}
#endif /* UNIV_DEBUG */

	/* Calculate the archive file space start lsn */
	start_lsn = log_sys->next_archived_lsn
		- (end_offset - LOG_FILE_HDR_SIZE + trunc_files
		   * (group->file_size - LOG_FILE_HDR_SIZE));
	end_lsn = start_lsn;

	for (i = 0; i < trunc_files; i++) {

		end_lsn += group->file_size - LOG_FILE_HDR_SIZE;

		/* Write a notice to the headers of archived log
		files that the file write has been completed */

		log_group_archive_completed_header_write(group, i, end_lsn);
	}

	fil_space_truncate_start(group->archive_space_id,
				 trunc_files * group->file_size);

#ifdef UNIV_DEBUG
	if (log_debug_writes) {
		fputs("Archiving writes completed\n", stderr);
	}
#endif /* UNIV_DEBUG */
}

/******************************************************//**
Completes an archiving i/o. */
static
void
log_archive_check_completion_low(void)
/*==================================*/
{
	ut_ad(mutex_own(&(log_sys->mutex)));

	if (log_sys->n_pending_archive_ios == 0
	    && log_sys->archiving_phase == LOG_ARCHIVE_READ) {

#ifdef UNIV_DEBUG
		if (log_debug_writes) {
			fputs("Archiving read completed\n", stderr);
		}
#endif /* UNIV_DEBUG */

		/* Archive buffer has now been read in: start archive writes */

		log_sys->archiving_phase = LOG_ARCHIVE_WRITE;

		log_archive_groups();
	}

	if (log_sys->n_pending_archive_ios == 0
	    && log_sys->archiving_phase == LOG_ARCHIVE_WRITE) {

		log_archive_write_complete_groups();

		log_sys->archived_lsn = log_sys->next_archived_lsn;

		rw_lock_x_unlock_gen(&(log_sys->archive_lock), LOG_ARCHIVE);
	}
}

/******************************************************//**
Completes an archiving i/o. */
static
void
log_io_complete_archive(void)
/*=========================*/
{
	log_group_t*	group;

	mutex_enter(&(log_sys->mutex));

	group = UT_LIST_GET_FIRST(log_sys->log_groups);

	mutex_exit(&(log_sys->mutex));

	fil_flush(group->archive_space_id);

	mutex_enter(&(log_sys->mutex));

	ut_ad(log_sys->n_pending_archive_ios > 0);

	log_sys->n_pending_archive_ios--;

	log_archive_check_completion_low();

	mutex_exit(&(log_sys->mutex));
}

/********************************************************************//**
Starts an archiving operation.
@return	TRUE if succeed, FALSE if an archiving operation was already running */
UNIV_INTERN
ibool
log_archive_do(
/*===========*/
	ibool	sync,	/*!< in: TRUE if synchronous operation is desired */
	ulint*	n_bytes)/*!< out: archive log buffer size, 0 if nothing to
			archive */
{
	ibool		calc_new_limit;
	ib_uint64_t	start_lsn;
	ib_uint64_t	limit_lsn;

	calc_new_limit = TRUE;
loop:
	mutex_enter(&(log_sys->mutex));

	switch (log_sys->archiving_state) {
	case LOG_ARCH_OFF:
arch_none:
		mutex_exit(&(log_sys->mutex));

		*n_bytes = 0;

		return(TRUE);
	case LOG_ARCH_STOPPED:
	case LOG_ARCH_STOPPING2:
		mutex_exit(&(log_sys->mutex));

		os_event_wait(log_sys->archiving_on);

		goto loop;
	}

	start_lsn = log_sys->archived_lsn;

	if (calc_new_limit) {
		ut_a(log_sys->archive_buf_size % OS_FILE_LOG_BLOCK_SIZE == 0);
		limit_lsn = start_lsn + log_sys->archive_buf_size;

		*n_bytes = log_sys->archive_buf_size;

		if (limit_lsn >= log_sys->lsn) {

			limit_lsn = ut_uint64_align_down(
				log_sys->lsn, OS_FILE_LOG_BLOCK_SIZE);
		}
	}

	if (log_sys->archived_lsn >= limit_lsn) {

		goto arch_none;
	}

	if (log_sys->written_to_all_lsn < limit_lsn) {

		mutex_exit(&(log_sys->mutex));

		log_write_up_to(limit_lsn, LOG_WAIT_ALL_GROUPS, TRUE);

		calc_new_limit = FALSE;

		goto loop;
	}

	if (log_sys->n_pending_archive_ios > 0) {
		/* An archiving operation is running */

		mutex_exit(&(log_sys->mutex));

		if (sync) {
			rw_lock_s_lock(&(log_sys->archive_lock));
			rw_lock_s_unlock(&(log_sys->archive_lock));
		}

		*n_bytes = log_sys->archive_buf_size;

		return(FALSE);
	}

	rw_lock_x_lock_gen(&(log_sys->archive_lock), LOG_ARCHIVE);

	log_sys->archiving_phase = LOG_ARCHIVE_READ;

	log_sys->next_archived_lsn = limit_lsn;

#ifdef UNIV_DEBUG
	if (log_debug_writes) {
		fprintf(stderr,
			"Archiving from lsn " LSN_PF " to lsn " LSN_PF "\n",
			log_sys->archived_lsn, limit_lsn);
	}
#endif /* UNIV_DEBUG */

	/* Read the log segment to the archive buffer */

	log_group_read_log_seg(LOG_ARCHIVE, log_sys->archive_buf,
			       UT_LIST_GET_FIRST(log_sys->log_groups),
			       start_lsn, limit_lsn);

	mutex_exit(&(log_sys->mutex));

	if (sync) {
		rw_lock_s_lock(&(log_sys->archive_lock));
		rw_lock_s_unlock(&(log_sys->archive_lock));
	}

	*n_bytes = log_sys->archive_buf_size;

	return(TRUE);
}

/****************************************************************//**
Writes the log contents to the archive at least up to the lsn when this
function was called. */
static
void
log_archive_all(void)
/*=================*/
{
	ib_uint64_t	present_lsn;
	ulint		dummy;

	mutex_enter(&(log_sys->mutex));

	if (log_sys->archiving_state == LOG_ARCH_OFF) {
		mutex_exit(&(log_sys->mutex));

		return;
	}

	present_lsn = log_sys->lsn;

	mutex_exit(&(log_sys->mutex));

	log_pad_current_log_block();

	for (;;) {
		mutex_enter(&(log_sys->mutex));

		if (present_lsn <= log_sys->archived_lsn) {

			mutex_exit(&(log_sys->mutex));

			return;
		}
>>>>>>> 0573744a

	DBUG_PRINT("ib_log", ("checkpoint ended at " LSN_PF
			      ", flushed to " LSN_PF,
			      log_sys->last_checkpoint_lsn,
			      log_sys->flushed_to_disk_lsn));

	rw_lock_x_unlock_gen(&(log_sys->checkpoint_lock), LOG_CHECKPOINT);
}

/******************************************************//**
Completes an asynchronous checkpoint info write i/o to a log file. */
static
void
log_io_complete_checkpoint(void)
/*============================*/
{
	MONITOR_DEC(MONITOR_PENDING_CHECKPOINT_WRITE);

	log_mutex_enter();

	ut_ad(log_sys->n_pending_checkpoint_writes > 0);

	if (--log_sys->n_pending_checkpoint_writes == 0) {
		log_complete_checkpoint();
	}

	log_mutex_exit();
}

/** Write checkpoint info to the log header.
@param[in]	end_lsn	start LSN of the MLOG_CHECKPOINT mini-transaction */
static
void
log_group_checkpoint(lsn_t end_lsn)
{
	lsn_t		lsn_offset;
	byte*		buf;

	ut_ad(!srv_read_only_mode);
	ut_ad(log_mutex_own());
	ut_ad(end_lsn == 0 || end_lsn >= log_sys->next_checkpoint_lsn);
	ut_ad(end_lsn <= log_sys->lsn);
	ut_ad(end_lsn + SIZE_OF_MLOG_CHECKPOINT <= log_sys->lsn
	      || srv_shutdown_state != SRV_SHUTDOWN_NONE);

	DBUG_PRINT("ib_log", ("checkpoint " UINT64PF " at " LSN_PF
			      " written",
			      log_sys->next_checkpoint_no,
			      log_sys->next_checkpoint_lsn));

	log_group_t*	group = &log_sys->log;

	buf = group->checkpoint_buf;
	memset(buf, 0, OS_FILE_LOG_BLOCK_SIZE);

	mach_write_to_8(buf + LOG_CHECKPOINT_NO, log_sys->next_checkpoint_no);
	mach_write_to_8(buf + LOG_CHECKPOINT_LSN, log_sys->next_checkpoint_lsn);

	if (log_sys->is_encrypted()) {
		log_crypt_write_checkpoint_buf(buf);
	}

	lsn_offset = log_group_calc_lsn_offset(log_sys->next_checkpoint_lsn,
					       group);
	mach_write_to_8(buf + LOG_CHECKPOINT_OFFSET, lsn_offset);
	mach_write_to_8(buf + LOG_CHECKPOINT_LOG_BUF_SIZE, log_sys->buf_size);
	mach_write_to_8(buf + LOG_CHECKPOINT_END_LSN, end_lsn);

	log_block_set_checksum(buf, log_block_calc_checksum_crc32(buf));

	MONITOR_INC(MONITOR_PENDING_CHECKPOINT_WRITE);

	log_sys->n_log_ios++;

	MONITOR_INC(MONITOR_LOG_IO);

	ut_ad(LOG_CHECKPOINT_1 < univ_page_size.physical());
	ut_ad(LOG_CHECKPOINT_2 < univ_page_size.physical());

	if (log_sys->n_pending_checkpoint_writes++ == 0) {
		rw_lock_x_lock_gen(&log_sys->checkpoint_lock,
				   LOG_CHECKPOINT);
	}

	/* Note: We alternate the physical place of the checkpoint info.
	See the (next_checkpoint_no & 1) below. */

	/* We send as the last parameter the group machine address
	added with 1, as we want to distinguish between a normal log
	file write and a checkpoint field write */

	fil_io(IORequestLogWrite, false,
	       page_id_t(SRV_LOG_SPACE_FIRST_ID, 0),
	       univ_page_size,
	       (log_sys->next_checkpoint_no & 1)
	       ? LOG_CHECKPOINT_2 : LOG_CHECKPOINT_1,
	       OS_FILE_LOG_BLOCK_SIZE,
	       buf, (byte*) group + 1);

	ut_ad(((ulint) group & 0x1UL) == 0);
}

/** Read a log group header page to log_sys->checkpoint_buf.
@param[in]	group	log group
@param[in]	header	0 or LOG_CHEKCPOINT_1 or LOG_CHECKPOINT2 */
void
log_group_header_read(
	const log_group_t*	group,
	ulint			header)
{
	ut_ad(log_mutex_own());

	log_sys->n_log_ios++;

	MONITOR_INC(MONITOR_LOG_IO);

	fil_io(IORequestLogRead, true,
	       page_id_t(SRV_LOG_SPACE_FIRST_ID,
			 header / univ_page_size.physical()),
	       univ_page_size, header % univ_page_size.physical(),
	       OS_FILE_LOG_BLOCK_SIZE, log_sys->checkpoint_buf, NULL);
}

/** Write checkpoint info to the log header and invoke log_mutex_exit().
@param[in]	sync	whether to wait for the write to complete
@param[in]	end_lsn	start LSN of the MLOG_CHECKPOINT mini-transaction */
void
log_write_checkpoint_info(bool sync, lsn_t end_lsn)
{
	ut_ad(log_mutex_own());
	ut_ad(!srv_read_only_mode);

	log_group_checkpoint(end_lsn);

	log_mutex_exit();

	MONITOR_INC(MONITOR_NUM_CHECKPOINT);

	if (sync) {
		/* Wait for the checkpoint write to complete */
		rw_lock_s_lock(&log_sys->checkpoint_lock);
		rw_lock_s_unlock(&log_sys->checkpoint_lock);

		DBUG_EXECUTE_IF(
			"crash_after_checkpoint",
			DBUG_SUICIDE(););
	}
}

/** Set extra data to be written to the redo log during checkpoint.
@param[in]	buf	data to be appended on checkpoint, or NULL
@return pointer to previous data to be appended on checkpoint */
mtr_buf_t*
log_append_on_checkpoint(
	mtr_buf_t*	buf)
{
	log_mutex_enter();
	mtr_buf_t*	old = log_sys->append_on_checkpoint;
	log_sys->append_on_checkpoint = buf;
	log_mutex_exit();
	return(old);
}

/** Make a checkpoint. Note that this function does not flush dirty
blocks from the buffer pool: it only checks what is lsn of the oldest
modification in the pool, and writes information about the lsn in
log files. Use log_make_checkpoint_at() to flush also the pool.
@param[in]	sync		whether to wait for the write to complete
@return true if success, false if a checkpoint write was already running */
bool log_checkpoint(bool sync)
{
	lsn_t	oldest_lsn;

	ut_ad(!srv_read_only_mode);

	DBUG_EXECUTE_IF("no_checkpoint",
			/* We sleep for a long enough time, forcing
			the checkpoint doesn't happen any more. */
			os_thread_sleep(360000000););

	if (recv_recovery_is_on()) {
		recv_apply_hashed_log_recs(true);
	}

	switch (srv_file_flush_method) {
	case SRV_NOSYNC:
		break;
	case SRV_O_DSYNC:
	case SRV_FSYNC:
	case SRV_LITTLESYNC:
	case SRV_O_DIRECT:
	case SRV_O_DIRECT_NO_FSYNC:
	case SRV_ALL_O_DIRECT_FSYNC:
		fil_flush_file_spaces(FIL_TYPE_TABLESPACE);
	}

	log_mutex_enter();

	ut_ad(!recv_no_log_write);
	oldest_lsn = log_buf_pool_get_oldest_modification();

	/* Because log also contains headers and dummy log records,
	log_buf_pool_get_oldest_modification() will return log_sys->lsn
	if the buffer pool contains no dirty buffers.
	We must make sure that the log is flushed up to that lsn.
	If there are dirty buffers in the buffer pool, then our
	write-ahead-logging algorithm ensures that the log has been
	flushed up to oldest_lsn. */

	ut_ad(oldest_lsn >= log_sys->last_checkpoint_lsn);
	if (oldest_lsn
	    > log_sys->last_checkpoint_lsn + SIZE_OF_MLOG_CHECKPOINT) {
		/* Some log has been written since the previous checkpoint. */
	} else if (srv_shutdown_state != SRV_SHUTDOWN_NONE) {
		/* MariaDB 10.3 startup expects the redo log file to be
		logically empty (not even containing a MLOG_CHECKPOINT record)
		after a clean shutdown. Perform an extra checkpoint at
		shutdown. */
	} else {
		/* Do nothing, because nothing was logged (other than
		a MLOG_CHECKPOINT marker) since the previous checkpoint. */
		log_mutex_exit();
		return(true);
	}
	/* Repeat the MLOG_FILE_NAME records after the checkpoint, in
	case some log records between the checkpoint and log_sys->lsn
	need them. Finally, write a MLOG_CHECKPOINT marker. Redo log
	apply expects to see a MLOG_CHECKPOINT after the checkpoint,
	except on clean shutdown, where the log will be empty after
	the checkpoint.
	It is important that we write out the redo log before any
	further dirty pages are flushed to the tablespace files.  At
	this point, because log_mutex_own(), mtr_commit() in other
	threads will be blocked, and no pages can be added to the
	flush lists. */
	lsn_t		flush_lsn	= oldest_lsn;
	const lsn_t	end_lsn		= log_sys->lsn;
	const bool	do_write
		= srv_shutdown_state == SRV_SHUTDOWN_NONE
		|| flush_lsn != end_lsn;

	if (fil_names_clear(flush_lsn, do_write)) {
		ut_ad(log_sys->lsn >= end_lsn + SIZE_OF_MLOG_CHECKPOINT);
		flush_lsn = log_sys->lsn;
	}

	log_mutex_exit();

	log_write_up_to(flush_lsn, true);

	log_mutex_enter();

	ut_ad(log_sys->flushed_to_disk_lsn >= flush_lsn);
	ut_ad(flush_lsn >= oldest_lsn);

	if (log_sys->last_checkpoint_lsn >= oldest_lsn) {
		log_mutex_exit();
		return(true);
	}

	if (log_sys->n_pending_checkpoint_writes > 0) {
		/* A checkpoint write is running */
		log_mutex_exit();

		if (sync) {
			/* Wait for the checkpoint write to complete */
			rw_lock_s_lock(&log_sys->checkpoint_lock);
			rw_lock_s_unlock(&log_sys->checkpoint_lock);
		}

		return(false);
	}

	log_sys->next_checkpoint_lsn = oldest_lsn;
	log_write_checkpoint_info(sync, end_lsn);
	ut_ad(!log_mutex_own());

	return(true);
}

/** Make a checkpoint at or after a specified LSN.
@param[in]	lsn		the log sequence number, or LSN_MAX
for the latest LSN */
void log_make_checkpoint_at(lsn_t lsn)
{
	/* Preflush pages synchronously */

	while (!log_preflush_pool_modified_pages(lsn)) {
		/* Flush as much as we can */
	}

	while (!log_checkpoint(true)) {
		/* Force a checkpoint */
	}
}

/****************************************************************//**
Tries to establish a big enough margin of free space in the log groups, such
that a new log entry can be catenated without an immediate need for a
checkpoint. NOTE: this function may only be called if the calling thread
owns no synchronization objects! */
static
void
log_checkpoint_margin(void)
/*=======================*/
{
	log_t*		log		= log_sys;
	lsn_t		age;
	lsn_t		checkpoint_age;
	ib_uint64_t	advance;
	lsn_t		oldest_lsn;
	bool		success;
loop:
	advance = 0;

	log_mutex_enter();
	ut_ad(!recv_no_log_write);

	if (!log->check_flush_or_checkpoint) {
		log_mutex_exit();
		return;
	}

	oldest_lsn = log_buf_pool_get_oldest_modification();

	age = log->lsn - oldest_lsn;

	if (age > log->max_modified_age_sync) {

		/* A flush is urgent: we have to do a synchronous preflush */
		advance = age - log->max_modified_age_sync;
	}

	checkpoint_age = log->lsn - log->last_checkpoint_lsn;

	bool	checkpoint_sync;
	bool	do_checkpoint;

	if (checkpoint_age > log->max_checkpoint_age) {
		/* A checkpoint is urgent: we do it synchronously */
		checkpoint_sync = true;
		do_checkpoint = true;
	} else if (checkpoint_age > log->max_checkpoint_age_async) {
		/* A checkpoint is not urgent: do it asynchronously */
		do_checkpoint = true;
		checkpoint_sync = false;
		log->check_flush_or_checkpoint = false;
	} else {
		do_checkpoint = false;
		checkpoint_sync = false;
		log->check_flush_or_checkpoint = false;
	}

	log_mutex_exit();

	if (advance) {
		lsn_t	new_oldest = oldest_lsn + advance;

		success = log_preflush_pool_modified_pages(new_oldest);

		/* If the flush succeeded, this thread has done its part
		and can proceed. If it did not succeed, there was another
		thread doing a flush at the same time. */
		if (!success) {
			log_mutex_enter();

			log->check_flush_or_checkpoint = true;

			log_mutex_exit();
			goto loop;
		}
	}

	if (do_checkpoint) {
		log_checkpoint(checkpoint_sync);

		if (checkpoint_sync) {

			goto loop;
		}
	}
}

/**
Checks that there is enough free space in the log to start a new query step.
Flushes the log buffer or makes a new checkpoint if necessary. NOTE: this
function may only be called if the calling thread owns no synchronization
objects! */
void
log_check_margins(void)
{
	bool	check;

	do {
		log_flush_margin();
		log_checkpoint_margin();
		log_mutex_enter();
		ut_ad(!recv_no_log_write);
		check = log_sys->check_flush_or_checkpoint;
		log_mutex_exit();
	} while (check);
}

/****************************************************************//**
Makes a checkpoint at the latest lsn and writes it to first page of each
data file in the database, so that we know that the file spaces contain
all modifications up to that lsn. This can only be called at database
shutdown. This function also writes all log in log files to the log archive. */
void
logs_empty_and_mark_files_at_shutdown(void)
/*=======================================*/
{
	lsn_t			lsn;
	ulint			count = 0;

	ib::info() << "Starting shutdown...";

	/* Wait until the master thread and all other operations are idle: our
	algorithm only works if the server is idle at shutdown */

	srv_shutdown_state = SRV_SHUTDOWN_CLEANUP;
loop:
	ut_ad(lock_sys || !srv_was_started);
	ut_ad(log_sys || !srv_was_started);
	ut_ad(fil_system || !srv_was_started);
	os_event_set(srv_buf_resize_event);

	if (!srv_read_only_mode) {
		os_event_set(srv_error_event);
		os_event_set(srv_monitor_event);
		os_event_set(srv_buf_dump_event);
		if (lock_sys) {
			os_event_set(lock_sys->timeout_event);
		}
		if (dict_stats_event) {
			os_event_set(dict_stats_event);
		} else {
			ut_ad(!srv_dict_stats_thread_active);
		}
		if (recv_sys && recv_sys->flush_start) {
			/* This is in case recv_writer_thread was never
			started, or buf_flush_page_cleaner_coordinator
			failed to notice its termination. */
			os_event_set(recv_sys->flush_start);
		}
	}
#define COUNT_INTERVAL 600U
#define CHECK_INTERVAL 100000U
	os_thread_sleep(CHECK_INTERVAL);

	count++;

	/* Check that there are no longer transactions, except for
	PREPARED ones. We need this wait even for the 'very fast'
	shutdown, because the InnoDB layer may have committed or
	prepared transactions and we don't want to lose them. */

	if (ulint total_trx = srv_was_started && !srv_read_only_mode
	    && srv_force_recovery < SRV_FORCE_NO_TRX_UNDO
	    ? trx_sys_any_active_transactions() : 0) {

		if (srv_print_verbose_log && count > COUNT_INTERVAL) {
			service_manager_extend_timeout(
				COUNT_INTERVAL * CHECK_INTERVAL/1000000 * 2,
				"Waiting for %lu active transactions to finish",
				(ulong) total_trx);
			ib::info() << "Waiting for " << total_trx << " active"
				<< " transactions to finish";

			count = 0;
		}

		goto loop;
	}

	/* We need these threads to stop early in shutdown. */
	const char* thread_name;

	if (srv_error_monitor_active) {
		thread_name = "srv_error_monitor_thread";
	} else if (srv_monitor_active) {
		thread_name = "srv_monitor_thread";
	} else if (srv_buf_resize_thread_active) {
		thread_name = "buf_resize_thread";
		goto wait_suspend_loop;
	} else if (srv_dict_stats_thread_active) {
		thread_name = "dict_stats_thread";
	} else if (lock_sys && lock_sys->timeout_thread_active) {
		thread_name = "lock_wait_timeout_thread";
	} else if (srv_buf_dump_thread_active) {
		thread_name = "buf_dump_thread";
		goto wait_suspend_loop;
	} else if (btr_defragment_thread_active) {
		thread_name = "btr_defragment_thread";
	} else if (srv_fast_shutdown != 2 && trx_rollback_or_clean_is_active) {
		thread_name = "rollback of recovered transactions";
	} else {
		thread_name = NULL;
	}

	if (thread_name) {
		ut_ad(!srv_read_only_mode);
wait_suspend_loop:
		service_manager_extend_timeout(
			COUNT_INTERVAL * CHECK_INTERVAL/1000000 * 2,
			"Waiting for %s to exit", thread_name);
		if (srv_print_verbose_log && count > COUNT_INTERVAL) {
			ib::info() << "Waiting for " << thread_name
				   << "to exit";
			count = 0;
		}
		goto loop;
	}

	/* Check that the background threads are suspended */

	switch (srv_get_active_thread_type()) {
	case SRV_NONE:
		if (!srv_n_fil_crypt_threads_started) {
			srv_shutdown_state = SRV_SHUTDOWN_FLUSH_PHASE;
			break;
		}
		os_event_set(fil_crypt_threads_event);
		thread_name = "fil_crypt_thread";
		goto wait_suspend_loop;
	case SRV_PURGE:
	case SRV_WORKER:
		ut_ad(!"purge was not shut down");
		srv_purge_wakeup();
		thread_name = "purge thread";
		goto wait_suspend_loop;
	case SRV_MASTER:
		thread_name = "master thread";
		goto wait_suspend_loop;
	}

	/* At this point only page_cleaner should be active. We wait
	here to let it complete the flushing of the buffer pools
	before proceeding further. */

	count = 0;
	service_manager_extend_timeout(COUNT_INTERVAL * CHECK_INTERVAL/1000000 * 2,
		"Waiting for page cleaner");
	while (buf_page_cleaner_is_active) {
		++count;
		os_thread_sleep(CHECK_INTERVAL);
		if (srv_print_verbose_log && count > COUNT_INTERVAL) {
			service_manager_extend_timeout(COUNT_INTERVAL * CHECK_INTERVAL/1000000 * 2,
				"Waiting for page cleaner");
			ib::info() << "Waiting for page_cleaner to "
				"finish flushing of buffer pool";
			count = 0;
		}
	}

	if (log_scrub_thread_active) {
		ut_ad(!srv_read_only_mode);
		os_event_set(log_scrub_event);
	}

	if (log_sys) {
		log_mutex_enter();
		const ulint	n_write	= log_sys->n_pending_checkpoint_writes;
		const ulint	n_flush	= log_sys->n_pending_flushes;
		log_mutex_exit();

		if (log_scrub_thread_active || n_write || n_flush) {
			if (srv_print_verbose_log && count > 600) {
				ib::info() << "Pending checkpoint_writes: "
					<< n_write
					<< ". Pending log flush writes: "
					<< n_flush;
				count = 0;
			}
			goto loop;
		}
	}

	ut_ad(!log_scrub_thread_active);

	if (!buf_pool_ptr) {
		ut_ad(!srv_was_started);
	} else if (ulint pending_io = buf_pool_check_no_pending_io()) {
		if (srv_print_verbose_log && count > 600) {
			ib::info() << "Waiting for " << pending_io << " buffer"
				" page I/Os to complete";
			count = 0;
		}

		goto loop;
	}

	if (srv_fast_shutdown == 2 || !srv_was_started) {
		if (!srv_read_only_mode && srv_was_started) {
			ib::info() << "MySQL has requested a very fast"
				" shutdown without flushing the InnoDB buffer"
				" pool to data files. At the next mysqld"
				" startup InnoDB will do a crash recovery!";

			/* In this fastest shutdown we do not flush the
			buffer pool:

			it is essentially a 'crash' of the InnoDB server.
			Make sure that the log is all flushed to disk, so
			that we can recover all committed transactions in
			a crash recovery. We must not write the lsn stamps
			to the data files, since at a startup InnoDB deduces
			from the stamps if the previous shutdown was clean. */

			log_buffer_flush_to_disk();
		}

		srv_shutdown_state = SRV_SHUTDOWN_LAST_PHASE;

		if (fil_system) {
			fil_close_all_files();
		}
		return;
	}

	if (!srv_read_only_mode) {
		service_manager_extend_timeout(INNODB_EXTEND_TIMEOUT_INTERVAL,
			"ensuring dirty buffer pool are written to log");
		log_make_checkpoint_at(LSN_MAX);

		log_mutex_enter();

		lsn = log_sys->lsn;

		const bool lsn_changed = lsn != log_sys->last_checkpoint_lsn;
		ut_ad(lsn >= log_sys->last_checkpoint_lsn);

		log_mutex_exit();

		if (lsn_changed) {
			goto loop;
		}

		/* Ensure that all buffered changes are written to the
		redo log before fil_close_all_files(). */
		fil_flush_file_spaces(FIL_TYPE_LOG);
	} else {
		lsn = srv_start_lsn;
	}

	srv_shutdown_state = SRV_SHUTDOWN_LAST_PHASE;

	/* Make some checks that the server really is quiet */
	ut_a(srv_get_active_thread_type() == SRV_NONE);

	service_manager_extend_timeout(INNODB_EXTEND_TIMEOUT_INTERVAL,
				       "Free innodb buffer pool");
	buf_all_freed();

	ut_a(lsn == log_sys->lsn
	     || srv_force_recovery == SRV_FORCE_NO_LOG_REDO);

	if (lsn < srv_start_lsn) {
		ib::error() << "Shutdown LSN=" << lsn
			<< " is less than start LSN=" << srv_start_lsn;
	}

	srv_shutdown_lsn = lsn;

	if (!srv_read_only_mode) {
		dberr_t err = fil_write_flushed_lsn(lsn);

		if (err != DB_SUCCESS) {
			ib::error() << "Writing flushed lsn " << lsn
				<< " failed; error=" << err;
		}
	}

	fil_close_all_files();

	/* Make some checks that the server really is quiet */
	ut_a(srv_get_active_thread_type() == SRV_NONE);

	ut_a(lsn == log_sys->lsn
	     || srv_force_recovery == SRV_FORCE_NO_LOG_REDO);
}

/******************************************************//**
Peeks the current lsn.
@return TRUE if success, FALSE if could not get the log system mutex */
ibool
log_peek_lsn(
/*=========*/
	lsn_t*	lsn)	/*!< out: if returns TRUE, current lsn is here */
{
	if (0 == mutex_enter_nowait(&(log_sys->mutex))) {
		*lsn = log_sys->lsn;

		log_mutex_exit();

		return(TRUE);
	}

	return(FALSE);
}

/******************************************************//**
Prints info of the log. */
void
log_print(
/*======*/
	FILE*	file)	/*!< in: file where to print */
{
	double	time_elapsed;
	time_t	current_time;

	log_mutex_enter();

	fprintf(file,
		"Log sequence number " LSN_PF "\n"
		"Log flushed up to   " LSN_PF "\n"
		"Pages flushed up to " LSN_PF "\n"
		"Last checkpoint at  " LSN_PF "\n",
		log_sys->lsn,
		log_sys->flushed_to_disk_lsn,
		log_buf_pool_get_oldest_modification(),
		log_sys->last_checkpoint_lsn);

	current_time = time(NULL);

	time_elapsed = difftime(current_time,
				log_sys->last_printout_time);

	if (time_elapsed <= 0) {
		time_elapsed = 1;
	}

	fprintf(file,
		ULINTPF " pending log flushes, "
		ULINTPF " pending chkp writes\n"
		ULINTPF " log i/o's done, %.2f log i/o's/second\n",
		log_sys->n_pending_flushes,
		log_sys->n_pending_checkpoint_writes,
		log_sys->n_log_ios,
		static_cast<double>(
			log_sys->n_log_ios - log_sys->n_log_ios_old)
		/ time_elapsed);

	log_sys->n_log_ios_old = log_sys->n_log_ios;
	log_sys->last_printout_time = current_time;

	log_mutex_exit();
}

/**********************************************************************//**
Refreshes the statistics used to print per-second averages. */
void
log_refresh_stats(void)
/*===================*/
{
	log_sys->n_log_ios_old = log_sys->n_log_ios;
	log_sys->last_printout_time = time(NULL);
}

/** Close a log group.
@param[in,out]	group	log group to close */
static
void
log_group_close(log_group_t* group)
{
	ut_free(group->checkpoint_buf_ptr);
	group->n_files = 0;
	group->checkpoint_buf_ptr = NULL;
}

/********************************************************//**
Closes all log groups. */
void
log_group_close_all(void)
/*=====================*/
{
	log_group_close(&log_sys->log);
}

/** Shut down the redo log subsystem. */
void
log_shutdown()
{
	log_group_close_all();

	ut_free(log_sys->buf_ptr);
	log_sys->buf_ptr = NULL;
	log_sys->buf = NULL;
	ut_free(log_sys->checkpoint_buf_ptr);
	log_sys->checkpoint_buf_ptr = NULL;
	log_sys->checkpoint_buf = NULL;

	os_event_destroy(log_sys->flush_event);

	rw_lock_free(&log_sys->checkpoint_lock);

	mutex_free(&log_sys->mutex);
	mutex_free(&log_sys->write_mutex);
	mutex_free(&log_sys->log_flush_order_mutex);

	if (!srv_read_only_mode && srv_scrub_log) {
		os_event_destroy(log_scrub_event);
	}

	recv_sys_close();
	ut_free(log_sys);
	log_sys = NULL;
}

/******************************************************//**
Pads the current log block full with dummy log records. Used in producing
consistent archived log files and scrubbing redo log. */
static
void
log_pad_current_log_block(void)
/*===========================*/
{
	byte		b		= MLOG_DUMMY_RECORD;
	ulint		pad_length;
	ulint		i;
	lsn_t		lsn;

	ut_ad(!recv_no_log_write);
	/* We retrieve lsn only because otherwise gcc crashed on HP-UX */
	lsn = log_reserve_and_open(OS_FILE_LOG_BLOCK_SIZE);

	pad_length = OS_FILE_LOG_BLOCK_SIZE
		- (log_sys->buf_free % OS_FILE_LOG_BLOCK_SIZE)
		- LOG_BLOCK_TRL_SIZE;
	if (pad_length
	    == (OS_FILE_LOG_BLOCK_SIZE - LOG_BLOCK_HDR_SIZE
		- LOG_BLOCK_TRL_SIZE)) {

		pad_length = 0;
	}

	if (pad_length) {
		srv_stats.n_log_scrubs.inc();
	}

	for (i = 0; i < pad_length; i++) {
		log_write_low(&b, 1);
	}

	lsn = log_sys->lsn;

	log_close();

	ut_a(lsn % OS_FILE_LOG_BLOCK_SIZE == LOG_BLOCK_HDR_SIZE);
}

/*****************************************************************//*
If no log record has been written for a while, fill current log
block with dummy records. */
static
void
log_scrub()
/*=========*/
{
	log_mutex_enter();
	ulint cur_lbn = log_block_convert_lsn_to_no(log_sys->lsn);

	if (next_lbn_to_pad == cur_lbn)
	{
		log_pad_current_log_block();
	}

	next_lbn_to_pad = log_block_convert_lsn_to_no(log_sys->lsn);
	log_mutex_exit();
}

/* log scrubbing speed, in bytes/sec */
UNIV_INTERN ulonglong innodb_scrub_log_speed;

/*****************************************************************//**
This is the main thread for log scrub. It waits for an event and
when waked up fills current log block with dummy records and
sleeps again.
@return this function does not return, it calls os_thread_exit() */
extern "C" UNIV_INTERN
os_thread_ret_t
DECLARE_THREAD(log_scrub_thread)(void*)
{
	ut_ad(!srv_read_only_mode);

	while (srv_shutdown_state < SRV_SHUTDOWN_FLUSH_PHASE) {
		/* log scrubbing interval in µs. */
		ulonglong interval = 1000*1000*512/innodb_scrub_log_speed;

		os_event_wait_time(log_scrub_event, static_cast<ulint>(interval));

		log_scrub();

		os_event_reset(log_scrub_event);
	}

	log_scrub_thread_active = false;

	/* We count the number of threads in os_thread_exit(). A created
	thread should always use that to exit and not use return() to exit. */
	os_thread_exit();

	OS_THREAD_DUMMY_RETURN;
}<|MERGE_RESOLUTION|>--- conflicted
+++ resolved
@@ -877,130 +877,7 @@
 	      >= sizeof LOG_HEADER_CREATOR_CURRENT);
 	log_block_set_checksum(buf, log_block_calc_checksum_crc32(buf));
 
-<<<<<<< HEAD
 	dest_offset = nth_file * group->file_size;
-=======
-	if (log_sys->n_pending_writes == 0) {
-
-		log_sys->written_to_all_lsn = log_sys->write_lsn;
-		log_sys->buf_next_to_write = log_sys->write_end_offset;
-
-		if (log_sys->write_end_offset > log_sys->max_buf_free / 2) {
-			/* Move the log buffer content to the start of the
-			buffer */
-
-			move_start = ut_calc_align_down(
-				log_sys->write_end_offset,
-				OS_FILE_LOG_BLOCK_SIZE);
-			move_end = ut_calc_align(log_sys->buf_free,
-						 OS_FILE_LOG_BLOCK_SIZE);
-
-			ut_memmove(log_sys->buf, log_sys->buf + move_start,
-				   move_end - move_start);
-			log_sys->buf_free -= move_start;
-
-			log_sys->buf_next_to_write -= move_start;
-		}
-
-		return(LOG_UNLOCK_FLUSH_LOCK);
-	}
-
-	return(0);
-}
-
-/******************************************************//**
-Completes an i/o to a log file. */
-UNIV_INTERN
-void
-log_io_complete(
-/*============*/
-	log_group_t*	group)	/*!< in: log group or a dummy pointer */
-{
-	ulint	unlock;
-
-#ifdef UNIV_LOG_ARCHIVE
-	if ((byte*) group == &log_archive_io) {
-		/* It was an archive write */
-
-		log_io_complete_archive();
-
-		return;
-	}
-#endif /* UNIV_LOG_ARCHIVE */
-
-	if ((ulint) group & 0x1UL) {
-		/* It was a checkpoint write */
-		group = (log_group_t*)((ulint) group - 1);
-
-		if (srv_unix_file_flush_method != SRV_UNIX_O_DSYNC
-		    && srv_unix_file_flush_method != SRV_UNIX_NOSYNC) {
-
-			fil_flush(group->space_id);
-		}
-
-#ifdef UNIV_DEBUG
-		if (log_debug_writes) {
-			fprintf(stderr,
-				"Checkpoint info written to group %lu\n",
-				group->id);
-		}
-#endif /* UNIV_DEBUG */
-		log_io_complete_checkpoint();
-
-		return;
-	}
-
-	ut_error;	/*!< We currently use synchronous writing of the
-			logs and cannot end up here! */
-
-	if (srv_unix_file_flush_method != SRV_UNIX_O_DSYNC
-	    && srv_unix_file_flush_method != SRV_UNIX_NOSYNC
-	    && srv_flush_log_at_trx_commit != 2) {
-
-		fil_flush(group->space_id);
-	}
-
-	mutex_enter(&(log_sys->mutex));
-	ut_ad(!recv_no_log_write);
-
-	ut_a(group->n_pending_writes > 0);
-	ut_a(log_sys->n_pending_writes > 0);
-
-	group->n_pending_writes--;
-	log_sys->n_pending_writes--;
-
-	unlock = log_group_check_flush_completion(group);
-	unlock = unlock | log_sys_check_flush_completion();
-
-	log_flush_do_unlocks(unlock);
-
-	mutex_exit(&(log_sys->mutex));
-}
-
-/******************************************************//**
-Writes a log file header to a log file space. */
-static
-void
-log_group_file_header_flush(
-/*========================*/
-	log_group_t*	group,		/*!< in: log group */
-	ulint		nth_file,	/*!< in: header to the nth file in the
-					log file space */
-	lsn_t		start_lsn)	/*!< in: log file data starts at this
-					lsn */
-{
-	byte*	buf;
-	lsn_t	dest_offset;
-
-	ut_ad(mutex_own(&(log_sys->mutex)));
-	ut_ad(!recv_no_log_write);
-	ut_a(nth_file < group->n_files);
-
-	buf = *(group->file_header_bufs + nth_file);
-
-	mach_write_to_4(buf + LOG_GROUP_ID, group->id);
-	mach_write_to_8(buf + LOG_FILE_START_LSN, start_lsn);
->>>>>>> 0573744a
 
 	DBUG_PRINT("ib_log", ("write " LSN_PF
 			      " file " ULINTPF " header",
@@ -1008,16 +885,10 @@
 
 	log_sys->n_log_ios++;
 
-	MONITOR_INC(MONITOR_LOG_IO);
-
-<<<<<<< HEAD
 	srv_stats.os_log_pending_writes.inc();
 
 	const ulint	page_no
 		= (ulint) (dest_offset / univ_page_size.physical());
-=======
-		srv_stats.os_log_pending_writes.inc();
->>>>>>> 0573744a
 
 	fil_io(IORequestLogWrite, true,
 	       page_id_t(SRV_LOG_SPACE_FIRST_ID, page_no),
@@ -1133,13 +1004,7 @@
 
 	log_sys->n_log_ios++;
 
-<<<<<<< HEAD
-	MONITOR_INC(MONITOR_LOG_IO);
-
 	srv_stats.os_log_pending_writes.inc();
-=======
-		srv_stats.os_log_pending_writes.inc();
->>>>>>> 0573744a
 
 	ut_a(next_offset / UNIV_PAGE_SIZE <= ULINT_MAX);
 
@@ -1184,7 +1049,6 @@
 		fil_flush(SRV_LOG_SPACE_FIRST_ID);
 	}
 
-	MONITOR_DEC(MONITOR_PENDING_LOG_FLUSH);
 
 	log_mutex_enter();
 	if (do_flush) {
@@ -1315,28 +1179,12 @@
 		return;
 	}
 
-<<<<<<< HEAD
 	ulint		start_offset;
 	ulint		end_offset;
 	ulint		area_start;
 	ulint		area_end;
 	ulong		write_ahead_size = srv_log_write_ahead_size;
 	ulint		pad_size;
-=======
-#ifdef UNIV_DEBUG
-	if (log_debug_writes) {
-		fprintf(stderr,
-			"Writing log from " LSN_PF " up to lsn " LSN_PF "\n",
-			log_sys->written_to_all_lsn,
-			log_sys->lsn);
-	}
-#endif /* UNIV_DEBUG */
-	log_sys->n_pending_writes++;
-
-	group = UT_LIST_GET_FIRST(log_sys->log_groups);
-	group->n_pending_writes++;	/*!< We assume here that we have only
-					one log group! */
->>>>>>> 0573744a
 
 	DBUG_PRINT("ib_log", ("write " LSN_PF " to " LSN_PF,
 			      log_sys->write_lsn,
@@ -1344,7 +1192,6 @@
 	if (flush_to_disk) {
 		log_sys->n_pending_flushes++;
 		log_sys->current_flush_lsn = log_sys->lsn;
-		MONITOR_INC(MONITOR_PENDING_LOG_FLUSH);
 		os_event_reset(log_sys->flush_event);
 
 		if (log_sys->buf_free == log_sys->buf_next_to_write) {
@@ -1437,31 +1284,7 @@
 		log_sys->flushed_to_disk_lsn = log_sys->write_lsn;
 	}
 
-<<<<<<< HEAD
 	log_write_mutex_exit();
-=======
-	mutex_enter(&(log_sys->mutex));
-
-	group = UT_LIST_GET_FIRST(log_sys->log_groups);
-
-	ut_a(group->n_pending_writes == 1);
-	ut_a(log_sys->n_pending_writes == 1);
-
-	group->n_pending_writes--;
-	log_sys->n_pending_writes--;
-
-	unlock = log_group_check_flush_completion(group);
-	unlock = unlock | log_sys_check_flush_completion();
-
-	log_flush_do_unlocks(unlock);
-
-	write_lsn = log_sys->write_lsn;
-	flush_lsn = log_sys->flushed_to_disk_lsn;
-
-	mutex_exit(&(log_sys->mutex));
-
-	innobase_mysql_log_notify(write_lsn, flush_lsn);
->>>>>>> 0573744a
 
 	if (flush_to_disk) {
 		log_write_flush_to_disk_low();
@@ -1613,1138 +1436,6 @@
 	log_sys->last_checkpoint_lsn = log_sys->next_checkpoint_lsn;
 	MONITOR_SET(MONITOR_LSN_CHECKPOINT_AGE,
 		    log_sys->lsn - log_sys->last_checkpoint_lsn);
-<<<<<<< HEAD
-=======
-
-	rw_lock_x_unlock_gen(&(log_sys->checkpoint_lock), LOG_CHECKPOINT);
-}
-
-/******************************************************//**
-Completes an asynchronous checkpoint info write i/o to a log file. */
-static
-void
-log_io_complete_checkpoint(void)
-/*============================*/
-{
-	mutex_enter(&(log_sys->mutex));
-
-	ut_ad(log_sys->n_pending_checkpoint_writes > 0);
-
-	log_sys->n_pending_checkpoint_writes--;
-
-	if (log_sys->n_pending_checkpoint_writes == 0) {
-		log_complete_checkpoint();
-	}
-
-	mutex_exit(&(log_sys->mutex));
-}
-
-/*******************************************************************//**
-Writes info to a checkpoint about a log group. */
-static
-void
-log_checkpoint_set_nth_group_info(
-/*==============================*/
-	byte*	buf,	/*!< in: buffer for checkpoint info */
-	ulint	n,	/*!< in: nth slot */
-	ulint	file_no,/*!< in: archived file number */
-	ulint	offset)	/*!< in: archived file offset */
-{
-	ut_ad(n < LOG_MAX_N_GROUPS);
-
-	mach_write_to_4(buf + LOG_CHECKPOINT_GROUP_ARRAY
-			+ 8 * n + LOG_CHECKPOINT_ARCHIVED_FILE_NO, file_no);
-	mach_write_to_4(buf + LOG_CHECKPOINT_GROUP_ARRAY
-			+ 8 * n + LOG_CHECKPOINT_ARCHIVED_OFFSET, offset);
-}
-
-/*******************************************************************//**
-Gets info from a checkpoint about a log group. */
-UNIV_INTERN
-void
-log_checkpoint_get_nth_group_info(
-/*==============================*/
-	const byte*	buf,	/*!< in: buffer containing checkpoint info */
-	ulint		n,	/*!< in: nth slot */
-	ulint*		file_no,/*!< out: archived file number */
-	ulint*		offset)	/*!< out: archived file offset */
-{
-	ut_ad(n < LOG_MAX_N_GROUPS);
-
-	*file_no = mach_read_from_4(buf + LOG_CHECKPOINT_GROUP_ARRAY
-				    + 8 * n + LOG_CHECKPOINT_ARCHIVED_FILE_NO);
-	*offset = mach_read_from_4(buf + LOG_CHECKPOINT_GROUP_ARRAY
-				   + 8 * n + LOG_CHECKPOINT_ARCHIVED_OFFSET);
-}
-
-/******************************************************//**
-Writes the checkpoint info to a log group header. */
-static
-void
-log_group_checkpoint(
-/*=================*/
-	log_group_t*	group)	/*!< in: log group */
-{
-	log_group_t*	group2;
-#ifdef UNIV_LOG_ARCHIVE
-	ib_uint64_t	archived_lsn;
-	ib_uint64_t	next_archived_lsn;
-#endif /* UNIV_LOG_ARCHIVE */
-	lsn_t		lsn_offset;
-	ulint		write_offset;
-	ulint		fold;
-	byte*		buf;
-	ulint		i;
-
-	ut_ad(!srv_read_only_mode);
-	ut_ad(mutex_own(&(log_sys->mutex)));
-#if LOG_CHECKPOINT_SIZE > OS_FILE_LOG_BLOCK_SIZE
-# error "LOG_CHECKPOINT_SIZE > OS_FILE_LOG_BLOCK_SIZE"
-#endif
-
-	buf = group->checkpoint_buf;
-
-	mach_write_to_8(buf + LOG_CHECKPOINT_NO, log_sys->next_checkpoint_no);
-	mach_write_to_8(buf + LOG_CHECKPOINT_LSN, log_sys->next_checkpoint_lsn);
-
-	log_crypt_write_checkpoint_buf(buf);
-
-	lsn_offset = log_group_calc_lsn_offset(log_sys->next_checkpoint_lsn,
-					       group);
-	mach_write_to_4(buf + LOG_CHECKPOINT_OFFSET_LOW32,
-			lsn_offset & 0xFFFFFFFFUL);
-	mach_write_to_4(buf + LOG_CHECKPOINT_OFFSET_HIGH32,
-			lsn_offset >> 32);
-
-	mach_write_to_4(buf + LOG_CHECKPOINT_LOG_BUF_SIZE, log_sys->buf_size);
-
-#ifdef UNIV_LOG_ARCHIVE
-	if (log_sys->archiving_state == LOG_ARCH_OFF) {
-		archived_lsn = LSN_MAX;
-	} else {
-		archived_lsn = log_sys->archived_lsn;
-
-		if (archived_lsn != log_sys->next_archived_lsn) {
-			next_archived_lsn = log_sys->next_archived_lsn;
-			/* For debugging only */
-		}
-	}
-
-	mach_write_to_8(buf + LOG_CHECKPOINT_ARCHIVED_LSN, archived_lsn);
-#else /* UNIV_LOG_ARCHIVE */
-	mach_write_to_8(buf + LOG_CHECKPOINT_ARCHIVED_LSN, LSN_MAX);
-#endif /* UNIV_LOG_ARCHIVE */
-
-	for (i = 0; i < LOG_MAX_N_GROUPS; i++) {
-		log_checkpoint_set_nth_group_info(buf, i, 0, 0);
-	}
-
-	group2 = UT_LIST_GET_FIRST(log_sys->log_groups);
-
-	while (group2) {
-		log_checkpoint_set_nth_group_info(buf, group2->id,
-#ifdef UNIV_LOG_ARCHIVE
-						  group2->archived_file_no,
-						  group2->archived_offset
-#else /* UNIV_LOG_ARCHIVE */
-						  0, 0
-#endif /* UNIV_LOG_ARCHIVE */
-						  );
-
-		group2 = UT_LIST_GET_NEXT(log_groups, group2);
-	}
-
-	fold = ut_fold_binary(buf, LOG_CHECKPOINT_CHECKSUM_1);
-	mach_write_to_4(buf + LOG_CHECKPOINT_CHECKSUM_1, fold);
-
-	fold = ut_fold_binary(buf + LOG_CHECKPOINT_LSN,
-			      LOG_CHECKPOINT_CHECKSUM_2 - LOG_CHECKPOINT_LSN);
-	mach_write_to_4(buf + LOG_CHECKPOINT_CHECKSUM_2, fold);
-
-	/* We alternate the physical place of the checkpoint info in the first
-	log file */
-
-	if ((log_sys->next_checkpoint_no & 1) == 0) {
-		write_offset = LOG_CHECKPOINT_1;
-	} else {
-		write_offset = LOG_CHECKPOINT_2;
-	}
-
-	if (log_do_write) {
-		if (log_sys->n_pending_checkpoint_writes == 0) {
-
-			rw_lock_x_lock_gen(&(log_sys->checkpoint_lock),
-					   LOG_CHECKPOINT);
-		}
-
-		log_sys->n_pending_checkpoint_writes++;
-
-		log_sys->n_log_ios++;
-
-		/* We send as the last parameter the group machine address
-		added with 1, as we want to distinguish between a normal log
-		file write and a checkpoint field write */
-
-		fil_io(OS_FILE_WRITE | OS_FILE_LOG, false, group->space_id, 0,
-		       write_offset / UNIV_PAGE_SIZE,
-		       write_offset % UNIV_PAGE_SIZE,
-		       OS_FILE_LOG_BLOCK_SIZE,
-			buf, ((byte*) group + 1), 0);
-
-		ut_ad(((ulint) group & 0x1UL) == 0);
-	}
-}
-#endif /* !UNIV_HOTBACKUP */
-
-#ifdef UNIV_HOTBACKUP
-/******************************************************//**
-Writes info to a buffer of a log group when log files are created in
-backup restoration. */
-UNIV_INTERN
-void
-log_reset_first_header_and_checkpoint(
-/*==================================*/
-	byte*		hdr_buf,/*!< in: buffer which will be written to the
-				start of the first log file */
-	ib_uint64_t	start)	/*!< in: lsn of the start of the first log file;
-				we pretend that there is a checkpoint at
-				start + LOG_BLOCK_HDR_SIZE */
-{
-	ulint		fold;
-	byte*		buf;
-	ib_uint64_t	lsn;
-
-	mach_write_to_4(hdr_buf + LOG_GROUP_ID, 0);
-	mach_write_to_8(hdr_buf + LOG_FILE_START_LSN, start);
-
-	lsn = start + LOG_BLOCK_HDR_SIZE;
-
-	/* Write the label of mysqlbackup --restore */
-	strcpy((char*) hdr_buf + LOG_FILE_WAS_CREATED_BY_HOT_BACKUP,
-	       "ibbackup ");
-	ut_sprintf_timestamp((char*) hdr_buf
-			     + (LOG_FILE_WAS_CREATED_BY_HOT_BACKUP
-				+ (sizeof "ibbackup ") - 1));
-	buf = hdr_buf + LOG_CHECKPOINT_1;
-
-	mach_write_to_8(buf + LOG_CHECKPOINT_NO, 0);
-	mach_write_to_8(buf + LOG_CHECKPOINT_LSN, lsn);
-
-	log_crypt_write_checkpoint_buf(buf);
-
-	mach_write_to_4(buf + LOG_CHECKPOINT_OFFSET_LOW32,
-			LOG_FILE_HDR_SIZE + LOG_BLOCK_HDR_SIZE);
-	mach_write_to_4(buf + LOG_CHECKPOINT_OFFSET_HIGH32, 0);
-
-	mach_write_to_4(buf + LOG_CHECKPOINT_LOG_BUF_SIZE, 2 * 1024 * 1024);
-
-	mach_write_to_8(buf + LOG_CHECKPOINT_ARCHIVED_LSN, LSN_MAX);
-
-	fold = ut_fold_binary(buf, LOG_CHECKPOINT_CHECKSUM_1);
-	mach_write_to_4(buf + LOG_CHECKPOINT_CHECKSUM_1, fold);
-
-	fold = ut_fold_binary(buf + LOG_CHECKPOINT_LSN,
-			      LOG_CHECKPOINT_CHECKSUM_2 - LOG_CHECKPOINT_LSN);
-	mach_write_to_4(buf + LOG_CHECKPOINT_CHECKSUM_2, fold);
-
-	/* Starting from InnoDB-3.23.50, we should also write info on
-	allocated size in the tablespace, but unfortunately we do not
-	know it here */
-}
-#endif /* UNIV_HOTBACKUP */
-
-#ifndef UNIV_HOTBACKUP
-/******************************************************//**
-Reads a checkpoint info from a log group header to log_sys->checkpoint_buf. */
-UNIV_INTERN
-void
-log_group_read_checkpoint_info(
-/*===========================*/
-	log_group_t*	group,	/*!< in: log group */
-	ulint		field)	/*!< in: LOG_CHECKPOINT_1 or LOG_CHECKPOINT_2 */
-{
-	ut_ad(mutex_own(&(log_sys->mutex)));
-
-	log_sys->n_log_ios++;
-
-	fil_io(OS_FILE_READ | OS_FILE_LOG, true, group->space_id, 0,
-	       field / UNIV_PAGE_SIZE, field % UNIV_PAGE_SIZE,
-		OS_FILE_LOG_BLOCK_SIZE, log_sys->checkpoint_buf, NULL, 0);
-}
-
-/******************************************************//**
-Writes checkpoint info to groups. */
-UNIV_INTERN
-void
-log_groups_write_checkpoint_info(void)
-/*==================================*/
-{
-	log_group_t*	group;
-
-	ut_ad(mutex_own(&(log_sys->mutex)));
-
-	if (!srv_read_only_mode) {
-		for (group = UT_LIST_GET_FIRST(log_sys->log_groups);
-		     group;
-		     group = UT_LIST_GET_NEXT(log_groups, group)) {
-
-			log_group_checkpoint(group);
-		}
-	}
-}
-
-/******************************************************//**
-Makes a checkpoint. Note that this function does not flush dirty
-blocks from the buffer pool: it only checks what is lsn of the oldest
-modification in the pool, and writes information about the lsn in
-log files. Use log_make_checkpoint_at to flush also the pool.
-@return	TRUE if success, FALSE if a checkpoint write was already running */
-UNIV_INTERN
-ibool
-log_checkpoint(
-/*===========*/
-	ibool	sync,		/*!< in: TRUE if synchronous operation is
-				desired */
-	ibool	write_always)	/*!< in: the function normally checks if the
-				the new checkpoint would have a greater
-				lsn than the previous one: if not, then no
-				physical write is done; by setting this
-				parameter TRUE, a physical write will always be
-				made to log files */
-{
-	lsn_t	oldest_lsn;
-
-	ut_ad(!srv_read_only_mode);
-
-	if (recv_recovery_is_on()) {
-		recv_apply_hashed_log_recs(true);
-	}
-
-	if (srv_unix_file_flush_method != SRV_UNIX_NOSYNC) {
-		fil_flush_file_spaces(FIL_TABLESPACE);
-	}
-
-	mutex_enter(&(log_sys->mutex));
-
-	ut_ad(!recv_no_log_write);
-	oldest_lsn = log_buf_pool_get_oldest_modification();
-
-	mutex_exit(&(log_sys->mutex));
-
-	/* Because log also contains headers and dummy log records,
-	if the buffer pool contains no dirty buffers, oldest_lsn
-	gets the value log_sys->lsn from the previous function,
-	and we must make sure that the log is flushed up to that
-	lsn. If there are dirty buffers in the buffer pool, then our
-	write-ahead-logging algorithm ensures that the log has been flushed
-	up to oldest_lsn. */
-
-	log_write_up_to(oldest_lsn, LOG_WAIT_ALL_GROUPS, TRUE);
-
-	mutex_enter(&(log_sys->mutex));
-
-	if (!write_always
-	    && log_sys->last_checkpoint_lsn >= oldest_lsn) {
-
-		mutex_exit(&(log_sys->mutex));
-
-		return(TRUE);
-	}
-
-	ut_ad(log_sys->flushed_to_disk_lsn >= oldest_lsn);
-
-	if (log_sys->n_pending_checkpoint_writes > 0) {
-		/* A checkpoint write is running */
-
-		mutex_exit(&(log_sys->mutex));
-
-		if (sync) {
-			/* Wait for the checkpoint write to complete */
-			rw_lock_s_lock(&(log_sys->checkpoint_lock));
-			rw_lock_s_unlock(&(log_sys->checkpoint_lock));
-		}
-
-		return(FALSE);
-	}
-
-	log_sys->next_checkpoint_lsn = oldest_lsn;
-#ifdef UNIV_DEBUG
-	if (log_debug_writes) {
-		fprintf(stderr, "Making checkpoint no "
-			LSN_PF " at lsn " LSN_PF "\n",
-			log_sys->next_checkpoint_no,
-			oldest_lsn);
-	}
-#endif /* UNIV_DEBUG */
-
-	/* generate key version and key used to encrypt future blocks,
-	*
-	* NOTE: the +1 is as the next_checkpoint_no will be updated once
-	* the checkpoint info has been written and THEN blocks will be encrypted
-	* with new key
-	*/
-	log_crypt_set_ver_and_key(log_sys->next_checkpoint_no + 1);
-	log_groups_write_checkpoint_info();
-
-	MONITOR_INC(MONITOR_NUM_CHECKPOINT);
-
-	mutex_exit(&(log_sys->mutex));
-
-	if (sync) {
-		/* Wait for the checkpoint write to complete */
-		rw_lock_s_lock(&(log_sys->checkpoint_lock));
-		rw_lock_s_unlock(&(log_sys->checkpoint_lock));
-	}
-
-	return(TRUE);
-}
-
-/****************************************************************//**
-Makes a checkpoint at a given lsn or later. */
-UNIV_INTERN
-void
-log_make_checkpoint_at(
-/*===================*/
-	lsn_t	lsn,		/*!< in: make a checkpoint at this or a
-				later lsn, if LSN_MAX, makes
-				a checkpoint at the latest lsn */
-	ibool	write_always)	/*!< in: the function normally checks if
-				the new checkpoint would have a
-				greater lsn than the previous one: if
-				not, then no physical write is done;
-				by setting this parameter TRUE, a
-				physical write will always be made to
-				log files */
-{
-	/* Preflush pages synchronously */
-
-	while (!log_preflush_pool_modified_pages(lsn)) {
-		/* Flush as much as we can */
-	}
-
-	while (!log_checkpoint(TRUE, write_always)) {
-		/* Force a checkpoint */
-	}
-}
-
-/****************************************************************//**
-Tries to establish a big enough margin of free space in the log groups, such
-that a new log entry can be catenated without an immediate need for a
-checkpoint. NOTE: this function may only be called if the calling thread
-owns no synchronization objects! */
-static
-void
-log_checkpoint_margin(void)
-/*=======================*/
-{
-	log_t*		log		= log_sys;
-	lsn_t		age;
-	lsn_t		checkpoint_age;
-	ib_uint64_t	advance;
-	lsn_t		oldest_lsn;
-	ibool		checkpoint_sync;
-	ibool		do_checkpoint;
-	bool		success;
-loop:
-	checkpoint_sync = FALSE;
-	do_checkpoint = FALSE;
-	advance = 0;
-
-	mutex_enter(&(log->mutex));
-	ut_ad(!recv_no_log_write);
-
-	if (log->check_flush_or_checkpoint == FALSE) {
-		mutex_exit(&(log->mutex));
-
-		return;
-	}
-
-	oldest_lsn = log_buf_pool_get_oldest_modification();
-
-	age = log->lsn - oldest_lsn;
-
-	if (age > log->max_modified_age_sync) {
-
-		/* A flush is urgent: we have to do a synchronous preflush */
-		advance = 2 * (age - log->max_modified_age_sync);
-	}
-
-	checkpoint_age = log->lsn - log->last_checkpoint_lsn;
-
-	if (checkpoint_age > log->max_checkpoint_age) {
-		/* A checkpoint is urgent: we do it synchronously */
-
-		checkpoint_sync = TRUE;
-
-		do_checkpoint = TRUE;
-
-	} else if (checkpoint_age > log->max_checkpoint_age_async) {
-		/* A checkpoint is not urgent: do it asynchronously */
-
-		do_checkpoint = TRUE;
-
-		log->check_flush_or_checkpoint = FALSE;
-	} else {
-		log->check_flush_or_checkpoint = FALSE;
-	}
-
-	mutex_exit(&(log->mutex));
-
-	if (advance) {
-		lsn_t	new_oldest = oldest_lsn + advance;
-
-		success = log_preflush_pool_modified_pages(new_oldest);
-
-		/* If the flush succeeded, this thread has done its part
-		and can proceed. If it did not succeed, there was another
-		thread doing a flush at the same time. */
-		if (!success) {
-			mutex_enter(&(log->mutex));
-
-			log->check_flush_or_checkpoint = TRUE;
-
-			mutex_exit(&(log->mutex));
-			goto loop;
-		}
-	}
-
-	if (do_checkpoint) {
-		log_checkpoint(checkpoint_sync, FALSE);
-
-		if (checkpoint_sync) {
-
-			goto loop;
-		}
-	}
-}
-
-/******************************************************//**
-Reads a specified log segment to a buffer. */
-UNIV_INTERN
-void
-log_group_read_log_seg(
-/*===================*/
-	ulint		type,		/*!< in: LOG_ARCHIVE or LOG_RECOVER */
-	byte*		buf,		/*!< in: buffer where to read */
-	log_group_t*	group,		/*!< in: log group */
-	lsn_t		start_lsn,	/*!< in: read area start */
-	lsn_t		end_lsn)	/*!< in: read area end */
-{
-	ulint	len;
-	lsn_t	source_offset;
-	bool	sync;
-
-	ut_ad(mutex_own(&(log_sys->mutex)));
-
-	sync = (type == LOG_RECOVER);
-loop:
-	source_offset = log_group_calc_lsn_offset(start_lsn, group);
-
-	ut_a(end_lsn - start_lsn <= ULINT_MAX);
-	len = (ulint) (end_lsn - start_lsn);
-
-	ut_ad(len != 0);
-
-	if ((source_offset % group->file_size) + len > group->file_size) {
-
-		/* If the above condition is true then len (which is ulint)
-		is > the expression below, so the typecast is ok */
-		len = (ulint) (group->file_size -
-			(source_offset % group->file_size));
-	}
-
-#ifdef UNIV_LOG_ARCHIVE
-	if (type == LOG_ARCHIVE) {
-
-		log_sys->n_pending_archive_ios++;
-	}
-#endif /* UNIV_LOG_ARCHIVE */
-
-	log_sys->n_log_ios++;
-
-	ut_a(source_offset / UNIV_PAGE_SIZE <= ULINT_MAX);
-
-	fil_io(OS_FILE_READ | OS_FILE_LOG, sync, group->space_id, 0,
-	       (ulint) (source_offset / UNIV_PAGE_SIZE),
-	       (ulint) (source_offset % UNIV_PAGE_SIZE),
-		len, buf, NULL, 0);
-
-#ifdef DEBUG_CRYPT
-	fprintf(stderr, "BEFORE DECRYPT: block: %lu checkpoint: %lu %.8lx %.8lx offset %lu\n",
-		log_block_get_hdr_no(buf),
-			log_block_get_checkpoint_no(buf),
-			log_block_calc_checksum(buf),
-		log_block_get_checksum(buf), source_offset);
-#endif
-
-	log_decrypt_after_read(buf, start_lsn, len);
-
-#ifdef DEBUG_CRYPT
-	fprintf(stderr, "AFTER DECRYPT: block: %lu checkpoint: %lu %.8lx %.8lx\n",
-			log_block_get_hdr_no(buf),
-			log_block_get_checkpoint_no(buf),
-			log_block_calc_checksum(buf),
-			log_block_get_checksum(buf));
-#endif
-
-	start_lsn += len;
-	buf += len;
-
-	if (recv_sys->report(ut_time())) {
-		ib_logf(IB_LOG_LEVEL_INFO, "Read redo log up to LSN=" LSN_PF,
-			start_lsn);
-		service_manager_extend_timeout(INNODB_EXTEND_TIMEOUT_INTERVAL,
-			"Read redo log up to LSN=" LSN_PF,
-			start_lsn);
-	}
-
-	if (start_lsn != end_lsn) {
-
-		goto loop;
-	}
-}
-
-#ifdef UNIV_LOG_ARCHIVE
-/******************************************************//**
-Generates an archived log file name. */
-UNIV_INTERN
-void
-log_archived_file_name_gen(
-/*=======================*/
-	char*	buf,	/*!< in: buffer where to write */
-	ulint	id MY_ATTRIBUTE((unused)),
-			/*!< in: group id;
-			currently we only archive the first group */
-	ulint	file_no)/*!< in: file number */
-{
-	sprintf(buf, "%sib_arch_log_%010lu", srv_arch_dir, (ulong) file_no);
-}
-
-/******************************************************//**
-Writes a log file header to a log file space. */
-static
-void
-log_group_archive_file_header_write(
-/*================================*/
-	log_group_t*	group,		/*!< in: log group */
-	ulint		nth_file,	/*!< in: header to the nth file in the
-					archive log file space */
-	ulint		file_no,	/*!< in: archived file number */
-	ib_uint64_t	start_lsn)	/*!< in: log file data starts at this
-					lsn */
-{
-	byte*	buf;
-	ulint	dest_offset;
-
-	ut_ad(mutex_own(&(log_sys->mutex)));
-
-	ut_a(nth_file < group->n_files);
-
-	buf = *(group->archive_file_header_bufs + nth_file);
-
-	mach_write_to_4(buf + LOG_GROUP_ID, group->id);
-	mach_write_to_8(buf + LOG_FILE_START_LSN, start_lsn);
-	mach_write_to_4(buf + LOG_FILE_NO, file_no);
-
-	mach_write_to_4(buf + LOG_FILE_ARCH_COMPLETED, FALSE);
-
-	dest_offset = nth_file * group->file_size;
-
-	log_sys->n_log_ios++;
-
-	fil_io(OS_FILE_WRITE | OS_FILE_LOG, true, group->archive_space_id,
-	       dest_offset / UNIV_PAGE_SIZE,
-	       dest_offset % UNIV_PAGE_SIZE,
-	       2 * OS_FILE_LOG_BLOCK_SIZE,
-	       buf, &log_archive_io, 0);
-}
-
-/******************************************************//**
-Writes a log file header to a completed archived log file. */
-static
-void
-log_group_archive_completed_header_write(
-/*=====================================*/
-	log_group_t*	group,		/*!< in: log group */
-	ulint		nth_file,	/*!< in: header to the nth file in the
-					archive log file space */
-	ib_uint64_t	end_lsn)	/*!< in: end lsn of the file */
-{
-	byte*	buf;
-	ulint	dest_offset;
-
-	ut_ad(mutex_own(&(log_sys->mutex)));
-	ut_a(nth_file < group->n_files);
-
-	buf = *(group->archive_file_header_bufs + nth_file);
-
-	mach_write_to_4(buf + LOG_FILE_ARCH_COMPLETED, TRUE);
-	mach_write_to_8(buf + LOG_FILE_END_LSN, end_lsn);
-
-	dest_offset = nth_file * group->file_size + LOG_FILE_ARCH_COMPLETED;
-
-	log_sys->n_log_ios++;
-
-	fil_io(OS_FILE_WRITE | OS_FILE_LOG, true, group->archive_space_id,
-	       dest_offset / UNIV_PAGE_SIZE,
-	       dest_offset % UNIV_PAGE_SIZE,
-	       OS_FILE_LOG_BLOCK_SIZE,
-	       buf + LOG_FILE_ARCH_COMPLETED,
-	       &log_archive_io, 0);
-}
-
-/******************************************************//**
-Does the archive writes for a single log group. */
-static
-void
-log_group_archive(
-/*==============*/
-	log_group_t*	group)	/*!< in: log group */
-{
-	os_file_t	file_handle;
-	lsn_t		start_lsn;
-	lsn_t		end_lsn;
-	char		name[1024];
-	byte*		buf;
-	ulint		len;
-	ibool		ret;
-	lsn_t		next_offset;
-	ulint		n_files;
-	ulint		open_mode;
-
-	ut_ad(mutex_own(&(log_sys->mutex)));
-
-	start_lsn = log_sys->archived_lsn;
-
-	ut_a(start_lsn % OS_FILE_LOG_BLOCK_SIZE == 0);
-
-	end_lsn = log_sys->next_archived_lsn;
-
-	ut_a(end_lsn % OS_FILE_LOG_BLOCK_SIZE == 0);
-
-	buf = log_sys->archive_buf;
-
-	n_files = 0;
-
-	next_offset = group->archived_offset;
-loop:
-	if ((next_offset % group->file_size == 0)
-	    || (fil_space_get_size(group->archive_space_id) == 0)) {
-
-		/* Add the file to the archive file space; create or open the
-		file */
-
-		if (next_offset % group->file_size == 0) {
-			open_mode = OS_FILE_CREATE;
-		} else {
-			open_mode = OS_FILE_OPEN;
-		}
-
-		log_archived_file_name_gen(name, group->id,
-					   group->archived_file_no + n_files);
-
-		file_handle = os_file_create(innodb_file_log_key,
-					     name, open_mode,
-					     OS_FILE_AIO,
-					     OS_DATA_FILE, &ret);
-
-		if (!ret && (open_mode == OS_FILE_CREATE)) {
-			file_handle = os_file_create(
-				innodb_file_log_key, name, OS_FILE_OPEN,
-				OS_FILE_AIO, OS_DATA_FILE, &ret);
-		}
-
-		if (!ret) {
-			fprintf(stderr,
-				"InnoDB: Cannot create or open"
-				" archive log file %s.\n"
-				"InnoDB: Cannot continue operation.\n"
-				"InnoDB: Check that the log archive"
-				" directory exists,\n"
-				"InnoDB: you have access rights to it, and\n"
-				"InnoDB: there is space available.\n", name);
-			exit(1);
-		}
-
-#ifdef UNIV_DEBUG
-		if (log_debug_writes) {
-			fprintf(stderr, "Created archive file %s\n", name);
-		}
-#endif /* UNIV_DEBUG */
-
-		ret = os_file_close(file_handle);
-
-		ut_a(ret);
-
-		/* Add the archive file as a node to the space */
-
-		fil_node_create(name, group->file_size / UNIV_PAGE_SIZE,
-				group->archive_space_id, FALSE);
-
-		if (next_offset % group->file_size == 0) {
-			log_group_archive_file_header_write(
-				group, n_files,
-				group->archived_file_no + n_files,
-				start_lsn);
-
-			next_offset += LOG_FILE_HDR_SIZE;
-		}
-	}
-
-	len = end_lsn - start_lsn;
-
-	if (group->file_size < (next_offset % group->file_size) + len) {
-
-		len = group->file_size - (next_offset % group->file_size);
-	}
-
-#ifdef UNIV_DEBUG
-	if (log_debug_writes) {
-		fprintf(stderr,
-			"Archiving starting at lsn " LSN_PF ", len %lu"
-			" to group %lu\n",
-			start_lsn,
-			(ulong) len, (ulong) group->id);
-	}
-#endif /* UNIV_DEBUG */
-
-	log_sys->n_pending_archive_ios++;
-
-	log_sys->n_log_ios++;
-
-	//TODO (jonaso): This must be dead code??
-	log_encrypt_before_write(log_sys->next_checkpoint_no,
-				 buf, start_lsn, len);
-
-	fil_io(OS_FILE_WRITE | OS_FILE_LOG, false, group->archive_space_id,
-	       (ulint) (next_offset / UNIV_PAGE_SIZE),
-	       (ulint) (next_offset % UNIV_PAGE_SIZE),
-	       ut_calc_align(len, OS_FILE_LOG_BLOCK_SIZE), buf,
-	       &log_archive_io, 0);
-
-	start_lsn += len;
-	next_offset += len;
-	buf += len;
-
-	if (next_offset % group->file_size == 0) {
-		n_files++;
-	}
-
-	if (end_lsn != start_lsn) {
-
-		goto loop;
-	}
-
-	group->next_archived_file_no = group->archived_file_no + n_files;
-	group->next_archived_offset = next_offset % group->file_size;
-
-	ut_a(group->next_archived_offset % OS_FILE_LOG_BLOCK_SIZE == 0);
-}
-
-/*****************************************************//**
-(Writes to the archive of each log group.) Currently, only the first
-group is archived. */
-static
-void
-log_archive_groups(void)
-/*====================*/
-{
-	log_group_t*	group;
-
-	ut_ad(mutex_own(&(log_sys->mutex)));
-
-	group = UT_LIST_GET_FIRST(log_sys->log_groups);
-
-	log_group_archive(group);
-}
-
-/*****************************************************//**
-Completes the archiving write phase for (each log group), currently,
-the first log group. */
-static
-void
-log_archive_write_complete_groups(void)
-/*===================================*/
-{
-	log_group_t*	group;
-	ulint		end_offset;
-	ulint		trunc_files;
-	ulint		n_files;
-	ib_uint64_t	start_lsn;
-	ib_uint64_t	end_lsn;
-	ulint		i;
-
-	ut_ad(mutex_own(&(log_sys->mutex)));
-
-	group = UT_LIST_GET_FIRST(log_sys->log_groups);
-
-	group->archived_file_no = group->next_archived_file_no;
-	group->archived_offset = group->next_archived_offset;
-
-	/* Truncate from the archive file space all but the last
-	file, or if it has been written full, all files */
-
-	n_files = (UNIV_PAGE_SIZE
-		   * fil_space_get_size(group->archive_space_id))
-		/ group->file_size;
-	ut_ad(n_files > 0);
-
-	end_offset = group->archived_offset;
-
-	if (end_offset % group->file_size == 0) {
-
-		trunc_files = n_files;
-	} else {
-		trunc_files = n_files - 1;
-	}
-
-#ifdef UNIV_DEBUG
-	if (log_debug_writes && trunc_files) {
-		fprintf(stderr,
-			"Complete file(s) archived to group %lu\n",
-			(ulong) group->id);
-	}
-#endif /* UNIV_DEBUG */
-
-	/* Calculate the archive file space start lsn */
-	start_lsn = log_sys->next_archived_lsn
-		- (end_offset - LOG_FILE_HDR_SIZE + trunc_files
-		   * (group->file_size - LOG_FILE_HDR_SIZE));
-	end_lsn = start_lsn;
-
-	for (i = 0; i < trunc_files; i++) {
-
-		end_lsn += group->file_size - LOG_FILE_HDR_SIZE;
-
-		/* Write a notice to the headers of archived log
-		files that the file write has been completed */
-
-		log_group_archive_completed_header_write(group, i, end_lsn);
-	}
-
-	fil_space_truncate_start(group->archive_space_id,
-				 trunc_files * group->file_size);
-
-#ifdef UNIV_DEBUG
-	if (log_debug_writes) {
-		fputs("Archiving writes completed\n", stderr);
-	}
-#endif /* UNIV_DEBUG */
-}
-
-/******************************************************//**
-Completes an archiving i/o. */
-static
-void
-log_archive_check_completion_low(void)
-/*==================================*/
-{
-	ut_ad(mutex_own(&(log_sys->mutex)));
-
-	if (log_sys->n_pending_archive_ios == 0
-	    && log_sys->archiving_phase == LOG_ARCHIVE_READ) {
-
-#ifdef UNIV_DEBUG
-		if (log_debug_writes) {
-			fputs("Archiving read completed\n", stderr);
-		}
-#endif /* UNIV_DEBUG */
-
-		/* Archive buffer has now been read in: start archive writes */
-
-		log_sys->archiving_phase = LOG_ARCHIVE_WRITE;
-
-		log_archive_groups();
-	}
-
-	if (log_sys->n_pending_archive_ios == 0
-	    && log_sys->archiving_phase == LOG_ARCHIVE_WRITE) {
-
-		log_archive_write_complete_groups();
-
-		log_sys->archived_lsn = log_sys->next_archived_lsn;
-
-		rw_lock_x_unlock_gen(&(log_sys->archive_lock), LOG_ARCHIVE);
-	}
-}
-
-/******************************************************//**
-Completes an archiving i/o. */
-static
-void
-log_io_complete_archive(void)
-/*=========================*/
-{
-	log_group_t*	group;
-
-	mutex_enter(&(log_sys->mutex));
-
-	group = UT_LIST_GET_FIRST(log_sys->log_groups);
-
-	mutex_exit(&(log_sys->mutex));
-
-	fil_flush(group->archive_space_id);
-
-	mutex_enter(&(log_sys->mutex));
-
-	ut_ad(log_sys->n_pending_archive_ios > 0);
-
-	log_sys->n_pending_archive_ios--;
-
-	log_archive_check_completion_low();
-
-	mutex_exit(&(log_sys->mutex));
-}
-
-/********************************************************************//**
-Starts an archiving operation.
-@return	TRUE if succeed, FALSE if an archiving operation was already running */
-UNIV_INTERN
-ibool
-log_archive_do(
-/*===========*/
-	ibool	sync,	/*!< in: TRUE if synchronous operation is desired */
-	ulint*	n_bytes)/*!< out: archive log buffer size, 0 if nothing to
-			archive */
-{
-	ibool		calc_new_limit;
-	ib_uint64_t	start_lsn;
-	ib_uint64_t	limit_lsn;
-
-	calc_new_limit = TRUE;
-loop:
-	mutex_enter(&(log_sys->mutex));
-
-	switch (log_sys->archiving_state) {
-	case LOG_ARCH_OFF:
-arch_none:
-		mutex_exit(&(log_sys->mutex));
-
-		*n_bytes = 0;
-
-		return(TRUE);
-	case LOG_ARCH_STOPPED:
-	case LOG_ARCH_STOPPING2:
-		mutex_exit(&(log_sys->mutex));
-
-		os_event_wait(log_sys->archiving_on);
-
-		goto loop;
-	}
-
-	start_lsn = log_sys->archived_lsn;
-
-	if (calc_new_limit) {
-		ut_a(log_sys->archive_buf_size % OS_FILE_LOG_BLOCK_SIZE == 0);
-		limit_lsn = start_lsn + log_sys->archive_buf_size;
-
-		*n_bytes = log_sys->archive_buf_size;
-
-		if (limit_lsn >= log_sys->lsn) {
-
-			limit_lsn = ut_uint64_align_down(
-				log_sys->lsn, OS_FILE_LOG_BLOCK_SIZE);
-		}
-	}
-
-	if (log_sys->archived_lsn >= limit_lsn) {
-
-		goto arch_none;
-	}
-
-	if (log_sys->written_to_all_lsn < limit_lsn) {
-
-		mutex_exit(&(log_sys->mutex));
-
-		log_write_up_to(limit_lsn, LOG_WAIT_ALL_GROUPS, TRUE);
-
-		calc_new_limit = FALSE;
-
-		goto loop;
-	}
-
-	if (log_sys->n_pending_archive_ios > 0) {
-		/* An archiving operation is running */
-
-		mutex_exit(&(log_sys->mutex));
-
-		if (sync) {
-			rw_lock_s_lock(&(log_sys->archive_lock));
-			rw_lock_s_unlock(&(log_sys->archive_lock));
-		}
-
-		*n_bytes = log_sys->archive_buf_size;
-
-		return(FALSE);
-	}
-
-	rw_lock_x_lock_gen(&(log_sys->archive_lock), LOG_ARCHIVE);
-
-	log_sys->archiving_phase = LOG_ARCHIVE_READ;
-
-	log_sys->next_archived_lsn = limit_lsn;
-
-#ifdef UNIV_DEBUG
-	if (log_debug_writes) {
-		fprintf(stderr,
-			"Archiving from lsn " LSN_PF " to lsn " LSN_PF "\n",
-			log_sys->archived_lsn, limit_lsn);
-	}
-#endif /* UNIV_DEBUG */
-
-	/* Read the log segment to the archive buffer */
-
-	log_group_read_log_seg(LOG_ARCHIVE, log_sys->archive_buf,
-			       UT_LIST_GET_FIRST(log_sys->log_groups),
-			       start_lsn, limit_lsn);
-
-	mutex_exit(&(log_sys->mutex));
-
-	if (sync) {
-		rw_lock_s_lock(&(log_sys->archive_lock));
-		rw_lock_s_unlock(&(log_sys->archive_lock));
-	}
-
-	*n_bytes = log_sys->archive_buf_size;
-
-	return(TRUE);
-}
-
-/****************************************************************//**
-Writes the log contents to the archive at least up to the lsn when this
-function was called. */
-static
-void
-log_archive_all(void)
-/*=================*/
-{
-	ib_uint64_t	present_lsn;
-	ulint		dummy;
-
-	mutex_enter(&(log_sys->mutex));
-
-	if (log_sys->archiving_state == LOG_ARCH_OFF) {
-		mutex_exit(&(log_sys->mutex));
-
-		return;
-	}
-
-	present_lsn = log_sys->lsn;
-
-	mutex_exit(&(log_sys->mutex));
-
-	log_pad_current_log_block();
-
-	for (;;) {
-		mutex_enter(&(log_sys->mutex));
-
-		if (present_lsn <= log_sys->archived_lsn) {
-
-			mutex_exit(&(log_sys->mutex));
-
-			return;
-		}
->>>>>>> 0573744a
 
 	DBUG_PRINT("ib_log", ("checkpoint ended at " LSN_PF
 			      ", flushed to " LSN_PF,
