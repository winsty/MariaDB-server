--- conflicted
+++ resolved
@@ -1405,7 +1405,7 @@
   for (ulint field= LOG_CHECKPOINT_1; field <= LOG_CHECKPOINT_2;
        field += LOG_CHECKPOINT_2 - LOG_CHECKPOINT_1)
   {
-    log_sys.log.read(field, {buf, OS_FILE_LOG_BLOCK_SIZE});
+    log_sys.log.main_read(field, {buf, OS_FILE_LOG_BLOCK_SIZE});
 
     if (static_cast<uint32_t>(ut_fold_binary(buf, CHECKSUM_1)) !=
         mach_read_from_4(buf + CHECKSUM_1) ||
@@ -1429,11 +1429,6 @@
                           checkpoint_no,
                           mach_read_from_8(buf + LOG_CHECKPOINT_LSN)));
 
-<<<<<<< HEAD
-	for (ulint field = LOG_CHECKPOINT_1; field <= LOG_CHECKPOINT_2;
-	     field += LOG_CHECKPOINT_2 - LOG_CHECKPOINT_1) {
-		log_sys.log.main_read(field, {buf, OS_FILE_LOG_BLOCK_SIZE});
-=======
     if (checkpoint_no >= max_no)
     {
       max_no= checkpoint_no;
@@ -1443,7 +1438,6 @@
                                  mach_read_from_4(buf + OFFS_LO));
     }
   }
->>>>>>> 23685378
 
   if (!lsn)
   {
@@ -1477,11 +1471,15 @@
     /* Mark the redo log for upgrading. */
     srv_log_file_size= 0;
     recv_sys.parse_start_lsn= recv_sys.recovered_lsn= recv_sys.scanned_lsn=
-      recv_sys.mlog_checkpoint_lsn = lsn;
+      lsn;
     log_sys.last_checkpoint_lsn= log_sys.next_checkpoint_lsn=
       log_sys.write_lsn= log_sys.current_flush_lsn= lsn;
     log_sys.next_checkpoint_no= 0;
+#if 0//TODO
     recv_sys.remove_extra_log_files= true;
+#else
+    recv_sys.set_block_to_copy(source_offset & ~511);
+#endif
     return DB_SUCCESS;
   }
 
@@ -1511,64 +1509,6 @@
   return l + LOG_FILE_HDR_SIZE * (1 + l / (file_size - LOG_FILE_HDR_SIZE));
 }
 
-<<<<<<< HEAD
-/** Determine if a pre-MySQL 5.7.9/MariaDB 10.2.2 redo log is clean.
-@param[in]	lsn	checkpoint LSN
-@param[in]	crypt	whether the log might be encrypted
-@return error code
-@retval	DB_SUCCESS	if the redo log is clean
-@retval DB_ERROR	if the redo log is corrupted or dirty */
-static dberr_t recv_log_format_0_recover(lsn_t lsn, bool crypt)
-{
-	log_mutex_enter();
-	const lsn_t source_offset = log_sys.log.calc_lsn_offset_old(lsn);
-	log_mutex_exit();
-	byte*		buf = log_sys.buf;
-
-	static const char* NO_UPGRADE_RECOVERY_MSG =
-		"Upgrade after a crash is not supported."
-		" This redo log was created before MariaDB 10.2.2";
-
-	log_sys.log.main_read(source_offset & ~(OS_FILE_LOG_BLOCK_SIZE - 1),
-			      {buf, OS_FILE_LOG_BLOCK_SIZE});
-
-	if (log_block_calc_checksum_format_0(buf)
-	    != log_block_get_checksum(buf)
-	    && !log_crypt_101_read_block(buf, lsn)) {
-		ib::error() << NO_UPGRADE_RECOVERY_MSG
-			<< ", and it appears corrupted.";
-		return(DB_CORRUPTION);
-	}
-
-	if (log_block_get_data_len(buf)
-	    == (source_offset & (OS_FILE_LOG_BLOCK_SIZE - 1))) {
-	} else if (crypt) {
-		ib::error() << "Cannot decrypt log for upgrading."
-			" The encrypted log was created"
-			" before MariaDB 10.2.2.";
-		return DB_ERROR;
-	} else {
-		ib::error() << NO_UPGRADE_RECOVERY_MSG << ".";
-		return(DB_ERROR);
-	}
-
-	/* Mark the redo log for upgrading. */
-	srv_log_file_size = 0;
-	recv_sys.parse_start_lsn = recv_sys.recovered_lsn
-		= recv_sys.scanned_lsn = lsn;
-	log_sys.last_checkpoint_lsn = log_sys.next_checkpoint_lsn
-		= log_sys.write_lsn = log_sys.current_flush_lsn = lsn;
-	log_sys.set_lsn(lsn);
-	log_sys.set_flushed_lsn(lsn);
-
-	log_sys.next_checkpoint_no = 0;
-	recv_sys.set_block_to_copy(source_offset
-				   & ~(OS_FILE_LOG_BLOCK_SIZE - 1));
-	return(DB_SUCCESS);
-}
-
-=======
->>>>>>> 23685378
 /** Determine if a redo log from MariaDB 10.2.2+, 10.3, or 10.4 is clean.
 @return	error code
 @retval	DB_SUCCESS	if the redo log is clean
