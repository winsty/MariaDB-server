--- conflicted
+++ resolved
@@ -434,12 +434,7 @@
 		if (log_tmp_is_encrypted()) {
 			if (!log_tmp_block_encrypt(
 				    buf, srv_sort_buf_size,
-<<<<<<< HEAD
-				    log->crypt_tail, byte_offset,
-				    index->table->space_id)) {
-=======
 				    log->crypt_tail, byte_offset)) {
->>>>>>> 7f1e1309
 				log->error = DB_DECRYPTION_FAILED;
 				goto write_failed;
 			}
@@ -2880,12 +2875,7 @@
 		if (log_tmp_is_encrypted()) {
 			if (!log_tmp_block_decrypt(
 				    buf, srv_sort_buf_size,
-<<<<<<< HEAD
-				    index->online_log->crypt_head,
-				    ofs, index->table->space_id)) {
-=======
 				    index->online_log->crypt_head, ofs)) {
->>>>>>> 7f1e1309
 				error = DB_DECRYPTION_FAILED;
 				goto func_exit;
 			}
@@ -3787,12 +3777,7 @@
 		if (log_tmp_is_encrypted()) {
 			if (!log_tmp_block_decrypt(
 				    buf, srv_sort_buf_size,
-<<<<<<< HEAD
-				    index->online_log->crypt_head,
-				    ofs, index->table->space_id)) {
-=======
 				    index->online_log->crypt_head, ofs)) {
->>>>>>> 7f1e1309
 				error = DB_DECRYPTION_FAILED;
 				goto func_exit;
 			}
