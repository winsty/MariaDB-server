--- conflicted
+++ resolved
@@ -4612,11 +4612,6 @@
 		DBUG_RETURN(DB_OUT_OF_MEMORY);
 	}
 
-<<<<<<< HEAD
-=======
-	/* If temporal log file is encrypted allocate memory for
-	encryption/decryption. */
->>>>>>> ac0b5a2e
 	if (log_tmp_is_encrypted()) {
 		crypt_block = static_cast<row_merge_block_t*>(
 			alloc.allocate_large(3 * srv_sort_buf_size,
@@ -5039,7 +5034,6 @@
 		}
 	}
 
-<<<<<<< HEAD
 	DBUG_EXECUTE_IF("ib_index_crash_after_bulk_load", DBUG_SUICIDE(););
 
 	if (flush_observer != NULL) {
@@ -5071,7 +5065,5 @@
 		}
 	}
 
-=======
->>>>>>> ac0b5a2e
 	DBUG_RETURN(error);
 }