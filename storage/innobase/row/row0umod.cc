--- conflicted
+++ resolved
@@ -451,10 +451,9 @@
 
 		ulint trx_id_offset = index->trx_id_offset;
 		ulint trx_id_pos = index->n_uniq ? index->n_uniq : 1;
-<<<<<<< HEAD
 		/* Reserve enough offsets for the PRIMARY KEY and
 		2 columns so that we can access DB_TRX_ID, DB_ROLL_PTR. */
-		ulint	offsets_[REC_OFFS_HEADER_SIZE + MAX_REF_PARTS + 2];
+		offset_t offsets_[REC_OFFS_HEADER_SIZE + MAX_REF_PARTS + 2];
 		if (trx_id_offset) {
 		} else if (rec_is_metadata(rec, *index)) {
 			ut_ad(!buf_block_get_page_zip(btr_pcur_get_block(
@@ -473,19 +472,6 @@
 				offsets, trx_id_pos, &len);
 			ut_ad(len == DATA_TRX_ID_LEN);
 		}
-=======
-		ut_ad(index->n_uniq <= MAX_REF_PARTS);
-		/* Reserve enough offsets for the PRIMARY KEY and 2 columns
-		so that we can access DB_TRX_ID, DB_ROLL_PTR. */
-		offset_t offsets_[REC_OFFS_HEADER_SIZE + MAX_REF_PARTS + 2];
-		rec_offs_init(offsets_);
-		offsets = rec_get_offsets(
-			rec, index, offsets_, true, trx_id_pos + 2, &heap);
-		ulint len;
-		ulint trx_id_offset = rec_get_nth_field_offs(
-			offsets, trx_id_pos, &len);
-		ut_ad(len == DATA_TRX_ID_LEN);
->>>>>>> 3466b47b
 
 		if (trx_read_trx_id(rec + trx_id_offset) == node->new_trx_id) {
 			ut_ad(!rec_get_deleted_flag(
