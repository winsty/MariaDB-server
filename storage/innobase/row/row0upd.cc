--- conflicted
+++ resolved
@@ -2304,19 +2304,14 @@
 	switch (index->space) {
 	case SRV_TMP_SPACE_ID:
 		mtr.set_log_mode(MTR_LOG_NO_REDO);
-<<<<<<< HEAD
-	} else {
-		flags = index->table->no_rollback() ? BTR_NO_ROLLBACK : 0;
-=======
 		flags = BTR_NO_LOCKING_FLAG;
 		break;
 	default:
 		mtr.set_named_space(index->space);
 		/* fall through */
 	case IBUF_SPACE_ID:
-		flags = 0;
+		flags = index->table->no_rollback() ? BTR_NO_ROLLBACK : 0;
 		break;
->>>>>>> 1b41a54f
 	}
 
 	if (!index->is_committed()) {
