/*****************************************************************************

Copyright (c) 1996, 2017, Oracle and/or its affiliates. All rights reserved.
Copyright (c) 2008, Google Inc.
Copyright (c) 2009, Percona Inc.
Copyright (c) 2013, 2019, MariaDB Corporation.

Portions of this file contain modifications contributed and copyrighted by
Google, Inc. Those modifications are gratefully acknowledged and are described
briefly in the InnoDB documentation. The contributions by Google are
incorporated with their permission, and subject to the conditions contained in
the file COPYING.Google.

Portions of this file contain modifications contributed and copyrighted
by Percona Inc.. Those modifications are
gratefully acknowledged and are described briefly in the InnoDB
documentation. The contributions by Percona Inc. are incorporated with
their permission, and subject to the conditions contained in the file
COPYING.Percona.

This program is free software; you can redistribute it and/or modify it under
the terms of the GNU General Public License as published by the Free Software
Foundation; version 2 of the License.

This program is distributed in the hope that it will be useful, but WITHOUT
ANY WARRANTY; without even the implied warranty of MERCHANTABILITY or FITNESS
FOR A PARTICULAR PURPOSE. See the GNU General Public License for more details.

You should have received a copy of the GNU General Public License along with
this program; if not, write to the Free Software Foundation, Inc.,
51 Franklin Street, Fifth Floor, Boston, MA 02110-1335 USA

*****************************************************************************/

/********************************************************************//**
@file srv/srv0start.cc
Starts the InnoDB database server

Created 2/16/1996 Heikki Tuuri
*************************************************************************/

#include "my_global.h"

#include "mysqld.h"
#include "mysql/psi/mysql_stage.h"
#include "mysql/psi/psi.h"

#include "row0ftsort.h"
#include "ut0mem.h"
#include "mem0mem.h"
#include "data0data.h"
#include "data0type.h"
#include "dict0dict.h"
#include "buf0buf.h"
#include "buf0dump.h"
#include "os0file.h"
#include "os0thread.h"
#include "fil0fil.h"
#include "fil0crypt.h"
#include "fsp0fsp.h"
#include "rem0rec.h"
#include "mtr0mtr.h"
#include "log0crypt.h"
#include "log0recv.h"
#include "page0page.h"
#include "page0cur.h"
#include "trx0trx.h"
#include "trx0sys.h"
#include "btr0btr.h"
#include "btr0cur.h"
#include "rem0rec.h"
#include "ibuf0ibuf.h"
#include "srv0start.h"
#include "srv0srv.h"
#include "btr0defragment.h"
#include "mysql/service_wsrep.h" /* wsrep_recovery */
#include "trx0rseg.h"
#include "os0proc.h"
#include "buf0flu.h"
#include "buf0rea.h"
#include "dict0boot.h"
#include "dict0load.h"
#include "dict0stats_bg.h"
#include "que0que.h"
#include "lock0lock.h"
#include "trx0roll.h"
#include "trx0purge.h"
#include "lock0lock.h"
#include "pars0pars.h"
#include "btr0sea.h"
#include "rem0cmp.h"
#include "dict0crea.h"
#include "row0ins.h"
#include "row0sel.h"
#include "row0upd.h"
#include "row0row.h"
#include "row0mysql.h"
#include "btr0pcur.h"
#include "os0event.h"
#include "zlib.h"
#include "ut0crc32.h"
#include "btr0scrub.h"

/** Log sequence number immediately after startup */
lsn_t	srv_start_lsn;
/** Log sequence number at shutdown */
lsn_t	srv_shutdown_lsn;

/** TRUE if a raw partition is in use */
ibool	srv_start_raw_disk_in_use;

/** Number of IO threads to use */
ulint	srv_n_file_io_threads;

/** UNDO tablespaces starts with space id. */
ulint	srv_undo_space_id_start;

/** TRUE if the server is being started, before rolling back any
incomplete transactions */
bool	srv_startup_is_before_trx_rollback_phase;
/** TRUE if the server is being started */
bool	srv_is_being_started;
/** TRUE if SYS_TABLESPACES is available for lookups */
bool	srv_sys_tablespaces_open;
/** TRUE if the server was successfully started */
bool	srv_was_started;
/** The original value of srv_log_file_size (innodb_log_file_size) */
static ulonglong	srv_log_file_size_requested;
/** whether srv_start() has been called */
static bool		srv_start_has_been_called;

/** Whether any undo log records can be generated */
UNIV_INTERN bool	srv_undo_sources;

#ifdef UNIV_DEBUG
/** InnoDB system tablespace to set during recovery */
UNIV_INTERN uint	srv_sys_space_size_debug;
/** whether redo log files have been created at startup */
UNIV_INTERN bool	srv_log_files_created;
#endif /* UNIV_DEBUG */

/** Bit flags for tracking background thread creation. They are used to
determine which threads need to be stopped if we need to abort during
the initialisation step. */
enum srv_start_state_t {
	/** No thread started */
	SRV_START_STATE_NONE = 0,		/*!< No thread started */
	/** lock_wait_timeout_thread started */
	SRV_START_STATE_LOCK_SYS = 1,		/*!< Started lock-timeout
						thread. */
	/** buf_flush_page_cleaner_coordinator,
	buf_flush_page_cleaner_worker started */
	SRV_START_STATE_IO = 2,
	/** srv_error_monitor_thread, srv_monitor_thread started */
	SRV_START_STATE_MONITOR = 4,
	/** srv_master_thread started */
	SRV_START_STATE_MASTER = 8,
	/** srv_purge_coordinator_thread, srv_worker_thread started */
	SRV_START_STATE_PURGE = 16,
	/** fil_crypt_thread, btr_defragment_thread started
	(all background threads that can generate redo log but not undo log */
	SRV_START_STATE_REDO = 32
};

/** Track server thrd starting phases */
static ulint	srv_start_state;

/** At a shutdown this value climbs from SRV_SHUTDOWN_NONE to
SRV_SHUTDOWN_CLEANUP and then to SRV_SHUTDOWN_LAST_PHASE, and so on */
enum srv_shutdown_t	srv_shutdown_state = SRV_SHUTDOWN_NONE;

/** Files comprising the system tablespace */
pfs_os_file_t	files[1000];

/** io_handler_thread parameters for thread identification */
static ulint		n[SRV_MAX_N_IO_THREADS + 6];
/** io_handler_thread identifiers, 32 is the maximum number of purge threads  */
/** 6 is the ? */
#define	START_OLD_THREAD_CNT	(SRV_MAX_N_IO_THREADS + 6 + 32)
static os_thread_id_t	thread_ids[SRV_MAX_N_IO_THREADS + 6 + 32];

/** Thead handles */
static os_thread_t	thread_handles[SRV_MAX_N_IO_THREADS + 6 + 32];
static os_thread_t	buf_dump_thread_handle;
static os_thread_t	dict_stats_thread_handle;
/** Status variables, is thread started ?*/
static bool		thread_started[SRV_MAX_N_IO_THREADS + 6 + 32] = {false};
/** Name of srv_monitor_file */
static char*	srv_monitor_file_name;

/** */
#define SRV_MAX_N_PENDING_SYNC_IOS	100

#ifdef UNIV_PFS_THREAD
/* Keys to register InnoDB threads with performance schema */
mysql_pfs_key_t	buf_dump_thread_key;
mysql_pfs_key_t	dict_stats_thread_key;
mysql_pfs_key_t	io_handler_thread_key;
mysql_pfs_key_t	io_ibuf_thread_key;
mysql_pfs_key_t	io_log_thread_key;
mysql_pfs_key_t	io_read_thread_key;
mysql_pfs_key_t	io_write_thread_key;
mysql_pfs_key_t	srv_error_monitor_thread_key;
mysql_pfs_key_t	srv_lock_timeout_thread_key;
mysql_pfs_key_t	srv_master_thread_key;
mysql_pfs_key_t	srv_monitor_thread_key;
mysql_pfs_key_t	srv_purge_thread_key;
mysql_pfs_key_t	srv_worker_thread_key;
#endif /* UNIV_PFS_THREAD */

#ifdef HAVE_PSI_STAGE_INTERFACE
/** Array of all InnoDB stage events for monitoring activities via
performance schema. */
static PSI_stage_info*	srv_stages[] =
{
	&srv_stage_alter_table_end,
	&srv_stage_alter_table_flush,
	&srv_stage_alter_table_insert,
	&srv_stage_alter_table_log_index,
	&srv_stage_alter_table_log_table,
	&srv_stage_alter_table_merge_sort,
	&srv_stage_alter_table_read_pk_internal_sort,
	&srv_stage_buffer_pool_load,
};
#endif /* HAVE_PSI_STAGE_INTERFACE */

/*********************************************************************//**
Check if a file can be opened in read-write mode.
@return true if it doesn't exist or can be opened in rw mode. */
static
bool
srv_file_check_mode(
/*================*/
	const char*	name)		/*!< in: filename to check */
{
	os_file_stat_t	stat;

	memset(&stat, 0x0, sizeof(stat));

	dberr_t		err = os_file_get_status(
		name, &stat, true, srv_read_only_mode);

	if (err == DB_FAIL) {
		ib::error() << "os_file_get_status() failed on '" << name
			<< "'. Can't determine file permissions.";
		return(false);

	} else if (err == DB_SUCCESS) {

		/* Note: stat.rw_perm is only valid of files */

		if (stat.type == OS_FILE_TYPE_FILE) {

			if (!stat.rw_perm) {
				const char*	mode = srv_read_only_mode
					? "read" : "read-write";
				ib::error() << name << " can't be opened in "
					<< mode << " mode.";
				return(false);
			}
		} else {
			/* Not a regular file, bail out. */
			ib::error() << "'" << name << "' not a regular file.";

			return(false);
		}
	} else {

		/* This is OK. If the file create fails on RO media, there
		is nothing we can do. */

		ut_a(err == DB_NOT_FOUND);
	}

	return(true);
}

/********************************************************************//**
I/o-handler thread function.
@return OS_THREAD_DUMMY_RETURN */
extern "C"
os_thread_ret_t
DECLARE_THREAD(io_handler_thread)(
/*==============================*/
	void*	arg)	/*!< in: pointer to the number of the segment in
			the aio array */
{
	ulint	segment;

	segment = *((ulint*) arg);

#ifdef UNIV_DEBUG_THREAD_CREATION
	ib::info() << "Io handler thread " << segment << " starts, id "
		<< os_thread_pf(os_thread_get_curr_id());
#endif

	/* For read only mode, we don't need ibuf and log I/O thread.
	Please see srv_start() */
	ulint   start = (srv_read_only_mode) ? 0 : 2;

	if (segment < start) {
		if (segment == 0) {
			pfs_register_thread(io_ibuf_thread_key);
		} else {
			ut_ad(segment == 1);
			pfs_register_thread(io_log_thread_key);
		}
	} else if (segment >= start
		   && segment < (start + srv_n_read_io_threads)) {
			pfs_register_thread(io_read_thread_key);

	} else if (segment >= (start + srv_n_read_io_threads)
		   && segment < (start + srv_n_read_io_threads
				 + srv_n_write_io_threads)) {
		pfs_register_thread(io_write_thread_key);

	} else {
		pfs_register_thread(io_handler_thread_key);
	}

	while (srv_shutdown_state != SRV_SHUTDOWN_EXIT_THREADS
	       || buf_page_cleaner_is_active
	       || !os_aio_all_slots_free()) {
		fil_aio_wait(segment);
	}

	/* We count the number of threads in os_thread_exit(). A created
	thread should always use that to exit and not use return() to exit.
	The thread actually never comes here because it is exited in an
	os_event_wait(). */

	os_thread_exit();

	OS_THREAD_DUMMY_RETURN;
}

/*********************************************************************//**
Creates a log file.
@return DB_SUCCESS or error code */
static MY_ATTRIBUTE((nonnull, warn_unused_result))
dberr_t
create_log_file(
/*============*/
	pfs_os_file_t*	file,	/*!< out: file handle */
	const char*	name)	/*!< in: log file name */
{
	bool		ret;

	*file = os_file_create(
		innodb_log_file_key, name,
		OS_FILE_CREATE|OS_FILE_ON_ERROR_NO_EXIT, OS_FILE_NORMAL,
		OS_LOG_FILE, srv_read_only_mode, &ret);

	if (!ret) {
		ib::error() << "Cannot create " << name;
		return(DB_ERROR);
	}

	ib::info() << "Setting log file " << name << " size to "
		<< srv_log_file_size << " bytes";

	ret = os_file_set_size(name, *file, srv_log_file_size);
	if (!ret) {
		ib::error() << "Cannot set log file " << name << " size to "
			<< srv_log_file_size << " bytes";
		return(DB_ERROR);
	}

	ret = os_file_close(*file);
	ut_a(ret);

	return(DB_SUCCESS);
}

/** Initial number of the first redo log file */
#define INIT_LOG_FILE0	(SRV_N_LOG_FILES_MAX + 1)

/** Delete all log files.
@param[in,out]	logfilename	buffer for log file name
@param[in]	dirnamelen	length of the directory path
@param[in]	n_files		number of files to delete
@param[in]	i		first file to delete */
static
void
delete_log_files(char* logfilename, size_t dirnamelen, uint n_files, uint i=0)
{
	/* Remove any old log files. */
	for (; i < n_files; i++) {
		sprintf(logfilename + dirnamelen, "ib_logfile%u", i);

		/* Ignore errors about non-existent files or files
		that cannot be removed. The create_log_file() will
		return an error when the file exists. */
#ifdef _WIN32
		DeleteFile((LPCTSTR) logfilename);
#else
		unlink(logfilename);
#endif
	}
}

/*********************************************************************//**
Creates all log files.
@return DB_SUCCESS or error code */
static
dberr_t
create_log_files(
/*=============*/
	char*	logfilename,	/*!< in/out: buffer for log file name */
	size_t	dirnamelen,	/*!< in: length of the directory path */
	lsn_t	lsn,		/*!< in: FIL_PAGE_FILE_FLUSH_LSN value */
	char*&	logfile0)	/*!< out: name of the first log file */
{
	dberr_t err;

	if (srv_read_only_mode) {
		ib::error() << "Cannot create log files in read-only mode";
		return(DB_READ_ONLY);
	}

	/* Crashing after deleting the first file should be
	recoverable. The buffer pool was clean, and we can simply
	create all log files from the scratch. */
	DBUG_EXECUTE_IF("innodb_log_abort_6",
			delete_log_files(logfilename, dirnamelen, 1);
			return(DB_ERROR););

	delete_log_files(logfilename, dirnamelen, INIT_LOG_FILE0 + 1);

	DBUG_PRINT("ib_log", ("After innodb_log_abort_6"));
	ut_ad(!buf_pool_check_no_pending_io());

	DBUG_EXECUTE_IF("innodb_log_abort_7", return(DB_ERROR););
	DBUG_PRINT("ib_log", ("After innodb_log_abort_7"));

	for (unsigned i = 0; i < srv_n_log_files; i++) {
		sprintf(logfilename + dirnamelen,
			"ib_logfile%u", i ? i : INIT_LOG_FILE0);

		err = create_log_file(&files[i], logfilename);

		if (err != DB_SUCCESS) {
			return(err);
		}
	}

	DBUG_EXECUTE_IF("innodb_log_abort_8", return(DB_ERROR););
	DBUG_PRINT("ib_log", ("After innodb_log_abort_8"));

	/* We did not create the first log file initially as
	ib_logfile0, so that crash recovery cannot find it until it
	has been completed and renamed. */
	sprintf(logfilename + dirnamelen, "ib_logfile%u", INIT_LOG_FILE0);

	fil_space_t*	log_space = fil_space_create(
		"innodb_redo_log", SRV_LOG_SPACE_FIRST_ID, 0, FIL_TYPE_LOG,
		NULL/* innodb_encrypt_log works at a different level */);

	ut_a(fil_validate());
	ut_a(log_space != NULL);

	const ulint size = ulint(srv_log_file_size >> srv_page_size_shift);

	logfile0 = log_space->add(logfilename, OS_FILE_CLOSED, size,
				  false, false)->name;
	ut_a(logfile0);

	for (unsigned i = 1; i < srv_n_log_files; i++) {

		sprintf(logfilename + dirnamelen, "ib_logfile%u", i);

		log_space->add(logfilename, OS_FILE_CLOSED, size,
			       false, false);
	}

	log_sys.log.create(srv_n_log_files);
	if (!log_set_capacity(srv_log_file_size_requested)) {
		return(DB_ERROR);
	}

	fil_open_log_and_system_tablespace_files();

	/* Create a log checkpoint. */
	log_mutex_enter();
	if (log_sys.is_encrypted() && !log_crypt_init()) {
		return DB_ERROR;
	}
	ut_d(recv_no_log_write = false);
	log_sys.lsn = ut_uint64_align_up(lsn, OS_FILE_LOG_BLOCK_SIZE);

	log_sys.log.set_lsn(log_sys.lsn);
	log_sys.log.set_lsn_offset(LOG_FILE_HDR_SIZE);

	log_sys.buf_next_to_write = 0;
	log_sys.write_lsn = log_sys.lsn;

	log_sys.next_checkpoint_no = 0;
	log_sys.last_checkpoint_lsn = 0;

	memset(log_sys.buf, 0, srv_log_buffer_size);
	log_block_init(log_sys.buf, log_sys.lsn);
	log_block_set_first_rec_group(log_sys.buf, LOG_BLOCK_HDR_SIZE);
	memset(log_sys.flush_buf, 0, srv_log_buffer_size);

	log_sys.buf_free = LOG_BLOCK_HDR_SIZE;
	log_sys.lsn += LOG_BLOCK_HDR_SIZE;

	MONITOR_SET(MONITOR_LSN_CHECKPOINT_AGE,
		    (log_sys.lsn - log_sys.last_checkpoint_lsn));
	log_mutex_exit();

	log_make_checkpoint();

	return(DB_SUCCESS);
}

/** Rename the first redo log file.
@param[in,out]	logfilename	buffer for the log file name
@param[in]	dirnamelen	length of the directory path
@param[in]	lsn		FIL_PAGE_FILE_FLUSH_LSN value
@param[in,out]	logfile0	name of the first log file
@return	error code
@retval	DB_SUCCESS	on successful operation */
MY_ATTRIBUTE((warn_unused_result, nonnull))
static
dberr_t
create_log_files_rename(
/*====================*/
	char*	logfilename,	/*!< in/out: buffer for log file name */
	size_t	dirnamelen,	/*!< in: length of the directory path */
	lsn_t	lsn,		/*!< in: FIL_PAGE_FILE_FLUSH_LSN value */
	char*	logfile0)	/*!< in/out: name of the first log file */
{
	/* If innodb_flush_method=O_DSYNC,
	we need to explicitly flush the log buffers. */
	fil_flush(SRV_LOG_SPACE_FIRST_ID);

	ut_ad(!srv_log_files_created);
	ut_d(srv_log_files_created = true);

	DBUG_EXECUTE_IF("innodb_log_abort_9", return(DB_ERROR););
	DBUG_PRINT("ib_log", ("After innodb_log_abort_9"));

	/* Close the log files, so that we can rename
	the first one. */
	fil_close_log_files(false);

	/* Rename the first log file, now that a log
	checkpoint has been created. */
	sprintf(logfilename + dirnamelen, "ib_logfile%u", 0);

	ib::info() << "Renaming log file " << logfile0 << " to "
		<< logfilename;

	log_mutex_enter();
	ut_ad(strlen(logfile0) == 2 + strlen(logfilename));
	dberr_t err = os_file_rename(
		innodb_log_file_key, logfile0, logfilename)
		? DB_SUCCESS : DB_ERROR;

	/* Replace the first file with ib_logfile0. */
	strcpy(logfile0, logfilename);
	log_mutex_exit();

	DBUG_EXECUTE_IF("innodb_log_abort_10", err = DB_ERROR;);

	if (err == DB_SUCCESS) {
		fil_open_log_and_system_tablespace_files();
		ib::info() << "New log files created, LSN=" << lsn;
	}

	return(err);
}

/*********************************************************************//**
Create undo tablespace.
@return DB_SUCCESS or error code */
static
dberr_t
srv_undo_tablespace_create(
/*=======================*/
	const char*	name,		/*!< in: tablespace name */
	ulint		size)		/*!< in: tablespace size in pages */
{
	pfs_os_file_t	fh;
	bool		ret;
	dberr_t		err = DB_SUCCESS;

	os_file_create_subdirs_if_needed(name);

	fh = os_file_create(
		innodb_data_file_key,
		name,
		srv_read_only_mode ? OS_FILE_OPEN : OS_FILE_CREATE,
		OS_FILE_NORMAL, OS_DATA_FILE, srv_read_only_mode, &ret);

	if (srv_read_only_mode && ret) {

		ib::info() << name << " opened in read-only mode";

	} else if (ret == FALSE) {
		if (os_file_get_last_error(false) != OS_FILE_ALREADY_EXISTS
#ifdef UNIV_AIX
			/* AIX 5.1 after security patch ML7 may have
			errno set to 0 here, which causes our function
			to return 100; work around that AIX problem */
		    && os_file_get_last_error(false) != 100
#endif /* UNIV_AIX */
		) {
			ib::error() << "Can't create UNDO tablespace "
				<< name;
		}
		err = DB_ERROR;
	} else {
		ut_a(!srv_read_only_mode);

		/* We created the data file and now write it full of zeros */

		ib::info() << "Data file " << name << " did not exist: new to"
			" be created";

		ib::info() << "Setting file " << name << " size to "
			<< (size >> (20 - srv_page_size_shift)) << " MB";

		ib::info() << "Database physically writes the file full: "
			<< "wait...";

		ret = os_file_set_size(
			name, fh, os_offset_t(size) << srv_page_size_shift);

		if (!ret) {
			ib::info() << "Error in creating " << name
				<< ": probably out of disk space";

			err = DB_ERROR;
		}

		os_file_close(fh);
	}

	return(err);
}

/** Open an undo tablespace.
@param[in]	name		tablespace file name
@param[in]	space_id	tablespace ID
@param[in]	create_new_db	whether undo tablespaces are being created
@return whether the tablespace was opened */
static bool srv_undo_tablespace_open(const char* name, ulint space_id,
				     bool create_new_db)
{
	pfs_os_file_t	fh;
	bool		success;
	char		undo_name[sizeof "innodb_undo000"];

	snprintf(undo_name, sizeof(undo_name),
		 "innodb_undo%03u", static_cast<unsigned>(space_id));

	fh = os_file_create(
		innodb_data_file_key, name, OS_FILE_OPEN
		| OS_FILE_ON_ERROR_NO_EXIT | OS_FILE_ON_ERROR_SILENT,
		OS_FILE_AIO, OS_DATA_FILE, srv_read_only_mode, &success);
	if (!success) {
		return false;
	}

	os_offset_t size = os_file_get_size(fh);
	ut_a(size != os_offset_t(-1));

	/* Load the tablespace into InnoDB's internal data structures. */

	/* We set the biggest space id to the undo tablespace
	because InnoDB hasn't opened any other tablespace apart
	from the system tablespace. */

	fil_set_max_space_id_if_bigger(space_id);

	ulint fsp_flags;
	switch (srv_checksum_algorithm) {
	case SRV_CHECKSUM_ALGORITHM_FULL_CRC32:
	case SRV_CHECKSUM_ALGORITHM_STRICT_FULL_CRC32:
		fsp_flags = (FSP_FLAGS_FCRC32_MASK_MARKER
			     | FSP_FLAGS_FCRC32_PAGE_SSIZE());
		break;
	default:
		fsp_flags = FSP_FLAGS_PAGE_SSIZE();
	}

	fil_space_t* space = fil_space_create(undo_name, space_id, fsp_flags,
					      FIL_TYPE_TABLESPACE, NULL);

	ut_a(fil_validate());
	ut_a(space);

	fil_node_t* file = space->add(name, fh, 0, false, true);

	mutex_enter(&fil_system.mutex);

	if (create_new_db) {
		space->size = file->size = ulint(size >> srv_page_size_shift);
		space->size_in_header = SRV_UNDO_TABLESPACE_SIZE_IN_PAGES;
	} else {
		success = file->read_page0(true);
		if (!success) {
			os_file_close(file->handle);
			file->handle = OS_FILE_CLOSED;
			ut_a(fil_system.n_open > 0);
			fil_system.n_open--;
		}
	}

	mutex_exit(&fil_system.mutex);

	return success;
}

/** Check if undo tablespaces and redo log files exist before creating a
new system tablespace
@retval DB_SUCCESS  if all undo and redo logs are not found
@retval DB_ERROR    if any undo and redo logs are found */
static
dberr_t
srv_check_undo_redo_logs_exists()
{
	bool		ret;
	pfs_os_file_t	fh;
	char	name[OS_FILE_MAX_PATH];

	/* Check if any undo tablespaces exist */
	for (ulint i = 1; i <= srv_undo_tablespaces; ++i) {

		snprintf(
			name, sizeof(name),
			"%s%cundo%03zu",
			srv_undo_dir, OS_PATH_SEPARATOR,
			i);

		fh = os_file_create(
			innodb_data_file_key, name,
			OS_FILE_OPEN_RETRY
			| OS_FILE_ON_ERROR_NO_EXIT
			| OS_FILE_ON_ERROR_SILENT,
			OS_FILE_NORMAL,
			OS_DATA_FILE,
			srv_read_only_mode,
			&ret);

		if (ret) {
			os_file_close(fh);
			ib::error()
				<< "undo tablespace '" << name << "' exists."
				" Creating system tablespace with existing undo"
				" tablespaces is not supported. Please delete"
				" all undo tablespaces before creating new"
				" system tablespace.";
			return(DB_ERROR);
		}
	}

	/* Check if any redo log files exist */
	char	logfilename[OS_FILE_MAX_PATH];
	size_t dirnamelen = strlen(srv_log_group_home_dir);
	memcpy(logfilename, srv_log_group_home_dir, dirnamelen);

	for (unsigned i = 0; i < srv_n_log_files; i++) {
		sprintf(logfilename + dirnamelen,
			"ib_logfile%u", i);

		fh = os_file_create(
			innodb_log_file_key, logfilename,
			OS_FILE_OPEN_RETRY
			| OS_FILE_ON_ERROR_NO_EXIT
			| OS_FILE_ON_ERROR_SILENT,
			OS_FILE_NORMAL,
			OS_LOG_FILE,
			srv_read_only_mode,
			&ret);

		if (ret) {
			os_file_close(fh);
			ib::error() << "redo log file '" << logfilename
				<< "' exists. Creating system tablespace with"
				" existing redo log files is not recommended."
				" Please delete all redo log files before"
				" creating new system tablespace.";
			return(DB_ERROR);
		}
	}

	return(DB_SUCCESS);
}

/** Open the configured number of dedicated undo tablespaces.
@param[in]	create_new_db	whether the database is being initialized
@return DB_SUCCESS or error code */
dberr_t
srv_undo_tablespaces_init(bool create_new_db)
{
	ulint			i;
	dberr_t			err = DB_SUCCESS;
	ulint			prev_space_id = 0;
	ulint			n_undo_tablespaces;
	ulint			undo_tablespace_ids[TRX_SYS_N_RSEGS + 1];

	srv_undo_tablespaces_open = 0;

	ut_a(srv_undo_tablespaces <= TRX_SYS_N_RSEGS);
	ut_a(!create_new_db || srv_operation == SRV_OPERATION_NORMAL);

	if (srv_undo_tablespaces == 1) { /* 1 is not allowed, make it 0 */
		srv_undo_tablespaces = 0;
	}

	memset(undo_tablespace_ids, 0x0, sizeof(undo_tablespace_ids));

	/* Create the undo spaces only if we are creating a new
	instance. We don't allow creating of new undo tablespaces
	in an existing instance (yet).  This restriction exists because
	we check in several places for SYSTEM tablespaces to be less than
	the min of user defined tablespace ids. Once we implement saving
	the location of the undo tablespaces and their space ids this
	restriction will/should be lifted. */

	for (i = 0; create_new_db && i < srv_undo_tablespaces; ++i) {
		char	name[OS_FILE_MAX_PATH];
		ulint	space_id  = i + 1;

		DBUG_EXECUTE_IF("innodb_undo_upgrade",
				space_id = i + 3;);

		snprintf(
			name, sizeof(name),
			"%s%cundo%03zu",
			srv_undo_dir, OS_PATH_SEPARATOR, space_id);

		if (i == 0) {
			srv_undo_space_id_start = space_id;
			prev_space_id = srv_undo_space_id_start - 1;
		}

		undo_tablespace_ids[i] = space_id;

		err = srv_undo_tablespace_create(
			name, SRV_UNDO_TABLESPACE_SIZE_IN_PAGES);

		if (err != DB_SUCCESS) {
			ib::error() << "Could not create undo tablespace '"
				<< name << "'.";
			return(err);
		}
	}

	/* Get the tablespace ids of all the undo segments excluding
	the system tablespace (0). If we are creating a new instance then
	we build the undo_tablespace_ids ourselves since they don't
	already exist. */
	n_undo_tablespaces = create_new_db
		|| srv_operation == SRV_OPERATION_BACKUP
		|| srv_operation == SRV_OPERATION_RESTORE_DELTA
		? srv_undo_tablespaces
		: trx_rseg_get_n_undo_tablespaces(undo_tablespace_ids);
	srv_undo_tablespaces_active = srv_undo_tablespaces;

	switch (srv_operation) {
	case SRV_OPERATION_RESTORE_DELTA:
	case SRV_OPERATION_BACKUP:
		for (i = 0; i < n_undo_tablespaces; i++) {
			undo_tablespace_ids[i] = i + srv_undo_space_id_start;
		}

		prev_space_id = srv_undo_space_id_start - 1;
		break;
	case SRV_OPERATION_NORMAL:
	case SRV_OPERATION_RESTORE_ROLLBACK_XA:
	case SRV_OPERATION_RESTORE:
	case SRV_OPERATION_RESTORE_EXPORT:
		break;
	}

	/* Open all the undo tablespaces that are currently in use. If we
	fail to open any of these it is a fatal error. The tablespace ids
	should be contiguous. It is a fatal error because they are required
	for recovery and are referenced by the UNDO logs (a.k.a RBS). */

	for (i = 0; i < n_undo_tablespaces; ++i) {
		char	name[OS_FILE_MAX_PATH];

		snprintf(
			name, sizeof(name),
			"%s%cundo%03zu",
			srv_undo_dir, OS_PATH_SEPARATOR,
			undo_tablespace_ids[i]);

		/* Should be no gaps in undo tablespace ids. */
		ut_a(!i || prev_space_id + 1 == undo_tablespace_ids[i]);

		/* The system space id should not be in this array. */
		ut_a(undo_tablespace_ids[i] != 0);
		ut_a(undo_tablespace_ids[i] != ULINT_UNDEFINED);

		if (!srv_undo_tablespace_open(name, undo_tablespace_ids[i],
					      create_new_db)) {
			ib::error() << "Unable to open undo tablespace '"
				<< name << "'.";
			return DB_ERROR;
		}

		prev_space_id = undo_tablespace_ids[i];

		/* Note the first undo tablespace id in case of
		no active undo tablespace. */
		if (0 == srv_undo_tablespaces_open++) {
			srv_undo_space_id_start = undo_tablespace_ids[i];
		}
	}

	/* Open any extra unused undo tablespaces. These must be contiguous.
	We stop at the first failure. These are undo tablespaces that are
	not in use and therefore not required by recovery. We only check
	that there are no gaps. */

	for (i = prev_space_id + 1;
	     i < srv_undo_space_id_start + TRX_SYS_N_RSEGS; ++i) {
		char	name[OS_FILE_MAX_PATH];

		snprintf(
			name, sizeof(name),
			"%s%cundo%03zu", srv_undo_dir, OS_PATH_SEPARATOR, i);

		if (!srv_undo_tablespace_open(name, i, create_new_db)) {
			err = DB_ERROR;
			break;
		}

		++n_undo_tablespaces;

		++srv_undo_tablespaces_open;
	}

	/* Initialize srv_undo_space_id_start=0 when there are no
	dedicated undo tablespaces. */
	if (n_undo_tablespaces == 0) {
		srv_undo_space_id_start = 0;
	}

	/* If the user says that there are fewer than what we find we
	tolerate that discrepancy but not the inverse. Because there could
	be unused undo tablespaces for future use. */

	if (srv_undo_tablespaces > n_undo_tablespaces) {
		ib::error() << "Expected to open innodb_undo_tablespaces="
			<< srv_undo_tablespaces
			<< " but was able to find only "
			<< n_undo_tablespaces;

		return(err != DB_SUCCESS ? err : DB_ERROR);

	} else if (n_undo_tablespaces > 0) {

		ib::info() << "Opened " << n_undo_tablespaces
			<< " undo tablespaces";

		if (srv_undo_tablespaces == 0) {
			ib::warn() << "innodb_undo_tablespaces=0 disables"
				" dedicated undo log tablespaces";
		}
	}

	if (create_new_db) {
		mtr_t	mtr;

		for (i = 0; i < n_undo_tablespaces; ++i) {
			mtr.start();
			fsp_header_init(fil_space_get(undo_tablespace_ids[i]),
					SRV_UNDO_TABLESPACE_SIZE_IN_PAGES,
					&mtr);
			mtr.commit();
		}
	}

	return(DB_SUCCESS);
}

/** Create the temporary file tablespace.
@param[in]	create_new_db	whether we are creating a new database
@return DB_SUCCESS or error code. */
static
dberr_t
srv_open_tmp_tablespace(bool create_new_db)
{
	ulint	sum_of_new_sizes;

	/* Will try to remove if there is existing file left-over by last
	unclean shutdown */
	srv_tmp_space.set_sanity_check_status(true);
	srv_tmp_space.delete_files();
	srv_tmp_space.set_ignore_read_only(true);

	ib::info() << "Creating shared tablespace for temporary tables";

	bool	create_new_temp_space;

	srv_tmp_space.set_space_id(SRV_TMP_SPACE_ID);

	dberr_t	err = srv_tmp_space.check_file_spec(
		&create_new_temp_space, 12 * 1024 * 1024);

	if (err == DB_FAIL) {
		ib::error() << "The innodb_temporary"
			" data file must be writable!";
		err = DB_ERROR;
	} else if (err != DB_SUCCESS) {
		ib::error() << "Could not create the shared innodb_temporary.";
	} else if ((err = srv_tmp_space.open_or_create(
			    true, create_new_db, &sum_of_new_sizes, NULL))
		   != DB_SUCCESS) {
		ib::error() << "Unable to create the shared innodb_temporary";
	} else if (fil_system.temp_space->open()) {
		/* Initialize the header page */
		mtr_t mtr;
		mtr.start();
		mtr.set_log_mode(MTR_LOG_NO_REDO);
		fsp_header_init(fil_system.temp_space,
				srv_tmp_space.get_sum_of_sizes(),
				&mtr);
		mtr.commit();
	} else {
		/* This file was just opened in the code above! */
		ib::error() << "The innodb_temporary"
			" data file cannot be re-opened"
			" after check_file_spec() succeeded!";
		err = DB_ERROR;
	}

	return(err);
}

/****************************************************************//**
Set state to indicate start of particular group of threads in InnoDB. */
UNIV_INLINE
void
srv_start_state_set(
/*================*/
	srv_start_state_t state)	/*!< in: indicate current state of
					thread startup */
{
	srv_start_state |= ulint(state);
}

/****************************************************************//**
Check if following group of threads is started.
@return true if started */
UNIV_INLINE
bool
srv_start_state_is_set(
/*===================*/
	srv_start_state_t state)	/*!< in: state to check for */
{
	return(srv_start_state & ulint(state));
}

/**
Shutdown all background threads created by InnoDB. */
static
void
srv_shutdown_all_bg_threads()
{
	ut_ad(!srv_undo_sources);
	srv_shutdown_state = SRV_SHUTDOWN_EXIT_THREADS;

	/* All threads end up waiting for certain events. Put those events
	to the signaled state. Then the threads will exit themselves after
	os_event_wait(). */
	for (uint i = 0; i < 1000; ++i) {
		/* NOTE: IF YOU CREATE THREADS IN INNODB, YOU MUST EXIT THEM
		HERE OR EARLIER */

		if (srv_start_state_is_set(SRV_START_STATE_LOCK_SYS)) {
			/* a. Let the lock timeout thread exit */
			os_event_set(lock_sys.timeout_event);
		}

		if (!srv_read_only_mode) {
			/* b. srv error monitor thread exits automatically,
			no need to do anything here */

			if (srv_start_state_is_set(SRV_START_STATE_MASTER)) {
				/* c. We wake the master thread so that
				it exits */
				srv_wake_master_thread();
			}

			if (srv_start_state_is_set(SRV_START_STATE_PURGE)) {
				/* d. Wakeup purge threads. */
				srv_purge_wakeup();
			}

			if (srv_n_fil_crypt_threads_started) {
				os_event_set(fil_crypt_threads_event);
			}

			if (log_scrub_thread_active) {
				os_event_set(log_scrub_event);
			}
		}

		if (srv_start_state_is_set(SRV_START_STATE_IO)) {
			ut_ad(!srv_read_only_mode);

			/* e. Exit the i/o threads */
			if (recv_sys.flush_start != NULL) {
				os_event_set(recv_sys.flush_start);
			}
			if (recv_sys.flush_end != NULL) {
				os_event_set(recv_sys.flush_end);
			}

			os_event_set(buf_flush_event);
		}

		if (!os_thread_count) {
			return;
		}

		switch (srv_operation) {
		case SRV_OPERATION_BACKUP:
		case SRV_OPERATION_RESTORE_DELTA:
			break;
		case SRV_OPERATION_NORMAL:
		case SRV_OPERATION_RESTORE_ROLLBACK_XA:
		case SRV_OPERATION_RESTORE:
		case SRV_OPERATION_RESTORE_EXPORT:
			if (!buf_page_cleaner_is_active
			    && os_aio_all_slots_free()) {
				os_aio_wake_all_threads_at_shutdown();
			}
		}

		os_thread_sleep(100000);
	}

	ib::warn() << os_thread_count << " threads created by InnoDB"
		" had not exited at shutdown!";
	ut_d(os_aio_print_pending_io(stderr));
	ut_ad(0);
}

#ifdef UNIV_DEBUG
# define srv_init_abort(_db_err)	\
	srv_init_abort_low(create_new_db, __FILE__, __LINE__, _db_err)
#else
# define srv_init_abort(_db_err)	\
	srv_init_abort_low(create_new_db, _db_err)
#endif /* UNIV_DEBUG */

/** Innobase start-up aborted. Perform cleanup actions.
@param[in]	create_new_db	TRUE if new db is  being created
@param[in]	file		File name
@param[in]	line		Line number
@param[in]	err		Reason for aborting InnoDB startup
@return DB_SUCCESS or error code. */
MY_ATTRIBUTE((warn_unused_result, nonnull))
static
dberr_t
srv_init_abort_low(
	bool		create_new_db,
#ifdef UNIV_DEBUG
	const char*	file,
	unsigned	line,
#endif /* UNIV_DEBUG */
	dberr_t		err)
{
	if (create_new_db) {
		ib::error() << "Database creation was aborted"
#ifdef UNIV_DEBUG
			" at " << innobase_basename(file) << "[" << line << "]"
#endif /* UNIV_DEBUG */
			" with error " << err << ". You may need"
			" to delete the ibdata1 file before trying to start"
			" up again.";
	} else {
		ib::error() << "Plugin initialization aborted"
#ifdef UNIV_DEBUG
			" at " << innobase_basename(file) << "[" << line << "]"
#endif /* UNIV_DEBUG */
			" with error " << err;
	}

	srv_shutdown_bg_undo_sources();
	srv_shutdown_all_bg_threads();
	return(err);
}

/** Prepare to delete the redo log files. Flush the dirty pages from all the
buffer pools.  Flush the redo log buffer to the redo log file.
@param[in]	n_files		number of old redo log files
@return lsn upto which data pages have been flushed. */
static
lsn_t
srv_prepare_to_delete_redo_log_files(
	ulint	n_files)
{
	DBUG_ENTER("srv_prepare_to_delete_redo_log_files");

	lsn_t	flushed_lsn;
	ulint	pending_io = 0;
	ulint	count = 0;

	if (log_sys.log.subformat != 2) {
		srv_log_file_size = 0;
	}

	do {
		/* Clean the buffer pool. */
		buf_flush_sync_all_buf_pools();

		DBUG_EXECUTE_IF("innodb_log_abort_1", DBUG_RETURN(0););
		DBUG_PRINT("ib_log", ("After innodb_log_abort_1"));

		log_mutex_enter();

		fil_names_clear(log_sys.lsn, false);

		flushed_lsn = log_sys.lsn;

		{
			ib::info	info;
			if (srv_log_file_size == 0
			    || (log_sys.log.format & ~log_t::FORMAT_ENCRYPTED)
			    != log_t::FORMAT_10_4) {
				info << "Upgrading redo log: ";
			} else if (n_files != srv_n_log_files
				   || srv_log_file_size
				   != srv_log_file_size_requested) {
				if (srv_encrypt_log
				    == (my_bool)log_sys.is_encrypted()) {
					info << (srv_encrypt_log
						 ? "Resizing encrypted"
						 : "Resizing");
				} else if (srv_encrypt_log) {
					info << "Encrypting and resizing";
				} else {
					info << "Removing encryption"
						" and resizing";
				}

				info << " redo log from " << n_files
				     << "*" << srv_log_file_size << " to ";
			} else if (srv_encrypt_log) {
				info << "Encrypting redo log: ";
			} else {
				info << "Removing redo log encryption: ";
			}

			info << srv_n_log_files << "*"
			     << srv_log_file_size_requested
			     << " bytes; LSN=" << flushed_lsn;
		}

		srv_start_lsn = flushed_lsn;
		/* Flush the old log files. */
		log_mutex_exit();

		log_write_up_to(flushed_lsn, true);

		/* If innodb_flush_method=O_DSYNC,
		we need to explicitly flush the log buffers. */
		fil_flush(SRV_LOG_SPACE_FIRST_ID);

		ut_ad(flushed_lsn == log_get_lsn());

		/* Check if the buffer pools are clean.  If not
		retry till it is clean. */
		pending_io = buf_pool_check_no_pending_io();

		if (pending_io > 0) {
			count++;
			/* Print a message every 60 seconds if we
			are waiting to clean the buffer pools */
			if (srv_print_verbose_log && count > 600) {
				ib::info() << "Waiting for "
					<< pending_io << " buffer "
					<< "page I/Os to complete";
				count = 0;
			}
		}
		os_thread_sleep(100000);

	} while (buf_pool_check_no_pending_io());

	DBUG_RETURN(flushed_lsn);
}

/** Start InnoDB.
@param[in]	create_new_db	whether to create a new database
@return DB_SUCCESS or error code */
dberr_t srv_start(bool create_new_db)
{
	lsn_t		flushed_lsn;
	dberr_t		err		= DB_SUCCESS;
	ulint		srv_n_log_files_found = srv_n_log_files;
	mtr_t		mtr;
	char		logfilename[10000];
	char*		logfile0	= NULL;
	size_t		dirnamelen;
	unsigned	i = 0;

	ut_ad(srv_operation == SRV_OPERATION_NORMAL
	      || is_mariabackup_restore_or_export());


	if (srv_force_recovery == SRV_FORCE_NO_LOG_REDO) {
		srv_read_only_mode = true;
	}

	high_level_read_only = srv_read_only_mode
		|| srv_force_recovery > SRV_FORCE_NO_TRX_UNDO
		|| srv_sys_space.created_new_raw();

	/* Reset the start state. */
	srv_start_state = SRV_START_STATE_NONE;

	compile_time_assert(sizeof(ulint) == sizeof(void*));

#ifdef UNIV_DEBUG
	ib::info() << "!!!!!!!! UNIV_DEBUG switched on !!!!!!!!!";
#endif

#ifdef UNIV_IBUF_DEBUG
	ib::info() << "!!!!!!!! UNIV_IBUF_DEBUG switched on !!!!!!!!!";
#endif

#ifdef UNIV_LOG_LSN_DEBUG
	ib::info() << "!!!!!!!! UNIV_LOG_LSN_DEBUG switched on !!!!!!!!!";
#endif /* UNIV_LOG_LSN_DEBUG */

#if defined(COMPILER_HINTS_ENABLED)
	ib::info() << "Compiler hints enabled.";
#endif /* defined(COMPILER_HINTS_ENABLED) */

#ifdef _WIN32
	ib::info() << "Mutexes and rw_locks use Windows interlocked functions";
#else
	ib::info() << "Mutexes and rw_locks use GCC atomic builtins";
#endif
	ib::info() << MUTEX_TYPE;

	ib::info() << "Compressed tables use zlib " ZLIB_VERSION
#ifdef UNIV_ZIP_DEBUG
	      " with validation"
#endif /* UNIV_ZIP_DEBUG */
	      ;
#ifdef UNIV_ZIP_COPY
	ib::info() << "and extra copying";
#endif /* UNIV_ZIP_COPY */

	/* Since InnoDB does not currently clean up all its internal data
	structures in MySQL Embedded Server Library server_end(), we
	print an error message if someone tries to start up InnoDB a
	second time during the process lifetime. */

	if (srv_start_has_been_called) {
		ib::error() << "Startup called second time"
			" during the process lifetime."
			" In the MySQL Embedded Server Library"
			" you cannot call server_init() more than"
			" once during the process lifetime.";
	}

	srv_start_has_been_called = true;

	srv_is_being_started = true;

	/* Register performance schema stages before any real work has been
	started which may need to be instrumented. */
	mysql_stage_register("innodb", srv_stages, UT_ARR_SIZE(srv_stages));

	/* Set the maximum number of threads which can wait for a semaphore
	inside InnoDB: this is the 'sync wait array' size, as well as the
	maximum number of threads that can wait in the 'srv_conc array' for
	their time to enter InnoDB. */

	srv_max_n_threads = 1   /* io_ibuf_thread */
			    + 1 /* io_log_thread */
			    + 1 /* lock_wait_timeout_thread */
			    + 1 /* srv_error_monitor_thread */
			    + 1 /* srv_monitor_thread */
			    + 1 /* srv_master_thread */
			    + 1 /* srv_purge_coordinator_thread */
			    + 1 /* buf_dump_thread */
			    + 1 /* dict_stats_thread */
			    + 1 /* fts_optimize_thread */
			    + 1 /* recv_writer_thread */
			    + 1 /* trx_rollback_all_recovered */
			    + 128 /* added as margin, for use of
				  InnoDB Memcached etc. */
			    + max_connections
			    + srv_n_read_io_threads
			    + srv_n_write_io_threads
			    + srv_n_purge_threads
			    + srv_n_page_cleaners
			    /* FTS Parallel Sort */
			    + fts_sort_pll_degree * FTS_NUM_AUX_INDEX
			      * max_connections;

	srv_boot();

	ib::info() << ut_crc32_implementation;

	if (!srv_read_only_mode) {

		mutex_create(LATCH_ID_SRV_MONITOR_FILE,
			     &srv_monitor_file_mutex);

		if (srv_innodb_status) {

			srv_monitor_file_name = static_cast<char*>(
				ut_malloc_nokey(
					strlen(fil_path_to_mysql_datadir)
					+ 20 + sizeof "/innodb_status."));

			sprintf(srv_monitor_file_name,
				"%s/innodb_status." ULINTPF,
				fil_path_to_mysql_datadir,
				os_proc_get_number());

			srv_monitor_file = fopen(srv_monitor_file_name, "w+");

			if (!srv_monitor_file) {
				ib::error() << "Unable to create "
					<< srv_monitor_file_name << ": "
					<< strerror(errno);
				if (err == DB_SUCCESS) {
					err = DB_ERROR;
				}
			}
		} else {

			srv_monitor_file_name = NULL;
			srv_monitor_file = os_file_create_tmpfile();

			if (!srv_monitor_file && err == DB_SUCCESS) {
				err = DB_ERROR;
			}
		}

		mutex_create(LATCH_ID_SRV_MISC_TMPFILE,
			     &srv_misc_tmpfile_mutex);

		srv_misc_tmpfile = os_file_create_tmpfile();

		if (!srv_misc_tmpfile && err == DB_SUCCESS) {
			err = DB_ERROR;
		}
	}

	if (err != DB_SUCCESS) {
		return(srv_init_abort(err));
	}

	srv_n_file_io_threads = srv_n_read_io_threads;

	srv_n_file_io_threads += srv_n_write_io_threads;

	if (!srv_read_only_mode) {
		/* Add the log and ibuf IO threads. */
		srv_n_file_io_threads += 2;
	} else {
		ib::info() << "Disabling background log and ibuf IO write"
			<< " threads.";
	}

	ut_a(srv_n_file_io_threads <= SRV_MAX_N_IO_THREADS);

	if (!os_aio_init(srv_n_read_io_threads,
			 srv_n_write_io_threads,
			 SRV_MAX_N_PENDING_SYNC_IOS)) {

		ib::error() << "Cannot initialize AIO sub-system";

		return(srv_init_abort(DB_ERROR));
	}

	fil_system.create(srv_file_per_table ? 50000 : 5000);

	double	size;
	char	unit;

	if (srv_buf_pool_size >= 1024 * 1024 * 1024) {
		size = ((double) srv_buf_pool_size) / (1024 * 1024 * 1024);
		unit = 'G';
	} else {
		size = ((double) srv_buf_pool_size) / (1024 * 1024);
		unit = 'M';
	}

	double	chunk_size;
	char	chunk_unit;

	if (srv_buf_pool_chunk_unit >= 1024 * 1024 * 1024) {
		chunk_size = srv_buf_pool_chunk_unit / 1024.0 / 1024 / 1024;
		chunk_unit = 'G';
	} else {
		chunk_size = srv_buf_pool_chunk_unit / 1024.0 / 1024;
		chunk_unit = 'M';
	}

	ib::info() << "Initializing buffer pool, total size = "
		<< size << unit << ", instances = " << srv_buf_pool_instances
		<< ", chunk size = " << chunk_size << chunk_unit;

	err = buf_pool_init(srv_buf_pool_size, srv_buf_pool_instances);

	if (err != DB_SUCCESS) {
		ib::error() << "Cannot allocate memory for the buffer pool";

		return(srv_init_abort(DB_ERROR));
	}

	ib::info() << "Completed initialization of buffer pool";

#ifdef UNIV_DEBUG
	/* We have observed deadlocks with a 5MB buffer pool but
	the actual lower limit could very well be a little higher. */

	if (srv_buf_pool_size <= 5 * 1024 * 1024) {

		ib::info() << "Small buffer pool size ("
			<< srv_buf_pool_size / 1024 / 1024
			<< "M), the flst_validate() debug function can cause a"
			<< " deadlock if the buffer pool fills up.";
	}
#endif /* UNIV_DEBUG */

	log_sys.create();
	recv_sys.create();
	lock_sys.create(srv_lock_table_size);

	/* Create i/o-handler threads: */

	for (ulint t = 0; t < srv_n_file_io_threads; ++t) {

		n[t] = t;

		thread_handles[t] = os_thread_create(io_handler_thread, n + t, thread_ids + t);
		thread_started[t] = true;
	}

	if (!srv_read_only_mode) {
		buf_flush_page_cleaner_init();

		buf_page_cleaner_is_active = true;
		os_thread_create(buf_flush_page_cleaner_coordinator,
				 NULL, NULL);

		/* Create page cleaner workers if needed. For example
		mariabackup could set srv_n_page_cleaners = 0. */
		if (srv_n_page_cleaners > 1) {
			buf_flush_set_page_cleaner_thread_cnt(srv_n_page_cleaners);
		}

#ifdef UNIV_LINUX
		/* Wait for the setpriority() call to finish. */
		os_event_wait(recv_sys.flush_end);
#endif /* UNIV_LINUX */
		srv_start_state_set(SRV_START_STATE_IO);
	}

	srv_startup_is_before_trx_rollback_phase = !create_new_db;

	/* Check if undo tablespaces and redo log files exist before creating
	a new system tablespace */
	if (create_new_db) {
		err = srv_check_undo_redo_logs_exists();
		if (err != DB_SUCCESS) {
			return(srv_init_abort(DB_ERROR));
		}
		recv_sys.debug_free();
	}

	/* Open or create the data files. */
	ulint	sum_of_new_sizes;

	err = srv_sys_space.open_or_create(
		false, create_new_db, &sum_of_new_sizes, &flushed_lsn);

	switch (err) {
	case DB_SUCCESS:
		break;
	case DB_CANNOT_OPEN_FILE:
		ib::error()
			<< "Could not open or create the system tablespace. If"
			" you tried to add new data files to the system"
			" tablespace, and it failed here, you should now"
			" edit innodb_data_file_path in my.cnf back to what"
			" it was, and remove the new ibdata files InnoDB"
			" created in this failed attempt. InnoDB only wrote"
			" those files full of zeros, but did not yet use"
			" them in any way. But be careful: do not remove"
			" old data files which contain your precious data!";
		/* fall through */
	default:
		/* Other errors might come from Datafile::validate_first_page() */
		return(srv_init_abort(err));
	}

	dirnamelen = strlen(srv_log_group_home_dir);
	ut_a(dirnamelen < (sizeof logfilename) - 10 - sizeof "ib_logfile");
	memcpy(logfilename, srv_log_group_home_dir, dirnamelen);

	/* Add a path separator if needed. */
	if (dirnamelen && logfilename[dirnamelen - 1] != OS_PATH_SEPARATOR) {
		logfilename[dirnamelen++] = OS_PATH_SEPARATOR;
	}

	srv_log_file_size_requested = srv_log_file_size;

	if (innodb_encrypt_temporary_tables && !log_crypt_init()) {
		return srv_init_abort(DB_ERROR);
	}

	if (create_new_db) {

		buf_flush_sync_all_buf_pools();

		flushed_lsn = log_get_lsn();

		err = create_log_files(
			logfilename, dirnamelen, flushed_lsn, logfile0);

		if (err != DB_SUCCESS) {
			return(srv_init_abort(err));
		}
	} else {
		srv_log_file_size = 0;

		for (i = 0; i < SRV_N_LOG_FILES_MAX; i++) {
			os_file_stat_t	stat_info;

			sprintf(logfilename + dirnamelen,
				"ib_logfile%u", i);

			err = os_file_get_status(
				logfilename, &stat_info, false,
				srv_read_only_mode);

			if (err == DB_NOT_FOUND) {
				if (i == 0
				    && is_mariabackup_restore_or_export())
					return (DB_SUCCESS);

				/* opened all files */
				break;
			}

			if (stat_info.type != OS_FILE_TYPE_FILE) {
				break;
			}

			if (!srv_file_check_mode(logfilename)) {
				return(srv_init_abort(DB_ERROR));
			}

			const os_offset_t size = stat_info.size;
			ut_a(size != (os_offset_t) -1);

			if (size & (OS_FILE_LOG_BLOCK_SIZE - 1)) {

				ib::error() << "Log file " << logfilename
					<< " size " << size << " is not a"
					" multiple of 512 bytes";
				return(srv_init_abort(DB_ERROR));
			}

			if (i == 0) {
				if (size == 0
				    && is_mariabackup_restore_or_export()) {
					/* Tolerate an empty ib_logfile0
					from a previous run of
					mariabackup --prepare. */
					return(DB_SUCCESS);
				}
				/* The first log file must consist of
				at least the following 512-byte pages:
				header, checkpoint page 1, empty,
				checkpoint page 2, redo log page(s).

				Mariabackup --prepare would create an
				empty ib_logfile0. Tolerate it if there
				are no other ib_logfile* files. */
				if ((size != 0 || i != 0)
				    && size <= OS_FILE_LOG_BLOCK_SIZE * 4) {
					ib::error() << "Log file "
						<< logfilename << " size "
						<< size << " is too small";
					return(srv_init_abort(DB_ERROR));
				}
				srv_log_file_size = size;
			} else if (size != srv_log_file_size) {

				ib::error() << "Log file " << logfilename
					<< " is of different size " << size
					<< " bytes than other log files "
					<< srv_log_file_size << " bytes!";
				return(srv_init_abort(DB_ERROR));
			}
		}

		if (srv_log_file_size == 0) {
			if (flushed_lsn < lsn_t(1000)) {
				ib::error()
					<< "Cannot create log files because"
					" data files are corrupt or the"
					" database was not shut down cleanly"
					" after creating the data files.";
				return srv_init_abort(DB_ERROR);
			}

			strcpy(logfilename + dirnamelen, "ib_logfile0");
			srv_log_file_size = srv_log_file_size_requested;

			err = create_log_files(
				logfilename, dirnamelen,
				flushed_lsn, logfile0);

			if (err == DB_SUCCESS) {
				err = create_log_files_rename(
					logfilename, dirnamelen,
					flushed_lsn, logfile0);
			}

			if (err != DB_SUCCESS) {
				return(srv_init_abort(err));
			}

			/* Suppress the message about
			crash recovery. */
			flushed_lsn = log_get_lsn();
			goto files_checked;
		}

		srv_n_log_files_found = i;

		/* Create the in-memory file space objects. */

		sprintf(logfilename + dirnamelen, "ib_logfile%u", 0);

		/* Disable the doublewrite buffer for log files. */
		fil_space_t*	log_space = fil_space_create(
			"innodb_redo_log",
			SRV_LOG_SPACE_FIRST_ID, 0,
			FIL_TYPE_LOG,
			NULL /* no encryption yet */);

		ut_a(fil_validate());
		ut_a(log_space);

		ut_a(srv_log_file_size <= log_group_max_size);

		const ulint size = 1 + ulint((srv_log_file_size - 1)
					     >> srv_page_size_shift);

		for (unsigned j = 0; j < srv_n_log_files_found; j++) {
			sprintf(logfilename + dirnamelen, "ib_logfile%u", j);

			log_space->add(logfilename, OS_FILE_CLOSED, size,
				       false, false);
		}

		log_sys.log.create(srv_n_log_files_found);

		if (!log_set_capacity(srv_log_file_size_requested)) {
			return(srv_init_abort(DB_ERROR));
		}
	}

files_checked:
	/* Open all log files and data files in the system
	tablespace: we keep them open until database
	shutdown */

	fil_open_log_and_system_tablespace_files();
	ut_d(fil_system.sys_space->recv_size = srv_sys_space_size_debug);

	err = srv_undo_tablespaces_init(create_new_db);

	/* If the force recovery is set very high then we carry on regardless
	of all errors. Basically this is fingers crossed mode. */

	if (err != DB_SUCCESS
	    && srv_force_recovery < SRV_FORCE_NO_UNDO_LOG_SCAN) {

		return(srv_init_abort(err));
	}

	/* Initialize objects used by dict stats gathering thread, which
	can also be used by recovery if it tries to drop some table */
	if (!srv_read_only_mode) {
		dict_stats_thread_init();
	}

	trx_sys.create();

	if (create_new_db) {
		ut_a(!srv_read_only_mode);

		mtr_start(&mtr);
		ut_ad(fil_system.sys_space->id == 0);
		compile_time_assert(TRX_SYS_SPACE == 0);
		compile_time_assert(IBUF_SPACE_ID == 0);
		fsp_header_init(fil_system.sys_space, sum_of_new_sizes, &mtr);

		ulint ibuf_root = btr_create(
			DICT_CLUSTERED | DICT_IBUF, fil_system.sys_space,
			DICT_IBUF_ID_MIN, dict_ind_redundant, &mtr);

		mtr_commit(&mtr);

		if (ibuf_root == FIL_NULL) {
			return(srv_init_abort(DB_ERROR));
		}

		ut_ad(ibuf_root == IBUF_TREE_ROOT_PAGE_NO);

		/* To maintain backward compatibility we create only
		the first rollback segment before the double write buffer.
		All the remaining rollback segments will be created later,
		after the double write buffer has been created. */
		trx_sys_create_sys_pages();
		trx_lists_init_at_db_start();

		err = dict_create();

		if (err != DB_SUCCESS) {
			return(srv_init_abort(err));
		}

		buf_flush_sync_all_buf_pools();

		flushed_lsn = log_get_lsn();

		err = fil_write_flushed_lsn(flushed_lsn);

		if (err == DB_SUCCESS) {
			err = create_log_files_rename(
				logfilename, dirnamelen,
				flushed_lsn, logfile0);
		}

		if (err != DB_SUCCESS) {
			return(srv_init_abort(err));
		}
	} else {
		/* Work around the bug that we were performing a dirty read of
		at least the TRX_SYS page into the buffer pool above, without
		reading or applying any redo logs.

		MDEV-19229 FIXME: Remove the dirty reads and this call.
		Add an assertion that the buffer pool is empty. */
		buf_pool_invalidate();

		/* We always try to do a recovery, even if the database had
		been shut down normally: this is the normal startup path */

		err = recv_recovery_from_checkpoint_start(flushed_lsn);

		recv_sys.dblwr.pages.clear();

		if (err != DB_SUCCESS) {
			return(srv_init_abort(err));
		}

		switch (srv_operation) {
		case SRV_OPERATION_NORMAL:
		case SRV_OPERATION_RESTORE_ROLLBACK_XA:
		case SRV_OPERATION_RESTORE_EXPORT:
			/* Initialize the change buffer. */
			err = dict_boot();
			if (err != DB_SUCCESS) {
				return(srv_init_abort(err));
			}
			/* fall through */
		case SRV_OPERATION_RESTORE:
			/* This must precede
			recv_apply_hashed_log_recs(true). */
			trx_lists_init_at_db_start();
			break;
		case SRV_OPERATION_RESTORE_DELTA:
		case SRV_OPERATION_BACKUP:
			ut_ad(!"wrong mariabackup mode");
		}

		if (srv_force_recovery < SRV_FORCE_NO_LOG_REDO) {
			/* Apply the hashed log records to the
			respective file pages, for the last batch of
			recv_group_scan_log_recs(). */

			recv_apply_hashed_log_recs(true);

			if (recv_sys.found_corrupt_log
			    || recv_sys.found_corrupt_fs) {
				return(srv_init_abort(DB_CORRUPTION));
			}

			DBUG_PRINT("ib_log", ("apply completed"));

			if (recv_needed_recovery) {
				trx_sys_print_mysql_binlog_offset();
			}
		}

		if (!srv_read_only_mode) {
			const ulint flags = FSP_FLAGS_PAGE_SSIZE();
			for (ulint id = 0; id <= srv_undo_tablespaces; id++) {
				if (fil_space_t* space = fil_space_get(id)) {
					fsp_flags_try_adjust(space, flags);
				}
			}

			if (sum_of_new_sizes > 0) {
				/* New data file(s) were added */
				mtr.start();
				buf_block_t* block = buf_page_get(
					page_id_t(0, 0), 0,
					RW_SX_LATCH, &mtr);
				ulint size = mach_read_from_4(
					FSP_HEADER_OFFSET + FSP_SIZE
					+ block->frame);
				ut_ad(size == fil_system.sys_space
				      ->size_in_header);
				size += sum_of_new_sizes;
				mlog_write_ulint(FSP_HEADER_OFFSET + FSP_SIZE
						 + block->frame, size,
						 MLOG_4BYTES, &mtr);
				fil_system.sys_space->size_in_header = size;
				mtr.commit();
				/* Immediately write the log record about
				increased tablespace size to disk, so that it
				is durable even if mysqld would crash
				quickly */
				log_buffer_flush_to_disk();
			}
		}

#ifdef UNIV_DEBUG
		{
			mtr.start();
			buf_block_t* block = buf_page_get(page_id_t(0, 0), 0,
							  RW_S_LATCH, &mtr);
			ut_ad(mach_read_from_4(FSP_SIZE + FSP_HEADER_OFFSET
					       + block->frame)
			      == fil_system.sys_space->size_in_header);
			mtr.commit();
		}
#endif
		const ulint	tablespace_size_in_header
			= fil_system.sys_space->size_in_header;
		const ulint	sum_of_data_file_sizes
			= srv_sys_space.get_sum_of_sizes();
		/* Compare the system tablespace file size to what is
		stored in FSP_SIZE. In srv_sys_space.open_or_create()
		we already checked that the file sizes match the
		innodb_data_file_path specification. */
		if (srv_read_only_mode
		    || sum_of_data_file_sizes == tablespace_size_in_header) {
			/* Do not complain about the size. */
		} else if (!srv_sys_space.can_auto_extend_last_file()
			   || sum_of_data_file_sizes
			   < tablespace_size_in_header) {
			ib::error() << "Tablespace size stored in header is "
				<< tablespace_size_in_header
				<< " pages, but the sum of data file sizes is "
				<< sum_of_data_file_sizes << " pages";

			if (srv_force_recovery == 0
			    && sum_of_data_file_sizes
			    < tablespace_size_in_header) {
				ib::error() <<
					"Cannot start InnoDB. The tail of"
					" the system tablespace is"
					" missing. Have you edited"
					" innodb_data_file_path in my.cnf"
					" in an inappropriate way, removing"
					" data files from there?"
					" You can set innodb_force_recovery=1"
					" in my.cnf to force"
					" a startup if you are trying to"
					" recover a badly corrupt database.";

				return(srv_init_abort(DB_ERROR));
			}
		}

		/* recv_recovery_from_checkpoint_finish needs trx lists which
		are initialized in trx_lists_init_at_db_start(). */

		recv_recovery_from_checkpoint_finish();

		if (is_mariabackup_restore_or_export()) {
			/* After applying the redo log from
			SRV_OPERATION_BACKUP, flush the changes
			to the data files and truncate or delete the log.
			Unless --export is specified, no further change to
			InnoDB files is needed. */
			ut_ad(!srv_force_recovery);
			ut_ad(srv_n_log_files_found <= 1);
			ut_ad(recv_no_log_write);
			buf_flush_sync_all_buf_pools();
			err = fil_write_flushed_lsn(log_get_lsn());
			ut_ad(!buf_pool_check_no_pending_io());
			fil_close_log_files(true);
			if (err == DB_SUCCESS) {
				bool trunc = is_mariabackup_restore();
				/* Delete subsequent log files. */
				delete_log_files(logfilename, dirnamelen,
						 (uint)srv_n_log_files_found, trunc);
				if (trunc) {
					/* Truncate the first log file. */
					strcpy(logfilename + dirnamelen,
					       "ib_logfile0");
					FILE* f = fopen(logfilename, "w");
					fclose(f);
				}
			}
			return(err);
		}

		/* Upgrade or resize or rebuild the redo logs before
		generating any dirty pages, so that the old redo log
		files will not be written to. */

		if (srv_force_recovery == SRV_FORCE_NO_LOG_REDO) {
			/* Completely ignore the redo log. */
		} else if (srv_read_only_mode) {
			/* Leave the redo log alone. */
		} else if (srv_log_file_size_requested == srv_log_file_size
			   && srv_n_log_files_found == srv_n_log_files
			   && log_sys.log.format
			   == (srv_encrypt_log
			       ? log_t::FORMAT_ENC_10_4
			       : log_t::FORMAT_10_4)
			   && log_sys.log.subformat == 2) {
			/* No need to add or remove encryption,
			upgrade, downgrade, or resize. */
		} else {
			/* Prepare to delete the old redo log files */
			flushed_lsn = srv_prepare_to_delete_redo_log_files(i);

			DBUG_EXECUTE_IF("innodb_log_abort_1",
					return(srv_init_abort(DB_ERROR)););
			/* Prohibit redo log writes from any other
			threads until creating a log checkpoint at the
			end of create_log_files(). */
			ut_d(recv_no_log_write = true);
			ut_ad(!buf_pool_check_no_pending_io());

			DBUG_EXECUTE_IF("innodb_log_abort_3",
					return(srv_init_abort(DB_ERROR)););
			DBUG_PRINT("ib_log", ("After innodb_log_abort_3"));

			/* Stamp the LSN to the data files. */
			err = fil_write_flushed_lsn(flushed_lsn);

			DBUG_EXECUTE_IF("innodb_log_abort_4", err = DB_ERROR;);
			DBUG_PRINT("ib_log", ("After innodb_log_abort_4"));

			if (err != DB_SUCCESS) {
				return(srv_init_abort(err));
			}

			/* Close and free the redo log files, so that
			we can replace them. */
			fil_close_log_files(true);

			DBUG_EXECUTE_IF("innodb_log_abort_5",
					return(srv_init_abort(DB_ERROR)););
			DBUG_PRINT("ib_log", ("After innodb_log_abort_5"));

			ib::info() << "Starting to delete and rewrite log"
				" files.";

			srv_log_file_size = srv_log_file_size_requested;

			err = create_log_files(
				logfilename, dirnamelen, flushed_lsn,
				logfile0);

			if (err == DB_SUCCESS) {
				err = create_log_files_rename(
					logfilename, dirnamelen, flushed_lsn,
					logfile0);
			}

			if (err != DB_SUCCESS) {
				return(srv_init_abort(err));
			}
		}

		/* Validate a few system page types that were left
		uninitialized before MySQL or MariaDB 5.5. */
		if (!high_level_read_only
		    && !fil_system.sys_space->full_crc32()) {
			buf_block_t*	block;
			mtr.start();
			/* Bitmap page types will be reset in
			buf_dblwr_check_block() without redo logging. */
			block = buf_page_get(
				page_id_t(IBUF_SPACE_ID,
					  FSP_IBUF_HEADER_PAGE_NO),
				0, RW_X_LATCH, &mtr);
			fil_block_check_type(*block, FIL_PAGE_TYPE_SYS, &mtr);
			/* Already MySQL 3.23.53 initialized
			FSP_IBUF_TREE_ROOT_PAGE_NO to
			FIL_PAGE_INDEX. No need to reset that one. */
			block = buf_page_get(
				page_id_t(TRX_SYS_SPACE, TRX_SYS_PAGE_NO),
				0, RW_X_LATCH, &mtr);
			fil_block_check_type(*block, FIL_PAGE_TYPE_TRX_SYS,
					     &mtr);
			block = buf_page_get(
				page_id_t(TRX_SYS_SPACE,
					  FSP_FIRST_RSEG_PAGE_NO),
				0, RW_X_LATCH, &mtr);
			fil_block_check_type(*block, FIL_PAGE_TYPE_SYS, &mtr);
			block = buf_page_get(
				page_id_t(TRX_SYS_SPACE, FSP_DICT_HDR_PAGE_NO),
				0, RW_X_LATCH, &mtr);
			fil_block_check_type(*block, FIL_PAGE_TYPE_SYS, &mtr);
			mtr.commit();
		}

		/* Roll back any recovered data dictionary transactions, so
		that the data dictionary tables will be free of any locks.
		The data dictionary latch should guarantee that there is at
		most one data dictionary transaction active at a time. */
		if (srv_force_recovery < SRV_FORCE_NO_TRX_UNDO) {
			/* If the following call is ever removed, the
			first-time ha_innobase::open() must hold (or
			acquire and release) a table lock that
			conflicts with trx_resurrect_table_locks(), to
			ensure that any recovered incomplete ALTER TABLE
			will have been rolled back. Otherwise,
			dict_table_t::instant could be cleared by rollback
			invoking dict_index_t::clear_instant_alter() while
			open table handles exist in client connections. */
			trx_rollback_recovered(false);
		}

		if (srv_force_recovery < SRV_FORCE_NO_IBUF_MERGE) {
			/* Open or Create SYS_TABLESPACES and SYS_DATAFILES
			so that tablespace names and other metadata can be
			found. */
			err = dict_create_or_check_sys_tablespace();
			if (err != DB_SUCCESS) {
				return(srv_init_abort(err));
			}

			/* The following call is necessary for the insert
			buffer to work with multiple tablespaces. We must
			know the mapping between space id's and .ibd file
			names.

			In a crash recovery, we check that the info in data
			dictionary is consistent with what we already know
			about space id's from the calls to fil_ibd_load().

			In a normal startup, we create the space objects for
			every table in the InnoDB data dictionary that has
			an .ibd file.

			We also determine the maximum tablespace id used. */
			dict_check_tablespaces_and_store_max_id();
		}

		if (err != DB_SUCCESS) {
			return(srv_init_abort(err));
		}

		recv_recovery_rollback_active();
		srv_startup_is_before_trx_rollback_phase = FALSE;
	}

	ut_ad(err == DB_SUCCESS);
	ut_a(sum_of_new_sizes != ULINT_UNDEFINED);

	/* Create the doublewrite buffer to a new tablespace */
	if (!srv_read_only_mode && srv_force_recovery < SRV_FORCE_NO_TRX_UNDO
	    && !buf_dblwr_create()) {
		return(srv_init_abort(DB_ERROR));
	}

	/* Here the double write buffer has already been created and so
	any new rollback segments will be allocated after the double
	write buffer. The default segment should already exist.
	We create the new segments only if it's a new database or
	the database was shutdown cleanly. */

	/* Note: When creating the extra rollback segments during an upgrade
	we violate the latching order, even if the change buffer is empty.
	We make an exception in sync0sync.cc and check srv_is_being_started
	for that violation. It cannot create a deadlock because we are still
	running in single threaded mode essentially. Only the IO threads
	should be running at this stage. */

	ut_a(srv_undo_logs > 0);
	ut_a(srv_undo_logs <= TRX_SYS_N_RSEGS);

	if (!trx_sys_create_rsegs()) {
		return(srv_init_abort(DB_ERROR));
	}

	srv_startup_is_before_trx_rollback_phase = false;

	if (!srv_read_only_mode) {
		/* Create the thread which watches the timeouts
		for lock waits */
		thread_handles[2 + SRV_MAX_N_IO_THREADS] = os_thread_create(
			lock_wait_timeout_thread,
			NULL, thread_ids + 2 + SRV_MAX_N_IO_THREADS);
		thread_started[2 + SRV_MAX_N_IO_THREADS] = true;
		lock_sys.timeout_thread_active = true;

		DBUG_EXECUTE_IF("innodb_skip_monitors", goto skip_monitors;);
		/* Create the thread which warns of long semaphore waits */
		srv_error_monitor_active = true;
		thread_handles[3 + SRV_MAX_N_IO_THREADS] = os_thread_create(
			srv_error_monitor_thread,
			NULL, thread_ids + 3 + SRV_MAX_N_IO_THREADS);
		thread_started[3 + SRV_MAX_N_IO_THREADS] = true;

		/* Create the thread which prints InnoDB monitor info */
		srv_monitor_active = true;
		thread_handles[4 + SRV_MAX_N_IO_THREADS] = os_thread_create(
			srv_monitor_thread,
			NULL, thread_ids + 4 + SRV_MAX_N_IO_THREADS);
		thread_started[4 + SRV_MAX_N_IO_THREADS] = true;
		srv_start_state |= SRV_START_STATE_LOCK_SYS
			| SRV_START_STATE_MONITOR;

#ifndef DBUG_OFF
skip_monitors:
#endif
		ut_ad(srv_force_recovery >= SRV_FORCE_NO_UNDO_LOG_SCAN
		      || !purge_sys.enabled());

		if (srv_force_recovery < SRV_FORCE_NO_BACKGROUND) {
			srv_undo_sources = true;
			/* Create the dict stats gathering thread */
			srv_dict_stats_thread_active = true;
			dict_stats_thread_handle = os_thread_create(
				dict_stats_thread, NULL, NULL);

			/* Create the thread that will optimize the
			FULLTEXT search index subsystem. */
			fts_optimize_init();
		}
	}

	/* Create the SYS_FOREIGN and SYS_FOREIGN_COLS system tables */
	err = dict_create_or_check_foreign_constraint_tables();
	if (err == DB_SUCCESS) {
		err = dict_create_or_check_sys_tablespace();
		if (err == DB_SUCCESS) {
			err = dict_create_or_check_sys_virtual();
		}
	}
	switch (err) {
	case DB_SUCCESS:
		break;
	case DB_READ_ONLY:
		if (srv_force_recovery >= SRV_FORCE_NO_TRX_UNDO) {
			break;
		}
		ib::error() << "Cannot create system tables in read-only mode";
		/* fall through */
	default:
		return(srv_init_abort(err));
	}

	if (!srv_read_only_mode && srv_operation == SRV_OPERATION_NORMAL) {
		/* Initialize the innodb_temporary tablespace and keep
		it open until shutdown. */
		err = srv_open_tmp_tablespace(create_new_db);

		if (err != DB_SUCCESS) {
			return(srv_init_abort(err));
		}

		trx_temp_rseg_create();

		if (srv_force_recovery < SRV_FORCE_NO_BACKGROUND) {
			thread_handles[1 + SRV_MAX_N_IO_THREADS]
				= os_thread_create(srv_master_thread, NULL,
						   (1 + SRV_MAX_N_IO_THREADS)
						   + thread_ids);
			thread_started[1 + SRV_MAX_N_IO_THREADS] = true;
			srv_start_state_set(SRV_START_STATE_MASTER);
		}
	}

	if (!srv_read_only_mode
	    && (srv_operation == SRV_OPERATION_NORMAL
		|| srv_operation == SRV_OPERATION_RESTORE_ROLLBACK_XA)
	    && srv_force_recovery < SRV_FORCE_NO_BACKGROUND) {

		thread_handles[5 + SRV_MAX_N_IO_THREADS] = os_thread_create(
			srv_purge_coordinator_thread,
			NULL, thread_ids + 5 + SRV_MAX_N_IO_THREADS);

		thread_started[5 + SRV_MAX_N_IO_THREADS] = true;

		ut_a(UT_ARR_SIZE(thread_ids)
		     > 5 + srv_n_purge_threads + SRV_MAX_N_IO_THREADS);

		/* We've already created the purge coordinator thread above. */
		for (i = 1; i < srv_n_purge_threads; ++i) {
			thread_handles[5 + i + SRV_MAX_N_IO_THREADS] = os_thread_create(
				srv_worker_thread, NULL,
				thread_ids + 5 + i + SRV_MAX_N_IO_THREADS);
			thread_started[5 + i + SRV_MAX_N_IO_THREADS] = true;
		}

		while (srv_shutdown_state == SRV_SHUTDOWN_NONE
		       && srv_force_recovery < SRV_FORCE_NO_BACKGROUND
		       && !purge_sys.enabled()) {
			ib::info() << "Waiting for purge to start";
			os_thread_sleep(50000);
		}

		srv_start_state_set(SRV_START_STATE_PURGE);
	}

	srv_is_being_started = false;

	if (!srv_read_only_mode) {
		/* wake main loop of page cleaner up */
		os_event_set(buf_flush_event);
	}

	if (srv_print_verbose_log) {
		ib::info() << INNODB_VERSION_STR
			   << " started; log sequence number "
			   << srv_start_lsn
			   << "; transaction id " << trx_sys.get_max_trx_id();
	}

	if (srv_force_recovery > 0) {
		ib::info() << "!!! innodb_force_recovery is set to "
			<< srv_force_recovery << " !!!";
	}

	if (srv_force_recovery == 0) {
		/* In the insert buffer we may have even bigger tablespace
		id's, because we may have dropped those tablespaces, but
		insert buffer merge has not had time to clean the records from
		the ibuf tree. */

		ibuf_update_max_tablespace_id();
	}

	if (!srv_read_only_mode) {
		if (create_new_db) {
			srv_buffer_pool_load_at_startup = FALSE;
		}

#ifdef WITH_WSREP
		/*
		  Create the dump/load thread only when not running with
		  --wsrep-recover.
		*/
		if (!get_wsrep_recovery()) {
#endif /* WITH_WSREP */

		/* Create the buffer pool dump/load thread */
		srv_buf_dump_thread_active = true;
		buf_dump_thread_handle=
			os_thread_create(buf_dump_thread, NULL, NULL);

#ifdef WITH_WSREP
		} else {
			ib::warn() <<
				"Skipping buffer pool dump/restore during "
				"wsrep recovery.";
		}
#endif /* WITH_WSREP */

		/* Create thread(s) that handles key rotation. This is
		needed already here as log_preflush_pool_modified_pages
		will flush dirty pages and that might need e.g.
		fil_crypt_threads_event. */
		fil_system_enter();
		btr_scrub_init();
		fil_crypt_threads_init();
		fil_system_exit();

		/* Initialize online defragmentation. */
		btr_defragment_init();
		btr_defragment_thread_active = true;
		os_thread_create(btr_defragment_thread, NULL, NULL);

		srv_start_state |= SRV_START_STATE_REDO;
	}

	/* Create the buffer pool resize thread */
	srv_buf_resize_thread_active = true;
	os_thread_create(buf_resize_thread, NULL, NULL);

	return(DB_SUCCESS);
}

/** Shut down background threads that can generate undo log. */
void srv_shutdown_bg_undo_sources()
{
	if (srv_undo_sources) {
		ut_ad(!srv_read_only_mode);
		srv_shutdown_state = SRV_SHUTDOWN_INITIATED;
		fts_optimize_shutdown();
		dict_stats_shutdown();
		while (row_get_background_drop_list_len_low()) {
			srv_wake_master_thread();
			os_thread_yield();
		}
		srv_undo_sources = false;
	}
}

/** Shut down InnoDB. */
void innodb_shutdown()
{
	ut_ad(!srv_running.load(std::memory_order_relaxed));
	ut_ad(!srv_undo_sources);

	switch (srv_operation) {
	case SRV_OPERATION_RESTORE_ROLLBACK_XA:
		if (dberr_t err = fil_write_flushed_lsn(log_sys.lsn))
			ib::error() << "Writing flushed lsn " << log_sys.lsn
				    << " failed; error=" << err;
		/* fall through */
	case SRV_OPERATION_BACKUP:
	case SRV_OPERATION_RESTORE:
	case SRV_OPERATION_RESTORE_DELTA:
	case SRV_OPERATION_RESTORE_EXPORT:
		fil_close_all_files();
		break;
	case SRV_OPERATION_NORMAL:
		/* Shut down the persistent files. */
		logs_empty_and_mark_files_at_shutdown();

		if (ulint n_threads = srv_conc_get_active_threads()) {
			ib::warn() << "Query counter shows "
				   << n_threads << " queries still"
				" inside InnoDB at shutdown";
		}
	}

	/* Exit any remaining threads. */
	srv_shutdown_all_bg_threads();

	if (srv_monitor_file) {
		fclose(srv_monitor_file);
		srv_monitor_file = 0;
		if (srv_monitor_file_name) {
			unlink(srv_monitor_file_name);
			ut_free(srv_monitor_file_name);
		}
	}

	if (srv_misc_tmpfile) {
		fclose(srv_misc_tmpfile);
		srv_misc_tmpfile = 0;
	}

	ut_ad(dict_stats_event || !srv_was_started || srv_read_only_mode);
	ut_ad(dict_sys.is_initialised() || !srv_was_started);
	ut_ad(trx_sys.is_initialised() || !srv_was_started);
	ut_ad(buf_dblwr || !srv_was_started || srv_read_only_mode
	      || srv_force_recovery >= SRV_FORCE_NO_TRX_UNDO);
	ut_ad(lock_sys.is_initialised() || !srv_was_started);
	ut_ad(log_sys.is_initialised() || !srv_was_started);
#ifdef BTR_CUR_HASH_ADAPT
	ut_ad(btr_search_sys || !srv_was_started);
#endif /* BTR_CUR_HASH_ADAPT */
	ut_ad(ibuf || !srv_was_started);

	if (dict_stats_event) {
		dict_stats_thread_deinit();
	}

	if (srv_start_state_is_set(SRV_START_STATE_REDO)) {
		ut_ad(!srv_read_only_mode);
		/* srv_shutdown_bg_undo_sources() already invoked
		fts_optimize_shutdown(); dict_stats_shutdown(); */

		fil_crypt_threads_cleanup();
		btr_scrub_cleanup();
		btr_defragment_shutdown();
	}

	/* This must be disabled before closing the buffer pool
	and closing the data dictionary.  */

#ifdef BTR_CUR_HASH_ADAPT
<<<<<<< HEAD
	if (dict_sys.is_initialised()) {
		btr_search_disable(true);
=======
	if (dict_sys) {
		btr_search_disable();
>>>>>>> 286e52e9
	}
#endif /* BTR_CUR_HASH_ADAPT */
	if (ibuf) {
		ibuf_close();
	}
	log_sys.close();
	purge_sys.close();
	trx_sys.close();
	if (buf_dblwr) {
		buf_dblwr_free();
	}
	lock_sys.close();
	trx_pool_close();

	if (!srv_read_only_mode) {
		mutex_free(&srv_monitor_file_mutex);
		mutex_free(&srv_misc_tmpfile_mutex);
	}

	dict_sys.close();
	btr_search_sys_free();

	/* 3. Free all InnoDB's own mutexes and the os_fast_mutexes inside
	them */
	os_aio_free();
	row_mysql_close();
	srv_free();
	fil_system.close();

	/* 4. Free all allocated memory */

	pars_lexer_close();
	recv_sys.close();

	ut_ad(buf_pool_ptr || !srv_was_started);
	if (buf_pool_ptr) {
		buf_pool_free(srv_buf_pool_instances);
	}

	sync_check_close();

	if (srv_was_started && srv_print_verbose_log) {
		ib::info() << "Shutdown completed; log sequence number "
			   << srv_shutdown_lsn
			   << "; transaction id " << trx_sys.get_max_trx_id();
	}

	srv_start_state = SRV_START_STATE_NONE;
	srv_was_started = false;
	srv_start_has_been_called = false;
}

/** Get the meta-data filename from the table name for a
single-table tablespace.
@param[in]	table		table object
@param[out]	filename	filename
@param[in]	max_len		filename max length */
void
srv_get_meta_data_filename(
	dict_table_t*	table,
	char*		filename,
	ulint		max_len)
{
	ulint		len;
	char*		path;

	/* Make sure the data_dir_path is set. */
	dict_get_and_save_data_dir_path(table, false);

	if (DICT_TF_HAS_DATA_DIR(table->flags)) {
		ut_a(table->data_dir_path);

		path = fil_make_filepath(
			table->data_dir_path, table->name.m_name, CFG, true);
	} else {
		path = fil_make_filepath(NULL, table->name.m_name, CFG, false);
	}

	ut_a(path);
	len = ut_strlen(path);
	ut_a(max_len >= len);

	strcpy(filename, path);

	ut_free(path);
}<|MERGE_RESOLUTION|>--- conflicted
+++ resolved
@@ -3,7 +3,7 @@
 Copyright (c) 1996, 2017, Oracle and/or its affiliates. All rights reserved.
 Copyright (c) 2008, Google Inc.
 Copyright (c) 2009, Percona Inc.
-Copyright (c) 2013, 2019, MariaDB Corporation.
+Copyright (c) 2013, 2020, MariaDB Corporation.
 
 Portions of this file contain modifications contributed and copyrighted by
 Google, Inc. Those modifications are gratefully acknowledged and are described
@@ -2500,13 +2500,8 @@
 	and closing the data dictionary.  */
 
 #ifdef BTR_CUR_HASH_ADAPT
-<<<<<<< HEAD
 	if (dict_sys.is_initialised()) {
-		btr_search_disable(true);
-=======
-	if (dict_sys) {
 		btr_search_disable();
->>>>>>> 286e52e9
 	}
 #endif /* BTR_CUR_HASH_ADAPT */
 	if (ibuf) {
