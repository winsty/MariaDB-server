--- conflicted
+++ resolved
@@ -1,6 +1,6 @@
 /*****************************************************************************
 
-Copyright (c) 1995, 2009, Innobase Oy. All Rights Reserved.
+Copyright (c) 1995, 2011, Oracle and/or its affiliates. All Rights Reserved.
 Copyright (c) 2008, Google Inc.
 
 Portions of this file contain modifications contributed and copyrighted by
@@ -17,7 +17,6 @@
 ANY WARRANTY; without even the implied warranty of MERCHANTABILITY or FITNESS
 FOR A PARTICULAR PURPOSE. See the GNU General Public License for more details.
 
-<<<<<<< HEAD
 You should have received a copy of the GNU General Public License along with
 this program; if not, write to the Free Software Foundation, Inc., 59 Temple
 Place, Suite 330, Boston, MA 02111-1307 USA
@@ -27,9 +26,6 @@
 /**************************************************//**
 @file sync/sync0rw.c
 The read-write lock (for thread synchronization)
-=======
-Copyright (c) 1995, 2011, Oracle and/or its affiliates. All Rights Reserved.
->>>>>>> 91125c30
 
 Created 9/11/1995 Heikki Tuuri
 *******************************************************/
@@ -1000,12 +996,8 @@
 void
 rw_lock_debug_print(
 /*================*/
-<<<<<<< HEAD
+	FILE*			f,	/*!< in: output stream */
 	rw_lock_debug_t*	info)	/*!< in: debug struct */
-=======
-	FILE*			f,	/* in: output stream */
-	rw_lock_debug_t*	info)	/* in: debug struct */
->>>>>>> 91125c30
 {
 	ulint	rwt;
 
