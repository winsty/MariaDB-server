/*****************************************************************************

Copyright (c) 1996, 2017, Oracle and/or its affiliates. All Rights Reserved.
Copyright (c) 2017, 2021, MariaDB Corporation.

This program is free software; you can redistribute it and/or modify it under
the terms of the GNU General Public License as published by the Free Software
Foundation; version 2 of the License.

This program is distributed in the hope that it will be useful, but WITHOUT
ANY WARRANTY; without even the implied warranty of MERCHANTABILITY or FITNESS
FOR A PARTICULAR PURPOSE. See the GNU General Public License for more details.

You should have received a copy of the GNU General Public License along with
this program; if not, write to the Free Software Foundation, Inc.,
51 Franklin Street, Fifth Floor, Boston, MA 02110-1335 USA

*****************************************************************************/

/**************************************************//**
@file trx/trx0purge.cc
Purge old versions

Created 3/26/1996 Heikki Tuuri
*******************************************************/

#include "trx0purge.h"
#include "fsp0fsp.h"
#include "fut0fut.h"
#include "mach0data.h"
#include "mtr0log.h"
#include "os0thread.h"
#include "que0que.h"
#include "row0purge.h"
#include "row0upd.h"
#include "srv0mon.h"
#include "srv0srv.h"
#include "srv0start.h"
#include "sync0sync.h"
#include "trx0rec.h"
#include "trx0roll.h"
#include "trx0rseg.h"
#include "trx0trx.h"
#include <mysql/service_wsrep.h>

/** Maximum allowable purge history length.  <=0 means 'infinite'. */
ulong		srv_max_purge_lag = 0;

/** Max DML user threads delay in micro-seconds. */
ulong		srv_max_purge_lag_delay = 0;

/** The global data structure coordinating a purge */
purge_sys_t	purge_sys;

/** A dummy undo record used as a return value when we have a whole undo log
which needs no purge */
trx_undo_rec_t	trx_purge_dummy_rec;

#ifdef UNIV_DEBUG
my_bool		srv_purge_view_update_only_debug;
#endif /* UNIV_DEBUG */

/** Sentinel value */
static const TrxUndoRsegs NullElement;

/** Default constructor */
TrxUndoRsegsIterator::TrxUndoRsegsIterator()
	: m_rsegs(NullElement), m_iter(m_rsegs.begin())
{
}

/** Sets the next rseg to purge in purge_sys.
Executed in the purge coordinator thread.
@return whether anything is to be purged */
inline bool TrxUndoRsegsIterator::set_next()
{
	mutex_enter(&purge_sys.pq_mutex);

	/* Only purge consumes events from the priority queue, user
	threads only produce the events. */

	/* Check if there are more rsegs to process in the
	current element. */
	if (m_iter != m_rsegs.end()) {
		/* We are still processing rollback segment from
		the same transaction and so expected transaction
		number shouldn't increase. Undo the increment of
		expected commit done by caller assuming rollback
		segments from given transaction are done. */
		purge_sys.tail.trx_no = (*m_iter)->last_trx_no();
	} else if (!purge_sys.purge_queue.empty()) {
		m_rsegs = purge_sys.purge_queue.top();
		purge_sys.purge_queue.pop();
		ut_ad(purge_sys.purge_queue.empty()
		      || purge_sys.purge_queue.top() != m_rsegs);
		m_iter = m_rsegs.begin();
	} else {
		/* Queue is empty, reset iterator. */
		purge_sys.rseg = NULL;
		mutex_exit(&purge_sys.pq_mutex);
		m_rsegs = NullElement;
		m_iter = m_rsegs.begin();
		return false;
	}

	purge_sys.rseg = *m_iter++;
	mutex_exit(&purge_sys.pq_mutex);
	mutex_enter(&purge_sys.rseg->mutex);

	ut_a(purge_sys.rseg->last_page_no != FIL_NULL);
	ut_ad(purge_sys.rseg->last_trx_no() == m_rsegs.trx_no);

	/* We assume in purge of externally stored fields that space id is
	in the range of UNDO tablespace space ids */
	ut_ad(purge_sys.rseg->space->id == TRX_SYS_SPACE
	      || srv_is_undo_tablespace(purge_sys.rseg->space->id));

	ut_a(purge_sys.tail.trx_no <= purge_sys.rseg->last_trx_no());

	purge_sys.tail.trx_no = purge_sys.rseg->last_trx_no();
	purge_sys.hdr_offset = purge_sys.rseg->last_offset();
	purge_sys.hdr_page_no = purge_sys.rseg->last_page_no;

	mutex_exit(&purge_sys.rseg->mutex);

	return(true);
}

/** Build a purge 'query' graph. The actual purge is performed by executing
this query graph.
@return own: the query graph */
static
que_t*
purge_graph_build()
{
	ut_a(srv_n_purge_threads > 0);

	trx_t* trx = trx_create();
	ut_ad(!trx->id);
	trx->start_time = time(NULL);
	trx->start_time_micro = microsecond_interval_timer();
	trx->state = TRX_STATE_ACTIVE;
	trx->op_info = "purge trx";

	mem_heap_t*	heap = mem_heap_create(512);
	que_fork_t*	fork = que_fork_create(
		NULL, NULL, QUE_FORK_PURGE, heap);
	fork->trx = trx;

	for (ulint i = 0; i < srv_n_purge_threads; ++i) {
		que_thr_t*	thr = que_thr_create(fork, heap, NULL);
		thr->child = new(mem_heap_alloc(heap, sizeof(purge_node_t)))
			purge_node_t(thr);
	}

	return(fork);
}

/** Initialise the purge system. */
void purge_sys_t::create()
{
  ut_ad(this == &purge_sys);
  ut_ad(!enabled());
  ut_ad(!event);
  event= os_event_create(0);
  ut_ad(event);
  m_paused= 0;
  query= purge_graph_build();
  n_submitted= 0;
  n_completed= 0;
  next_stored= false;
  rseg= NULL;
  page_no= 0;
  offset= 0;
  hdr_page_no= 0;
  hdr_offset= 0;
  rw_lock_create(trx_purge_latch_key, &latch, SYNC_PURGE_LATCH);
  mutex_create(LATCH_ID_PURGE_SYS_PQ, &pq_mutex);
  undo_trunc.create();
}

/** Close the purge subsystem on shutdown. */
void purge_sys_t::close()
{
  ut_ad(this == &purge_sys);
  if (!event) return;

  m_enabled= false;
  trx_t* trx = query->trx;
  que_graph_free(query);
  ut_ad(!trx->id);
  ut_ad(trx->state == TRX_STATE_ACTIVE);
  trx->state= TRX_STATE_NOT_STARTED;
  trx->free();
  rw_lock_free(&latch);
  mutex_free(&pq_mutex);
  os_event_destroy(event);
}

/*================ UNDO LOG HISTORY LIST =============================*/

/** Prepend the history list with an undo log.
Remove the undo log segment from the rseg slot if it is too big for reuse.
@param[in]	trx		transaction
@param[in,out]	undo		undo log
@param[in,out]	mtr		mini-transaction */
void
trx_purge_add_undo_to_history(const trx_t* trx, trx_undo_t*& undo, mtr_t* mtr)
{
	DBUG_PRINT("trx", ("commit(" TRX_ID_FMT "," TRX_ID_FMT ")",
			   trx->id, trx->no));
	ut_ad(undo == trx->rsegs.m_redo.undo);
	trx_rseg_t*	rseg		= trx->rsegs.m_redo.rseg;
	ut_ad(undo->rseg == rseg);
	trx_rsegf_t*	rseg_header	= trx_rsegf_get(
		rseg->space, rseg->page_no, mtr);
	page_t*		undo_page	= trx_undo_set_state_at_finish(
		undo, mtr);
	trx_ulogf_t*	undo_header	= undo_page + undo->hdr_offset;

	ut_ad(mach_read_from_2(undo_header + TRX_UNDO_NEEDS_PURGE) <= 1);

	if (UNIV_UNLIKELY(mach_read_from_4(TRX_RSEG_FORMAT + rseg_header))) {
		/* This database must have been upgraded from
		before MariaDB 10.3.5. */
		trx_rseg_format_upgrade(rseg_header, mtr);
	}

	if (undo->state != TRX_UNDO_CACHED) {
		/* The undo log segment will not be reused */
		ut_a(undo->id < TRX_RSEG_N_SLOTS);
		trx_rsegf_set_nth_undo(rseg_header, undo->id, FIL_NULL, mtr);

		MONITOR_DEC(MONITOR_NUM_UNDO_SLOT_USED);

		uint32_t hist_size = mach_read_from_4(TRX_RSEG_HISTORY_SIZE
						      + rseg_header);

		ut_ad(undo->size == flst_get_len(TRX_UNDO_SEG_HDR
						 + TRX_UNDO_PAGE_LIST
						 + undo_page));

		mlog_write_ulint(
			rseg_header + TRX_RSEG_HISTORY_SIZE,
			hist_size + undo->size, MLOG_4BYTES, mtr);

		mlog_write_ull(rseg_header + TRX_RSEG_MAX_TRX_ID,
			       trx_sys.get_max_trx_id(), mtr);
	}

	/* After the purge thread has been given permission to exit,
	we may roll back transactions (trx->undo_no==0)
	in THD::cleanup() invoked from unlink_thd() in fast shutdown,
	or in trx_rollback_recovered() in slow shutdown.

	Before any transaction-generating background threads or the
	purge have been started, recv_recovery_rollback_active() can
	start transactions in row_merge_drop_temp_indexes() and
	fts_drop_orphaned_tables(), and roll back recovered transactions.

	Arbitrary user transactions may be executed when all the undo log
	related background processes (including purge) are disabled due to
	innodb_force_recovery=2 or innodb_force_recovery=3.
	DROP TABLE may be executed at any innodb_force_recovery	level.

	During fast shutdown, we may also continue to execute
	user transactions. */
	ut_ad(srv_undo_sources
	      || trx->undo_no == 0
	      || (!purge_sys.enabled()
		  && (srv_is_being_started
		      || trx_rollback_is_active
		      || srv_force_recovery >= SRV_FORCE_NO_BACKGROUND))
	      || ((trx->mysql_thd || trx->internal)
		  && srv_fast_shutdown));

#ifdef	WITH_WSREP
	if (wsrep_is_wsrep_xid(trx->xid)) {
		trx_rseg_update_wsrep_checkpoint(rseg_header, trx->xid, mtr);
	}
#endif

	if (trx->mysql_log_file_name && *trx->mysql_log_file_name) {
		/* Update the latest MySQL binlog name and offset info
		in rollback segment header if MySQL binlogging is on
		or the database server is a MySQL replication save. */
		trx_rseg_update_binlog_offset(rseg_header, trx, mtr);
	}

	/* Add the log as the first in the history list */
	flst_add_first(rseg_header + TRX_RSEG_HISTORY,
		       undo_header + TRX_UNDO_HISTORY_NODE, mtr);

	mlog_write_ull(undo_header + TRX_UNDO_TRX_NO, trx->no, mtr);
	/* This is needed for upgrading old undo log pages from
	before MariaDB 10.3.1. */
	if (UNIV_UNLIKELY(!mach_read_from_2(undo_header
					    + TRX_UNDO_NEEDS_PURGE))) {
		mlog_write_ulint(undo_header + TRX_UNDO_NEEDS_PURGE, 1,
				 MLOG_2BYTES, mtr);
	}

	if (rseg->last_page_no == FIL_NULL) {
		rseg->last_page_no = static_cast<uint32_t>(undo->hdr_page_no);
		rseg->set_last_commit(undo->hdr_offset, trx->no);
		rseg->needs_purge = true;
	}

	trx_sys.history_insert();

	if (undo->state == TRX_UNDO_CACHED) {
		UT_LIST_ADD_FIRST(rseg->undo_cached, undo);
		MONITOR_INC(MONITOR_NUM_UNDO_SLOT_CACHED);
	} else {
		ut_ad(undo->state == TRX_UNDO_TO_PURGE);
		ut_free(undo);
	}

	undo = NULL;
}

/** Remove undo log header from the history list.
@param[in,out]	rseg_hdr	rollback segment header
@param[in]	log_hdr		undo log segment header
@param[in,out]	mtr		mini transaction. */
static
void
trx_purge_remove_log_hdr(
	trx_rsegf_t*	rseg_hdr,
	trx_ulogf_t*	log_hdr,
	mtr_t*		mtr)
{
	flst_remove(rseg_hdr + TRX_RSEG_HISTORY,
		    log_hdr + TRX_UNDO_HISTORY_NODE, mtr);
	trx_sys.history_remove();
}

/** Free an undo log segment, and remove the header from the history list.
@param[in,out]	rseg		rollback segment
@param[in]	hdr_addr	file address of log_hdr */
static
void
trx_purge_free_segment(trx_rseg_t* rseg, fil_addr_t hdr_addr)
{
	mtr_t		mtr;
	trx_rsegf_t*	rseg_hdr;
	page_t*		undo_page;

	mtr.start();
	mutex_enter(&rseg->mutex);

	rseg_hdr = trx_rsegf_get(rseg->space, rseg->page_no, &mtr);
	undo_page = trx_undo_page_get(
		page_id_t(rseg->space->id, hdr_addr.page), &mtr);

	/* Mark the last undo log totally purged, so that if the
	system crashes, the tail of the undo log will not get accessed
	again. The list of pages in the undo log tail gets
	inconsistent during the freeing of the segment, and therefore
	purge should not try to access them again. */
	mlog_write_ulint(undo_page + hdr_addr.boffset + TRX_UNDO_NEEDS_PURGE,
			 0, MLOG_2BYTES, &mtr);

	while (!fseg_free_step_not_header(
		       TRX_UNDO_SEG_HDR + TRX_UNDO_FSEG_HEADER
		       + undo_page, &mtr)) {
		mutex_exit(&rseg->mutex);

		mtr.commit();
		mtr.start();

		mutex_enter(&rseg->mutex);

		rseg_hdr = trx_rsegf_get(rseg->space, rseg->page_no, &mtr);

		undo_page = trx_undo_page_get(
			page_id_t(rseg->space->id, hdr_addr.page), &mtr);
	}

	/* The page list may now be inconsistent, but the length field
	stored in the list base node tells us how big it was before we
	started the freeing. */

	const ulint seg_size = flst_get_len(
		TRX_UNDO_SEG_HDR + TRX_UNDO_PAGE_LIST + undo_page);

	/* We may free the undo log segment header page; it must be freed
	within the same mtr as the undo log header is removed from the
	history list: otherwise, in case of a database crash, the segment
	could become inaccessible garbage in the file space. */

	trx_purge_remove_log_hdr(rseg_hdr, undo_page + hdr_addr.boffset, &mtr);

	do {

		/* Here we assume that a file segment with just the header
		page can be freed in a few steps, so that the buffer pool
		is not flooded with bufferfixed pages: see the note in
		fsp0fsp.cc. */

	} while (!fseg_free_step(TRX_UNDO_SEG_HDR + TRX_UNDO_FSEG_HEADER
				 + undo_page, &mtr));

	const ulint hist_size = mach_read_from_4(rseg_hdr
						 + TRX_RSEG_HISTORY_SIZE);
	ut_ad(hist_size >= seg_size);

	mlog_write_ulint(rseg_hdr + TRX_RSEG_HISTORY_SIZE,
			 hist_size - seg_size, MLOG_4BYTES, &mtr);

	ut_ad(rseg->curr_size >= seg_size);

	rseg->curr_size -= seg_size;

	mutex_exit(&(rseg->mutex));

	mtr_commit(&mtr);
}

/** Remove unnecessary history data from a rollback segment.
@param[in,out]	rseg		rollback segment
@param[in]	limit		truncate anything before this */
static
void
trx_purge_truncate_rseg_history(
	trx_rseg_t&			rseg,
	const purge_sys_t::iterator&	limit)
{
	fil_addr_t	hdr_addr;
	fil_addr_t	prev_hdr_addr;
	trx_rsegf_t*	rseg_hdr;
	page_t*		undo_page;
	trx_ulogf_t*	log_hdr;
	trx_usegf_t*	seg_hdr;
	mtr_t		mtr;
	trx_id_t	undo_trx_no;

	mtr.start();
	ut_ad(rseg.is_persistent());
	mutex_enter(&rseg.mutex);

	rseg_hdr = trx_rsegf_get(rseg.space, rseg.page_no, &mtr);

	hdr_addr = trx_purge_get_log_from_hist(
		flst_get_last(rseg_hdr + TRX_RSEG_HISTORY, &mtr));
loop:
	if (hdr_addr.page == FIL_NULL) {
func_exit:
		mutex_exit(&rseg.mutex);
		mtr.commit();
		return;
	}

	undo_page = trx_undo_page_get(page_id_t(rseg.space->id, hdr_addr.page),
				      &mtr);

	log_hdr = undo_page + hdr_addr.boffset;

	undo_trx_no = mach_read_from_8(log_hdr + TRX_UNDO_TRX_NO);

	if (undo_trx_no >= limit.trx_no) {
		if (undo_trx_no == limit.trx_no) {
			trx_undo_truncate_start(
				&rseg, hdr_addr.page,
				hdr_addr.boffset, limit.undo_no);
		}

		goto func_exit;
	}

	prev_hdr_addr = trx_purge_get_log_from_hist(
		flst_get_prev_addr(log_hdr + TRX_UNDO_HISTORY_NODE, &mtr));

	seg_hdr = undo_page + TRX_UNDO_SEG_HDR;

	if ((mach_read_from_2(seg_hdr + TRX_UNDO_STATE) == TRX_UNDO_TO_PURGE)
	    && (mach_read_from_2(log_hdr + TRX_UNDO_NEXT_LOG) == 0)) {

		/* We can free the whole log segment */

		mutex_exit(&rseg.mutex);
		mtr.commit();

		/* calls the trx_purge_remove_log_hdr()
		inside trx_purge_free_segment(). */
		trx_purge_free_segment(&rseg, hdr_addr);
	} else {
		/* Remove the log hdr from the rseg history. */
		trx_purge_remove_log_hdr(rseg_hdr, log_hdr, &mtr);

		mutex_exit(&rseg.mutex);
		mtr.commit();
	}

	mtr.start();
	mutex_enter(&rseg.mutex);

	rseg_hdr = trx_rsegf_get(rseg.space, rseg.page_no, &mtr);

	hdr_addr = prev_hdr_addr;

	goto loop;
}

/** UNDO log truncate logger. Needed to track state of truncate during crash.
An auxiliary redo log file undo_<space_id>_trunc.log will created while the
truncate of the UNDO is in progress. This file is required during recovery
to complete the truncate. */

namespace undo {
	/** Magic Number to indicate truncate action is complete. */
	static const ib_uint32_t		s_magic = 76845412;

	/** Populate log file name based on space_id
	@param[in]	space_id	id of the undo tablespace.
	@return DB_SUCCESS or error code */
	static dberr_t populate_log_file_name(
		ulint	space_id,
		char*&	log_file_name)
	{
		static const char s_log_prefix[] = "undo_";
		static const char s_log_ext[] = "trunc.log";

		ulint log_file_name_sz = strlen(srv_log_group_home_dir)
			+ (22 - 1 /* NUL */
			   + sizeof s_log_prefix + sizeof s_log_ext);

		log_file_name = new (std::nothrow) char[log_file_name_sz];
		if (log_file_name == 0) {
			return(DB_OUT_OF_MEMORY);
		}

		memset(log_file_name, 0, log_file_name_sz);

		strcpy(log_file_name, srv_log_group_home_dir);
		ulint	log_file_name_len = strlen(log_file_name);

		if (log_file_name[log_file_name_len - 1]
				!= OS_PATH_SEPARATOR) {

			log_file_name[log_file_name_len]
				= OS_PATH_SEPARATOR;
			log_file_name_len = strlen(log_file_name);
		}

		snprintf(log_file_name + log_file_name_len,
			 log_file_name_sz - log_file_name_len,
			 "%s" ULINTPF "_%s", s_log_prefix,
			 space_id, s_log_ext);

		return(DB_SUCCESS);
	}

	/** Mark completion of undo truncate action by writing magic number to
	the log file and then removing it from the disk.
	If we are going to remove it from disk then why write magic number ?
	This is to safeguard from unlink (file-system) anomalies that will keep
	the link to the file even after unlink action is successfull and
	ref-count = 0.
	@param[in]	space_id	id of the undo tablespace to truncate.*/
	void done(
		ulint	space_id)
	{
		dberr_t		err;
		char*		log_file_name;

		/* Step-1: Create the log file name using the pre-decided
		prefix/suffix and table id of undo tablepsace to truncate. */
		err = populate_log_file_name(space_id, log_file_name);
		if (err != DB_SUCCESS) {
			return;
		}

		/* Step-2: Open log file and write magic number to
		indicate done phase. */
		bool    ret;
		os_file_t	handle =
			os_file_create_simple_no_error_handling(
				innodb_log_file_key, log_file_name,
				OS_FILE_OPEN, OS_FILE_READ_WRITE,
				srv_read_only_mode, &ret);

		if (!ret) {
			os_file_delete(innodb_log_file_key, log_file_name);
			delete[] log_file_name;
			return;
		}

		ulint	sz = srv_page_size;
		void*	buf = ut_zalloc_nokey(sz + srv_page_size);
		if (buf == NULL) {
			os_file_close(handle);
			os_file_delete(innodb_log_file_key, log_file_name);
			delete[] log_file_name;
			return;
		}

		byte*	log_buf = static_cast<byte*>(
			ut_align(buf, srv_page_size));

		mach_write_to_4(log_buf, undo::s_magic);

		IORequest	request(IORequest::WRITE);

		err = os_file_write(
			request, log_file_name, handle, log_buf, 0, sz);

		ut_ad(err == DB_SUCCESS);

		os_file_flush(handle);
		os_file_close(handle);

		ut_free(buf);
		os_file_delete(innodb_log_file_key, log_file_name);
		delete[] log_file_name;
	}

	/** Check if TRUNCATE_DDL_LOG file exist.
	@param[in]	space_id	id of the undo tablespace.
	@return true if exist else false. */
	bool is_log_present(
		ulint	space_id)
	{
		dberr_t		err;
		char*		log_file_name;

		/* Step-1: Populate log file name. */
		err = populate_log_file_name(space_id, log_file_name);
		if (err != DB_SUCCESS) {
			return(false);
		}

		/* Step-2: Check for existence of the file. */
		bool		exist;
		os_file_type_t	type;
		os_file_status(log_file_name, &exist, &type);

		/* Step-3: If file exists, check it for presence of magic
		number.  If found, then delete the file and report file
		doesn't exist as presence of magic number suggest that
		truncate action was complete. */

		if (exist) {
			bool    ret;
			os_file_t	handle =
				os_file_create_simple_no_error_handling(
					innodb_log_file_key, log_file_name,
					OS_FILE_OPEN, OS_FILE_READ_WRITE,
					srv_read_only_mode, &ret);
			if (!ret) {
				os_file_delete(innodb_log_file_key,
					       log_file_name);
				delete[] log_file_name;
				return(false);
			}

			ulint	sz = srv_page_size;
			void*	buf = ut_zalloc_nokey(sz + srv_page_size);
			if (buf == NULL) {
				os_file_close(handle);
				os_file_delete(innodb_log_file_key,
					       log_file_name);
				delete[] log_file_name;
				return(false);
			}

			byte*	log_buf = static_cast<byte*>(
				ut_align(buf, srv_page_size));

			IORequest	request(IORequest::READ);

			dberr_t	err;

			err = os_file_read(request, handle, log_buf, 0, sz);

			os_file_close(handle);

			if (UNIV_UNLIKELY(err != DB_SUCCESS)) {
				ib::info()
					<< "Unable to read '"
					<< log_file_name << "' : "
					<< err;

				os_file_delete(
					innodb_log_file_key, log_file_name);

				ut_free(buf);

				delete[] log_file_name;

				return(false);
			}

			ulint	magic_no = mach_read_from_4(log_buf);

			ut_free(buf);

			if (magic_no == undo::s_magic) {
				/* Found magic number. */
				os_file_delete(innodb_log_file_key,
					       log_file_name);
				delete[] log_file_name;
				return(false);
			}
		}

		delete[] log_file_name;

		return(exist);
	}
};

/** Iterate over all the UNDO tablespaces and check if any of the UNDO
tablespace qualifies for TRUNCATE (size > threshold).
@param[in,out]	undo_trunc	undo truncate tracker */
static
void
trx_purge_mark_undo_for_truncate(
	undo::Truncate*	undo_trunc)
{
	/* Step-1: If UNDO Tablespace
		- already marked for truncate (OR)
		- truncate disabled
	return immediately else search for qualifying tablespace. */
	if (undo_trunc->is_marked() || !srv_undo_log_truncate) {
		return;
	}

	/* Step-2: Validation/Qualification checks
	a. At-least 2 UNDO tablespaces so even if one UNDO tablespace
	   is being truncated server can continue to operate.
	b. At-least 2 persistent UNDO logs (besides the default rseg-0)
	b. At-least 1 UNDO tablespace size > threshold. */
	if (srv_undo_tablespaces_active < 2 || srv_undo_logs < 3) {
		return;
	}

	/* Avoid bias selection and so start the scan from immediate next
	of last selected UNDO tablespace for truncate. */
	ulint space_id = undo_trunc->get_scan_start();

	for (ulint i = 1; i <= srv_undo_tablespaces_active; i++) {

		if (fil_space_get_size(space_id)
		    > (srv_max_undo_log_size >> srv_page_size_shift)) {
			/* Tablespace qualifies for truncate. */
			undo_trunc->mark(space_id);
			undo::Truncate::add_space_to_trunc_list(space_id);
			break;
		}

		space_id = ((space_id + 1) % (srv_undo_tablespaces_active + 1));
		if (space_id == 0) {
			/* Note: UNDO tablespace ids starts from 1. */
			++space_id;
		}
	}

	/* Couldn't make any selection. */
	if (!undo_trunc->is_marked()) {
		return;
	}

	DBUG_LOG("undo",
		 "marking for truncate UNDO tablespace "
		 << undo_trunc->get_marked_space_id());

	/* Step-3: Iterate over all the rsegs of selected UNDO tablespace
	and mark them temporarily unavailable for allocation.*/
	for (ulint i = 0; i < TRX_SYS_N_RSEGS; ++i) {
		if (trx_rseg_t* rseg = trx_sys.rseg_array[i]) {
			ut_ad(rseg->is_persistent());
			if (rseg->space->id
			    == undo_trunc->get_marked_space_id()) {

				/* Once set this rseg will not be allocated
				to new booting transaction but we will wait
				for existing active transaction to finish. */
				rseg->skip_allocation = true;
				undo_trunc->add_rseg_to_trunc(rseg);
			}
		}
	}
}

undo::undo_spaces_t	undo::Truncate::s_spaces_to_truncate;

/** Cleanse purge queue to remove the rseg that reside in undo-tablespace
marked for truncate.
@param[in,out]	undo_trunc	undo truncate tracker */
static
void
trx_purge_cleanse_purge_queue(
	undo::Truncate*	undo_trunc)
{
	mutex_enter(&purge_sys.pq_mutex);
	typedef	std::vector<TrxUndoRsegs>	purge_elem_list_t;
	purge_elem_list_t			purge_elem_list;

	/* Remove rseg instances that are in the purge queue before we start
	truncate of corresponding UNDO truncate. */
	while (!purge_sys.purge_queue.empty()) {
		purge_elem_list.push_back(purge_sys.purge_queue.top());
		purge_sys.purge_queue.pop();
	}
	ut_ad(purge_sys.purge_queue.empty());

	for (purge_elem_list_t::iterator it = purge_elem_list.begin();
	     it != purge_elem_list.end();
	     ++it) {

		for (TrxUndoRsegs::iterator it2 = it->begin();
		     it2 != it->end();
		     ++it2) {

			if ((*it2)->space->id
				== undo_trunc->get_marked_space_id()) {
				it->erase(it2);
				break;
			}
		}

		if (!it->empty()) {
			purge_sys.purge_queue.push(*it);
		}
	}
	mutex_exit(&purge_sys.pq_mutex);
}

/** Iterate over selected UNDO tablespace and check if all the rsegs
that resides in the tablespace are free.
@param[in]	limit		truncate_limit
@param[in,out]	undo_trunc	undo truncate tracker */
static
void
trx_purge_initiate_truncate(
	const purge_sys_t::iterator& limit,
	undo::Truncate*	undo_trunc)
{
	/* Step-1: Early check to findout if any of the the UNDO tablespace
	is marked for truncate. */
	if (!undo_trunc->is_marked()) {
		/* No tablespace marked for truncate yet. */
		return;
	}

	/* Step-2: Scan over each rseg and ensure that it doesn't hold any
	active undo records. */
	bool all_free = true;

	for (ulint i = 0; i < undo_trunc->rsegs_size() && all_free; ++i) {

		trx_rseg_t*	rseg = undo_trunc->get_ith_rseg(i);

		mutex_enter(&rseg->mutex);

		if (rseg->trx_ref_count > 0) {
			/* This rseg is still being held by an active
			transaction. */
			all_free = false;
			mutex_exit(&rseg->mutex);
			continue;
		}

		ut_ad(rseg->trx_ref_count == 0);
		ut_ad(rseg->skip_allocation);

		ulint	size_of_rsegs = rseg->curr_size;

		if (size_of_rsegs == 1) {
			mutex_exit(&rseg->mutex);
			continue;
		} else {

			/* There could be cached undo segment. Check if records
			in these segments can be purged. Normal purge history
			will not touch these cached segment. */
			ulint		cached_undo_size = 0;

			for (trx_undo_t* undo =
				     UT_LIST_GET_FIRST(rseg->undo_cached);
			     undo != NULL && all_free;
			     undo = UT_LIST_GET_NEXT(undo_list, undo)) {

				if (limit.trx_no < undo->trx_id) {
					all_free = false;
				} else {
					cached_undo_size += undo->size;
				}
			}

			ut_ad(size_of_rsegs >= (cached_undo_size + 1));

			if (size_of_rsegs > (cached_undo_size + 1)) {
				/* There are pages besides cached pages that
				still hold active data. */
				all_free = false;
			}
		}

		mutex_exit(&rseg->mutex);
	}

	if (!all_free) {
		/* rseg still holds active data.*/
		return;
	}


	/* Step-3: Start the actual truncate.
	a. Remove rseg instance if added to purge queue before we
	   initiate truncate.
	b. Execute actual truncate */

	const ulint space_id = undo_trunc->get_marked_space_id();

	ib::info() << "Truncating UNDO tablespace " << space_id;

	trx_purge_cleanse_purge_queue(undo_trunc);

	ut_a(srv_is_undo_tablespace(space_id));

	fil_space_t* space = fil_space_get(space_id);

	if (!space) {
not_found:
		ib::error() << "Failed to find UNDO tablespace " << space_id;
		return;
	}

	/* Flush all to-be-discarded pages of the tablespace.

	During truncation, we do not want any writes to the
	to-be-discarded area, because we must set the space->size
	early in order to have deterministic page allocation.

	If a log checkpoint was completed at LSN earlier than our
	mini-transaction commit and the server was killed, then
	discarding the to-be-trimmed pages without flushing would
	break crash recovery. So, we cannot avoid the write. */
	{
		FlushObserver observer(
			space,
			UT_LIST_GET_FIRST(purge_sys.query->thrs)->graph->trx,
			NULL);
		buf_LRU_flush_or_remove_pages(space_id, &observer);
	}

	log_free_check();

	/* Adjust the tablespace metadata. */
	space = fil_truncate_prepare(space_id);

	if (!space) {
		goto not_found;
	}

	/* Undo tablespace always are a single file. */
	ut_a(UT_LIST_GET_LEN(space->chain) == 1);
	fil_node_t* file = UT_LIST_GET_FIRST(space->chain);
	/* The undo tablespace files are never closed. */
	ut_ad(file->is_open());

	/* Re-initialize tablespace, in a single mini-transaction. */
	mtr_t mtr;
	const ulint size = SRV_UNDO_TABLESPACE_SIZE_IN_PAGES;
	mtr.start();
	mtr_x_lock_space(space, &mtr);
	fil_truncate_log(space, size, &mtr);
	fsp_header_init(space, size, &mtr);
	mutex_enter(&fil_system.mutex);
	space->size = file->size = size;
	mutex_exit(&fil_system.mutex);

	buf_block_t* sys_header = trx_sysf_get(&mtr);

	for (ulint i = 0; i < undo_trunc->rsegs_size(); ++i) {
		trx_rseg_t*	rseg = undo_trunc->get_ith_rseg(i);
		buf_block_t* rblock = trx_rseg_header_create(
			space, rseg->id, sys_header, &mtr);
		ut_ad(rblock);
		rseg->page_no = rblock ? rblock->page.id.page_no() : FIL_NULL;

		/* Before re-initialization ensure that we free the existing
		structure. There can't be any active transactions. */
		ut_a(UT_LIST_GET_LEN(rseg->undo_list) == 0);

		trx_undo_t*	next_undo;

		for (trx_undo_t* undo = UT_LIST_GET_FIRST(rseg->undo_cached);
		     undo != NULL;
		     undo = next_undo) {

			next_undo = UT_LIST_GET_NEXT(undo_list, undo);
			UT_LIST_REMOVE(rseg->undo_cached, undo);
			MONITOR_DEC(MONITOR_NUM_UNDO_SLOT_CACHED);
			ut_free(undo);
		}

		UT_LIST_INIT(rseg->undo_list, &trx_undo_t::undo_list);
		UT_LIST_INIT(rseg->undo_cached, &trx_undo_t::undo_list);

		/* These were written by trx_rseg_header_create(). */
		ut_ad(!mach_read_from_4(TRX_RSEG + TRX_RSEG_FORMAT
					+ rblock->frame));
		ut_ad(!mach_read_from_4(TRX_RSEG + TRX_RSEG_HISTORY_SIZE
					+ rblock->frame));

		/* Initialize the undo log lists according to the rseg header */
		rseg->curr_size = 1;
		rseg->trx_ref_count = 0;
		rseg->last_page_no = FIL_NULL;
		rseg->last_commit_and_offset = 0;
		rseg->needs_purge = false;
	}

	mtr.commit_shrink(*space);

	/* No mutex; this is only updated by the purge coordinator. */
	export_vars.innodb_undo_truncations++;

<<<<<<< HEAD
	/* In MDEV-8319 (10.5) we will PUNCH_HOLE the garbage
	(with write-ahead logging). */

	mutex_enter(&fil_system.mutex);
	ut_ad(space->is_being_truncated);
	space->is_being_truncated = false;
	space->set_stopping(false);
	mutex_exit(&fil_system.mutex);

	if (purge_sys.rseg != NULL
	    && purge_sys.rseg->last_page_no == FIL_NULL) {
		/* If purge_sys.rseg is pointing to rseg that was recently
=======
	if (purge_sys->rseg != NULL
	    && purge_sys->rseg->last_page_no == FIL_NULL) {
		/* If purge_sys->rseg is pointing to rseg that was recently
>>>>>>> 1cb218c3
		truncated then move to next rseg element.
		Note: Ideally purge_sys.rseg should be NULL because purge
		should complete processing of all the records but there is
		purge_batch_size that can force the purge loop to exit before
		all the records are purged and in this case purge_sys.rseg
		could point to a valid rseg waiting for next purge cycle. */
		purge_sys.next_stored = false;
		purge_sys.rseg = NULL;
	}

	DBUG_EXECUTE_IF("ib_undo_trunc",
			ib::info() << "ib_undo_trunc";
			log_write_up_to(LSN_MAX, true);
			DBUG_SUICIDE(););

	/* Completed truncate. Now it is safe to re-use the tablespace. */
	for (ulint i = 0; i < undo_trunc->rsegs_size(); ++i) {
		trx_rseg_t*	rseg = undo_trunc->get_ith_rseg(i);
		rseg->skip_allocation = false;
	}

	ib::info() << "Truncated UNDO tablespace " << space_id;

	undo_trunc->reset();
	undo::Truncate::clear_trunc_list();
}

/**
Removes unnecessary history data from rollback segments. NOTE that when this
function is called, the caller must not have any latches on undo log pages!
*/
static void trx_purge_truncate_history()
{
	ut_ad(purge_sys.head <= purge_sys.tail);
	purge_sys_t::iterator& head = purge_sys.head.trx_no
		? purge_sys.head : purge_sys.tail;

	if (head.trx_no >= purge_sys.view.low_limit_no()) {
		/* This is sometimes necessary. TODO: find out why. */
		head.trx_no = purge_sys.view.low_limit_no();
		head.undo_no = 0;
	}

	for (ulint i = 0; i < TRX_SYS_N_RSEGS; ++i) {
		if (trx_rseg_t* rseg = trx_sys.rseg_array[i]) {
			ut_ad(rseg->id == i);
			trx_purge_truncate_rseg_history(*rseg, head);
		}
	}

	/* UNDO tablespace truncate. We will try to truncate as much as we
	can (greedy approach). This will ensure when the server is idle we
	try and truncate all the UNDO tablespaces. */
	for (ulint i = srv_undo_tablespaces_active; i--; ) {
		trx_purge_mark_undo_for_truncate(&purge_sys.undo_trunc);
		trx_purge_initiate_truncate(head, &purge_sys.undo_trunc);
	}
}

/***********************************************************************//**
Updates the last not yet purged history log info in rseg when we have purged
a whole undo log. Advances also purge_sys.purge_trx_no past the purged log. */
static void trx_purge_rseg_get_next_history_log(
	ulint*		n_pages_handled)/*!< in/out: number of UNDO pages
					handled */
{
	page_t*		undo_page;
	fil_addr_t	prev_log_addr;
	trx_id_t	trx_no;
	mtr_t		mtr;

	mutex_enter(&purge_sys.rseg->mutex);

	ut_a(purge_sys.rseg->last_page_no != FIL_NULL);

	purge_sys.tail.trx_no = purge_sys.rseg->last_trx_no() + 1;
	purge_sys.tail.undo_no = 0;
	purge_sys.next_stored = false;

	mtr.start();

	undo_page = trx_undo_page_get_s_latched(
		page_id_t(purge_sys.rseg->space->id,
			  purge_sys.rseg->last_page_no), &mtr);

	const trx_ulogf_t* log_hdr = undo_page + purge_sys.rseg->last_offset();

	/* Increase the purge page count by one for every handled log */

	(*n_pages_handled)++;

	prev_log_addr = trx_purge_get_log_from_hist(
		flst_get_prev_addr(log_hdr + TRX_UNDO_HISTORY_NODE, &mtr));

	const bool empty = prev_log_addr.page == FIL_NULL;

	if (empty) {
		/* No logs left in the history list */
		purge_sys.rseg->last_page_no = FIL_NULL;
	}

	mutex_exit(&purge_sys.rseg->mutex);
	mtr.commit();

	if (empty) {
		return;
	}

	/* Read the previous log header. */
	mtr.start();

	log_hdr = trx_undo_page_get_s_latched(
		page_id_t(purge_sys.rseg->space->id, prev_log_addr.page),
		&mtr)
		+ prev_log_addr.boffset;

	trx_no = mach_read_from_8(log_hdr + TRX_UNDO_TRX_NO);
	ut_ad(mach_read_from_2(log_hdr + TRX_UNDO_NEEDS_PURGE) <= 1);
	const byte needs_purge = log_hdr[TRX_UNDO_NEEDS_PURGE + 1];

	mtr.commit();

	mutex_enter(&purge_sys.rseg->mutex);

	purge_sys.rseg->last_page_no = static_cast<uint32_t>(
		prev_log_addr.page);
	purge_sys.rseg->set_last_commit(prev_log_addr.boffset, trx_no);
	purge_sys.rseg->needs_purge = needs_purge != 0;

	/* Purge can also produce events, however these are already ordered
	in the rollback segment and any user generated event will be greater
	than the events that Purge produces. ie. Purge can never produce
	events from an empty rollback segment. */

	mutex_enter(&purge_sys.pq_mutex);

	purge_sys.purge_queue.push(*purge_sys.rseg);

	mutex_exit(&purge_sys.pq_mutex);

	mutex_exit(&purge_sys.rseg->mutex);
}

/** Position the purge sys "iterator" on the undo record to use for purging. */
static void trx_purge_read_undo_rec()
{
	ulint		offset;
	ulint		page_no;
	ib_uint64_t	undo_no;

	purge_sys.hdr_offset = purge_sys.rseg->last_offset();
	page_no = purge_sys.hdr_page_no = purge_sys.rseg->last_page_no;

	if (purge_sys.rseg->needs_purge) {
		mtr_t		mtr;
		mtr.start();
		if (trx_undo_rec_t* undo_rec = trx_undo_get_first_rec(
			    purge_sys.rseg->space, purge_sys.hdr_page_no,
			    purge_sys.hdr_offset, RW_S_LATCH, &mtr)) {

			offset = page_offset(undo_rec);
			undo_no = trx_undo_rec_get_undo_no(undo_rec);
			page_no = page_get_page_no(page_align(undo_rec));
		} else {
			offset = 0;
			undo_no = 0;
		}

		mtr.commit();
	} else {
		offset = 0;
		undo_no = 0;
	}

	purge_sys.offset = offset;
	purge_sys.page_no = page_no;
	purge_sys.tail.undo_no = undo_no;

	purge_sys.next_stored = true;
}

/***********************************************************************//**
Chooses the next undo log to purge and updates the info in purge_sys. This
function is used to initialize purge_sys when the next record to purge is
not known, and also to update the purge system info on the next record when
purge has handled the whole undo log for a transaction. */
static
void
trx_purge_choose_next_log(void)
/*===========================*/
{
	ut_ad(!purge_sys.next_stored);

	if (purge_sys.rseg_iter.set_next()) {
		trx_purge_read_undo_rec();
	} else {
		/* There is nothing to do yet. */
		os_thread_yield();
	}
}

/***********************************************************************//**
Gets the next record to purge and updates the info in the purge system.
@return copy of an undo log record or pointer to the dummy undo log record */
static
trx_undo_rec_t*
trx_purge_get_next_rec(
/*===================*/
	ulint*		n_pages_handled,/*!< in/out: number of UNDO pages
					handled */
	mem_heap_t*	heap)		/*!< in: memory heap where copied */
{
	trx_undo_rec_t*	rec;
	trx_undo_rec_t*	rec_copy;
	trx_undo_rec_t*	rec2;
	page_t*		undo_page;
	page_t*		page;
	ulint		offset;
	ulint		page_no;
	ulint		space;
	mtr_t		mtr;

	ut_ad(purge_sys.next_stored);
	ut_ad(purge_sys.tail.trx_no < purge_sys.view.low_limit_no());

	space = purge_sys.rseg->space->id;
	page_no = purge_sys.page_no;
	offset = purge_sys.offset;

	if (offset == 0) {
		/* It is the dummy undo log record, which means that there is
		no need to purge this undo log */

		trx_purge_rseg_get_next_history_log(n_pages_handled);

		/* Look for the next undo log and record to purge */

		trx_purge_choose_next_log();

		return(&trx_purge_dummy_rec);
	}

	mtr_start(&mtr);

	undo_page = trx_undo_page_get_s_latched(page_id_t(space, page_no),
						&mtr);

	rec = undo_page + offset;

	rec2 = trx_undo_page_get_next_rec(rec, purge_sys.hdr_page_no,
					  purge_sys.hdr_offset);

	if (rec2 == NULL) {
		rec2 = trx_undo_get_next_rec(rec, purge_sys.hdr_page_no,
					     purge_sys.hdr_offset, &mtr);
	}

	if (rec2 == NULL) {
		mtr_commit(&mtr);

		trx_purge_rseg_get_next_history_log(n_pages_handled);

		/* Look for the next undo log and record to purge */

		trx_purge_choose_next_log();

		mtr_start(&mtr);

		undo_page = trx_undo_page_get_s_latched(
			page_id_t(space, page_no), &mtr);

		rec = undo_page + offset;
	} else {
		page = page_align(rec2);

		purge_sys.offset = ulint(rec2 - page);
		purge_sys.page_no = page_get_page_no(page);
		purge_sys.tail.undo_no = trx_undo_rec_get_undo_no(rec2);

		if (undo_page != page) {
			/* We advance to a new page of the undo log: */
			(*n_pages_handled)++;
		}
	}

	rec_copy = trx_undo_rec_copy(rec, heap);

	mtr_commit(&mtr);

	return(rec_copy);
}

/********************************************************************//**
Fetches the next undo log record from the history list to purge. It must be
released with the corresponding release function.
@return copy of an undo log record or pointer to trx_purge_dummy_rec,
if the whole undo log can skipped in purge; NULL if none left */
static MY_ATTRIBUTE((warn_unused_result))
trx_undo_rec_t*
trx_purge_fetch_next_rec(
/*=====================*/
	roll_ptr_t*	roll_ptr,	/*!< out: roll pointer to undo record */
	ulint*		n_pages_handled,/*!< in/out: number of UNDO log pages
					handled */
	mem_heap_t*	heap)		/*!< in: memory heap where copied */
{
	if (!purge_sys.next_stored) {
		trx_purge_choose_next_log();

		if (!purge_sys.next_stored) {
			DBUG_PRINT("ib_purge",
				   ("no logs left in the history list"));
			return(NULL);
		}
	}

	if (purge_sys.tail.trx_no >= purge_sys.view.low_limit_no()) {

		return(NULL);
	}

	/* fprintf(stderr, "Thread %lu purging trx %llu undo record %llu\n",
	os_thread_get_curr_id(), iter->trx_no, iter->undo_no); */

	*roll_ptr = trx_undo_build_roll_ptr(
		/* row_purge_record_func() will later set
		ROLL_PTR_INSERT_FLAG for TRX_UNDO_INSERT_REC */
		false,
		purge_sys.rseg->id,
		purge_sys.page_no, purge_sys.offset);

	/* The following call will advance the stored values of the
	purge iterator. */

	return(trx_purge_get_next_rec(n_pages_handled, heap));
}

/** Run a purge batch.
@param n_purge_threads	number of purge threads
@return number of undo log pages handled in the batch */
static
ulint
trx_purge_attach_undo_recs(ulint n_purge_threads)
{
	que_thr_t*	thr;
	ulint		i;
	ulint		n_pages_handled = 0;
	ulint		n_thrs = UT_LIST_GET_LEN(purge_sys.query->thrs);

	ut_a(n_purge_threads > 0);

	purge_sys.head = purge_sys.tail;

#ifdef UNIV_DEBUG
	i = 0;
	/* Debug code to validate some pre-requisites and reset done flag. */
	for (thr = UT_LIST_GET_FIRST(purge_sys.query->thrs);
	     thr != NULL && i < n_purge_threads;
	     thr = UT_LIST_GET_NEXT(thrs, thr), ++i) {

		purge_node_t*		node;

		/* Get the purge node. */
		node = (purge_node_t*) thr->child;

		ut_ad(que_node_get_type(node) == QUE_NODE_PURGE);
		ut_ad(node->undo_recs == NULL);
		ut_ad(!node->in_progress);
		ut_d(node->in_progress = true);
	}

	/* There should never be fewer nodes than threads, the inverse
	however is allowed because we only use purge threads as needed. */
	ut_ad(i == n_purge_threads);
#endif

	/* Fetch and parse the UNDO records. The UNDO records are added
	to a per purge node vector. */
	thr = UT_LIST_GET_FIRST(purge_sys.query->thrs);
	ut_a(n_thrs > 0 && thr != NULL);

	ut_ad(purge_sys.head <= purge_sys.tail);

	i = 0;

	const ulint batch_size = srv_purge_batch_size;

	while (UNIV_LIKELY(srv_undo_sources) || !srv_fast_shutdown) {
		purge_node_t*		node;
		trx_purge_rec_t*	purge_rec;

		ut_a(!thr->is_active);

		/* Get the purge node. */
		node = (purge_node_t*) thr->child;
		ut_a(que_node_get_type(node) == QUE_NODE_PURGE);

		purge_rec = static_cast<trx_purge_rec_t*>(
			mem_heap_zalloc(node->heap, sizeof(*purge_rec)));

		/* Track the max {trx_id, undo_no} for truncating the
		UNDO logs once we have purged the records. */

		if (purge_sys.head <= purge_sys.tail) {
			purge_sys.head = purge_sys.tail;
		}

		/* Fetch the next record, and advance the purge_sys.tail. */
		purge_rec->undo_rec = trx_purge_fetch_next_rec(
			&purge_rec->roll_ptr, &n_pages_handled, node->heap);

		if (purge_rec->undo_rec != NULL) {

			if (node->undo_recs == NULL) {
				node->undo_recs = ib_vector_create(
					ib_heap_allocator_create(node->heap),
					sizeof(trx_purge_rec_t),
					batch_size);
			} else {
				ut_a(!ib_vector_is_empty(node->undo_recs));
			}

			ib_vector_push(node->undo_recs, purge_rec);

			if (n_pages_handled >= batch_size) {

				break;
			}
		} else {
			break;
		}

		thr = UT_LIST_GET_NEXT(thrs, thr);

		if (!(++i % n_purge_threads)) {
			thr = UT_LIST_GET_FIRST(purge_sys.query->thrs);
		}

		ut_a(thr != NULL);
	}

	ut_ad(purge_sys.head <= purge_sys.tail);

	return(n_pages_handled);
}

/*******************************************************************//**
Calculate the DML delay required.
@return delay in microseconds or ULINT_MAX */
static
ulint
trx_purge_dml_delay(void)
/*=====================*/
{
	/* Determine how much data manipulation language (DML) statements
	need to be delayed in order to reduce the lagging of the purge
	thread. */
	ulint	delay = 0; /* in microseconds; default: no delay */

	/* If purge lag is set (ie. > 0) then calculate the new DML delay.
	Note: we do a dirty read of the trx_sys_t data structure here,
	without holding trx_sys.mutex. */

	if (srv_max_purge_lag > 0) {
		float	ratio;

		ratio = float(trx_sys.history_size()) / srv_max_purge_lag;

		if (ratio > 1.0) {
			/* If the history list length exceeds the
			srv_max_purge_lag, the data manipulation
			statements are delayed by at least 5000
			microseconds. */
			delay = (ulint) ((ratio - .5) * 10000);
		}

		if (delay > srv_max_purge_lag_delay) {
			delay = srv_max_purge_lag_delay;
		}

		MONITOR_SET(MONITOR_DML_PURGE_DELAY, delay);
	}

	return(delay);
}

/** Wait for pending purge jobs to complete. */
static
void
trx_purge_wait_for_workers_to_complete()
{
	/* Ensure that the work queue empties out. */
	while (my_atomic_loadlint(&purge_sys.n_completed)
	       != purge_sys.n_submitted) {

		if (srv_get_task_queue_length() > 0) {
			srv_release_threads(SRV_WORKER, 1);
		}

		os_thread_yield();
	}

	/* There should be no outstanding tasks as long
	as the worker threads are active. */
	ut_a(srv_get_task_queue_length() == 0);
}

/*******************************************************************//**
This function runs a purge batch.
@return number of undo log pages handled in the batch */
ulint
trx_purge(
/*======*/
	ulint	n_purge_threads,	/*!< in: number of purge tasks
					to submit to the work queue */
	bool	truncate		/*!< in: truncate history if true */
#ifdef UNIV_DEBUG
	, srv_slot_t *slot		/*!< in/out: purge coordinator
					thread slot */
#endif
)
{
	que_thr_t*	thr = NULL;
	ulint		n_pages_handled;

	ut_a(n_purge_threads > 0);

	srv_dml_needed_delay = trx_purge_dml_delay();

	/* The number of tasks submitted should be completed. */
	ut_a(purge_sys.n_submitted
	     == my_atomic_loadlint(&purge_sys.n_completed));

	rw_lock_x_lock(&purge_sys.latch);
	trx_sys.clone_oldest_view();
	rw_lock_x_unlock(&purge_sys.latch);

#ifdef UNIV_DEBUG
	if (srv_purge_view_update_only_debug) {
		return(0);
	}
#endif /* UNIV_DEBUG */

	/* Fetch the UNDO recs that need to be purged. */
	n_pages_handled = trx_purge_attach_undo_recs(n_purge_threads);
	purge_sys.n_submitted += n_purge_threads;

	/* Submit tasks to workers queue if using multi-threaded purge. */
	for (ulint i = n_purge_threads; --i; ) {
		thr = que_fork_scheduler_round_robin(purge_sys.query, thr);
		ut_a(thr);
		srv_que_task_enqueue_low(thr);
	}

	thr = que_fork_scheduler_round_robin(purge_sys.query, thr);

	ut_d(thr->thread_slot = slot);
	que_run_threads(thr);

	my_atomic_addlint(&purge_sys.n_completed, 1);

	if (n_purge_threads > 1) {
		trx_purge_wait_for_workers_to_complete();
	}

	ut_a(purge_sys.n_submitted
	     == my_atomic_loadlint(&purge_sys.n_completed));

	if (truncate) {
		trx_purge_truncate_history();
	}

	MONITOR_INC_VALUE(MONITOR_PURGE_INVOKED, 1);
	MONITOR_INC_VALUE(MONITOR_PURGE_N_PAGE_HANDLED, n_pages_handled);

	return(n_pages_handled);
}

/** Stop purge during FLUSH TABLES FOR EXPORT */
void purge_sys_t::stop()
{
  rw_lock_x_lock(&latch);

  if (!enabled_latched())
  {
    /* Shutdown must have been initiated during FLUSH TABLES FOR EXPORT. */
    ut_ad(!srv_undo_sources);
    rw_lock_x_unlock(&latch);
    return;
  }

  ut_ad(srv_n_purge_threads > 0);

  if (0 == my_atomic_add32_explicit(&m_paused, 1, MY_MEMORY_ORDER_RELAXED))
  {
    /* We need to wakeup the purge thread in case it is suspended, so
    that it can acknowledge the state change. */
    const int64_t sig_count = os_event_reset(event);
    rw_lock_x_unlock(&latch);
    ib::info() << "Stopping purge";
    srv_purge_wakeup();
    /* Wait for purge coordinator to signal that it is suspended. */
    os_event_wait_low(event, sig_count);
    MONITOR_ATOMIC_INC(MONITOR_PURGE_STOP_COUNT);
    return;
  }

  rw_lock_x_unlock(&latch);

  if (running())
  {
    ib::info() << "Waiting for purge to stop";
    while (running())
      os_thread_sleep(10000);
  }
}

/** Resume purge at UNLOCK TABLES after FLUSH TABLES FOR EXPORT */
void purge_sys_t::resume()
{
   if (!enabled())
   {
     /* Shutdown must have been initiated during FLUSH TABLES FOR EXPORT. */
     ut_ad(!srv_undo_sources);
     return;
   }

   int32_t paused= my_atomic_add32_explicit(&m_paused, -1,
                                            MY_MEMORY_ORDER_RELAXED);
   ut_a(paused);

   if (paused == 1)
   {
     ib::info() << "Resuming purge";
     srv_purge_wakeup();
     MONITOR_ATOMIC_INC(MONITOR_PURGE_RESUME_COUNT);
   }
}<|MERGE_RESOLUTION|>--- conflicted
+++ resolved
@@ -1019,24 +1019,8 @@
 	/* No mutex; this is only updated by the purge coordinator. */
 	export_vars.innodb_undo_truncations++;
 
-<<<<<<< HEAD
-	/* In MDEV-8319 (10.5) we will PUNCH_HOLE the garbage
-	(with write-ahead logging). */
-
-	mutex_enter(&fil_system.mutex);
-	ut_ad(space->is_being_truncated);
-	space->is_being_truncated = false;
-	space->set_stopping(false);
-	mutex_exit(&fil_system.mutex);
-
-	if (purge_sys.rseg != NULL
-	    && purge_sys.rseg->last_page_no == FIL_NULL) {
+	if (purge_sys.rseg && purge_sys.rseg->last_page_no == FIL_NULL) {
 		/* If purge_sys.rseg is pointing to rseg that was recently
-=======
-	if (purge_sys->rseg != NULL
-	    && purge_sys->rseg->last_page_no == FIL_NULL) {
-		/* If purge_sys->rseg is pointing to rseg that was recently
->>>>>>> 1cb218c3
 		truncated then move to next rseg element.
 		Note: Ideally purge_sys.rseg should be NULL because purge
 		should complete processing of all the records but there is
