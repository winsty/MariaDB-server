--- conflicted
+++ resolved
@@ -982,19 +982,10 @@
 
 	for (ulint i = 0; i < undo_trunc->rsegs_size(); ++i) {
 		trx_rseg_t*	rseg = undo_trunc->get_ith_rseg(i);
-
-<<<<<<< HEAD
-		rseg->page_no = trx_rseg_header_create(
+		buf_block_t* rblock = trx_rseg_header_create(
 			space, rseg->id, sys_header, &mtr);
-
-		rseg_header = trx_rsegf_get_new(
-			space_id, rseg->page_no, &mtr);
-=======
-		buf_block_t* rblock = trx_rseg_header_create(
-			space_id, ULINT_MAX, rseg->id, &mtr);
 		ut_ad(rblock);
 		rseg->page_no = rblock ? rblock->page.id.page_no() : FIL_NULL;
->>>>>>> 1caec9c8
 
 		/* Before re-initialization ensure that we free the existing
 		structure. There can't be any active transactions. */
@@ -1018,16 +1009,10 @@
 		UT_LIST_INIT(rseg->old_insert_list, &trx_undo_t::undo_list);
 
 		/* These were written by trx_rseg_header_create(). */
-<<<<<<< HEAD
-		ut_ad(!mach_read_from_4(rseg_header + TRX_RSEG_FORMAT));
-		ut_ad(!mach_read_from_4(rseg_header + TRX_RSEG_HISTORY_SIZE));
-=======
-		ut_ad(mach_read_from_4(TRX_RSEG + TRX_RSEG_MAX_SIZE
-				       + rblock->frame)
-		      == uint32_t(rseg->max_size));
+		ut_ad(!mach_read_from_4(TRX_RSEG + TRX_RSEG_FORMAT
+					+ rblock->frame));
 		ut_ad(!mach_read_from_4(TRX_RSEG + TRX_RSEG_HISTORY_SIZE
 					+ rblock->frame));
->>>>>>> 1caec9c8
 
 		/* Initialize the undo log lists according to the rseg header */
 		rseg->curr_size = 1;
