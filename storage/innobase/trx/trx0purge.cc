/*****************************************************************************

Copyright (c) 1996, 2017, Oracle and/or its affiliates. All Rights Reserved.
Copyright (c) 2017, 2021, MariaDB Corporation.

This program is free software; you can redistribute it and/or modify it under
the terms of the GNU General Public License as published by the Free Software
Foundation; version 2 of the License.

This program is distributed in the hope that it will be useful, but WITHOUT
ANY WARRANTY; without even the implied warranty of MERCHANTABILITY or FITNESS
FOR A PARTICULAR PURPOSE. See the GNU General Public License for more details.

You should have received a copy of the GNU General Public License along with
this program; if not, write to the Free Software Foundation, Inc.,
51 Franklin Street, Fifth Floor, Boston, MA 02110-1335 USA

*****************************************************************************/

/**************************************************//**
@file trx/trx0purge.cc
Purge old versions

Created 3/26/1996 Heikki Tuuri
*******************************************************/

#include "trx0purge.h"
#include "fsp0fsp.h"
#include "fut0fut.h"
#include "mach0data.h"
#include "mtr0log.h"
#include "os0thread.h"
#include "que0que.h"
#include "row0purge.h"
#include "row0upd.h"
#include "srv0mon.h"
#include "srv0srv.h"
#include "srv0start.h"
#include "sync0sync.h"
#include "trx0rec.h"
#include "trx0roll.h"
#include "trx0rseg.h"
#include "trx0trx.h"
#include <mysql/service_wsrep.h>

/** Maximum allowable purge history length.  <=0 means 'infinite'. */
ulong		srv_max_purge_lag = 0;

/** Max DML user threads delay in micro-seconds. */
ulong		srv_max_purge_lag_delay = 0;

/** The global data structure coordinating a purge */
purge_sys_t	purge_sys;

/** A dummy undo record used as a return value when we have a whole undo log
which needs no purge */
trx_undo_rec_t	trx_purge_dummy_rec;

#ifdef UNIV_DEBUG
my_bool		srv_purge_view_update_only_debug;
#endif /* UNIV_DEBUG */

/** Sentinel value */
static const TrxUndoRsegs NullElement;

/** Default constructor */
TrxUndoRsegsIterator::TrxUndoRsegsIterator()
	: m_rsegs(NullElement), m_iter(m_rsegs.begin())
{
}

/** Sets the next rseg to purge in purge_sys.
Executed in the purge coordinator thread.
@return whether anything is to be purged */
inline bool TrxUndoRsegsIterator::set_next()
{
	mutex_enter(&purge_sys.pq_mutex);

	/* Only purge consumes events from the priority queue, user
	threads only produce the events. */

	/* Check if there are more rsegs to process in the
	current element. */
	if (m_iter != m_rsegs.end()) {
		/* We are still processing rollback segment from
		the same transaction and so expected transaction
		number shouldn't increase. Undo the increment of
		expected commit done by caller assuming rollback
		segments from given transaction are done. */
		purge_sys.tail.trx_no = (*m_iter)->last_trx_no();
	} else if (!purge_sys.purge_queue.empty()) {
		m_rsegs = purge_sys.purge_queue.top();
		purge_sys.purge_queue.pop();
		ut_ad(purge_sys.purge_queue.empty()
		      || purge_sys.purge_queue.top() != m_rsegs);
		m_iter = m_rsegs.begin();
	} else {
		/* Queue is empty, reset iterator. */
		purge_sys.rseg = NULL;
		mutex_exit(&purge_sys.pq_mutex);
		m_rsegs = NullElement;
		m_iter = m_rsegs.begin();
		return false;
	}

	purge_sys.rseg = *m_iter++;
	mutex_exit(&purge_sys.pq_mutex);
	mutex_enter(&purge_sys.rseg->mutex);

	ut_a(purge_sys.rseg->last_page_no != FIL_NULL);
	ut_ad(purge_sys.rseg->last_trx_no() == m_rsegs.trx_no);

	/* We assume in purge of externally stored fields that space id is
	in the range of UNDO tablespace space ids */
	ut_ad(purge_sys.rseg->space->id == TRX_SYS_SPACE
	      || srv_is_undo_tablespace(purge_sys.rseg->space->id));

	ut_a(purge_sys.tail.trx_no <= purge_sys.rseg->last_trx_no());

	purge_sys.tail.trx_no = purge_sys.rseg->last_trx_no();
	purge_sys.hdr_offset = purge_sys.rseg->last_offset();
	purge_sys.hdr_page_no = purge_sys.rseg->last_page_no;

	mutex_exit(&purge_sys.rseg->mutex);

	return(true);
}

/** Build a purge 'query' graph. The actual purge is performed by executing
this query graph.
@return own: the query graph */
static
que_t*
purge_graph_build()
{
	ut_a(srv_n_purge_threads > 0);

	trx_t* trx = trx_create();
	ut_ad(!trx->id);
	trx->start_time = time(NULL);
	trx->start_time_micro = microsecond_interval_timer();
	trx->state = TRX_STATE_ACTIVE;
	trx->op_info = "purge trx";

	mem_heap_t*	heap = mem_heap_create(512);
	que_fork_t*	fork = que_fork_create(
		NULL, NULL, QUE_FORK_PURGE, heap);
	fork->trx = trx;

	for (ulint i = 0; i < srv_n_purge_threads; ++i) {
		que_thr_t*	thr = que_thr_create(fork, heap, NULL);
		thr->child = new(mem_heap_alloc(heap, sizeof(purge_node_t)))
			purge_node_t(thr);
	}

	return(fork);
}

/** Initialise the purge system. */
void purge_sys_t::create()
{
  ut_ad(this == &purge_sys);
  ut_ad(!enabled());
  ut_ad(!event);
  event= os_event_create(0);
  ut_ad(event);
  m_paused= 0;
  query= purge_graph_build();
  next_stored= false;
  rseg= NULL;
  page_no= 0;
  offset= 0;
  hdr_page_no= 0;
  hdr_offset= 0;
  rw_lock_create(trx_purge_latch_key, &latch, SYNC_PURGE_LATCH);
  mutex_create(LATCH_ID_PURGE_SYS_PQ, &pq_mutex);
  truncate.current= NULL;
  truncate.last= NULL;
}

/** Close the purge subsystem on shutdown. */
void purge_sys_t::close()
{
  ut_ad(this == &purge_sys);
  if (!event) return;

  ut_ad(!enabled());
  ut_ad(n_tasks.load(std::memory_order_relaxed) == 0);
  trx_t* trx = query->trx;
  que_graph_free(query);
  ut_ad(!trx->id);
  ut_ad(trx->state == TRX_STATE_ACTIVE);
  trx->state= TRX_STATE_NOT_STARTED;
  trx->free();
  rw_lock_free(&latch);
  mutex_free(&pq_mutex);
  os_event_destroy(event);
}

/*================ UNDO LOG HISTORY LIST =============================*/

/** Prepend the history list with an undo log.
Remove the undo log segment from the rseg slot if it is too big for reuse.
@param[in]	trx		transaction
@param[in,out]	undo		undo log
@param[in,out]	mtr		mini-transaction */
void
trx_purge_add_undo_to_history(const trx_t* trx, trx_undo_t*& undo, mtr_t* mtr)
{
	DBUG_PRINT("trx", ("commit(" TRX_ID_FMT "," TRX_ID_FMT ")",
			   trx->id, trx->no));
	ut_ad(undo == trx->rsegs.m_redo.undo);
	trx_rseg_t*	rseg		= trx->rsegs.m_redo.rseg;
	ut_ad(undo->rseg == rseg);
	trx_rsegf_t*	rseg_header	= trx_rsegf_get(
		rseg->space, rseg->page_no, mtr);
	page_t*		undo_page	= trx_undo_set_state_at_finish(
		undo, mtr);
	trx_ulogf_t*	undo_header	= undo_page + undo->hdr_offset;

	ut_ad(mach_read_from_2(undo_header + TRX_UNDO_NEEDS_PURGE) <= 1);

	if (UNIV_UNLIKELY(mach_read_from_4(TRX_RSEG_FORMAT + rseg_header))) {
		/* This database must have been upgraded from
		before MariaDB 10.3.5. */
		trx_rseg_format_upgrade(rseg_header, mtr);
	}

	if (undo->state != TRX_UNDO_CACHED) {
		/* The undo log segment will not be reused */
		ut_a(undo->id < TRX_RSEG_N_SLOTS);
		trx_rsegf_set_nth_undo(rseg_header, undo->id, FIL_NULL, mtr);

		MONITOR_DEC(MONITOR_NUM_UNDO_SLOT_USED);

		uint32_t hist_size = mach_read_from_4(TRX_RSEG_HISTORY_SIZE
						      + rseg_header);

		ut_ad(undo->size == flst_get_len(TRX_UNDO_SEG_HDR
						 + TRX_UNDO_PAGE_LIST
						 + undo_page));

		mlog_write_ulint(
			rseg_header + TRX_RSEG_HISTORY_SIZE,
			hist_size + undo->size, MLOG_4BYTES, mtr);

		mlog_write_ull(rseg_header + TRX_RSEG_MAX_TRX_ID,
			       trx_sys.get_max_trx_id(), mtr);
	}

	/* After the purge thread has been given permission to exit,
	we may roll back transactions (trx->undo_no==0)
	in THD::cleanup() invoked from unlink_thd() in fast shutdown,
	or in trx_rollback_recovered() in slow shutdown.

	Before any transaction-generating background threads or the
	purge have been started, recv_recovery_rollback_active() can
	start transactions in row_merge_drop_temp_indexes() and
	fts_drop_orphaned_tables(), and roll back recovered transactions.

	Arbitrary user transactions may be executed when all the undo log
	related background processes (including purge) are disabled due to
	innodb_force_recovery=2 or innodb_force_recovery=3.
	DROP TABLE may be executed at any innodb_force_recovery	level.

	During fast shutdown, we may also continue to execute
	user transactions. */
	ut_ad(srv_undo_sources
	      || trx->undo_no == 0
	      || (!purge_sys.enabled()
		  && (srv_is_being_started
		      || trx_rollback_is_active
		      || srv_force_recovery >= SRV_FORCE_NO_BACKGROUND))
	      || ((trx->mysql_thd || trx->internal)
		  && srv_fast_shutdown));

#ifdef	WITH_WSREP
	if (wsrep_is_wsrep_xid(trx->xid)) {
		trx_rseg_update_wsrep_checkpoint(rseg_header, trx->xid, mtr);
	}
#endif

	if (trx->mysql_log_file_name && *trx->mysql_log_file_name) {
		/* Update the latest MySQL binlog name and offset info
		in rollback segment header if MySQL binlogging is on
		or the database server is a MySQL replication save. */
		trx_rseg_update_binlog_offset(rseg_header, trx, mtr);
	}

	/* Add the log as the first in the history list */
	flst_add_first(rseg_header + TRX_RSEG_HISTORY,
		       undo_header + TRX_UNDO_HISTORY_NODE, mtr);

	mlog_write_ull(undo_header + TRX_UNDO_TRX_NO, trx->no, mtr);
	/* This is needed for upgrading old undo log pages from
	before MariaDB 10.3.1. */
	if (UNIV_UNLIKELY(!mach_read_from_2(undo_header
					    + TRX_UNDO_NEEDS_PURGE))) {
		mlog_write_ulint(undo_header + TRX_UNDO_NEEDS_PURGE, 1,
				 MLOG_2BYTES, mtr);
	}

	if (rseg->last_page_no == FIL_NULL) {
		rseg->last_page_no = static_cast<uint32_t>(undo->hdr_page_no);
		rseg->set_last_commit(undo->hdr_offset, trx->no);
		rseg->needs_purge = true;
	}

	trx_sys.rseg_history_len++;

	if (undo->state == TRX_UNDO_CACHED) {
		UT_LIST_ADD_FIRST(rseg->undo_cached, undo);
		MONITOR_INC(MONITOR_NUM_UNDO_SLOT_CACHED);
	} else {
		ut_ad(undo->state == TRX_UNDO_TO_PURGE);
		ut_free(undo);
	}

	undo = NULL;
}

/** Remove undo log header from the history list.
@param[in,out]	rseg_hdr	rollback segment header
@param[in]	log_hdr		undo log segment header
@param[in,out]	mtr		mini transaction. */
static
void
trx_purge_remove_log_hdr(
	trx_rsegf_t*	rseg_hdr,
	trx_ulogf_t*	log_hdr,
	mtr_t*		mtr)
{
	flst_remove(rseg_hdr + TRX_RSEG_HISTORY,
		    log_hdr + TRX_UNDO_HISTORY_NODE, mtr);
	trx_sys.rseg_history_len--;
}

/** Free an undo log segment, and remove the header from the history list.
@param[in,out]	rseg		rollback segment
@param[in]	hdr_addr	file address of log_hdr */
static
void
trx_purge_free_segment(trx_rseg_t* rseg, fil_addr_t hdr_addr)
{
	mtr_t		mtr;
	trx_rsegf_t*	rseg_hdr;
	page_t*		undo_page;

	mtr.start();
	mutex_enter(&rseg->mutex);

	rseg_hdr = trx_rsegf_get(rseg->space, rseg->page_no, &mtr);
	undo_page = trx_undo_page_get(
		page_id_t(rseg->space->id, hdr_addr.page), &mtr);

	/* Mark the last undo log totally purged, so that if the
	system crashes, the tail of the undo log will not get accessed
	again. The list of pages in the undo log tail gets
	inconsistent during the freeing of the segment, and therefore
	purge should not try to access them again. */
	mlog_write_ulint(undo_page + hdr_addr.boffset + TRX_UNDO_NEEDS_PURGE,
			 0, MLOG_2BYTES, &mtr);

	while (!fseg_free_step_not_header(
		       TRX_UNDO_SEG_HDR + TRX_UNDO_FSEG_HEADER
		       + undo_page, &mtr)) {
		mutex_exit(&rseg->mutex);

		mtr.commit();
		mtr.start();

		mutex_enter(&rseg->mutex);

		rseg_hdr = trx_rsegf_get(rseg->space, rseg->page_no, &mtr);

		undo_page = trx_undo_page_get(
			page_id_t(rseg->space->id, hdr_addr.page), &mtr);
	}

	/* The page list may now be inconsistent, but the length field
	stored in the list base node tells us how big it was before we
	started the freeing. */

	const ulint seg_size = flst_get_len(
		TRX_UNDO_SEG_HDR + TRX_UNDO_PAGE_LIST + undo_page);

	/* We may free the undo log segment header page; it must be freed
	within the same mtr as the undo log header is removed from the
	history list: otherwise, in case of a database crash, the segment
	could become inaccessible garbage in the file space. */

	trx_purge_remove_log_hdr(rseg_hdr, undo_page + hdr_addr.boffset, &mtr);

	do {

		/* Here we assume that a file segment with just the header
		page can be freed in a few steps, so that the buffer pool
		is not flooded with bufferfixed pages: see the note in
		fsp0fsp.cc. */

	} while (!fseg_free_step(TRX_UNDO_SEG_HDR + TRX_UNDO_FSEG_HEADER
				 + undo_page, &mtr));

	const ulint hist_size = mach_read_from_4(rseg_hdr
						 + TRX_RSEG_HISTORY_SIZE);
	ut_ad(hist_size >= seg_size);

	mlog_write_ulint(rseg_hdr + TRX_RSEG_HISTORY_SIZE,
			 hist_size - seg_size, MLOG_4BYTES, &mtr);

	ut_ad(rseg->curr_size >= seg_size);

	rseg->curr_size -= seg_size;

	mutex_exit(&(rseg->mutex));

	mtr_commit(&mtr);
}

/** Remove unnecessary history data from a rollback segment.
@param[in,out]	rseg		rollback segment
@param[in]	limit		truncate anything before this */
static
void
trx_purge_truncate_rseg_history(
	trx_rseg_t&			rseg,
	const purge_sys_t::iterator&	limit)
{
	fil_addr_t	hdr_addr;
	fil_addr_t	prev_hdr_addr;
	trx_rsegf_t*	rseg_hdr;
	page_t*		undo_page;
	trx_ulogf_t*	log_hdr;
	trx_usegf_t*	seg_hdr;
	mtr_t		mtr;
	trx_id_t	undo_trx_no;

	mtr.start();
	ut_ad(rseg.is_persistent());
	mutex_enter(&rseg.mutex);

	rseg_hdr = trx_rsegf_get(rseg.space, rseg.page_no, &mtr);

	hdr_addr = trx_purge_get_log_from_hist(
		flst_get_last(rseg_hdr + TRX_RSEG_HISTORY, &mtr));
loop:
	if (hdr_addr.page == FIL_NULL) {
func_exit:
		mutex_exit(&rseg.mutex);
		mtr.commit();
		return;
	}

	undo_page = trx_undo_page_get(page_id_t(rseg.space->id, hdr_addr.page),
				      &mtr);

	log_hdr = undo_page + hdr_addr.boffset;

	undo_trx_no = mach_read_from_8(log_hdr + TRX_UNDO_TRX_NO);

	if (undo_trx_no >= limit.trx_no) {
		if (undo_trx_no == limit.trx_no) {
			trx_undo_truncate_start(
				&rseg, hdr_addr.page,
				hdr_addr.boffset, limit.undo_no);
		}

		goto func_exit;
	}

	prev_hdr_addr = trx_purge_get_log_from_hist(
		flst_get_prev_addr(log_hdr + TRX_UNDO_HISTORY_NODE, &mtr));

	seg_hdr = undo_page + TRX_UNDO_SEG_HDR;

	if ((mach_read_from_2(seg_hdr + TRX_UNDO_STATE) == TRX_UNDO_TO_PURGE)
	    && (mach_read_from_2(log_hdr + TRX_UNDO_NEXT_LOG) == 0)) {

		/* We can free the whole log segment */

		mutex_exit(&rseg.mutex);
		mtr.commit();

		/* calls the trx_purge_remove_log_hdr()
		inside trx_purge_free_segment(). */
		trx_purge_free_segment(&rseg, hdr_addr);
	} else {
		/* Remove the log hdr from the rseg history. */
		trx_purge_remove_log_hdr(rseg_hdr, log_hdr, &mtr);

		mutex_exit(&rseg.mutex);
		mtr.commit();
	}

	mtr.start();
	mutex_enter(&rseg.mutex);

	rseg_hdr = trx_rsegf_get(rseg.space, rseg.page_no, &mtr);

	hdr_addr = prev_hdr_addr;

	goto loop;
}

/** Cleanse purge queue to remove the rseg that reside in undo-tablespace
marked for truncate.
@param[in]	space	undo tablespace being truncated */
static void trx_purge_cleanse_purge_queue(const fil_space_t& space)
{
	typedef	std::vector<TrxUndoRsegs>	purge_elem_list_t;
	purge_elem_list_t			purge_elem_list;

	mutex_enter(&purge_sys.pq_mutex);

	/* Remove rseg instances that are in the purge queue before we start
	truncate of corresponding UNDO truncate. */
	while (!purge_sys.purge_queue.empty()) {
		purge_elem_list.push_back(purge_sys.purge_queue.top());
		purge_sys.purge_queue.pop();
	}

	for (purge_elem_list_t::iterator it = purge_elem_list.begin();
	     it != purge_elem_list.end();
	     ++it) {

		for (TrxUndoRsegs::iterator it2 = it->begin();
		     it2 != it->end();
		     ++it2) {
			if ((*it2)->space == &space) {
				it->erase(it2);
				break;
			}
		}

		if (!it->empty()) {
			purge_sys.purge_queue.push(*it);
		}
	}

	mutex_exit(&purge_sys.pq_mutex);
}

/**
Removes unnecessary history data from rollback segments. NOTE that when this
function is called, the caller must not have any latches on undo log pages!
*/
static void trx_purge_truncate_history()
{
	ut_ad(purge_sys.head <= purge_sys.tail);
	purge_sys_t::iterator& head = purge_sys.head.trx_no
		? purge_sys.head : purge_sys.tail;

	if (head.trx_no >= purge_sys.view.low_limit_no()) {
		/* This is sometimes necessary. TODO: find out why. */
		head.trx_no = purge_sys.view.low_limit_no();
		head.undo_no = 0;
	}

	for (ulint i = 0; i < TRX_SYS_N_RSEGS; ++i) {
		if (trx_rseg_t* rseg = trx_sys.rseg_array[i]) {
			ut_ad(rseg->id == i);
			trx_purge_truncate_rseg_history(*rseg, head);
		}
	}

	if (srv_undo_tablespaces_active < 2) {
		return;
	}

	while (srv_undo_log_truncate && srv_undo_logs >= 3) {
		if (!purge_sys.truncate.current) {
			const ulint threshold = ulint(srv_max_undo_log_size
						      >> srv_page_size_shift);
			for (ulint i = purge_sys.truncate.last
				     ? purge_sys.truncate.last->id
				     - srv_undo_space_id_start
				     : 0, j = i;; ) {
				ulint space_id = srv_undo_space_id_start + i;
				ut_ad(srv_is_undo_tablespace(space_id));

				if (fil_space_get_size(space_id)
				    > threshold) {
					purge_sys.truncate.current
						= fil_space_get(space_id);
					break;
				}

				++i;
				i %= srv_undo_tablespaces_active;
				if (i == j) {
					break;
				}
			}
		}

		if (!purge_sys.truncate.current) {
			return;
		}

		const fil_space_t& space = *purge_sys.truncate.current;
		/* Undo tablespace always are a single file. */
		ut_a(UT_LIST_GET_LEN(space.chain) == 1);
		fil_node_t* file = UT_LIST_GET_FIRST(space.chain);
		/* The undo tablespace files are never closed. */
		ut_ad(file->is_open());

		DBUG_LOG("undo", "marking for truncate: " << file->name);

		for (ulint i = 0; i < TRX_SYS_N_RSEGS; ++i) {
			if (trx_rseg_t* rseg = trx_sys.rseg_array[i]) {
				ut_ad(rseg->is_persistent());
				if (rseg->space == &space) {
					/* Once set, this rseg will
					not be allocated to subsequent
					transactions, but we will wait
					for existing active
					transactions to finish. */
					rseg->skip_allocation = true;
				}
			}
		}

		for (ulint i = 0; i < TRX_SYS_N_RSEGS; ++i) {
			trx_rseg_t*	rseg = trx_sys.rseg_array[i];
			if (!rseg || rseg->space != &space) {
				continue;
			}
			mutex_enter(&rseg->mutex);
			ut_ad(rseg->skip_allocation);
			if (rseg->trx_ref_count) {
not_free:
				mutex_exit(&rseg->mutex);
				return;
			}

			if (rseg->curr_size != 1) {
				/* Check if all segments are
				cached and safe to remove. */
				ulint cached = 0;

				for (trx_undo_t* undo = UT_LIST_GET_FIRST(
					     rseg->undo_cached);
				     undo;
				     undo = UT_LIST_GET_NEXT(undo_list,
							     undo)) {
					if (head.trx_no < undo->trx_id) {
						goto not_free;
					} else {
						cached += undo->size;
					}
				}

				ut_ad(rseg->curr_size > cached);

				if (rseg->curr_size > cached + 1) {
					goto not_free;
				}
			}

			mutex_exit(&rseg->mutex);
		}

		ib::info() << "Truncating " << file->name;
		trx_purge_cleanse_purge_queue(space);

		/* Flush all to-be-discarded pages of the tablespace.

		During truncation, we do not want any writes to the
		to-be-discarded area, because we must set the space.size
		early in order to have deterministic page allocation.

		If a log checkpoint was completed at LSN earlier than our
		mini-transaction commit and the server was killed, then
		discarding the to-be-trimmed pages without flushing would
		break crash recovery. So, we cannot avoid the write. */
		{
			FlushObserver observer(
				purge_sys.truncate.current,
				UT_LIST_GET_FIRST(purge_sys.query->thrs)
				->graph->trx,
				NULL);
			buf_LRU_flush_or_remove_pages(space.id, &observer);
		}

<<<<<<< HEAD
		log_free_check();
=======
	mtr.commit_shrink(*space);

	/* No mutex; this is only updated by the purge coordinator. */
	export_vars.innodb_undo_truncations++;

	if (purge_sys.rseg && purge_sys.rseg->last_page_no == FIL_NULL) {
		/* If purge_sys.rseg is pointing to rseg that was recently
		truncated then move to next rseg element.
		Note: Ideally purge_sys.rseg should be NULL because purge
		should complete processing of all the records but there is
		purge_batch_size that can force the purge loop to exit before
		all the records are purged and in this case purge_sys.rseg
		could point to a valid rseg waiting for next purge cycle. */
		purge_sys.next_stored = false;
		purge_sys.rseg = NULL;
	}
>>>>>>> b46cf33a

		/* Adjust the tablespace metadata. */
		if (!fil_truncate_prepare(space.id)) {
			ib::error() << "Failed to find UNDO tablespace "
				<< file->name;
			return;
		}

		/* Re-initialize tablespace, in a single mini-transaction. */
		mtr_t mtr;
		const ulint size = SRV_UNDO_TABLESPACE_SIZE_IN_PAGES;
		mtr.start();
		mtr_x_lock_space(purge_sys.truncate.current, &mtr);
		fil_truncate_log(purge_sys.truncate.current, size, &mtr);
		fsp_header_init(purge_sys.truncate.current, size, &mtr);
		mutex_enter(&fil_system.mutex);
		purge_sys.truncate.current->size = file->size = size;
		mutex_exit(&fil_system.mutex);

		buf_block_t* sys_header = trx_sysf_get(&mtr);

		for (ulint i = 0; i < TRX_SYS_N_RSEGS; ++i) {
			trx_rseg_t* rseg = trx_sys.rseg_array[i];
			if (!rseg || rseg->space != &space) {
				continue;
			}

			ut_ad(rseg->is_persistent());
			ut_d(const ulint old_page = rseg->page_no);

			buf_block_t* rblock = trx_rseg_header_create(
				purge_sys.truncate.current,
				rseg->id, sys_header, &mtr);
			ut_ad(rblock);
			rseg->page_no = rblock
				? rblock->page.id.page_no() : FIL_NULL;
			ut_ad(old_page == rseg->page_no);

			/* Before re-initialization ensure that we
			free the existing structure. There can't be
			any active transactions. */
			ut_a(UT_LIST_GET_LEN(rseg->undo_list) == 0);

			trx_undo_t*	next_undo;

			for (trx_undo_t* undo = UT_LIST_GET_FIRST(
				     rseg->undo_cached);
			     undo; undo = next_undo) {

				next_undo = UT_LIST_GET_NEXT(undo_list, undo);
				UT_LIST_REMOVE(rseg->undo_cached, undo);
				MONITOR_DEC(MONITOR_NUM_UNDO_SLOT_CACHED);
				ut_free(undo);
			}

			UT_LIST_INIT(rseg->undo_list,
				     &trx_undo_t::undo_list);
			UT_LIST_INIT(rseg->undo_cached,
				     &trx_undo_t::undo_list);

			/* These were written by trx_rseg_header_create(). */
			ut_ad(!mach_read_from_4(TRX_RSEG + TRX_RSEG_FORMAT
						+ rblock->frame));
			ut_ad(!mach_read_from_4(TRX_RSEG + TRX_RSEG_HISTORY_SIZE
						+ rblock->frame));

			/* Initialize the undo log lists according to
			the rseg header */
			rseg->curr_size = 1;
			rseg->trx_ref_count = 0;
			rseg->last_page_no = FIL_NULL;
			rseg->last_commit_and_offset = 0;
			rseg->needs_purge = false;
		}

		mtr.commit();
		/* Write-ahead the redo log record. */
		log_write_up_to(mtr.commit_lsn(), true);

		/* Trim the file size. */
		os_file_truncate(file->name, file->handle,
				 os_offset_t(size) << srv_page_size_shift,
				 true);

		/* This is only executed by srv_purge_coordinator_thread. */
		export_vars.innodb_undo_truncations++;

		/* In MDEV-8319 (10.5) we will PUNCH_HOLE the garbage
		(with write-ahead logging). */
		mutex_enter(&fil_system.mutex);
		ut_ad(&space == purge_sys.truncate.current);
		ut_ad(space.is_being_truncated);
		purge_sys.truncate.current->set_stopping(false);
		purge_sys.truncate.current->is_being_truncated = false;
		mutex_exit(&fil_system.mutex);

		if (purge_sys.rseg != NULL
		    && purge_sys.rseg->last_page_no == FIL_NULL) {
			/* If purge_sys.rseg is pointing to rseg that
			was recently truncated then move to next rseg
			element.  Note: Ideally purge_sys.rseg should
			be NULL because purge should complete
			processing of all the records but there is
			purge_batch_size that can force the purge loop
			to exit before all the records are purged and
			in this case purge_sys.rseg could point to a
			valid rseg waiting for next purge cycle. */
			purge_sys.next_stored = false;
			purge_sys.rseg = NULL;
		}

		DBUG_EXECUTE_IF("ib_undo_trunc",
				ib::info() << "ib_undo_trunc";
				log_write_up_to(LSN_MAX, true);
				DBUG_SUICIDE(););

		for (ulint i = 0; i < TRX_SYS_N_RSEGS; ++i) {
			if (trx_rseg_t* rseg = trx_sys.rseg_array[i]) {
				ut_ad(rseg->is_persistent());
				if (rseg->space == &space) {
					rseg->skip_allocation = false;
				}
			}
		}

		ib::info() << "Truncated " << file->name;
		purge_sys.truncate.last = purge_sys.truncate.current;
		purge_sys.truncate.current = NULL;
	}
}

/***********************************************************************//**
Updates the last not yet purged history log info in rseg when we have purged
a whole undo log. Advances also purge_sys.purge_trx_no past the purged log. */
static void trx_purge_rseg_get_next_history_log(
	ulint*		n_pages_handled)/*!< in/out: number of UNDO pages
					handled */
{
	page_t*		undo_page;
	fil_addr_t	prev_log_addr;
	trx_id_t	trx_no;
	mtr_t		mtr;

	mutex_enter(&purge_sys.rseg->mutex);

	ut_a(purge_sys.rseg->last_page_no != FIL_NULL);

	purge_sys.tail.trx_no = purge_sys.rseg->last_trx_no() + 1;
	purge_sys.tail.undo_no = 0;
	purge_sys.next_stored = false;

	mtr.start();

	undo_page = trx_undo_page_get_s_latched(
		page_id_t(purge_sys.rseg->space->id,
			  purge_sys.rseg->last_page_no), &mtr);

	const trx_ulogf_t* log_hdr = undo_page + purge_sys.rseg->last_offset();

	/* Increase the purge page count by one for every handled log */

	(*n_pages_handled)++;

	prev_log_addr = trx_purge_get_log_from_hist(
		flst_get_prev_addr(log_hdr + TRX_UNDO_HISTORY_NODE, &mtr));

	const bool empty = prev_log_addr.page == FIL_NULL;

	if (empty) {
		/* No logs left in the history list */
		purge_sys.rseg->last_page_no = FIL_NULL;
	}

	mutex_exit(&purge_sys.rseg->mutex);
	mtr.commit();

	if (empty) {
		return;
	}

	/* Read the previous log header. */
	mtr.start();

	log_hdr = trx_undo_page_get_s_latched(
		page_id_t(purge_sys.rseg->space->id, prev_log_addr.page),
		&mtr)
		+ prev_log_addr.boffset;

	trx_no = mach_read_from_8(log_hdr + TRX_UNDO_TRX_NO);
	ut_ad(mach_read_from_2(log_hdr + TRX_UNDO_NEEDS_PURGE) <= 1);
	const byte needs_purge = log_hdr[TRX_UNDO_NEEDS_PURGE + 1];

	mtr.commit();

	mutex_enter(&purge_sys.rseg->mutex);

	purge_sys.rseg->last_page_no = static_cast<uint32_t>(
		prev_log_addr.page);
	purge_sys.rseg->set_last_commit(prev_log_addr.boffset, trx_no);
	purge_sys.rseg->needs_purge = needs_purge != 0;

	/* Purge can also produce events, however these are already ordered
	in the rollback segment and any user generated event will be greater
	than the events that Purge produces. ie. Purge can never produce
	events from an empty rollback segment. */

	mutex_enter(&purge_sys.pq_mutex);

	purge_sys.purge_queue.push(*purge_sys.rseg);

	mutex_exit(&purge_sys.pq_mutex);

	mutex_exit(&purge_sys.rseg->mutex);
}

/** Position the purge sys "iterator" on the undo record to use for purging. */
static void trx_purge_read_undo_rec()
{
	ulint		offset;
	ulint		page_no;
	ib_uint64_t	undo_no;

	purge_sys.hdr_offset = purge_sys.rseg->last_offset();
	page_no = purge_sys.hdr_page_no = purge_sys.rseg->last_page_no;

	if (purge_sys.rseg->needs_purge) {
		mtr_t		mtr;
		mtr.start();
		if (trx_undo_rec_t* undo_rec = trx_undo_get_first_rec(
			    purge_sys.rseg->space, purge_sys.hdr_page_no,
			    purge_sys.hdr_offset, RW_S_LATCH, &mtr)) {

			offset = page_offset(undo_rec);
			undo_no = trx_undo_rec_get_undo_no(undo_rec);
			page_no = page_get_page_no(page_align(undo_rec));
		} else {
			offset = 0;
			undo_no = 0;
		}

		mtr.commit();
	} else {
		offset = 0;
		undo_no = 0;
	}

	purge_sys.offset = offset;
	purge_sys.page_no = page_no;
	purge_sys.tail.undo_no = undo_no;

	purge_sys.next_stored = true;
}

/***********************************************************************//**
Chooses the next undo log to purge and updates the info in purge_sys. This
function is used to initialize purge_sys when the next record to purge is
not known, and also to update the purge system info on the next record when
purge has handled the whole undo log for a transaction. */
static
void
trx_purge_choose_next_log(void)
/*===========================*/
{
	ut_ad(!purge_sys.next_stored);

	if (purge_sys.rseg_iter.set_next()) {
		trx_purge_read_undo_rec();
	} else {
		/* There is nothing to do yet. */
		os_thread_yield();
	}
}

/***********************************************************************//**
Gets the next record to purge and updates the info in the purge system.
@return copy of an undo log record or pointer to the dummy undo log record */
static
trx_undo_rec_t*
trx_purge_get_next_rec(
/*===================*/
	ulint*		n_pages_handled,/*!< in/out: number of UNDO pages
					handled */
	mem_heap_t*	heap)		/*!< in: memory heap where copied */
{
	trx_undo_rec_t*	rec;
	trx_undo_rec_t*	rec_copy;
	trx_undo_rec_t*	rec2;
	page_t*		undo_page;
	page_t*		page;
	ulint		offset;
	ulint		page_no;
	ulint		space;
	mtr_t		mtr;

	ut_ad(purge_sys.next_stored);
	ut_ad(purge_sys.tail.trx_no < purge_sys.view.low_limit_no());

	space = purge_sys.rseg->space->id;
	page_no = purge_sys.page_no;
	offset = purge_sys.offset;

	if (offset == 0) {
		/* It is the dummy undo log record, which means that there is
		no need to purge this undo log */

		trx_purge_rseg_get_next_history_log(n_pages_handled);

		/* Look for the next undo log and record to purge */

		trx_purge_choose_next_log();

		return(&trx_purge_dummy_rec);
	}

	mtr_start(&mtr);

	undo_page = trx_undo_page_get_s_latched(page_id_t(space, page_no),
						&mtr);

	rec = undo_page + offset;

	rec2 = trx_undo_page_get_next_rec(rec, purge_sys.hdr_page_no,
					  purge_sys.hdr_offset);

	if (rec2 == NULL) {
		rec2 = trx_undo_get_next_rec(rec, purge_sys.hdr_page_no,
					     purge_sys.hdr_offset, &mtr);
	}

	if (rec2 == NULL) {
		mtr_commit(&mtr);

		trx_purge_rseg_get_next_history_log(n_pages_handled);

		/* Look for the next undo log and record to purge */

		trx_purge_choose_next_log();

		mtr_start(&mtr);

		undo_page = trx_undo_page_get_s_latched(
			page_id_t(space, page_no), &mtr);

		rec = undo_page + offset;
	} else {
		page = page_align(rec2);

		purge_sys.offset = ulint(rec2 - page);
		purge_sys.page_no = page_get_page_no(page);
		purge_sys.tail.undo_no = trx_undo_rec_get_undo_no(rec2);

		if (undo_page != page) {
			/* We advance to a new page of the undo log: */
			(*n_pages_handled)++;
		}
	}

	rec_copy = trx_undo_rec_copy(rec, heap);

	mtr_commit(&mtr);

	return(rec_copy);
}

/********************************************************************//**
Fetches the next undo log record from the history list to purge. It must be
released with the corresponding release function.
@return copy of an undo log record or pointer to trx_purge_dummy_rec,
if the whole undo log can skipped in purge; NULL if none left */
static MY_ATTRIBUTE((warn_unused_result))
trx_undo_rec_t*
trx_purge_fetch_next_rec(
/*=====================*/
	roll_ptr_t*	roll_ptr,	/*!< out: roll pointer to undo record */
	ulint*		n_pages_handled,/*!< in/out: number of UNDO log pages
					handled */
	mem_heap_t*	heap)		/*!< in: memory heap where copied */
{
	if (!purge_sys.next_stored) {
		trx_purge_choose_next_log();

		if (!purge_sys.next_stored) {
			DBUG_PRINT("ib_purge",
				   ("no logs left in the history list"));
			return(NULL);
		}
	}

	if (purge_sys.tail.trx_no >= purge_sys.view.low_limit_no()) {

		return(NULL);
	}

	/* fprintf(stderr, "Thread %lu purging trx %llu undo record %llu\n",
	os_thread_get_curr_id(), iter->trx_no, iter->undo_no); */

	*roll_ptr = trx_undo_build_roll_ptr(
		/* row_purge_record_func() will later set
		ROLL_PTR_INSERT_FLAG for TRX_UNDO_INSERT_REC */
		false,
		purge_sys.rseg->id,
		purge_sys.page_no, purge_sys.offset);

	/* The following call will advance the stored values of the
	purge iterator. */

	return(trx_purge_get_next_rec(n_pages_handled, heap));
}

/** Run a purge batch.
@param n_purge_threads	number of purge threads
@return number of undo log pages handled in the batch */
static
ulint
trx_purge_attach_undo_recs(ulint n_purge_threads)
{
	que_thr_t*	thr;
	ulint		i;
	ulint		n_pages_handled = 0;
	ulint		n_thrs = UT_LIST_GET_LEN(purge_sys.query->thrs);

	ut_a(n_purge_threads > 0);

	purge_sys.head = purge_sys.tail;

#ifdef UNIV_DEBUG
	i = 0;
	/* Debug code to validate some pre-requisites and reset done flag. */
	for (thr = UT_LIST_GET_FIRST(purge_sys.query->thrs);
	     thr != NULL && i < n_purge_threads;
	     thr = UT_LIST_GET_NEXT(thrs, thr), ++i) {

		purge_node_t*		node;

		/* Get the purge node. */
		node = (purge_node_t*) thr->child;

		ut_ad(que_node_get_type(node) == QUE_NODE_PURGE);
		ut_ad(node->undo_recs == NULL);
		ut_ad(!node->in_progress);
		ut_d(node->in_progress = true);
	}

	/* There should never be fewer nodes than threads, the inverse
	however is allowed because we only use purge threads as needed. */
	ut_ad(i == n_purge_threads);
#endif

	/* Fetch and parse the UNDO records. The UNDO records are added
	to a per purge node vector. */
	thr = UT_LIST_GET_FIRST(purge_sys.query->thrs);
	ut_a(n_thrs > 0 && thr != NULL);

	ut_ad(purge_sys.head <= purge_sys.tail);

	i = 0;

	const ulint batch_size = srv_purge_batch_size;

	while (UNIV_LIKELY(srv_undo_sources) || !srv_fast_shutdown) {
		purge_node_t*		node;
		trx_purge_rec_t*	purge_rec;

		ut_a(!thr->is_active);

		/* Get the purge node. */
		node = (purge_node_t*) thr->child;
		ut_a(que_node_get_type(node) == QUE_NODE_PURGE);

		purge_rec = static_cast<trx_purge_rec_t*>(
			mem_heap_zalloc(node->heap, sizeof(*purge_rec)));

		/* Track the max {trx_id, undo_no} for truncating the
		UNDO logs once we have purged the records. */

		if (purge_sys.head <= purge_sys.tail) {
			purge_sys.head = purge_sys.tail;
		}

		/* Fetch the next record, and advance the purge_sys.tail. */
		purge_rec->undo_rec = trx_purge_fetch_next_rec(
			&purge_rec->roll_ptr, &n_pages_handled, node->heap);

		if (purge_rec->undo_rec != NULL) {

			if (node->undo_recs == NULL) {
				node->undo_recs = ib_vector_create(
					ib_heap_allocator_create(node->heap),
					sizeof(trx_purge_rec_t),
					batch_size);
			} else {
				ut_a(!ib_vector_is_empty(node->undo_recs));
			}

			ib_vector_push(node->undo_recs, purge_rec);

			if (n_pages_handled >= batch_size) {

				break;
			}
		} else {
			break;
		}

		thr = UT_LIST_GET_NEXT(thrs, thr);

		if (!(++i % n_purge_threads)) {
			thr = UT_LIST_GET_FIRST(purge_sys.query->thrs);
		}

		ut_a(thr != NULL);
	}

	ut_ad(purge_sys.head <= purge_sys.tail);

	return(n_pages_handled);
}

/*******************************************************************//**
Calculate the DML delay required.
@return delay in microseconds or ULINT_MAX */
static
ulint
trx_purge_dml_delay(void)
/*=====================*/
{
	/* Determine how much data manipulation language (DML) statements
	need to be delayed in order to reduce the lagging of the purge
	thread. */
	ulint	delay = 0; /* in microseconds; default: no delay */

	/* If purge lag is set (ie. > 0) then calculate the new DML delay.
	Note: we do a dirty read of the trx_sys_t data structure here,
	without holding trx_sys.mutex. */

	if (srv_max_purge_lag > 0) {
		float	ratio;

		ratio = float(trx_sys.rseg_history_len) / srv_max_purge_lag;

		if (ratio > 1.0) {
			/* If the history list length exceeds the
			srv_max_purge_lag, the data manipulation
			statements are delayed by at least 5000
			microseconds. */
			delay = (ulint) ((ratio - .5) * 10000);
		}

		if (delay > srv_max_purge_lag_delay) {
			delay = srv_max_purge_lag_delay;
		}

		MONITOR_SET(MONITOR_DML_PURGE_DELAY, delay);
	}

	return(delay);
}

/** Wait for pending purge jobs to complete. */
static
void
trx_purge_wait_for_workers_to_complete()
{
	/* Ensure that the work queue empties out. */
	while (purge_sys.n_tasks.load(std::memory_order_acquire)) {

		if (srv_get_task_queue_length() > 0) {
			srv_release_threads(SRV_WORKER, 1);
		}

		os_thread_yield();
	}

	/* There should be no outstanding tasks as long
	as the worker threads are active. */
	ut_a(srv_get_task_queue_length() == 0);
}

/*******************************************************************//**
This function runs a purge batch.
@return number of undo log pages handled in the batch */
ulint
trx_purge(
/*======*/
	ulint	n_purge_threads,	/*!< in: number of purge tasks
					to submit to the work queue */
	bool	truncate		/*!< in: truncate history if true */
#ifdef UNIV_DEBUG
	, srv_slot_t *slot		/*!< in/out: purge coordinator
					thread slot */
#endif
)
{
	que_thr_t*	thr = NULL;
	ulint		n_pages_handled;

	ut_a(n_purge_threads > 0);

	srv_dml_needed_delay = trx_purge_dml_delay();

	/* All submitted tasks should be completed. */
	ut_ad(purge_sys.n_tasks.load(std::memory_order_relaxed) == 0);

	rw_lock_x_lock(&purge_sys.latch);
	trx_sys.clone_oldest_view();
	rw_lock_x_unlock(&purge_sys.latch);

#ifdef UNIV_DEBUG
	if (srv_purge_view_update_only_debug) {
		return(0);
	}
#endif /* UNIV_DEBUG */

	/* Fetch the UNDO recs that need to be purged. */
	n_pages_handled = trx_purge_attach_undo_recs(n_purge_threads);
	purge_sys.n_tasks.store(n_purge_threads - 1, std::memory_order_relaxed);

	/* Submit tasks to workers queue if using multi-threaded purge. */
	for (ulint i = n_purge_threads; --i; ) {
		thr = que_fork_scheduler_round_robin(purge_sys.query, thr);
		ut_a(thr);
		srv_que_task_enqueue_low(thr);
	}

	thr = que_fork_scheduler_round_robin(purge_sys.query, thr);

	ut_d(thr->thread_slot = slot);
	que_run_threads(thr);

	trx_purge_wait_for_workers_to_complete();

	ut_ad(purge_sys.n_tasks.load(std::memory_order_relaxed) == 0);

	if (truncate) {
		trx_purge_truncate_history();
	}

	MONITOR_INC_VALUE(MONITOR_PURGE_INVOKED, 1);
	MONITOR_INC_VALUE(MONITOR_PURGE_N_PAGE_HANDLED, n_pages_handled);

	return(n_pages_handled);
}

/** Stop purge during FLUSH TABLES FOR EXPORT */
void purge_sys_t::stop()
{
  rw_lock_x_lock(&latch);

  if (!enabled())
  {
    /* Shutdown must have been initiated during FLUSH TABLES FOR EXPORT. */
    ut_ad(!srv_undo_sources);
    rw_lock_x_unlock(&latch);
    return;
  }

  ut_ad(srv_n_purge_threads > 0);

  if (m_paused++ == 0)
  {
    /* We need to wakeup the purge thread in case it is suspended, so
    that it can acknowledge the state change. */
    const int64_t sig_count = os_event_reset(event);
    rw_lock_x_unlock(&latch);
    ib::info() << "Stopping purge";
    srv_purge_wakeup();
    /* Wait for purge coordinator to signal that it is suspended. */
    os_event_wait_low(event, sig_count);
    MONITOR_ATOMIC_INC(MONITOR_PURGE_STOP_COUNT);
    return;
  }

  rw_lock_x_unlock(&latch);

  if (running())
  {
    ib::info() << "Waiting for purge to stop";
    while (running())
      os_thread_sleep(10000);
  }
}

/** Resume purge at UNLOCK TABLES after FLUSH TABLES FOR EXPORT */
void purge_sys_t::resume()
{
   if (!enabled())
   {
     /* Shutdown must have been initiated during FLUSH TABLES FOR EXPORT. */
     ut_ad(!srv_undo_sources);
     return;
   }

   int32_t paused= m_paused--;
   ut_a(paused);

   if (paused == 1)
   {
     ib::info() << "Resuming purge";
     srv_purge_wakeup();
     MONITOR_ATOMIC_INC(MONITOR_PURGE_RESUME_COUNT);
   }
}<|MERGE_RESOLUTION|>--- conflicted
+++ resolved
@@ -597,7 +597,7 @@
 			return;
 		}
 
-		const fil_space_t& space = *purge_sys.truncate.current;
+		fil_space_t& space = *purge_sys.truncate.current;
 		/* Undo tablespace always are a single file. */
 		ut_a(UT_LIST_GET_LEN(space.chain) == 1);
 		fil_node_t* file = UT_LIST_GET_FIRST(space.chain);
@@ -682,26 +682,7 @@
 			buf_LRU_flush_or_remove_pages(space.id, &observer);
 		}
 
-<<<<<<< HEAD
 		log_free_check();
-=======
-	mtr.commit_shrink(*space);
-
-	/* No mutex; this is only updated by the purge coordinator. */
-	export_vars.innodb_undo_truncations++;
-
-	if (purge_sys.rseg && purge_sys.rseg->last_page_no == FIL_NULL) {
-		/* If purge_sys.rseg is pointing to rseg that was recently
-		truncated then move to next rseg element.
-		Note: Ideally purge_sys.rseg should be NULL because purge
-		should complete processing of all the records but there is
-		purge_batch_size that can force the purge loop to exit before
-		all the records are purged and in this case purge_sys.rseg
-		could point to a valid rseg waiting for next purge cycle. */
-		purge_sys.next_stored = false;
-		purge_sys.rseg = NULL;
-	}
->>>>>>> b46cf33a
 
 		/* Adjust the tablespace metadata. */
 		if (!fil_truncate_prepare(space.id)) {
@@ -777,28 +758,11 @@
 			rseg->needs_purge = false;
 		}
 
-		mtr.commit();
-		/* Write-ahead the redo log record. */
-		log_write_up_to(mtr.commit_lsn(), true);
-
-		/* Trim the file size. */
-		os_file_truncate(file->name, file->handle,
-				 os_offset_t(size) << srv_page_size_shift,
-				 true);
-
-		/* This is only executed by srv_purge_coordinator_thread. */
+		mtr.commit_shrink(space);
+		/* No mutex; this is only updated by the purge coordinator. */
 		export_vars.innodb_undo_truncations++;
 
-		/* In MDEV-8319 (10.5) we will PUNCH_HOLE the garbage
-		(with write-ahead logging). */
-		mutex_enter(&fil_system.mutex);
-		ut_ad(&space == purge_sys.truncate.current);
-		ut_ad(space.is_being_truncated);
-		purge_sys.truncate.current->set_stopping(false);
-		purge_sys.truncate.current->is_being_truncated = false;
-		mutex_exit(&fil_system.mutex);
-
-		if (purge_sys.rseg != NULL
+		if (purge_sys.rseg
 		    && purge_sys.rseg->last_page_no == FIL_NULL) {
 			/* If purge_sys.rseg is pointing to rseg that
 			was recently truncated then move to next rseg
