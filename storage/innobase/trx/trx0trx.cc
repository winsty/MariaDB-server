/*****************************************************************************

Copyright (c) 1996, 2012, Oracle and/or its affiliates. All Rights Reserved.

This program is free software; you can redistribute it and/or modify it under
the terms of the GNU General Public License as published by the Free Software
Foundation; version 2 of the License.

This program is distributed in the hope that it will be useful, but WITHOUT
ANY WARRANTY; without even the implied warranty of MERCHANTABILITY or FITNESS
FOR A PARTICULAR PURPOSE. See the GNU General Public License for more details.

You should have received a copy of the GNU General Public License along with
this program; if not, write to the Free Software Foundation, Inc.,
51 Franklin Street, Suite 500, Boston, MA 02110-1335 USA

*****************************************************************************/

/**************************************************//**
@file trx/trx0trx.cc
The transaction

Created 3/26/1996 Heikki Tuuri
*******************************************************/

#include "trx0trx.h"

#ifdef UNIV_NONINL
#include "trx0trx.ic"
#endif

#include "trx0undo.h"
#include "trx0rseg.h"
#include "log0log.h"
#include "que0que.h"
#include "lock0lock.h"
#include "trx0roll.h"
#include "usr0sess.h"
#include "read0read.h"
#include "srv0srv.h"
#include "srv0start.h"
#include "btr0sea.h"
#include "os0proc.h"
#include "trx0xa.h"
#include "trx0purge.h"
#include "ha_prototypes.h"
#include "srv0mon.h"
#include "ut0vec.h"

/** Dummy session used currently in MySQL interface */
UNIV_INTERN sess_t*		trx_dummy_sess = NULL;

#ifdef UNIV_PFS_MUTEX
/* Key to register the mutex with performance schema */
UNIV_INTERN mysql_pfs_key_t	trx_mutex_key;
/* Key to register the mutex with performance schema */
UNIV_INTERN mysql_pfs_key_t	trx_undo_mutex_key;
#endif /* UNIV_PFS_MUTEX */

/*************************************************************//**
Set detailed error message for the transaction. */
UNIV_INTERN
void
trx_set_detailed_error(
/*===================*/
	trx_t*		trx,	/*!< in: transaction struct */
	const char*	msg)	/*!< in: detailed error message */
{
	ut_strlcpy(trx->detailed_error, msg, sizeof(trx->detailed_error));
}

/*************************************************************//**
Set detailed error message for the transaction from a file. Note that the
file is rewinded before reading from it. */
UNIV_INTERN
void
trx_set_detailed_error_from_file(
/*=============================*/
	trx_t*	trx,	/*!< in: transaction struct */
	FILE*	file)	/*!< in: file to read message from */
{
	os_file_read_string(file, trx->detailed_error,
			    sizeof(trx->detailed_error));
}

/****************************************************************//**
Creates and initializes a transaction object. It must be explicitly
started with trx_start_if_not_started() before using it. The default
isolation level is TRX_ISO_REPEATABLE_READ.
@return transaction instance, should never be NULL */
static
trx_t*
trx_create(void)
/*============*/
{
	trx_t*		trx;
	mem_heap_t*	heap;
	ib_alloc_t*	heap_alloc;

	trx = static_cast<trx_t*>(mem_zalloc(sizeof(*trx)));

	mutex_create(trx_mutex_key, &trx->mutex, SYNC_TRX);

	trx->magic_n = TRX_MAGIC_N;

	trx->state = TRX_STATE_NOT_STARTED;

	trx->active_commit_ordered = 0;
	trx->isolation_level = TRX_ISO_REPEATABLE_READ;

	trx->no = IB_ULONGLONG_MAX;

	trx->support_xa = TRUE;

	trx->check_foreigns = TRUE;
	trx->check_unique_secondary = TRUE;

	trx->dict_operation = TRX_DICT_OP_NONE;

	mutex_create(trx_undo_mutex_key, &trx->undo_mutex, SYNC_TRX_UNDO);

	trx->error_state = DB_SUCCESS;

	trx->lock.que_state = TRX_QUE_RUNNING;

	trx->lock.lock_heap = mem_heap_create_typed(
		256, MEM_HEAP_FOR_LOCK_HEAP);

	trx->search_latch_timeout = BTR_SEA_TIMEOUT;

	trx->global_read_view_heap = mem_heap_create(256);

	trx->xid.formatID = -1;

	trx->op_info = "";

	heap = mem_heap_create(sizeof(ib_vector_t) + sizeof(void*) * 8);
	heap_alloc = ib_heap_allocator_create(heap);

	/* Remember to free the vector explicitly in trx_free(). */
	trx->autoinc_locks = ib_vector_create(heap_alloc, sizeof(void**), 4);

	/* Remember to free the vector explicitly in trx_free(). */
	heap = mem_heap_create(sizeof(ib_vector_t) + sizeof(void*) * 128);
	heap_alloc = ib_heap_allocator_create(heap);

	trx->lock.table_locks = ib_vector_create(
		heap_alloc, sizeof(void**), 32);

<<<<<<< HEAD
#ifdef WITH_WSREP
	trx->wsrep_event = NULL;
#endif /* WITH_WSREP */
 	/* For non-locking selects we avoid calling ut_time() too frequently.
	Set the time here for new transactions. */
	trx->start_time = ut_time();

=======
>>>>>>> c8b87ca1
	return(trx);
}

/********************************************************************//**
Creates a transaction object for background operations by the master thread.
@return	own: transaction object */
UNIV_INTERN
trx_t*
trx_allocate_for_background(void)
/*=============================*/
{
	trx_t*	trx;

	trx = trx_create();

	trx->sess = trx_dummy_sess;

	return(trx);
}

/********************************************************************//**
Creates a transaction object for MySQL.
@return	own: transaction object */
UNIV_INTERN
trx_t*
trx_allocate_for_mysql(void)
/*========================*/
{
	trx_t*	trx;

	trx = trx_allocate_for_background();

	mutex_enter(&trx_sys->mutex);

	ut_d(trx->in_mysql_trx_list = TRUE);
	UT_LIST_ADD_FIRST(mysql_trx_list, trx_sys->mysql_trx_list, trx);

	mutex_exit(&trx_sys->mutex);

	return(trx);
}

/********************************************************************//**
Frees a transaction object. */
static
void
trx_free(
/*=====*/
	trx_t*	trx)	/*!< in, own: trx object */
{
	ut_a(trx->magic_n == TRX_MAGIC_N);
	ut_ad(!trx->in_ro_trx_list);
	ut_ad(!trx->in_rw_trx_list);
	ut_ad(!trx->in_mysql_trx_list);

	mutex_free(&trx->undo_mutex);

	if (trx->undo_no_arr != NULL) {
		trx_undo_arr_free(trx->undo_no_arr);
	}

	ut_a(trx->lock.wait_lock == NULL);
	ut_a(trx->lock.wait_thr == NULL);

	ut_a(!trx->has_search_latch);

	ut_a(trx->dict_operation_lock_mode == 0);

	if (trx->lock.lock_heap) {
		mem_heap_free(trx->lock.lock_heap);
	}

	ut_a(UT_LIST_GET_LEN(trx->lock.trx_locks) == 0);

	if (trx->global_read_view_heap) {
		mem_heap_free(trx->global_read_view_heap);
	}

	ut_a(ib_vector_is_empty(trx->autoinc_locks));
	/* We allocated a dedicated heap for the vector. */
	ib_vector_free(trx->autoinc_locks);

	if (trx->lock.table_locks != NULL) {
		/* We allocated a dedicated heap for the vector. */
		ib_vector_free(trx->lock.table_locks);
	}

	mutex_free(&trx->mutex);

	mem_free(trx);
}

/********************************************************************//**
Frees a transaction object of a background operation of the master thread. */
UNIV_INTERN
void
trx_free_for_background(
/*====================*/
	trx_t*	trx)	/*!< in, own: trx object */
{
	if (trx->declared_to_be_inside_innodb) {

		ib_logf(IB_LOG_LEVEL_ERROR,
			"Freeing a trx (%p, " TRX_ID_FMT ") which is declared "
			"to be processing inside InnoDB", trx, trx->id);

		trx_print(stderr, trx, 600);
		putc('\n', stderr);

		/* This is an error but not a fatal error. We must keep
		the counters like srv_conc_n_threads accurate. */
		srv_conc_force_exit_innodb(trx);
	}

	if (trx->n_mysql_tables_in_use != 0
	    || trx->mysql_n_tables_locked != 0) {

		ib_logf(IB_LOG_LEVEL_ERROR,
			"MySQL is freeing a thd though "
			"trx->n_mysql_tables_in_use is %lu and "
			"trx->mysql_n_tables_locked is %lu.",
			(ulong) trx->n_mysql_tables_in_use,
			(ulong) trx->mysql_n_tables_locked);

		trx_print(stderr, trx, 600);
		ut_print_buf(stderr, trx, sizeof(trx_t));
		putc('\n', stderr);
	}

	ut_a(trx->state == TRX_STATE_NOT_STARTED);
	ut_a(trx->insert_undo == NULL);
	ut_a(trx->update_undo == NULL);
	ut_a(trx->read_view == NULL);

	trx_free(trx);
}

/********************************************************************//**
At shutdown, frees a transaction object that is in the PREPARED state. */
UNIV_INTERN
void
trx_free_prepared(
/*==============*/
	trx_t*	trx)	/*!< in, own: trx object */
{
	ut_ad(mutex_own(&trx_sys->mutex));

	ut_a(trx_state_eq(trx, TRX_STATE_PREPARED));
	ut_a(trx->magic_n == TRX_MAGIC_N);

	trx_undo_free_prepared(trx);

	assert_trx_in_rw_list(trx);

	ut_a(!trx->read_only);

	UT_LIST_REMOVE(trx_list, trx_sys->rw_trx_list, trx);
	ut_d(trx->in_rw_trx_list = FALSE);

	trx_free(trx);
}

/********************************************************************//**
Frees a transaction object for MySQL. */
UNIV_INTERN
void
trx_free_for_mysql(
/*===============*/
	trx_t*	trx)	/*!< in, own: trx object */
{
	mutex_enter(&trx_sys->mutex);

	ut_ad(trx->in_mysql_trx_list);
	ut_d(trx->in_mysql_trx_list = FALSE);
	UT_LIST_REMOVE(mysql_trx_list, trx_sys->mysql_trx_list, trx);

	ut_ad(trx_sys_validate_trx_list());

	mutex_exit(&trx_sys->mutex);

	trx_free_for_background(trx);
}

/****************************************************************//**
Inserts the trx handle in the trx system trx list in the right position.
The list is sorted on the trx id so that the biggest id is at the list
start. This function is used at the database startup to insert incomplete
transactions to the list. */
static
void
trx_list_rw_insert_ordered(
/*=======================*/
	trx_t*	trx)	/*!< in: trx handle */
{
	trx_t*	trx2;

	ut_ad(!trx->read_only);

	ut_d(trx->start_file = __FILE__);
	ut_d(trx->start_line = __LINE__);

	ut_a(srv_is_being_started);
	ut_ad(!trx->in_ro_trx_list);
	ut_ad(!trx->in_rw_trx_list);
	ut_ad(trx->state != TRX_STATE_NOT_STARTED);
	ut_ad(trx->is_recovered);

	for (trx2 = UT_LIST_GET_FIRST(trx_sys->rw_trx_list);
	     trx2 != NULL;
	     trx2 = UT_LIST_GET_NEXT(trx_list, trx2)) {

		assert_trx_in_rw_list(trx2);

		if (trx->id >= trx2->id) {

			ut_ad(trx->id > trx2->id);
			break;
		}
	}

	if (trx2 != NULL) {
		trx2 = UT_LIST_GET_PREV(trx_list, trx2);

		if (trx2 == NULL) {
			UT_LIST_ADD_FIRST(trx_list, trx_sys->rw_trx_list, trx);
			ut_d(trx_sys->rw_max_trx_id = trx->id);
		} else {
			UT_LIST_INSERT_AFTER(
				trx_list, trx_sys->rw_trx_list, trx2, trx);
		}
	} else {
		UT_LIST_ADD_LAST(trx_list, trx_sys->rw_trx_list, trx);
	}

	ut_ad(!trx->in_rw_trx_list);
	ut_d(trx->in_rw_trx_list = TRUE);
}

/****************************************************************//**
Resurrect the transactions that were doing inserts the time of the
crash, they need to be undone.
@return trx_t instance  */
static
trx_t*
trx_resurrect_insert(
/*=================*/
	trx_undo_t*	undo,		/*!< in: entry to UNDO */
	trx_rseg_t*	rseg)		/*!< in: rollback segment */
{
	trx_t*		trx;

	trx = trx_allocate_for_background();

	trx->rseg = rseg;
	trx->xid = undo->xid;
	trx->id = undo->trx_id;
	trx->insert_undo = undo;
	trx->is_recovered = TRUE;

	/* This is single-threaded startup code, we do not need the
	protection of trx->mutex or trx_sys->mutex here. */

	if (undo->state != TRX_UNDO_ACTIVE) {

		/* Prepared transactions are left in the prepared state
		waiting for a commit or abort decision from MySQL */

		if (undo->state == TRX_UNDO_PREPARED) {

			fprintf(stderr,
				"InnoDB: Transaction " TRX_ID_FMT " was in the"
				" XA prepared state.\n", trx->id);

			if (srv_force_recovery == 0) {

				trx->state = TRX_STATE_PREPARED;
				trx_sys->n_prepared_trx++;
				trx_sys->n_prepared_recovered_trx++;
			} else {
				fprintf(stderr,
					"InnoDB: Since innodb_force_recovery"
					" > 0, we will rollback it anyway.\n");

				trx->state = TRX_STATE_ACTIVE;
			}
		} else {
			trx->state = TRX_STATE_COMMITTED_IN_MEMORY;
		}

		/* We give a dummy value for the trx no; this should have no
		relevance since purge is not interested in committed
		transaction numbers, unless they are in the history
		list, in which case it looks the number from the disk based
		undo log structure */

		trx->no = trx->id;
	} else {
		trx->state = TRX_STATE_ACTIVE;

		/* A running transaction always has the number
		field inited to IB_ULONGLONG_MAX */

		trx->no = IB_ULONGLONG_MAX;
	}

	if (undo->dict_operation) {
		trx_set_dict_operation(trx, TRX_DICT_OP_TABLE);
		trx->table_id = undo->table_id;
	}

	if (!undo->empty) {
		trx->undo_no = undo->top_undo_no + 1;
	}

	return(trx);
}

/****************************************************************//**
Prepared transactions are left in the prepared state waiting for a
commit or abort decision from MySQL */
static
void
trx_resurrect_update_in_prepared_state(
/*===================================*/
	trx_t*			trx,	/*!< in,out: transaction */
	const trx_undo_t*	undo)	/*!< in: update UNDO record */
{
	/* This is single-threaded startup code, we do not need the
	protection of trx->mutex or trx_sys->mutex here. */

	if (undo->state == TRX_UNDO_PREPARED) {
		fprintf(stderr,
			"InnoDB: Transaction " TRX_ID_FMT
			" was in the XA prepared state.\n", trx->id);

		if (srv_force_recovery == 0) {
			if (trx_state_eq(trx, TRX_STATE_NOT_STARTED)) {
				trx_sys->n_prepared_trx++;
				trx_sys->n_prepared_recovered_trx++;
			} else {
				ut_ad(trx_state_eq(trx, TRX_STATE_PREPARED));
			}

			trx->state = TRX_STATE_PREPARED;
		} else {
			fprintf(stderr,
				"InnoDB: Since innodb_force_recovery"
				" > 0, we will rollback it anyway.\n");

			trx->state = TRX_STATE_ACTIVE;
		}
	} else {
		trx->state = TRX_STATE_COMMITTED_IN_MEMORY;
	}
}

/****************************************************************//**
Resurrect the transactions that were doing updates the time of the
crash, they need to be undone. */
static
void
trx_resurrect_update(
/*=================*/
	trx_t*		trx,	/*!< in/out: transaction */
	trx_undo_t*	undo,	/*!< in/out: update UNDO record */
	trx_rseg_t*	rseg)	/*!< in/out: rollback segment */
{
	trx->rseg = rseg;
	trx->xid = undo->xid;
	trx->id = undo->trx_id;
	trx->update_undo = undo;
	trx->is_recovered = TRUE;

	/* This is single-threaded startup code, we do not need the
	protection of trx->mutex or trx_sys->mutex here. */

	if (undo->state != TRX_UNDO_ACTIVE) {
		trx_resurrect_update_in_prepared_state(trx, undo);

		/* We give a dummy value for the trx number */

		trx->no = trx->id;

	} else {
		trx->state = TRX_STATE_ACTIVE;

		/* A running transaction always has the number field inited to
		IB_ULONGLONG_MAX */

		trx->no = IB_ULONGLONG_MAX;
	}

	if (undo->dict_operation) {
		trx_set_dict_operation(trx, TRX_DICT_OP_TABLE);
		trx->table_id = undo->table_id;
	}

	if (!undo->empty && undo->top_undo_no >= trx->undo_no) {

		trx->undo_no = undo->top_undo_no + 1;
	}
}

/****************************************************************//**
Creates trx objects for transactions and initializes the trx list of
trx_sys at database start. Rollback segment and undo log lists must
already exist when this function is called, because the lists of
transactions to be rolled back or cleaned up are built based on the
undo log lists. */
UNIV_INTERN
void
trx_lists_init_at_db_start(void)
/*============================*/
{
	ulint		i;

	ut_a(srv_is_being_started);

	UT_LIST_INIT(trx_sys->ro_trx_list);
	UT_LIST_INIT(trx_sys->rw_trx_list);

	/* Look from the rollback segments if there exist undo logs for
	transactions */

	for (i = 0; i < TRX_SYS_N_RSEGS; ++i) {
		trx_undo_t*	undo;
		trx_rseg_t*	rseg;

		rseg = trx_sys->rseg_array[i];

		if (rseg == NULL) {
			continue;
		}

		/* Resurrect transactions that were doing inserts. */
		for (undo = UT_LIST_GET_FIRST(rseg->insert_undo_list);
		     undo != NULL;
		     undo = UT_LIST_GET_NEXT(undo_list, undo)) {
			trx_t*	trx;

			trx = trx_resurrect_insert(undo, rseg);

			trx_list_rw_insert_ordered(trx);
		}

		/* Ressurrect transactions that were doing updates. */
		for (undo = UT_LIST_GET_FIRST(rseg->update_undo_list);
		     undo != NULL;
		     undo = UT_LIST_GET_NEXT(undo_list, undo)) {
			trx_t*	trx;
			ibool	trx_created;

			/* Check the trx_sys->rw_trx_list first. */
			mutex_enter(&trx_sys->mutex);
			trx = trx_get_rw_trx_by_id(undo->trx_id);
			mutex_exit(&trx_sys->mutex);

			if (trx == NULL) {
				trx = trx_allocate_for_background();
				trx_created = TRUE;
			} else {
				trx_created = FALSE;
			}

			trx_resurrect_update(trx, undo, rseg);

			if (trx_created) {
				trx_list_rw_insert_ordered(trx);
			}
		}
	}
}

/******************************************************************//**
Assigns a rollback segment to a transaction in a round-robin fashion.
@return	assigned rollback segment instance */
static
trx_rseg_t*
trx_assign_rseg_low(
/*================*/
	ulong	max_undo_logs,	/*!< in: maximum number of UNDO logs to use */
	ulint	n_tablespaces)	/*!< in: number of rollback tablespaces */
{
	ulint		i;
	trx_rseg_t*	rseg;
	static ulint	latest_rseg = 0;

	if (srv_force_recovery >= SRV_FORCE_NO_TRX_UNDO || srv_read_only_mode) {
		ut_a(max_undo_logs == ULONG_UNDEFINED);
		return(NULL);
	}

	/* This breaks true round robin but that should be OK. */

	ut_a(max_undo_logs > 0 && max_undo_logs <= TRX_SYS_N_RSEGS);

	i = latest_rseg++;
        i %= max_undo_logs;

	/* Note: The assumption here is that there can't be any gaps in
	the array. Once we implement more flexible rollback segment
	management this may not hold. The assertion checks for that case. */

	ut_a(trx_sys->rseg_array[0] != NULL);

	/* Skip the system tablespace if we have more than one tablespace
	defined for rollback segments. We want all UNDO records to be in
	the non-system tablespaces. */

	do {
		rseg = trx_sys->rseg_array[i];
		ut_a(rseg == NULL || i == rseg->id);

		i = (rseg == NULL) ? 0 : i + 1;

	} while (rseg == NULL
		 || (rseg->space == 0
		     && n_tablespaces > 0
		     && trx_sys->rseg_array[1] != NULL));

	return(rseg);
}

/****************************************************************//**
Assign a read-only transaction a rollback-segment, if it is attempting
to write to a TEMPORARY table. */
UNIV_INTERN
void
trx_assign_rseg(
/*============*/
	trx_t*		trx)		/*!< A read-only transaction that
					needs to be assigned a RBS. */
{
	ut_a(trx->rseg == 0);
	ut_a(trx->read_only);
	ut_a(!srv_read_only_mode);
	ut_a(!trx_is_autocommit_non_locking(trx));

	trx->rseg = trx_assign_rseg_low(srv_undo_logs, srv_undo_tablespaces);
}

/****************************************************************//**
Starts a transaction. */
static
void
trx_start_low(
/*==========*/
	trx_t*	trx)		/*!< in: transaction */
{
	ut_ad(trx->rseg == NULL);

	ut_ad(trx->start_file != 0);
	ut_ad(trx->start_line != 0);
	ut_ad(!trx->is_recovered);
	ut_ad(trx_state_eq(trx, TRX_STATE_NOT_STARTED));
	ut_ad(UT_LIST_GET_LEN(trx->lock.trx_locks) == 0);

	/* Check whether it is an AUTOCOMMIT SELECT */
	trx->auto_commit = thd_trx_is_auto_commit(trx->mysql_thd);

	trx->read_only =
		(!trx->ddl && thd_trx_is_read_only(trx->mysql_thd))
		|| srv_read_only_mode;

	if (!trx->auto_commit) {
		++trx->will_lock;
	} else if (trx->will_lock == 0) {
		trx->read_only = TRUE;
	}

	if (!trx->read_only) {
		trx->rseg = trx_assign_rseg_low(
			srv_undo_logs, srv_undo_tablespaces);
	}

<<<<<<< HEAD
	/* Avoid making an unnecessary system call, for non-locking
	auto-commit selects we reuse the start_time for every 32  starts. */
	if (!trx_is_autocommit_non_locking(trx) || !(n_start_times++ % 32)) {
		trx->start_time = ut_time();
	}

#ifdef WITH_WSREP
        memset(&trx->xid, 0, sizeof(trx->xid));
        trx->xid.formatID = -1;
#endif /* WITH_WSREP */

=======
>>>>>>> c8b87ca1
	/* The initial value for trx->no: IB_ULONGLONG_MAX is used in
	read_view_open_now: */

	trx->no = IB_ULONGLONG_MAX;

	ut_a(ib_vector_is_empty(trx->autoinc_locks));
	ut_a(ib_vector_is_empty(trx->lock.table_locks));

	mutex_enter(&trx_sys->mutex);

	/* If this transaction came from trx_allocate_for_mysql(),
	trx->in_mysql_trx_list would hold. In that case, the trx->state
	change must be protected by the trx_sys->mutex, so that
	lock_print_info_all_transactions() will have a consistent view. */

	trx->state = TRX_STATE_ACTIVE;

	trx->id = trx_sys_get_new_trx_id();

	ut_ad(!trx->in_rw_trx_list);
	ut_ad(!trx->in_ro_trx_list);

	if (trx->read_only) {

		/* Note: The trx_sys_t::ro_trx_list doesn't really need to
		be ordered, we should exploit this using a list type that
		doesn't need a list wide lock to increase concurrency. */

		if (!trx_is_autocommit_non_locking(trx)) {
			UT_LIST_ADD_FIRST(trx_list, trx_sys->ro_trx_list, trx);
			ut_d(trx->in_ro_trx_list = TRUE);
		}
	} else {

		ut_ad(trx->rseg != NULL
		      || srv_force_recovery >= SRV_FORCE_NO_TRX_UNDO);

		ut_ad(!trx_is_autocommit_non_locking(trx));
		UT_LIST_ADD_FIRST(trx_list, trx_sys->rw_trx_list, trx);
		ut_d(trx->in_rw_trx_list = TRUE);
		ut_d(trx_sys->rw_max_trx_id = trx->id);
	}

	ut_ad(trx_sys_validate_trx_list());

	mutex_exit(&trx_sys->mutex);

	trx->start_time = ut_time();

	MONITOR_INC(MONITOR_TRX_ACTIVE);
}

/****************************************************************//**
Set the transaction serialisation number. */
static
void
trx_serialisation_number_get(
/*=========================*/
	trx_t*		trx)	/*!< in: transaction */
{
	trx_rseg_t*	rseg;

	rseg = trx->rseg;

	ut_ad(mutex_own(&rseg->mutex));

	mutex_enter(&trx_sys->mutex);

	trx->no = trx_sys_get_new_trx_id();

	/* If the rollack segment is not empty then the
	new trx_t::no can't be less than any trx_t::no
	already in the rollback segment. User threads only
	produce events when a rollback segment is empty. */

	if (rseg->last_page_no == FIL_NULL) {
		void*		ptr;
		rseg_queue_t	rseg_queue;

		rseg_queue.rseg = rseg;
		rseg_queue.trx_no = trx->no;

		mutex_enter(&purge_sys->bh_mutex);

		/* This is to reduce the pressure on the trx_sys_t::mutex
		though in reality it should make very little (read no)
		difference because this code path is only taken when the
		rbs is empty. */

		mutex_exit(&trx_sys->mutex);

		ptr = ib_bh_push(purge_sys->ib_bh, &rseg_queue);
		ut_a(ptr);

		mutex_exit(&purge_sys->bh_mutex);
	} else {
		mutex_exit(&trx_sys->mutex);
	}
}

/****************************************************************//**
Assign the transaction its history serialisation number and write the
update UNDO log record to the assigned rollback segment.
@return the LSN of the UNDO log write. */
static
lsn_t
trx_write_serialisation_history(
/*============================*/
	trx_t*		trx)	/*!< in: transaction */
{

	mtr_t		mtr;
	trx_rseg_t*	rseg;

	rseg = trx->rseg;

	mtr_start(&mtr);

	/* Change the undo log segment states from TRX_UNDO_ACTIVE
	to some other state: these modifications to the file data
	structure define the transaction as committed in the file
	based domain, at the serialization point of the log sequence
	number lsn obtained below. */

	if (trx->update_undo != NULL) {
		page_t*		undo_hdr_page;
		trx_undo_t*	undo = trx->update_undo;

		/* We have to hold the rseg mutex because update
		log headers have to be put to the history list in the
		(serialisation) order of the UNDO trx number. This is
		required for the purge in-memory data structures too. */

		mutex_enter(&rseg->mutex);

		/* Assign the transaction serialisation number and also
		update the purge min binary heap if this is the first
		UNDO log being written to the assigned rollback segment. */

		trx_serialisation_number_get(trx);

		/* It is not necessary to obtain trx->undo_mutex here
		because only a single OS thread is allowed to do the
		transaction commit for this transaction. */

		undo_hdr_page = trx_undo_set_state_at_finish(undo, &mtr);

		trx_undo_update_cleanup(trx, undo_hdr_page, &mtr);
	} else {
		mutex_enter(&rseg->mutex);
	}

	if (trx->insert_undo != NULL) {
		trx_undo_set_state_at_finish(trx->insert_undo, &mtr);
	}

	mutex_exit(&rseg->mutex);

	MONITOR_INC(MONITOR_TRX_COMMIT_UNDO);

#ifdef WITH_WSREP
        /* Update latest MySQL wsrep XID in trx sys header. */
        if (wsrep_is_wsrep_xid(&trx->xid))
        {
	  //trx_sys_update_wsrep_checkpoint(&trx->xid, &mtr);
        }
#endif /* WITH_WSREP */

	/* Update the latest MySQL binlog name and offset info
	in trx sys header if MySQL binlogging is on or the database
	server is a MySQL replication slave */

	if (trx->mysql_log_file_name
	    && trx->mysql_log_file_name[0] != '\0') {

		trx_sys_update_mysql_binlog_offset(
			trx->mysql_log_file_name,
			trx->mysql_log_offset,
			TRX_SYS_MYSQL_LOG_INFO, &mtr);

		trx->mysql_log_file_name = NULL;
	}

	/* The following call commits the mini-transaction, making the
	whole transaction committed in the file-based world, at this
	log sequence number. The transaction becomes 'durable' when
	we write the log to disk, but in the logical sense the commit
	in the file-based data structures (undo logs etc.) happens
	here.

	NOTE that transaction numbers, which are assigned only to
	transactions with an update undo log, do not necessarily come
	in exactly the same order as commit lsn's, if the transactions
	have different rollback segments. To get exactly the same
	order we should hold the kernel mutex up to this point,
	adding to the contention of the kernel mutex. However, if
	a transaction T2 is able to see modifications made by
	a transaction T1, T2 will always get a bigger transaction
	number and a bigger commit lsn than T1. */

	/*--------------*/
	mtr_commit(&mtr);
	/*--------------*/

	return(mtr.end_lsn);
}

/********************************************************************
Finalize a transaction containing updates for a FTS table. */
static
void
trx_finalize_for_fts_table(
/*=======================*/
        fts_trx_table_t*        ftt)            /* in: FTS trx table */
{
	fts_t*                  fts = ftt->table->fts;
	fts_doc_ids_t*          doc_ids = ftt->added_doc_ids;

	mutex_enter(&fts->bg_threads_mutex);

	if (fts->fts_status & BG_THREAD_STOP) {
		/* The table is about to be dropped, no use
		adding anything to its work queue. */

		mutex_exit(&fts->bg_threads_mutex);
	} else {
		mem_heap_t*     heap;
		mutex_exit(&fts->bg_threads_mutex);

		ut_a(fts->add_wq);

		heap = static_cast<mem_heap_t*>(doc_ids->self_heap->arg);

		ib_wqueue_add(fts->add_wq, doc_ids, heap);

		/* fts_trx_table_t no longer owns the list. */
		ftt->added_doc_ids = NULL;
	}
}

/********************************************************************
Finalize a transaction containing updates to FTS tables. */
static
void
trx_finalize_for_fts(
/*=================*/
        trx_t*  trx,            /* in: transaction */
        ibool   is_commit)      /* in: TRUE if the transaction was
                                committed, FALSE if it was rolled back. */
{
	if (is_commit) {
		const ib_rbt_node_t*    node;
		ib_rbt_t*               tables;
		fts_savepoint_t*        savepoint;

		savepoint = static_cast<fts_savepoint_t*>(
			ib_vector_last(trx->fts_trx->savepoints));

		tables = savepoint->tables;

		for (node = rbt_first(tables);
		     node;
		     node = rbt_next(tables, node)) {
			fts_trx_table_t**        ftt;

			ftt = rbt_value(fts_trx_table_t*, node);

			if ((*ftt)->added_doc_ids) {
				trx_finalize_for_fts_table(*ftt);
			}
		}
	}

	fts_trx_free(trx->fts_trx);
	trx->fts_trx = NULL;
}

/**********************************************************************//**
If required, flushes the log to disk based on the value of
innodb_flush_log_at_trx_commit. */
static
void
trx_flush_log_if_needed_low(
/*========================*/
	lsn_t	lsn)	/*!< in: lsn up to which logs are to be
			flushed. */
{
	switch (srv_flush_log_at_trx_commit) {
	case 0:
		/* Do nothing */
		break;
	case 1:
        case 3:
		/* Write the log and optionally flush it to disk */
		log_write_up_to(lsn, LOG_WAIT_ONE_GROUP,
				srv_unix_file_flush_method != SRV_UNIX_NOSYNC);
		break;
	case 2:
		/* Write the log but do not flush it to disk */
		log_write_up_to(lsn, LOG_WAIT_ONE_GROUP, FALSE);

		break;
	default:
		ut_error;
	}
}

/**********************************************************************//**
If required, flushes the log to disk based on the value of
innodb_flush_log_at_trx_commit. */
static __attribute__((nonnull))
void
trx_flush_log_if_needed(
/*====================*/
	lsn_t	lsn,	/*!< in: lsn up to which logs are to be
			flushed. */
	trx_t*	trx)	/*!< in/out: transaction */
{
	trx->op_info = "flushing log";
	trx_flush_log_if_needed_low(lsn);
	trx->op_info = "";
}

/****************************************************************//**
Commits a transaction. */
UNIV_INTERN
void
trx_commit(
/*=======*/
	trx_t*	trx)	/*!< in: transaction */
{
	trx_named_savept_t*	savep;
	ib_uint64_t		lsn = 0;
	ibool			doing_fts_commit = FALSE;

	assert_trx_nonlocking_or_in_list(trx);
	ut_ad(!trx_state_eq(trx, TRX_STATE_COMMITTED_IN_MEMORY));

	/* undo_no is non-zero if we're doing the final commit. */
	if (trx->fts_trx && trx->undo_no != 0) {
		ulint   error;

		ut_a(!trx_is_autocommit_non_locking(trx));

		doing_fts_commit = TRUE;

		error = fts_commit(trx);

		/* FTS-FIXME: Temparorily tolerate DB_DUPLICATE_KEY
		instead of dying. This is a possible scenario if there
		is a crash between insert to DELETED table committing
		and transaction committing. The fix would be able to
		return error from this function */
		if (error != DB_SUCCESS && error != DB_DUPLICATE_KEY) {
			/* FTS-FIXME: once we can return values from this
			function, we should do so and signal an error
			instead of just dying. */

			ut_error;
		}
	}

	if (trx->insert_undo != NULL || trx->update_undo != NULL) {
		lsn = trx_write_serialisation_history(trx);
	} else {
		lsn = 0;
	}

	trx->must_flush_log_later = FALSE;

	if (trx_is_autocommit_non_locking(trx)) {
		ut_ad(trx->read_only);
		ut_a(!trx->is_recovered);
		ut_ad(trx->rseg == NULL);
		ut_ad(!trx->in_ro_trx_list);
		ut_ad(!trx->in_rw_trx_list);

		/* Note: We are asserting without holding the lock mutex. But
		that is OK because this transaction is not waiting and cannot
		be rolled back and no new locks can (or should not) be added
		becuase it is flagged as a non-locking read-only transaction. */

		ut_a(UT_LIST_GET_LEN(trx->lock.trx_locks) == 0);

		/* This state change is not protected by any mutex, therefore
		there is an inherent race here around state transition during
		printouts. We ignore this race for the sake of efficiency.
		However, the trx_sys_t::mutex will protect the trx_t instance
		and it cannot be removed from the mysql_trx_list and freed
		without first acquiring the trx_sys_t::mutex. */

		ut_ad(trx_state_eq(trx, TRX_STATE_ACTIVE));

		trx->state = TRX_STATE_NOT_STARTED;

		read_view_remove(trx->global_read_view, false);

		MONITOR_INC(MONITOR_TRX_NL_RO_COMMIT);
	} else {
		lock_trx_release_locks(trx);

		/* Remove the transaction from the list of active
		transactions now that it no longer holds any user locks. */

		ut_ad(trx_state_eq(trx, TRX_STATE_COMMITTED_IN_MEMORY));

		mutex_enter(&trx_sys->mutex);

		assert_trx_in_list(trx);

		if (trx->read_only) {
			UT_LIST_REMOVE(trx_list, trx_sys->ro_trx_list, trx);
			ut_d(trx->in_ro_trx_list = FALSE);
			MONITOR_INC(MONITOR_TRX_RO_COMMIT);
		} else {
			UT_LIST_REMOVE(trx_list, trx_sys->rw_trx_list, trx);
			ut_d(trx->in_rw_trx_list = FALSE);
			MONITOR_INC(MONITOR_TRX_RW_COMMIT);
		}

		/* If this transaction came from trx_allocate_for_mysql(),
		trx->in_mysql_trx_list would hold. In that case, the
		trx->state change must be protected by trx_sys->mutex, so that
		lock_print_info_all_transactions() will have a consistent
		view. */

		trx->state = TRX_STATE_NOT_STARTED;

		/* We already own the trx_sys_t::mutex, by doing it here we
		avoid a potential context switch later. */
		read_view_remove(trx->global_read_view, true);

		ut_ad(trx_sys_validate_trx_list());

		mutex_exit(&trx_sys->mutex);
	}

	if (trx->global_read_view != NULL) {

		mem_heap_empty(trx->global_read_view_heap);

		trx->global_read_view = NULL;
	}

	trx->read_view = NULL;

	if (lsn) {
		if (trx->insert_undo != NULL) {

			trx_undo_insert_cleanup(trx);
		}

		/* NOTE that we could possibly make a group commit more
		efficient here: call os_thread_yield here to allow also other
		trxs to come to commit! */

		/*-------------------------------------*/

		/* Depending on the my.cnf options, we may now write the log
		buffer to the log files, making the transaction durable if
		the OS does not crash. We may also flush the log files to
		disk, making the transaction durable also at an OS crash or a
		power outage.

		The idea in InnoDB's group commit is that a group of
		transactions gather behind a trx doing a physical disk write
		to log files, and when that physical write has been completed,
		one of those transactions does a write which commits the whole
		group. Note that this group commit will only bring benefit if
		there are > 2 users in the database. Then at least 2 users can
		gather behind one doing the physical log write to disk.

		If we are calling trx_commit() under prepare_commit_mutex, we
		will delay possible log write and flush to a separate function
		trx_commit_complete_for_mysql(), which is only called when the
		thread has released the mutex. This is to make the
		group commit algorithm to work. Otherwise, the prepare_commit
		mutex would serialize all commits and prevent a group of
		transactions from gathering. */

		if (trx->flush_log_later) {
			/* Do nothing yet */
			trx->must_flush_log_later = TRUE;
		} else if (srv_flush_log_at_trx_commit == 0) {
			/* Do nothing */
		} else {
			trx_flush_log_if_needed(lsn, trx);
		}

		trx->commit_lsn = lsn;
	}

	/* Free all savepoints, starting from the first. */
	savep = UT_LIST_GET_FIRST(trx->trx_savepoints);
	trx_roll_savepoints_free(trx, savep);

	trx->rseg = NULL;
	trx->undo_no = 0;
	trx->last_sql_stat_start.least_undo_no = 0;

	trx->ddl = false;
#ifdef UNIV_DEBUG
	ut_ad(trx->start_file != 0);
	ut_ad(trx->start_line != 0);
	trx->start_file = 0;
	trx->start_line = 0;
#endif /* UNIV_DEBUG */

	trx->will_lock = 0;
	trx->read_only = FALSE;
	trx->auto_commit = FALSE;

        if (trx->fts_trx) {
                trx_finalize_for_fts(trx, doing_fts_commit);
        }

	ut_ad(trx->lock.wait_thr == NULL);
	ut_ad(UT_LIST_GET_LEN(trx->lock.trx_locks) == 0);
	ut_ad(!trx->in_ro_trx_list);
	ut_ad(!trx->in_rw_trx_list);

<<<<<<< HEAD
#ifdef WITH_WSREP
	if (wsrep_on(trx->mysql_thd) &&
	    trx->lock.was_chosen_as_deadlock_victim) {
		trx->lock.was_chosen_as_deadlock_victim = FALSE;
	}
#endif
=======
	trx->dict_operation = TRX_DICT_OP_NONE;

>>>>>>> c8b87ca1
	trx->error_state = DB_SUCCESS;

	/* trx->in_mysql_trx_list would hold between
	trx_allocate_for_mysql() and trx_free_for_mysql(). It does not
	hold for recovered transactions or system transactions. */
}

/****************************************************************//**
Cleans up a transaction at database startup. The cleanup is needed if
the transaction already got to the middle of a commit when the database
crashed, and we cannot roll it back. */
UNIV_INTERN
void
trx_cleanup_at_db_startup(
/*======================*/
	trx_t*	trx)	/*!< in: transaction */
{
	ut_ad(trx->is_recovered);

	if (trx->insert_undo != NULL) {

		trx_undo_insert_cleanup(trx);
	}

	trx->rseg = NULL;
	trx->undo_no = 0;
	trx->last_sql_stat_start.least_undo_no = 0;

	mutex_enter(&trx_sys->mutex);

	ut_a(!trx->read_only);

	UT_LIST_REMOVE(trx_list, trx_sys->rw_trx_list, trx);

	assert_trx_in_rw_list(trx);
	ut_d(trx->in_rw_trx_list = FALSE);

	mutex_exit(&trx_sys->mutex);

	/* Change the transaction state without mutex protection, now
	that it no longer is in the trx_list. Recovered transactions
	are never placed in the mysql_trx_list. */
	ut_ad(trx->is_recovered);
	ut_ad(!trx->in_ro_trx_list);
	ut_ad(!trx->in_rw_trx_list);
	ut_ad(!trx->in_mysql_trx_list);
	trx->state = TRX_STATE_NOT_STARTED;
}

/********************************************************************//**
Assigns a read view for a consistent read query. All the consistent reads
within the same transaction will get the same read view, which is created
when this function is first called for a new started transaction.
@return	consistent read view */
UNIV_INTERN
read_view_t*
trx_assign_read_view(
/*=================*/
	trx_t*	trx)	/*!< in: active transaction */
{
	ut_ad(trx->state == TRX_STATE_ACTIVE);

	if (trx->read_view != NULL) {
		return(trx->read_view);
	}

	if (!trx->read_view) {

		trx->read_view = read_view_open_now(
			trx->id, trx->global_read_view_heap);

		trx->global_read_view = trx->read_view;
	}

	return(trx->read_view);
}

/****************************************************************//**
Prepares a transaction for commit/rollback. */
UNIV_INTERN
void
trx_commit_or_rollback_prepare(
/*===========================*/
	trx_t*	trx)		/*!< in/out: transaction */
{
	/* We are reading trx->state without holding trx_sys->mutex
	here, because the commit or rollback should be invoked for a
	running (or recovered prepared) transaction that is associated
	with the current thread. */

	switch (trx->state) {
	case TRX_STATE_NOT_STARTED:
		trx_start_low(trx);
		/* fall through */
	case TRX_STATE_ACTIVE:
	case TRX_STATE_PREPARED:
		/* If the trx is in a lock wait state, moves the waiting
		query thread to the suspended state */

		if (trx->lock.que_state == TRX_QUE_LOCK_WAIT) {

			ut_a(trx->lock.wait_thr != NULL);
			trx->lock.wait_thr->state = QUE_THR_SUSPENDED;
			trx->lock.wait_thr = NULL;

			trx->lock.que_state = TRX_QUE_RUNNING;
		}

		ut_a(trx->lock.n_active_thrs == 1);
		return;
	case TRX_STATE_COMMITTED_IN_MEMORY:
		break;
	}

	ut_error;
}

/*********************************************************************//**
Creates a commit command node struct.
@return	own: commit node struct */
UNIV_INTERN
commit_node_t*
trx_commit_node_create(
/*===================*/
	mem_heap_t*	heap)	/*!< in: mem heap where created */
{
	commit_node_t*	node;

	node = static_cast<commit_node_t*>(mem_heap_alloc(heap, sizeof(*node)));
	node->common.type  = QUE_NODE_COMMIT;
	node->state = COMMIT_NODE_SEND;

	return(node);
}

/***********************************************************//**
Performs an execution step for a commit type node in a query graph.
@return	query thread to run next, or NULL */
UNIV_INTERN
que_thr_t*
trx_commit_step(
/*============*/
	que_thr_t*	thr)	/*!< in: query thread */
{
	commit_node_t*	node;

	node = static_cast<commit_node_t*>(thr->run_node);

	ut_ad(que_node_get_type(node) == QUE_NODE_COMMIT);

	if (thr->prev_node == que_node_get_parent(node)) {
		node->state = COMMIT_NODE_SEND;
	}

	if (node->state == COMMIT_NODE_SEND) {
		trx_t*	trx;

		node->state = COMMIT_NODE_WAIT;

		trx = thr_get_trx(thr);

		ut_a(trx->lock.wait_thr == NULL);
		ut_a(trx->lock.que_state != TRX_QUE_LOCK_WAIT);

		trx_commit_or_rollback_prepare(trx);

		trx->lock.que_state = TRX_QUE_COMMITTING;

		trx_commit(trx);

		ut_ad(trx->lock.wait_thr == NULL);

		trx->lock.que_state = TRX_QUE_RUNNING;

		thr = NULL;
	} else {
		ut_ad(node->state == COMMIT_NODE_WAIT);

		node->state = COMMIT_NODE_SEND;

		thr->run_node = que_node_get_parent(node);
	}

	return(thr);
}

/**********************************************************************//**
Does the transaction commit for MySQL.
@return	DB_SUCCESS or error number */
UNIV_INTERN
dberr_t
trx_commit_for_mysql(
/*=================*/
	trx_t*	trx)	/*!< in/out: transaction */
{
	/* Because we do not do the commit by sending an Innobase
	sig to the transaction, we must here make sure that trx has been
	started. */

	ut_a(trx);

	switch (trx->state) {
	case TRX_STATE_NOT_STARTED:
		/* Update the info whether we should skip XA steps that eat
		CPU time.

		For the duration of the transaction trx->support_xa is
		not reread from thd so any changes in the value take
		effect in the next transaction. This is to avoid a
		scenario where some undo log records generated by a
		transaction contain XA information and other undo log
		records, generated by the same transaction do not. */
		trx->support_xa = thd_supports_xa(trx->mysql_thd);

		ut_d(trx->start_file = __FILE__);
		ut_d(trx->start_line = __LINE__);

		trx_start_low(trx);
		/* fall through */
	case TRX_STATE_ACTIVE:
	case TRX_STATE_PREPARED:
		trx->op_info = "committing";
		trx_commit(trx);
		MONITOR_DEC(MONITOR_TRX_ACTIVE);
		trx->op_info = "";
		return(DB_SUCCESS);
	case TRX_STATE_COMMITTED_IN_MEMORY:
		break;
	}
	ut_error;
	return(DB_CORRUPTION);
}

/**********************************************************************//**
If required, flushes the log to disk if we called trx_commit_for_mysql()
with trx->flush_log_later == TRUE. */
UNIV_INTERN
void
trx_commit_complete_for_mysql(
/*==========================*/
	trx_t*	trx)	/*!< in/out: transaction */
{
	ut_a(trx);

	if (!trx->must_flush_log_later
	    || (srv_flush_log_at_trx_commit == 1 && trx->active_commit_ordered)) {
		return;
	}

	trx_flush_log_if_needed(trx->commit_lsn, trx);

	trx->must_flush_log_later = FALSE;
}

/**********************************************************************//**
Marks the latest SQL statement ended. */
UNIV_INTERN
void
trx_mark_sql_stat_end(
/*==================*/
	trx_t*	trx)	/*!< in: trx handle */
{
	ut_a(trx);

	switch (trx->state) {
	case TRX_STATE_PREPARED:
	case TRX_STATE_COMMITTED_IN_MEMORY:
		break;
	case TRX_STATE_NOT_STARTED:
		trx->undo_no = 0;
		/* fall through */
	case TRX_STATE_ACTIVE:
		trx->last_sql_stat_start.least_undo_no = trx->undo_no;

		if (trx->fts_trx) {
			fts_savepoint_laststmt_refresh(trx);
		}

		return;
	}

	ut_error;
}

/**********************************************************************//**
Prints info about a transaction.
Caller must hold trx_sys->mutex. */
UNIV_INTERN
void
trx_print_low(
/*==========*/
	FILE*		f,
			/*!< in: output stream */
	const trx_t*	trx,
			/*!< in: transaction */
	ulint		max_query_len,
			/*!< in: max query length to print,
			or 0 to use the default max length */
	ulint		n_rec_locks,
			/*!< in: lock_number_of_rows_locked(&trx->lock) */
	ulint		n_trx_locks,
			/*!< in: length of trx->lock.trx_locks */
	ulint		heap_size)
			/*!< in: mem_heap_get_size(trx->lock.lock_heap) */
{
	ibool		newline;
	const char*	op_info;

	ut_ad(mutex_own(&trx_sys->mutex));

	fprintf(f, "TRANSACTION " TRX_ID_FMT, trx->id);

	/* trx->state cannot change from or to NOT_STARTED while we
	are holding the trx_sys->mutex. It may change from ACTIVE to
	PREPARED or COMMITTED. */
	switch (trx->state) {
	case TRX_STATE_NOT_STARTED:
		fputs(", not started", f);
		goto state_ok;
	case TRX_STATE_ACTIVE:
		fprintf(f, ", ACTIVE %lu sec",
			(ulong) difftime(time(NULL), trx->start_time));
		goto state_ok;
	case TRX_STATE_PREPARED:
		fprintf(f, ", ACTIVE (PREPARED) %lu sec",
			(ulong) difftime(time(NULL), trx->start_time));
		goto state_ok;
	case TRX_STATE_COMMITTED_IN_MEMORY:
		fputs(", COMMITTED IN MEMORY", f);
		goto state_ok;
	}
	fprintf(f, ", state %lu", (ulong) trx->state);
	ut_ad(0);
state_ok:

	/* prevent a race condition */
	op_info = trx->op_info;

	if (*op_info) {
		putc(' ', f);
		fputs(op_info, f);
	}

	if (trx->is_recovered) {
		fputs(" recovered trx", f);
	}

	if (trx->declared_to_be_inside_innodb) {
		fprintf(f, ", thread declared inside InnoDB %lu",
			(ulong) trx->n_tickets_to_enter_innodb);
	}

	putc('\n', f);

	if (trx->n_mysql_tables_in_use > 0 || trx->mysql_n_tables_locked > 0) {
		fprintf(f, "mysql tables in use %lu, locked %lu\n",
			(ulong) trx->n_mysql_tables_in_use,
			(ulong) trx->mysql_n_tables_locked);
	}

	newline = TRUE;

	/* trx->lock.que_state of an ACTIVE transaction may change
	while we are not holding trx->mutex. We perform a dirty read
	for performance reasons. */

	switch (trx->lock.que_state) {
	case TRX_QUE_RUNNING:
		newline = FALSE; break;
	case TRX_QUE_LOCK_WAIT:
		fputs("LOCK WAIT ", f); break;
	case TRX_QUE_ROLLING_BACK:
		fputs("ROLLING BACK ", f); break;
	case TRX_QUE_COMMITTING:
		fputs("COMMITTING ", f); break;
	default:
		fprintf(f, "que state %lu ", (ulong) trx->lock.que_state);
	}

	if (n_trx_locks > 0 || heap_size > 400) {
		newline = TRUE;

		fprintf(f, "%lu lock struct(s), heap size %lu,"
			" %lu row lock(s)",
			(ulong) n_trx_locks,
			(ulong) heap_size,
			(ulong) n_rec_locks);
	}

	if (trx->has_search_latch) {
		newline = TRUE;
		fputs(", holds adaptive hash latch", f);
	}

	if (trx->undo_no != 0) {
		newline = TRUE;
		fprintf(f, ", undo log entries "TRX_ID_FMT, trx->undo_no);
	}

	if (newline) {
		putc('\n', f);
	}

	if (trx->mysql_thd != NULL) {
		innobase_mysql_print_thd(f, trx->mysql_thd, max_query_len);
	}
}

/**********************************************************************//**
Prints info about a transaction.
The caller must hold lock_sys->mutex and trx_sys->mutex.
When possible, use trx_print() instead. */
UNIV_INTERN
void
trx_print_latched(
/*==============*/
	FILE*		f,		/*!< in: output stream */
	const trx_t*	trx,		/*!< in: transaction */
	ulint		max_query_len)	/*!< in: max query length to print,
					or 0 to use the default max length */
{
	ut_ad(lock_mutex_own());
	ut_ad(mutex_own(&trx_sys->mutex));

	trx_print_low(f, trx, max_query_len,
		      lock_number_of_rows_locked(&trx->lock),
		      UT_LIST_GET_LEN(trx->lock.trx_locks),
		      mem_heap_get_size(trx->lock.lock_heap));
}

/**********************************************************************//**
Prints info about a transaction.
Acquires and releases lock_sys->mutex and trx_sys->mutex. */
UNIV_INTERN
void
trx_print(
/*======*/
	FILE*		f,		/*!< in: output stream */
	const trx_t*	trx,		/*!< in: transaction */
	ulint		max_query_len)	/*!< in: max query length to print,
					or 0 to use the default max length */
{
	ulint	n_rec_locks;
	ulint	n_trx_locks;
	ulint	heap_size;

	lock_mutex_enter();
	n_rec_locks = lock_number_of_rows_locked(&trx->lock);
	n_trx_locks = UT_LIST_GET_LEN(trx->lock.trx_locks);
	heap_size = mem_heap_get_size(trx->lock.lock_heap);
	lock_mutex_exit();

	mutex_enter(&trx_sys->mutex);
	trx_print_low(f, trx, max_query_len,
		      n_rec_locks, n_trx_locks, heap_size);
	mutex_exit(&trx_sys->mutex);
}

#ifdef UNIV_DEBUG
/**********************************************************************//**
Asserts that a transaction has been started.
The caller must hold trx_sys->mutex.
@return TRUE if started */
UNIV_INTERN
ibool
trx_assert_started(
/*===============*/
	const trx_t*	trx)	/*!< in: transaction */
{
	ut_ad(mutex_own(&trx_sys->mutex));

	/* Non-locking autocommits should not hold any locks and this
	function is only called from the locking code. */
	assert_trx_in_list(trx);

	/* trx->state can change from or to NOT_STARTED while we are holding
	trx_sys->mutex for non-locking autocommit selects but not for other
	types of transactions. It may change from ACTIVE to PREPARED. Unless
	we are holding lock_sys->mutex, it may also change to COMMITTED. */

	switch (trx->state) {
	case TRX_STATE_PREPARED:
		return(TRUE);

	case TRX_STATE_ACTIVE:
	case TRX_STATE_COMMITTED_IN_MEMORY:
		return(TRUE);

	case TRX_STATE_NOT_STARTED:
		break;
	}

	ut_error;
	return(FALSE);
}
#endif /* UNIV_DEBUG */

/*******************************************************************//**
Compares the "weight" (or size) of two transactions. Transactions that
have edited non-transactional tables are considered heavier than ones
that have not.
@return	TRUE if weight(a) >= weight(b) */
UNIV_INTERN
ibool
trx_weight_ge(
/*==========*/
	const trx_t*	a,	/*!< in: the first transaction to be compared */
	const trx_t*	b)	/*!< in: the second transaction to be compared */
{
	ibool	a_notrans_edit;
	ibool	b_notrans_edit;

	/* If mysql_thd is NULL for a transaction we assume that it has
	not edited non-transactional tables. */

	a_notrans_edit = a->mysql_thd != NULL
		&& thd_has_edited_nontrans_tables(a->mysql_thd);

	b_notrans_edit = b->mysql_thd != NULL
		&& thd_has_edited_nontrans_tables(b->mysql_thd);

	if (a_notrans_edit != b_notrans_edit) {

		return(a_notrans_edit);
	}

	/* Either both had edited non-transactional tables or both had
	not, we fall back to comparing the number of altered/locked
	rows. */

#if 0
	fprintf(stderr,
		"%s TRX_WEIGHT(a): %lld+%lu, TRX_WEIGHT(b): %lld+%lu\n",
		__func__,
		a->undo_no, UT_LIST_GET_LEN(a->lock.trx_locks),
		b->undo_no, UT_LIST_GET_LEN(b->lock.trx_locks));
#endif

	return(TRX_WEIGHT(a) >= TRX_WEIGHT(b));
}

/****************************************************************//**
Prepares a transaction. */
static
void
trx_prepare(
/*========*/
	trx_t*	trx)	/*!< in/out: transaction */
{
	trx_rseg_t*	rseg;
	lsn_t		lsn;
	mtr_t		mtr;

	rseg = trx->rseg;
	/* Only fresh user transactions can be prepared.
	Recovered transactions cannot. */
	ut_a(!trx->is_recovered);

	if (trx->insert_undo != NULL || trx->update_undo != NULL) {

		mtr_start(&mtr);

		/* Change the undo log segment states from TRX_UNDO_ACTIVE
		to TRX_UNDO_PREPARED: these modifications to the file data
		structure define the transaction as prepared in the
		file-based world, at the serialization point of lsn. */

		mutex_enter(&rseg->mutex);

		if (trx->insert_undo != NULL) {

			/* It is not necessary to obtain trx->undo_mutex here
			because only a single OS thread is allowed to do the
			transaction prepare for this transaction. */

			trx_undo_set_state_at_prepare(trx, trx->insert_undo,
						      &mtr);
		}

		if (trx->update_undo) {
			trx_undo_set_state_at_prepare(
				trx, trx->update_undo, &mtr);
		}

		mutex_exit(&rseg->mutex);

		/*--------------*/
		mtr_commit(&mtr);	/* This mtr commit makes the
					transaction prepared in the file-based
					world */
		/*--------------*/
		lsn = mtr.end_lsn;
		ut_ad(lsn);
	} else {
		lsn = 0;
	}

	/*--------------------------------------*/
	ut_a(trx->state == TRX_STATE_ACTIVE);
	mutex_enter(&trx_sys->mutex);
	trx->state = TRX_STATE_PREPARED;
	trx_sys->n_prepared_trx++;
	mutex_exit(&trx_sys->mutex);
	/*--------------------------------------*/

	if (lsn) {
		/* Depending on the my.cnf options, we may now write the log
		buffer to the log files, making the prepared state of the
		transaction durable if the OS does not crash. We may also
		flush the log files to disk, making the prepared state of the
		transaction durable also at an OS crash or a power outage.

		The idea in InnoDB's group prepare is that a group of
		transactions gather behind a trx doing a physical disk write
		to log files, and when that physical write has been completed,
		one of those transactions does a write which prepares the whole
		group. Note that this group prepare will only bring benefit if
		there are > 2 users in the database. Then at least 2 users can
		gather behind one doing the physical log write to disk.

		TODO: find out if MySQL holds some mutex when calling this.
		That would spoil our group prepare algorithm. */

		trx_flush_log_if_needed(lsn, trx);
	}
}

/**********************************************************************//**
Does the transaction prepare for MySQL. */
UNIV_INTERN
void
trx_prepare_for_mysql(
/*==================*/
	trx_t*	trx)	/*!< in/out: trx handle */
{
	trx_start_if_not_started_xa_low(trx);

	trx->op_info = "preparing";

	trx_prepare(trx);

	trx->op_info = "";
}

/**********************************************************************//**
This function is used to find number of prepared transactions and
their transaction objects for a recovery.
@return	number of prepared transactions stored in xid_list */
UNIV_INTERN
int
trx_recover_for_mysql(
/*==================*/
	XID*	xid_list,	/*!< in/out: prepared transactions */
	ulint	len)		/*!< in: number of slots in xid_list */
{
	const trx_t*	trx;
	ulint		count = 0;

	ut_ad(xid_list);
	ut_ad(len);

	/* We should set those transactions which are in the prepared state
	to the xid_list */

	mutex_enter(&trx_sys->mutex);

	for (trx = UT_LIST_GET_FIRST(trx_sys->rw_trx_list);
	     trx != NULL;
	     trx = UT_LIST_GET_NEXT(trx_list, trx)) {

		assert_trx_in_rw_list(trx);

		/* The state of a read-write transaction cannot change
		from or to NOT_STARTED while we are holding the
		trx_sys->mutex. It may change to PREPARED, but not if
		trx->is_recovered. It may also change to COMMITTED. */
		if (trx_state_eq(trx, TRX_STATE_PREPARED)) {
			xid_list[count] = trx->xid;

			if (count == 0) {
				ut_print_timestamp(stderr);
				fprintf(stderr,
					"  InnoDB: Starting recovery for"
					" XA transactions...\n");
			}

			ut_print_timestamp(stderr);
			fprintf(stderr,
				"  InnoDB: Transaction " TRX_ID_FMT " in"
				" prepared state after recovery\n",
				trx->id);

			ut_print_timestamp(stderr);
			fprintf(stderr,
				"  InnoDB: Transaction contains changes"
				" to "TRX_ID_FMT" rows\n",
				trx->undo_no);

			count++;

			if (count == len) {
				break;
			}
		}
	}

	mutex_exit(&trx_sys->mutex);

	if (count > 0){
		ut_print_timestamp(stderr);
		fprintf(stderr,
			"  InnoDB: %d transactions in prepared state"
			" after recovery\n",
			int (count));
	}

	return(int (count));
}

/*******************************************************************//**
This function is used to find one X/Open XA distributed transaction
which is in the prepared state
@return	trx on match, the trx->xid will be invalidated;
note that the trx may have been committed, unless the caller is
holding lock_sys->mutex */
static __attribute__((nonnull, warn_unused_result))
trx_t*
trx_get_trx_by_xid_low(
/*===================*/
	const XID*	xid)		/*!< in: X/Open XA transaction
					identifier */
{
	trx_t*		trx;

	ut_ad(mutex_own(&trx_sys->mutex));

	for (trx = UT_LIST_GET_FIRST(trx_sys->rw_trx_list);
	     trx != NULL;
	     trx = UT_LIST_GET_NEXT(trx_list, trx)) {

		assert_trx_in_rw_list(trx);

		/* Compare two X/Open XA transaction id's: their
		length should be the same and binary comparison
		of gtrid_length+bqual_length bytes should be
		the same */

		if (trx->is_recovered
		    && trx_state_eq(trx, TRX_STATE_PREPARED)
		    && xid->gtrid_length == trx->xid.gtrid_length
		    && xid->bqual_length == trx->xid.bqual_length
		    && memcmp(xid->data, trx->xid.data,
			      xid->gtrid_length + xid->bqual_length) == 0) {

			/* Invalidate the XID, so that subsequent calls
			will not find it. */
			memset(&trx->xid, 0, sizeof(trx->xid));
			trx->xid.formatID = -1;
			break;
		}
	}

	return(trx);
}

/*******************************************************************//**
This function is used to find one X/Open XA distributed transaction
which is in the prepared state
@return	trx or NULL; on match, the trx->xid will be invalidated;
note that the trx may have been committed, unless the caller is
holding lock_sys->mutex */
UNIV_INTERN
trx_t*
trx_get_trx_by_xid(
/*===============*/
	const XID*	xid)	/*!< in: X/Open XA transaction identifier */
{
	trx_t*	trx;

	if (xid == NULL) {

		return(NULL);
	}

	mutex_enter(&trx_sys->mutex);

	/* Recovered/Resurrected transactions are always only on the
	trx_sys_t::rw_trx_list. */
	trx = trx_get_trx_by_xid_low(xid);

	mutex_exit(&trx_sys->mutex);

	return(trx);
}

/*************************************************************//**
Starts the transaction if it is not yet started. */
UNIV_INTERN
void
trx_start_if_not_started_xa_low(
/*============================*/
	trx_t*	trx)	/*!< in: transaction */
{
	switch (trx->state) {
	case TRX_STATE_NOT_STARTED:

		/* Update the info whether we should skip XA steps
		that eat CPU time.

		For the duration of the transaction trx->support_xa is
		not reread from thd so any changes in the value take
		effect in the next transaction. This is to avoid a
		scenario where some undo generated by a transaction,
		has XA stuff, and other undo, generated by the same
		transaction, doesn't. */
		trx->support_xa = thd_supports_xa(trx->mysql_thd);

		trx_start_low(trx);
		/* fall through */
	case TRX_STATE_ACTIVE:
		return;
	case TRX_STATE_PREPARED:
	case TRX_STATE_COMMITTED_IN_MEMORY:
		break;
	}

	ut_error;
}

/*************************************************************//**
Starts the transaction if it is not yet started. */
UNIV_INTERN
void
trx_start_if_not_started_low(
/*=========================*/
	trx_t*	trx)	/*!< in: transaction */
{
	switch (trx->state) {
	case TRX_STATE_NOT_STARTED:
		trx_start_low(trx);
		/* fall through */
	case TRX_STATE_ACTIVE:
		return;
	case TRX_STATE_PREPARED:
	case TRX_STATE_COMMITTED_IN_MEMORY:
		break;
	}

	ut_error;
}

/*************************************************************//**
Starts the transaction for a DDL operation. */
UNIV_INTERN
void
trx_start_for_ddl_low(
/*==================*/
	trx_t*		trx,	/*!< in/out: transaction */
	trx_dict_op_t	op)	/*!< in: dictionary operation type */
{
	switch (trx->state) {
	case TRX_STATE_NOT_STARTED:
		/* Flag this transaction as a dictionary operation, so that
		the data dictionary will be locked in crash recovery. */

		trx_set_dict_operation(trx, op);

		/* Ensure it is not flagged as an auto-commit-non-locking
		transation. */
		trx->will_lock = 1;

		trx->ddl = true;

		trx_start_low(trx);
		return;

	case TRX_STATE_ACTIVE:
		/* We have this start if not started idiom, therefore we
		can't add stronger checks here. */
		trx->ddl = true;

		ut_ad(trx->dict_operation != TRX_DICT_OP_NONE);
		ut_ad(trx->will_lock > 0);
		return;
	case TRX_STATE_PREPARED:
	case TRX_STATE_COMMITTED_IN_MEMORY:
		break;
	}

	ut_error;
}
<|MERGE_RESOLUTION|>--- conflicted
+++ resolved
@@ -147,16 +147,9 @@
 	trx->lock.table_locks = ib_vector_create(
 		heap_alloc, sizeof(void**), 32);
 
-<<<<<<< HEAD
 #ifdef WITH_WSREP
 	trx->wsrep_event = NULL;
 #endif /* WITH_WSREP */
- 	/* For non-locking selects we avoid calling ut_time() too frequently.
-	Set the time here for new transactions. */
-	trx->start_time = ut_time();
-
-=======
->>>>>>> c8b87ca1
 	return(trx);
 }
 
@@ -732,20 +725,11 @@
 			srv_undo_logs, srv_undo_tablespaces);
 	}
 
-<<<<<<< HEAD
-	/* Avoid making an unnecessary system call, for non-locking
-	auto-commit selects we reuse the start_time for every 32  starts. */
-	if (!trx_is_autocommit_non_locking(trx) || !(n_start_times++ % 32)) {
-		trx->start_time = ut_time();
-	}
-
 #ifdef WITH_WSREP
         memset(&trx->xid, 0, sizeof(trx->xid));
         trx->xid.formatID = -1;
 #endif /* WITH_WSREP */
 
-=======
->>>>>>> c8b87ca1
 	/* The initial value for trx->no: IB_ULONGLONG_MAX is used in
 	read_view_open_now: */
 
@@ -1267,17 +1251,14 @@
 	ut_ad(!trx->in_ro_trx_list);
 	ut_ad(!trx->in_rw_trx_list);
 
-<<<<<<< HEAD
+	trx->dict_operation = TRX_DICT_OP_NONE;
+
 #ifdef WITH_WSREP
 	if (wsrep_on(trx->mysql_thd) &&
 	    trx->lock.was_chosen_as_deadlock_victim) {
 		trx->lock.was_chosen_as_deadlock_victim = FALSE;
 	}
 #endif
-=======
-	trx->dict_operation = TRX_DICT_OP_NONE;
-
->>>>>>> c8b87ca1
 	trx->error_state = DB_SUCCESS;
 
 	/* trx->in_mysql_trx_list would hold between
