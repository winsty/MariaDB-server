/*****************************************************************************

Copyright (c) 1996, 2016, Oracle and/or its affiliates. All Rights Reserved.
Copyright (c) 2014, 2020, MariaDB Corporation.

This program is free software; you can redistribute it and/or modify it under
the terms of the GNU General Public License as published by the Free Software
Foundation; version 2 of the License.

This program is distributed in the hope that it will be useful, but WITHOUT
ANY WARRANTY; without even the implied warranty of MERCHANTABILITY or FITNESS
FOR A PARTICULAR PURPOSE. See the GNU General Public License for more details.

You should have received a copy of the GNU General Public License along with
this program; if not, write to the Free Software Foundation, Inc.,
51 Franklin Street, Fifth Floor, Boston, MA 02110-1335 USA

*****************************************************************************/

/**************************************************//**
@file trx/trx0undo.cc
Transaction undo log

Created 3/26/1996 Heikki Tuuri
*******************************************************/

#include "trx0undo.h"
#include "fsp0fsp.h"
#include "mach0data.h"
#include "mtr0log.h"
#include "srv0mon.h"
#include "srv0srv.h"
#include "srv0start.h"
#include "trx0purge.h"
#include "trx0rec.h"
#include "trx0rseg.h"

/* How should the old versions in the history list be managed?
   ----------------------------------------------------------
If each transaction is given a whole page for its update undo log, file
space consumption can be 10 times higher than necessary. Therefore,
partly filled update undo log pages should be reusable. But then there
is no way individual pages can be ordered so that the ordering agrees
with the serialization numbers of the transactions on the pages. Thus,
the history list must be formed of undo logs, not their header pages as
it was in the old implementation.
	However, on a single header page the transactions are placed in
the order of their serialization numbers. As old versions are purged, we
may free the page when the last transaction on the page has been purged.
	A problem is that the purge has to go through the transactions
in the serialization order. This means that we have to look through all
rollback segments for the one that has the smallest transaction number
in its history list.
	When should we do a purge? A purge is necessary when space is
running out in any of the rollback segments. Then we may have to purge
also old version which might be needed by some consistent read. How do
we trigger the start of a purge? When a transaction writes to an undo log,
it may notice that the space is running out. When a read view is closed,
it may make some history superfluous. The server can have an utility which
periodically checks if it can purge some history.
	In a parallellized purge we have the problem that a query thread
can remove a delete marked clustered index record before another query
thread has processed an earlier version of the record, which cannot then
be done because the row cannot be constructed from the clustered index
record. To avoid this problem, we will store in the update and delete mark
undo record also the columns necessary to construct the secondary index
entries which are modified.
	We can latch the stack of versions of a single clustered index record
by taking a latch on the clustered index page. As long as the latch is held,
no new versions can be added and no versions removed by undo. But, a purge
can still remove old versions from the bottom of the stack. */

/* How to protect rollback segments, undo logs, and history lists with
   -------------------------------------------------------------------
latches?
-------
The contention of the trx_sys.mutex should be minimized. When a transaction
does its first insert or modify in an index, an undo log is assigned for it.
Then we must have an x-latch to the rollback segment header.
	When the transaction performs modifications or rolls back, its
undo log is protected by undo page latches.
Only the thread that is associated with the transaction may hold multiple
undo page latches at a time. Undo pages are always private to a single
transaction. Other threads that are performing MVCC reads
or checking for implicit locks will lock at most one undo page at a time
in trx_undo_get_undo_rec_low().
	When the transaction commits, its persistent undo log is added
to the history list. If it is not suitable for reuse, its slot is reset.
In both cases, an x-latch must be acquired on the rollback segment header page.
	The purge operation steps through the history list without modifying
it until a truncate operation occurs, which can remove undo logs from the end
of the list and release undo log segments. In stepping through the list,
s-latches on the undo log pages are enough, but in a truncate, x-latches must
be obtained on the rollback segment and individual pages. */

/********************************************************************//**
Creates and initializes an undo log memory object.
@return own: the undo log memory object */
static
trx_undo_t*
trx_undo_mem_create(
/*================*/
	trx_rseg_t*	rseg,	/*!< in: rollback segment memory object */
	ulint		id,	/*!< in: slot index within rseg */
	trx_id_t	trx_id,	/*!< in: id of the trx for which the undo log
				is created */
	const XID*	xid,	/*!< in: X/Open XA transaction identification*/
	ulint		page_no,/*!< in: undo log header page number */
	ulint		offset);/*!< in: undo log header byte offset on page */

/** Determine the start offset of undo log records of an undo log page.
@param[in]	undo_page	undo log page
@param[in]	page_no		undo log header page number
@param[in]	offset		undo log header offset
@return start offset */
static
uint16_t
trx_undo_page_get_start(const page_t* undo_page, ulint page_no, ulint offset)
{
	return page_no == page_get_page_no(undo_page)
		? mach_read_from_2(offset + TRX_UNDO_LOG_START + undo_page)
		: TRX_UNDO_PAGE_HDR + TRX_UNDO_PAGE_HDR_SIZE;
}

/** Get the first undo log record on a page.
@param[in]	page	undo log page
@param[in]	page_no	undo log header page number
@param[in]	offset	undo log header page offset
@return	pointer to first record
@retval	NULL	if none exists */
static
trx_undo_rec_t*
trx_undo_page_get_first_rec(page_t* page, ulint page_no, ulint offset)
{
	ulint start = trx_undo_page_get_start(page, page_no, offset);
	return start == trx_undo_page_get_end(page, page_no, offset)
		? NULL
		: page + start;
}

/** Get the last undo log record on a page.
@param[in]	page	undo log page
@param[in]	page_no	undo log header page number
@param[in]	offset	undo log header page offset
@return	pointer to last record
@retval	NULL	if none exists */
static
trx_undo_rec_t*
trx_undo_page_get_last_rec(page_t* page, ulint page_no, ulint offset)
{
	ulint end = trx_undo_page_get_end(page, page_no, offset);

	return trx_undo_page_get_start(page, page_no, offset) == end
		? NULL
		: page + mach_read_from_2(page + end - 2);
}

/***********************************************************************//**
Gets the previous record in an undo log from the previous page.
@return undo log record, the page s-latched, NULL if none */
static
trx_undo_rec_t*
trx_undo_get_prev_rec_from_prev_page(
/*=================================*/
	trx_undo_rec_t*	rec,	/*!< in: undo record */
	ulint		page_no,/*!< in: undo log header page number */
	ulint		offset,	/*!< in: undo log header offset on page */
	bool		shared,	/*!< in: true=S-latch, false=X-latch */
	mtr_t*		mtr)	/*!< in: mtr */
{
	ulint	space;
	ulint	prev_page_no;
	page_t* prev_page;
	page_t*	undo_page;

	undo_page = page_align(rec);

	prev_page_no = flst_get_prev_addr(undo_page + TRX_UNDO_PAGE_HDR
					  + TRX_UNDO_PAGE_NODE, mtr)
		.page;

	if (prev_page_no == FIL_NULL) {

		return(NULL);
	}

	space = page_get_space_id(undo_page);

	buf_block_t*	block = buf_page_get(
		page_id_t(space, prev_page_no), 0,
		shared ? RW_S_LATCH : RW_X_LATCH, mtr);

	buf_block_dbg_add_level(block, SYNC_TRX_UNDO_PAGE);

	prev_page = buf_block_get_frame(block);

	return(trx_undo_page_get_last_rec(prev_page, page_no, offset));
}

/** Get the previous undo log record.
@param[in]	rec	undo log record
@param[in]	page_no	undo log header page number
@param[in]	offset	undo log header page offset
@return	pointer to record
@retval	NULL if none */
static
trx_undo_rec_t*
trx_undo_page_get_prev_rec(trx_undo_rec_t* rec, ulint page_no, ulint offset)
{
	page_t*	undo_page;
	ulint	start;

	undo_page = (page_t*) ut_align_down(rec, srv_page_size);

	start = trx_undo_page_get_start(undo_page, page_no, offset);

	if (start + undo_page == rec) {

		return(NULL);
	}

	return(undo_page + mach_read_from_2(rec - 2));
}

/***********************************************************************//**
Gets the previous record in an undo log.
@return undo log record, the page s-latched, NULL if none */
trx_undo_rec_t*
trx_undo_get_prev_rec(
/*==================*/
	trx_undo_rec_t*	rec,	/*!< in: undo record */
	ulint		page_no,/*!< in: undo log header page number */
	ulint		offset,	/*!< in: undo log header offset on page */
	bool		shared,	/*!< in: true=S-latch, false=X-latch */
	mtr_t*		mtr)	/*!< in: mtr */
{
	trx_undo_rec_t*	prev_rec;

	prev_rec = trx_undo_page_get_prev_rec(rec, page_no, offset);

	if (prev_rec) {

		return(prev_rec);
	}

	/* We have to go to the previous undo log page to look for the
	previous record */

	return(trx_undo_get_prev_rec_from_prev_page(rec, page_no, offset,
						    shared, mtr));
}

/** Gets the next record in an undo log from the next page.
@param[in]	space		undo log header space
@param[in]	undo_page	undo log page
@param[in]	page_no		undo log header page number
@param[in]	offset		undo log header offset on page
@param[in]	mode		latch mode: RW_S_LATCH or RW_X_LATCH
@param[in,out]	mtr		mini-transaction
@return undo log record, the page latched, NULL if none */
static
trx_undo_rec_t*
trx_undo_get_next_rec_from_next_page(
	ulint			space,
	const page_t*		undo_page,
	ulint			page_no,
	ulint			offset,
	ulint			mode,
	mtr_t*			mtr)
{
	const trx_ulogf_t*	log_hdr;
	ulint			next_page_no;
	page_t*			next_page;
	ulint			next;

	if (page_no == page_get_page_no(undo_page)) {

		log_hdr = undo_page + offset;
		next = mach_read_from_2(log_hdr + TRX_UNDO_NEXT_LOG);

		if (next != 0) {

			return(NULL);
		}
	}

	next_page_no = flst_get_next_addr(undo_page + TRX_UNDO_PAGE_HDR
					  + TRX_UNDO_PAGE_NODE, mtr)
		.page;
	if (next_page_no == FIL_NULL) {

		return(NULL);
	}

	const page_id_t	next_page_id(space, next_page_no);

	if (mode == RW_S_LATCH) {
		next_page = trx_undo_page_get_s_latched(
			next_page_id, mtr);
	} else {
		ut_ad(mode == RW_X_LATCH);
		next_page = trx_undo_page_get(next_page_id, mtr);
	}

	return(trx_undo_page_get_first_rec(next_page, page_no, offset));
}

/***********************************************************************//**
Gets the next record in an undo log.
@return undo log record, the page s-latched, NULL if none */
trx_undo_rec_t*
trx_undo_get_next_rec(
/*==================*/
	trx_undo_rec_t*	rec,	/*!< in: undo record */
	ulint		page_no,/*!< in: undo log header page number */
	ulint		offset,	/*!< in: undo log header offset on page */
	mtr_t*		mtr)	/*!< in: mtr */
{
	ulint		space;
	trx_undo_rec_t*	next_rec;

	next_rec = trx_undo_page_get_next_rec(rec, page_no, offset);

	if (next_rec) {
		return(next_rec);
	}

	space = page_get_space_id(page_align(rec));

	return(trx_undo_get_next_rec_from_next_page(space,
						    page_align(rec),
						    page_no, offset,
						    RW_S_LATCH, mtr));
}

/** Gets the first record in an undo log.
@param[in]	space		undo log header space
@param[in]	page_no		undo log header page number
@param[in]	offset		undo log header offset on page
@param[in]	mode		latching mode: RW_S_LATCH or RW_X_LATCH
@param[in,out]	mtr		mini-transaction
@return undo log record, the page latched, NULL if none */
trx_undo_rec_t*
trx_undo_get_first_rec(
	fil_space_t*		space,
	ulint			page_no,
	ulint			offset,
	ulint			mode,
	mtr_t*			mtr)
{
	page_t*		undo_page;
	trx_undo_rec_t*	rec;

	const page_id_t	page_id(space->id, page_no);

	if (mode == RW_S_LATCH) {
		undo_page = trx_undo_page_get_s_latched(page_id, mtr);
	} else {
		undo_page = trx_undo_page_get(page_id, mtr);
	}

	rec = trx_undo_page_get_first_rec(undo_page, page_no, offset);

	if (rec) {
		return(rec);
	}

	return(trx_undo_get_next_rec_from_next_page(space->id,
						    undo_page, page_no, offset,
						    mode, mtr));
}

/*============== UNDO LOG FILE COPY CREATION AND FREEING ==================*/

/** Parse MLOG_UNDO_INIT.
@param[in]	ptr	log record
@param[in]	end_ptr	end of log record buffer
@param[in,out]	page	page or NULL
@return	end of log record
@retval	NULL	if the log record is incomplete */
byte*
trx_undo_parse_page_init(const byte* ptr, const byte* end_ptr, page_t* page)
{
	if (end_ptr <= ptr) {
		return NULL;
	}

	const ulint type = *ptr++;

	if (type > TRX_UNDO_UPDATE) {
		recv_sys.found_corrupt_log = true;
	} else if (page) {
		/* Starting with MDEV-12288 in MariaDB 10.3.1, we use
		type=0 for the combined insert/update undo log
		pages. MariaDB 10.2 would use TRX_UNDO_INSERT or
		TRX_UNDO_UPDATE. */
		mach_write_to_2(FIL_PAGE_TYPE + page, FIL_PAGE_UNDO_LOG);
		mach_write_to_2(TRX_UNDO_PAGE_HDR + TRX_UNDO_PAGE_TYPE + page,
				type);
		mach_write_to_2(TRX_UNDO_PAGE_HDR + TRX_UNDO_PAGE_START + page,
				TRX_UNDO_PAGE_HDR + TRX_UNDO_PAGE_HDR_SIZE);
		mach_write_to_2(TRX_UNDO_PAGE_HDR + TRX_UNDO_PAGE_FREE + page,
				TRX_UNDO_PAGE_HDR + TRX_UNDO_PAGE_HDR_SIZE);
	}

	return(const_cast<byte*>(ptr));
}

/** Parse MLOG_UNDO_HDR_REUSE for crash-upgrade from MariaDB 10.2.
@param[in]	ptr	redo log record
@param[in]	end_ptr	end of log buffer
@param[in,out]	page	undo log page or NULL
@return end of log record or NULL */
byte*
trx_undo_parse_page_header_reuse(
	const byte*	ptr,
	const byte*	end_ptr,
	page_t*		undo_page)
{
	trx_id_t	trx_id = mach_u64_parse_compressed(&ptr, end_ptr);

	if (!ptr || !undo_page) {
		return(const_cast<byte*>(ptr));
	}

	compile_time_assert(TRX_UNDO_SEG_HDR + TRX_UNDO_SEG_HDR_SIZE
			    + TRX_UNDO_LOG_XA_HDR_SIZE
			    < UNIV_PAGE_SIZE_MIN - 100);

	const ulint new_free = TRX_UNDO_SEG_HDR + TRX_UNDO_SEG_HDR_SIZE
		+ TRX_UNDO_LOG_OLD_HDR_SIZE;

	/* Insert undo data is not needed after commit: we may free all
	the space on the page */

	ut_ad(mach_read_from_2(TRX_UNDO_PAGE_HDR + TRX_UNDO_PAGE_TYPE
			       + undo_page)
	      == TRX_UNDO_INSERT);

	byte*	page_hdr = undo_page + TRX_UNDO_PAGE_HDR;
	mach_write_to_2(page_hdr + TRX_UNDO_PAGE_START, new_free);
	mach_write_to_2(page_hdr + TRX_UNDO_PAGE_FREE, new_free);
	mach_write_to_2(TRX_UNDO_SEG_HDR + TRX_UNDO_STATE + undo_page,
			TRX_UNDO_ACTIVE);

	byte* log_hdr = undo_page + TRX_UNDO_SEG_HDR + TRX_UNDO_SEG_HDR_SIZE;

	mach_write_to_8(log_hdr + TRX_UNDO_TRX_ID, trx_id);
	mach_write_to_2(log_hdr + TRX_UNDO_LOG_START, new_free);

	mach_write_to_1(log_hdr + TRX_UNDO_XID_EXISTS, FALSE);
	mach_write_to_1(log_hdr + TRX_UNDO_DICT_TRANS, FALSE);

	return(const_cast<byte*>(ptr));
}

/** Initialize the fields in an undo log segment page.
@param[in,out]	undo_block	undo page
@param[in,out]	mtr		mini-transaction */
static void trx_undo_page_init(buf_block_t* undo_block, mtr_t* mtr)
{
	page_t* page = undo_block->frame;
	mach_write_to_2(FIL_PAGE_TYPE + page, FIL_PAGE_UNDO_LOG);
	mach_write_to_2(TRX_UNDO_PAGE_HDR + TRX_UNDO_PAGE_TYPE + page, 0);
	mach_write_to_2(TRX_UNDO_PAGE_HDR + TRX_UNDO_PAGE_START + page,
			TRX_UNDO_PAGE_HDR + TRX_UNDO_PAGE_HDR_SIZE);
	mach_write_to_2(TRX_UNDO_PAGE_HDR + TRX_UNDO_PAGE_FREE + page,
			TRX_UNDO_PAGE_HDR + TRX_UNDO_PAGE_HDR_SIZE);

	mtr->set_modified();
	switch (mtr->get_log_mode()) {
	case MTR_LOG_NONE:
	case MTR_LOG_NO_REDO:
		return;
	case MTR_LOG_SHORT_INSERTS:
		ut_ad(0);
		/* fall through */
	case MTR_LOG_ALL:
		break;
	}

	byte* log_ptr = mtr->get_log()->open(11 + 1);
	log_ptr = mlog_write_initial_log_record_low(
		MLOG_UNDO_INIT,
		undo_block->page.id.space(),
		undo_block->page.id.page_no(),
		log_ptr, mtr);
	*log_ptr++ = 0;
	mlog_close(mtr, log_ptr);
}

/** Create an undo log segment.
@param[in,out]	space		tablespace
@param[in,out]	rseg_hdr	rollback segment header (x-latched)
@param[out]	id		undo slot number
@param[out]	err		error code
@param[in,out]	mtr		mini-transaction
@return	undo log block
@retval	NULL	on failure */
static MY_ATTRIBUTE((nonnull, warn_unused_result))
buf_block_t*
trx_undo_seg_create(fil_space_t* space, trx_rsegf_t* rseg_hdr, ulint* id,
		    dberr_t* err, mtr_t* mtr)
{
	ulint		slot_no;
	buf_block_t*	block;
	ulint		n_reserved;
	bool		success;

	slot_no = trx_rsegf_undo_find_free(rseg_hdr);

	if (slot_no == ULINT_UNDEFINED) {
		ib::warn() << "Cannot find a free slot for an undo log. Do"
			" you have too many active transactions running"
			" concurrently?";

		*err = DB_TOO_MANY_CONCURRENT_TRXS;
		return NULL;
	}

	success = fsp_reserve_free_extents(&n_reserved, space, 2, FSP_UNDO,
					   mtr);
	if (!success) {
		*err = DB_OUT_OF_FILE_SPACE;
		return NULL;
	}

	/* Allocate a new file segment for the undo log */
	block = fseg_create(space, 0, TRX_UNDO_SEG_HDR + TRX_UNDO_FSEG_HEADER,
			    mtr, true);

	space->release_free_extents(n_reserved);

	if (block == NULL) {
		*err = DB_OUT_OF_FILE_SPACE;
		return NULL;
	}

	buf_block_dbg_add_level(block, SYNC_TRX_UNDO_PAGE);

	trx_undo_page_init(block, mtr);

	mlog_write_ulint(TRX_UNDO_PAGE_HDR + TRX_UNDO_PAGE_FREE + block->frame,
			 TRX_UNDO_SEG_HDR + TRX_UNDO_SEG_HDR_SIZE,
			 MLOG_2BYTES, mtr);

	mlog_write_ulint(TRX_UNDO_SEG_HDR + TRX_UNDO_LAST_LOG + block->frame,
			 0, MLOG_2BYTES, mtr);

	flst_init(TRX_UNDO_SEG_HDR + TRX_UNDO_PAGE_LIST + block->frame, mtr);

	flst_add_last(TRX_UNDO_SEG_HDR + TRX_UNDO_PAGE_LIST + block->frame,
		      TRX_UNDO_PAGE_HDR + TRX_UNDO_PAGE_NODE + block->frame,
		      mtr);

	*id = slot_no;
	trx_rsegf_set_nth_undo(rseg_hdr, slot_no, block->page.id.page_no(),
			       mtr);

	MONITOR_INC(MONITOR_NUM_UNDO_SLOT_USED);

	*err = DB_SUCCESS;
	return block;
}

/**********************************************************************//**
Writes the mtr log entry of an undo log header initialization. */
UNIV_INLINE
void
trx_undo_header_create_log(
/*=======================*/
	const page_t*	undo_page,	/*!< in: undo log header page */
	trx_id_t	trx_id,		/*!< in: transaction id */
	mtr_t*		mtr)		/*!< in: mtr */
{
	mlog_write_initial_log_record(undo_page, MLOG_UNDO_HDR_CREATE, mtr);

	mlog_catenate_ull_compressed(mtr, trx_id);
}

/***************************************************************//**
Creates a new undo log header in file. NOTE that this function has its own
log record type MLOG_UNDO_HDR_CREATE. You must NOT change the operation of
this function!
@return header byte offset on page */
static
ulint
trx_undo_header_create(
/*===================*/
	page_t*		undo_page,	/*!< in/out: undo log segment
					header page, x-latched; it is
					assumed that there is
					TRX_UNDO_LOG_XA_HDR_SIZE bytes
					free space on it */
	trx_id_t	trx_id,		/*!< in: transaction id */
	mtr_t*		mtr)		/*!< in: mtr */
{
	trx_upagef_t*	page_hdr;
	trx_usegf_t*	seg_hdr;
	trx_ulogf_t*	log_hdr;
	ulint		prev_log;
	ulint		free;
	ulint		new_free;

	ut_ad(mtr && undo_page);

	page_hdr = undo_page + TRX_UNDO_PAGE_HDR;
	seg_hdr = undo_page + TRX_UNDO_SEG_HDR;

	free = mach_read_from_2(page_hdr + TRX_UNDO_PAGE_FREE);

	log_hdr = undo_page + free;

	new_free = free + TRX_UNDO_LOG_OLD_HDR_SIZE;

	ut_a(free + TRX_UNDO_LOG_XA_HDR_SIZE < srv_page_size - 100);

	mach_write_to_2(page_hdr + TRX_UNDO_PAGE_START, new_free);

	mach_write_to_2(page_hdr + TRX_UNDO_PAGE_FREE, new_free);

	mach_write_to_2(seg_hdr + TRX_UNDO_STATE, TRX_UNDO_ACTIVE);

	prev_log = mach_read_from_2(seg_hdr + TRX_UNDO_LAST_LOG);

	if (prev_log != 0) {
		trx_ulogf_t*	prev_log_hdr;

		prev_log_hdr = undo_page + prev_log;

		mach_write_to_2(prev_log_hdr + TRX_UNDO_NEXT_LOG, free);
	}

	mach_write_to_2(seg_hdr + TRX_UNDO_LAST_LOG, free);

	log_hdr = undo_page + free;

	mach_write_to_2(log_hdr + TRX_UNDO_NEEDS_PURGE, 1);

	mach_write_to_8(log_hdr + TRX_UNDO_TRX_ID, trx_id);
	mach_write_to_2(log_hdr + TRX_UNDO_LOG_START, new_free);

	mach_write_to_1(log_hdr + TRX_UNDO_XID_EXISTS, FALSE);
	mach_write_to_1(log_hdr + TRX_UNDO_DICT_TRANS, FALSE);

	mach_write_to_2(log_hdr + TRX_UNDO_NEXT_LOG, 0);
	mach_write_to_2(log_hdr + TRX_UNDO_PREV_LOG, prev_log);

	/* Write the log record about the header creation */
	trx_undo_header_create_log(undo_page, trx_id, mtr);

	return(free);
}

/********************************************************************//**
Write X/Open XA Transaction Identification (XID) to undo log header */
static
void
trx_undo_write_xid(
/*===============*/
	trx_ulogf_t*	log_hdr,/*!< in: undo log header */
	const XID*	xid,	/*!< in: X/Open XA Transaction Identification */
	mtr_t*		mtr)	/*!< in: mtr */
{
	DBUG_ASSERT(xid->gtrid_length >= 0);
	DBUG_ASSERT(xid->bqual_length >= 0);
	DBUG_ASSERT(xid->gtrid_length + xid->bqual_length < XIDDATASIZE);

	mlog_write_ulint(log_hdr + TRX_UNDO_XA_FORMAT,
			 static_cast<ulint>(xid->formatID),
			 MLOG_4BYTES, mtr);

	mlog_write_ulint(log_hdr + TRX_UNDO_XA_TRID_LEN,
			 static_cast<ulint>(xid->gtrid_length),
			 MLOG_4BYTES, mtr);

	mlog_write_ulint(log_hdr + TRX_UNDO_XA_BQUAL_LEN,
			 static_cast<ulint>(xid->bqual_length),
			 MLOG_4BYTES, mtr);
	const ulint xid_length = static_cast<ulint>(xid->gtrid_length
						    + xid->bqual_length);
	mlog_write_string(log_hdr + TRX_UNDO_XA_XID,
			  reinterpret_cast<const byte*>(xid->data),
			  xid_length, mtr);
	if (UNIV_LIKELY(xid_length < XIDDATASIZE)) {
		mlog_memset(log_hdr + TRX_UNDO_XA_XID + xid_length,
			    XIDDATASIZE - xid_length, 0, mtr);
	}
}

/********************************************************************//**
Read X/Open XA Transaction Identification (XID) from undo log header */
static
void
trx_undo_read_xid(const trx_ulogf_t* log_hdr, XID* xid)
{
	xid->formatID=static_cast<long>(mach_read_from_4(
		log_hdr + TRX_UNDO_XA_FORMAT));

	xid->gtrid_length=static_cast<long>(mach_read_from_4(
		log_hdr + TRX_UNDO_XA_TRID_LEN));

	xid->bqual_length=static_cast<long>(mach_read_from_4(
		log_hdr + TRX_UNDO_XA_BQUAL_LEN));

	memcpy(xid->data, log_hdr + TRX_UNDO_XA_XID, XIDDATASIZE);
}

/***************************************************************//**
Adds space for the XA XID after an undo log old-style header. */
static
void
trx_undo_header_add_space_for_xid(
/*==============================*/
	page_t*		undo_page,/*!< in: undo log segment header page */
	trx_ulogf_t*	log_hdr,/*!< in: undo log header */
	mtr_t*		mtr)	/*!< in: mtr */
{
	trx_upagef_t*	page_hdr;
	ulint		free;
	ulint		new_free;

	page_hdr = undo_page + TRX_UNDO_PAGE_HDR;

	free = mach_read_from_2(page_hdr + TRX_UNDO_PAGE_FREE);

	/* free is now the end offset of the old style undo log header */

	ut_a(free == (ulint)(log_hdr - undo_page) + TRX_UNDO_LOG_OLD_HDR_SIZE);

	new_free = free + (TRX_UNDO_LOG_XA_HDR_SIZE
			   - TRX_UNDO_LOG_OLD_HDR_SIZE);

	/* Add space for a XID after the header, update the free offset
	fields on the undo log page and in the undo log header */

	mlog_write_ulint(page_hdr + TRX_UNDO_PAGE_START, new_free,
			 MLOG_2BYTES, mtr);

	mlog_write_ulint(page_hdr + TRX_UNDO_PAGE_FREE, new_free,
			 MLOG_2BYTES, mtr);

	mlog_write_ulint(log_hdr + TRX_UNDO_LOG_START, new_free,
			 MLOG_2BYTES, mtr);
}

/** Parse the redo log entry of an undo log page header create.
@param[in]	ptr	redo log record
@param[in]	end_ptr	end of log buffer
@param[in,out]	page	page frame or NULL
@param[in,out]	mtr	mini-transaction or NULL
@return end of log record or NULL */
byte*
trx_undo_parse_page_header(
	const byte*	ptr,
	const byte*	end_ptr,
	page_t*		page,
	mtr_t*		mtr)
{
	trx_id_t	trx_id = mach_u64_parse_compressed(&ptr, end_ptr);

	if (ptr != NULL && page != NULL) {
		trx_undo_header_create(page, trx_id, mtr);
		return(const_cast<byte*>(ptr));
	}

	return(const_cast<byte*>(ptr));
}

/** Allocate an undo log page.
@param[in,out]	undo	undo log
@param[in,out]	mtr	mini-transaction that does not hold any page latch
@return	X-latched block if success
@retval	NULL	on failure */
buf_block_t* trx_undo_add_page(trx_undo_t* undo, mtr_t* mtr)
{
	trx_rseg_t*	rseg		= undo->rseg;
	buf_block_t*	new_block	= NULL;
	ulint		n_reserved;
	page_t*		header_page;

	/* When we add a page to an undo log, this is analogous to
	a pessimistic insert in a B-tree, and we must reserve the
	counterpart of the tree latch, which is the rseg mutex. */

	mutex_enter(&rseg->mutex);

	header_page = trx_undo_page_get(
		page_id_t(undo->rseg->space->id, undo->hdr_page_no), mtr);

	if (!fsp_reserve_free_extents(&n_reserved, undo->rseg->space, 1,
				      FSP_UNDO, mtr)) {
		goto func_exit;
	}

	new_block = fseg_alloc_free_page_general(
		TRX_UNDO_SEG_HDR + TRX_UNDO_FSEG_HEADER
		+ header_page,
		undo->top_page_no + 1, FSP_UP, TRUE, mtr, mtr);

	rseg->space->release_free_extents(n_reserved);

	if (!new_block) {
		goto func_exit;
	}

	ut_ad(rw_lock_get_x_lock_count(&new_block->lock) == 1);
	buf_block_dbg_add_level(new_block, SYNC_TRX_UNDO_PAGE);
	undo->last_page_no = new_block->page.id.page_no();

	trx_undo_page_init(new_block, mtr);

	flst_add_last(TRX_UNDO_SEG_HDR + TRX_UNDO_PAGE_LIST
		      + header_page,
		      TRX_UNDO_PAGE_HDR + TRX_UNDO_PAGE_NODE
		      + new_block->frame,
		      mtr);
	undo->size++;
	rseg->curr_size++;

func_exit:
	mutex_exit(&rseg->mutex);
	return(new_block);
}

/********************************************************************//**
Frees an undo log page that is not the header page.
@return last page number in remaining log */
static
ulint
trx_undo_free_page(
/*===============*/
	trx_rseg_t* rseg,	/*!< in: rollback segment */
	bool	in_history,	/*!< in: TRUE if the undo log is in the history
				list */
	ulint	hdr_page_no,	/*!< in: header page number */
	ulint	page_no,	/*!< in: page number to free: must not be the
				header page */
	mtr_t*	mtr)		/*!< in: mtr which does not have a latch to any
				undo log page; the caller must have reserved
				the rollback segment mutex */
{
	const ulint	space = rseg->space->id;

	ut_a(hdr_page_no != page_no);
	ut_ad(mutex_own(&(rseg->mutex)));

	page_t*	undo_page = trx_undo_page_get(page_id_t(space, page_no), mtr);
	page_t* header_page = trx_undo_page_get(page_id_t(space, hdr_page_no),
						mtr);

	flst_remove(TRX_UNDO_SEG_HDR + TRX_UNDO_PAGE_LIST + header_page,
		    TRX_UNDO_PAGE_HDR + TRX_UNDO_PAGE_NODE + undo_page, mtr);

	fseg_free_page(TRX_UNDO_SEG_HDR + TRX_UNDO_FSEG_HEADER + header_page,
<<<<<<< HEAD
		       rseg->space, page_no, false, true, mtr);
=======
		       rseg->space, page_no, mtr);
>>>>>>> 3d0bb2b7

	const fil_addr_t last_addr = flst_get_last(
		TRX_UNDO_SEG_HDR + TRX_UNDO_PAGE_LIST + header_page, mtr);
	rseg->curr_size--;

	if (in_history) {
		trx_rsegf_t* rseg_header = trx_rsegf_get(
			rseg->space, rseg->page_no, mtr);
		uint32_t hist_size = mach_read_from_4(
			rseg_header + TRX_RSEG_HISTORY_SIZE);
		ut_ad(hist_size > 0);
		mlog_write_ulint(rseg_header + TRX_RSEG_HISTORY_SIZE,
				 hist_size - 1, MLOG_4BYTES, mtr);
	}

	return(last_addr.page);
}

/** Free the last undo log page. The caller must hold the rseg mutex.
@param[in,out]	undo	undo log
@param[in,out]	mtr	mini-transaction that does not hold any undo log page
			or that has allocated the undo log page */
void
trx_undo_free_last_page(trx_undo_t* undo, mtr_t* mtr)
{
	ut_ad(undo->hdr_page_no != undo->last_page_no);
	ut_ad(undo->size > 0);

	undo->last_page_no = trx_undo_free_page(
		undo->rseg, false, undo->hdr_page_no, undo->last_page_no, mtr);

	undo->size--;
}

/** Truncate the tail of an undo log during rollback.
@param[in,out]	undo	undo log
@param[in]	limit	all undo logs after this limit will be discarded
@param[in]	is_temp	whether this is temporary undo log */
void trx_undo_truncate_end(trx_undo_t& undo, undo_no_t limit, bool is_temp)
{
	mtr_t mtr;
	ut_ad(is_temp == !undo.rseg->is_persistent());

	for (;;) {
		mtr.start();
		if (is_temp) {
			mtr.set_log_mode(MTR_LOG_NO_REDO);
		}

		trx_undo_rec_t* trunc_here = NULL;
		mutex_enter(&undo.rseg->mutex);
		page_t*		undo_page = trx_undo_page_get(
			page_id_t(undo.rseg->space->id, undo.last_page_no),
			&mtr);
		trx_undo_rec_t* rec = trx_undo_page_get_last_rec(
			undo_page, undo.hdr_page_no, undo.hdr_offset);
		while (rec) {
			if (trx_undo_rec_get_undo_no(rec) < limit) {
				goto func_exit;
			}
			/* Truncate at least this record off, maybe more */
			trunc_here = rec;

			rec = trx_undo_page_get_prev_rec(rec,
							 undo.hdr_page_no,
							 undo.hdr_offset);
		}

		if (undo.last_page_no != undo.hdr_page_no) {
			trx_undo_free_last_page(&undo, &mtr);
			mutex_exit(&undo.rseg->mutex);
			mtr.commit();
			continue;
		}

func_exit:
		mutex_exit(&undo.rseg->mutex);

		if (trunc_here) {
			mlog_write_ulint(undo_page + TRX_UNDO_PAGE_HDR
					 + TRX_UNDO_PAGE_FREE,
					 ulint(trunc_here - undo_page),
					 MLOG_2BYTES, &mtr);
		}

		mtr.commit();
		return;
	}
}

/** Truncate the head of an undo log.
NOTE that only whole pages are freed; the header page is not
freed, but emptied, if all the records there are below the limit.
@param[in,out]	rseg		rollback segment
@param[in]	hdr_page_no	header page number
@param[in]	hdr_offset	header offset on the page
@param[in]	limit		first undo number to preserve
(everything below the limit will be truncated) */
void
trx_undo_truncate_start(
	trx_rseg_t*	rseg,
	ulint		hdr_page_no,
	ulint		hdr_offset,
	undo_no_t	limit)
{
	page_t*		undo_page;
	trx_undo_rec_t* rec;
	trx_undo_rec_t* last_rec;
	ulint		page_no;
	mtr_t		mtr;

	ut_ad(mutex_own(&(rseg->mutex)));

	if (!limit) {
		return;
	}
loop:
	mtr_start(&mtr);

	if (!rseg->is_persistent()) {
		mtr.set_log_mode(MTR_LOG_NO_REDO);
	}

	rec = trx_undo_get_first_rec(rseg->space, hdr_page_no, hdr_offset,
				     RW_X_LATCH, &mtr);
	if (rec == NULL) {
		/* Already empty */

		mtr_commit(&mtr);

		return;
	}

	undo_page = page_align(rec);

	last_rec = trx_undo_page_get_last_rec(undo_page, hdr_page_no,
					      hdr_offset);
	if (trx_undo_rec_get_undo_no(last_rec) >= limit) {

		mtr_commit(&mtr);

		return;
	}

	page_no = page_get_page_no(undo_page);

	if (page_no == hdr_page_no) {
		uint16_t end = mach_read_from_2(hdr_offset + TRX_UNDO_NEXT_LOG
						+ undo_page);
		if (end == 0) {
			end = mach_read_from_2(TRX_UNDO_PAGE_HDR
					       + TRX_UNDO_PAGE_FREE
					       + undo_page);
		}

		mlog_write_ulint(undo_page + hdr_offset + TRX_UNDO_LOG_START,
				 end, MLOG_2BYTES, &mtr);
	} else {
		trx_undo_free_page(rseg, true, hdr_page_no, page_no, &mtr);
	}

	mtr_commit(&mtr);

	goto loop;
}

/** Frees an undo log segment which is not in the history list.
@param[in]	undo	undo log
@param[in]	noredo	whether the undo tablespace is redo logged */
static
void
trx_undo_seg_free(
	const trx_undo_t*	undo,
	bool			noredo)
{
	trx_rseg_t*	rseg;
	fseg_header_t*	file_seg;
	trx_rsegf_t*	rseg_header;
	trx_usegf_t*	seg_header;
	ibool		finished;
	mtr_t		mtr;

	rseg = undo->rseg;

	do {

		mtr_start(&mtr);

		if (noredo) {
			mtr.set_log_mode(MTR_LOG_NO_REDO);
		}

		mutex_enter(&(rseg->mutex));

		seg_header = trx_undo_page_get(page_id_t(undo->rseg->space->id,
							 undo->hdr_page_no),
					       &mtr)
			+ TRX_UNDO_SEG_HDR;

		file_seg = seg_header + TRX_UNDO_FSEG_HEADER;

		finished = fseg_free_step(file_seg, &mtr);

		if (finished) {
			/* Update the rseg header */
			rseg_header = trx_rsegf_get(
				rseg->space, rseg->page_no, &mtr);
			trx_rsegf_set_nth_undo(rseg_header, undo->id, FIL_NULL,
					       &mtr);

			MONITOR_DEC(MONITOR_NUM_UNDO_SLOT_USED);
		}

		mutex_exit(&(rseg->mutex));
		mtr_commit(&mtr);
	} while (!finished);
}

/*========== UNDO LOG MEMORY COPY INITIALIZATION =====================*/

/** Read an undo log when starting up the database.
@param[in,out]	rseg		rollback segment
@param[in]	id		rollback segment slot
@param[in]	page_no		undo log segment page number
@param[in,out]	max_trx_id	the largest observed transaction ID
@return	size of the undo log in pages */
ulint
trx_undo_mem_create_at_db_start(trx_rseg_t* rseg, ulint id, ulint page_no,
				trx_id_t& max_trx_id)
{
	mtr_t		mtr;
	XID		xid;

	ut_ad(id < TRX_RSEG_N_SLOTS);

	mtr.start();
	const page_t* undo_page = trx_undo_page_get(
		page_id_t(rseg->space->id, page_no), &mtr);
	const ulint type = mach_read_from_2(
		TRX_UNDO_PAGE_HDR + TRX_UNDO_PAGE_TYPE + undo_page);
	ut_ad(type == 0 || type == TRX_UNDO_INSERT || type == TRX_UNDO_UPDATE);

	uint state = mach_read_from_2(TRX_UNDO_SEG_HDR + TRX_UNDO_STATE
				      + undo_page);
	uint offset = mach_read_from_2(TRX_UNDO_SEG_HDR + TRX_UNDO_LAST_LOG
				       + undo_page);

	const trx_ulogf_t*	undo_header = undo_page + offset;

	/* Read X/Open XA transaction identification if it exists, or
	set it to NULL. */

	if (undo_header[TRX_UNDO_XID_EXISTS]) {
		trx_undo_read_xid(undo_header, &xid);
	} else {
		xid.null();
	}

	trx_id_t trx_id = mach_read_from_8(undo_header + TRX_UNDO_TRX_ID);
	if (trx_id > max_trx_id) {
		max_trx_id = trx_id;
	}

	mutex_enter(&rseg->mutex);
	trx_undo_t* undo = trx_undo_mem_create(
		rseg, id, trx_id, &xid, page_no, offset);
	mutex_exit(&rseg->mutex);

	undo->dict_operation = undo_header[TRX_UNDO_DICT_TRANS];
	undo->table_id = mach_read_from_8(undo_header + TRX_UNDO_TABLE_ID);
	undo->size = flst_get_len(TRX_UNDO_SEG_HDR + TRX_UNDO_PAGE_LIST
				  + undo_page);

	if (UNIV_UNLIKELY(state == TRX_UNDO_TO_FREE)) {
		/* This is an old-format insert_undo log segment that
		is being freed. The page list is inconsistent. */
		ut_ad(type == TRX_UNDO_INSERT);
		state = TRX_UNDO_TO_PURGE;
	} else {
		if (state == TRX_UNDO_TO_PURGE
		    || state == TRX_UNDO_CACHED) {
			trx_id_t id = mach_read_from_8(TRX_UNDO_TRX_NO
						       + undo_header);
			if (id > max_trx_id) {
				max_trx_id = id;
			}
		}

		fil_addr_t	last_addr = flst_get_last(
			TRX_UNDO_SEG_HDR + TRX_UNDO_PAGE_LIST + undo_page,
			&mtr);

		undo->last_page_no = last_addr.page;
		undo->top_page_no = last_addr.page;

		page_t* last_page = trx_undo_page_get(
			page_id_t(rseg->space->id, undo->last_page_no), &mtr);

		if (const trx_undo_rec_t* rec = trx_undo_page_get_last_rec(
			    last_page, page_no, offset)) {
			undo->top_offset = ulint(rec - last_page);
			undo->top_undo_no = trx_undo_rec_get_undo_no(rec);
			ut_ad(!undo->empty());
		} else {
			undo->top_undo_no = IB_ID_MAX;
			ut_ad(undo->empty());
		}
	}

	undo->state = state;

	if (state != TRX_UNDO_CACHED) {
		UT_LIST_ADD_LAST(type == TRX_UNDO_INSERT
				 ? rseg->old_insert_list
				 : rseg->undo_list, undo);
	} else {
		UT_LIST_ADD_LAST(rseg->undo_cached, undo);
		MONITOR_INC(MONITOR_NUM_UNDO_SLOT_CACHED);
	}

	mtr.commit();
	return undo->size;
}

/********************************************************************//**
Creates and initializes an undo log memory object.
@return own: the undo log memory object */
static
trx_undo_t*
trx_undo_mem_create(
/*================*/
	trx_rseg_t*	rseg,	/*!< in: rollback segment memory object */
	ulint		id,	/*!< in: slot index within rseg */
	trx_id_t	trx_id,	/*!< in: id of the trx for which the undo log
				is created */
	const XID*	xid,	/*!< in: X/Open transaction identification */
	ulint		page_no,/*!< in: undo log header page number */
	ulint		offset)	/*!< in: undo log header byte offset on page */
{
	trx_undo_t*	undo;

	ut_ad(mutex_own(&(rseg->mutex)));

	ut_a(id < TRX_RSEG_N_SLOTS);

	undo = static_cast<trx_undo_t*>(ut_malloc_nokey(sizeof(*undo)));

	if (undo == NULL) {

		return(NULL);
	}

	undo->id = id;
	undo->state = TRX_UNDO_ACTIVE;
	undo->trx_id = trx_id;
	undo->xid = *xid;

	undo->dict_operation = FALSE;

	undo->rseg = rseg;

	undo->hdr_page_no = page_no;
	undo->hdr_offset = offset;
	undo->last_page_no = page_no;
	undo->size = 1;

	undo->top_undo_no = IB_ID_MAX;
	undo->top_page_no = page_no;
	undo->guess_block = NULL;
	undo->withdraw_clock = 0;
	ut_ad(undo->empty());

	return(undo);
}

/********************************************************************//**
Initializes a cached undo log object for new use. */
static
void
trx_undo_mem_init_for_reuse(
/*========================*/
	trx_undo_t*	undo,	/*!< in: undo log to init */
	trx_id_t	trx_id,	/*!< in: id of the trx for which the undo log
				is created */
	const XID*	xid,	/*!< in: X/Open XA transaction identification*/
	ulint		offset)	/*!< in: undo log header byte offset on page */
{
	ut_ad(mutex_own(&((undo->rseg)->mutex)));

	ut_a(undo->id < TRX_RSEG_N_SLOTS);

	undo->state = TRX_UNDO_ACTIVE;
	undo->trx_id = trx_id;
	undo->xid = *xid;

	undo->dict_operation = FALSE;

	undo->hdr_offset = offset;
	undo->top_undo_no = IB_ID_MAX;
	ut_ad(undo->empty());
}

/** Create an undo log.
@param[in,out]	trx	transaction
@param[in,out]	rseg	rollback segment
@param[out]	undo	undo log object
@param[out]	err	error code
@param[in,out]	mtr	mini-transaction
@return undo log block
@retval	NULL	on failure */
static MY_ATTRIBUTE((nonnull, warn_unused_result))
buf_block_t*
trx_undo_create(trx_t* trx, trx_rseg_t* rseg, trx_undo_t** undo,
		dberr_t* err, mtr_t* mtr)
{
	ulint		id;

	ut_ad(mutex_own(&(rseg->mutex)));

	buf_block_t*	block = trx_undo_seg_create(
		rseg->space,
		trx_rsegf_get(rseg->space, rseg->page_no, mtr), &id, err, mtr);

	if (!block) {
		return NULL;
	}

	rseg->curr_size++;

	ulint offset = trx_undo_header_create(block->frame, trx->id, mtr);

	trx_undo_header_add_space_for_xid(block->frame, block->frame + offset,
					  mtr);

	*undo = trx_undo_mem_create(rseg, id, trx->id, trx->xid,
				    block->page.id.page_no(), offset);
	if (*undo == NULL) {
		*err = DB_OUT_OF_MEMORY;
		 /* FIXME: this will not free the undo block to the file */
		return NULL;
	} else if (rseg != trx->rsegs.m_redo.rseg) {
		return block;
	}

	switch (trx_get_dict_operation(trx)) {
	case TRX_DICT_OP_NONE:
		break;
	case TRX_DICT_OP_INDEX:
		/* Do not discard the table on recovery. */
		trx->table_id = 0;
		/* fall through */
	case TRX_DICT_OP_TABLE:
		(*undo)->table_id = trx->table_id;
		(*undo)->dict_operation = TRUE;
		mlog_write_ulint(block->frame + offset + TRX_UNDO_DICT_TRANS,
				 TRUE, MLOG_1BYTE, mtr);
		mlog_write_ull(block->frame + offset + TRX_UNDO_TABLE_ID,
			       trx->table_id, mtr);
	}

	*err = DB_SUCCESS;
	return block;
}

/*================ UNDO LOG ASSIGNMENT AND CLEANUP =====================*/

/** Reuse a cached undo log block.
@param[in,out]	trx	transaction
@param[in,out]	rseg	rollback segment
@param[out]	pundo	the undo log memory object
@param[in,out]	mtr	mini-transaction
@return	the undo log block
@retval	NULL	if none cached */
static
buf_block_t*
trx_undo_reuse_cached(trx_t* trx, trx_rseg_t* rseg, trx_undo_t** pundo,
		      mtr_t* mtr)
{
	ut_ad(mutex_own(&rseg->mutex));

	trx_undo_t* undo = UT_LIST_GET_FIRST(rseg->undo_cached);
	if (!undo) {
		return NULL;
	}

	ut_ad(undo->size == 1);
	ut_ad(undo->id < TRX_RSEG_N_SLOTS);

	buf_block_t*	block = buf_page_get(page_id_t(undo->rseg->space->id,
						       undo->hdr_page_no),
					     0, RW_X_LATCH, mtr);
	if (!block) {
		return NULL;
	}

	buf_block_dbg_add_level(block, SYNC_TRX_UNDO_PAGE);

	UT_LIST_REMOVE(rseg->undo_cached, undo);
	MONITOR_DEC(MONITOR_NUM_UNDO_SLOT_CACHED);

	*pundo = undo;

	ulint offset = trx_undo_header_create(block->frame, trx->id, mtr);
	/* Reset the TRX_UNDO_PAGE_TYPE in case this page is being
	repurposed after upgrading to MariaDB 10.3. */
	if (ut_d(ulint type =) UNIV_UNLIKELY(
		    mach_read_from_2(TRX_UNDO_PAGE_HDR + TRX_UNDO_PAGE_TYPE
				     + block->frame))) {
		ut_ad(type == TRX_UNDO_INSERT || type == TRX_UNDO_UPDATE);
		mlog_write_ulint(TRX_UNDO_PAGE_HDR + TRX_UNDO_PAGE_TYPE
				 + block->frame, 0, MLOG_2BYTES, mtr);
	}

	trx_undo_header_add_space_for_xid(block->frame, block->frame + offset,
					  mtr);

	trx_undo_mem_init_for_reuse(undo, trx->id, trx->xid, offset);

	if (rseg != trx->rsegs.m_redo.rseg) {
		return block;
	}

	switch (trx_get_dict_operation(trx)) {
	case TRX_DICT_OP_NONE:
		return block;
	case TRX_DICT_OP_INDEX:
		/* Do not discard the table on recovery. */
		trx->table_id = 0;
		/* fall through */
	case TRX_DICT_OP_TABLE:
		undo->table_id = trx->table_id;
		undo->dict_operation = TRUE;
		mlog_write_ulint(block->frame + offset + TRX_UNDO_DICT_TRANS,
				 TRUE, MLOG_1BYTE, mtr);
		mlog_write_ull(block->frame + offset + TRX_UNDO_TABLE_ID,
			       trx->table_id, mtr);
	}

	return block;
}

/** Assign an undo log for a persistent transaction.
A new undo log is created or a cached undo log reused.
@param[in,out]	trx	transaction
@param[out]	err	error code
@param[in,out]	mtr	mini-transaction
@return	the undo log block
@retval	NULL	on error */
buf_block_t*
trx_undo_assign(trx_t* trx, dberr_t* err, mtr_t* mtr)
{
	ut_ad(mtr->get_log_mode() == MTR_LOG_ALL);

	trx_undo_t* undo = trx->rsegs.m_redo.undo;

	if (undo) {
		return buf_page_get_gen(
			page_id_t(undo->rseg->space->id, undo->last_page_no),
			0, RW_X_LATCH,
			buf_pool_is_obsolete(undo->withdraw_clock)
			? NULL : undo->guess_block,
			BUF_GET, __FILE__, __LINE__, mtr, err);
	}

	trx_rseg_t* rseg = trx->rsegs.m_redo.rseg;

	mutex_enter(&rseg->mutex);
	buf_block_t* block = trx_undo_reuse_cached(
		trx, rseg, &trx->rsegs.m_redo.undo, mtr);

	if (!block) {
		block = trx_undo_create(trx, rseg, &trx->rsegs.m_redo.undo,
					err, mtr);
		ut_ad(!block == (*err != DB_SUCCESS));
		if (!block) {
			goto func_exit;
		}
	} else {
		*err = DB_SUCCESS;
	}

	UT_LIST_ADD_FIRST(rseg->undo_list, trx->rsegs.m_redo.undo);

func_exit:
	mutex_exit(&rseg->mutex);
	return block;
}

/** Assign an undo log for a transaction.
A new undo log is created or a cached undo log reused.
@param[in,out]	trx	transaction
@param[in]	rseg	rollback segment
@param[out]	undo	the undo log
@param[out]	err	error code
@param[in,out]	mtr	mini-transaction
@return	the undo log block
@retval	NULL	on error */
buf_block_t*
trx_undo_assign_low(trx_t* trx, trx_rseg_t* rseg, trx_undo_t** undo,
		    dberr_t* err, mtr_t* mtr)
{
  const bool	is_temp __attribute__((unused)) = rseg == trx->rsegs.m_noredo.rseg;

	ut_ad(rseg == trx->rsegs.m_redo.rseg
	      || rseg == trx->rsegs.m_noredo.rseg);
	ut_ad(undo == (is_temp
		       ? &trx->rsegs.m_noredo.undo
		       : &trx->rsegs.m_redo.undo));
	ut_ad(mtr->get_log_mode()
	      == (is_temp ? MTR_LOG_NO_REDO : MTR_LOG_ALL));

	if (*undo) {
		return buf_page_get_gen(
			page_id_t(rseg->space->id, (*undo)->last_page_no),
			0, RW_X_LATCH,
			buf_pool_is_obsolete((*undo)->withdraw_clock)
			? NULL : (*undo)->guess_block,
			BUF_GET, __FILE__, __LINE__, mtr, err);
	}

	DBUG_EXECUTE_IF(
		"ib_create_table_fail_too_many_trx",
		*err = DB_TOO_MANY_CONCURRENT_TRXS; return NULL;
	);

	mutex_enter(&rseg->mutex);

	buf_block_t* block = trx_undo_reuse_cached(trx, rseg, undo, mtr);

	if (!block) {
		block = trx_undo_create(trx, rseg, undo, err, mtr);
		ut_ad(!block == (*err != DB_SUCCESS));
		if (!block) {
			goto func_exit;
		}
	} else {
		*err = DB_SUCCESS;
	}

	UT_LIST_ADD_FIRST(rseg->undo_list, *undo);

func_exit:
	mutex_exit(&rseg->mutex);
	return block;
}

/******************************************************************//**
Sets the state of the undo log segment at a transaction finish.
@return undo log segment header page, x-latched */
page_t*
trx_undo_set_state_at_finish(
/*=========================*/
	trx_undo_t*	undo,	/*!< in: undo log memory copy */
	mtr_t*		mtr)	/*!< in: mtr */
{
	trx_usegf_t*	seg_hdr;
	trx_upagef_t*	page_hdr;
	page_t*		undo_page;
	ulint		state;

	ut_a(undo->id < TRX_RSEG_N_SLOTS);

	undo_page = trx_undo_page_get(
		page_id_t(undo->rseg->space->id, undo->hdr_page_no), mtr);

	seg_hdr = undo_page + TRX_UNDO_SEG_HDR;
	page_hdr = undo_page + TRX_UNDO_PAGE_HDR;

	if (undo->size == 1
	    && mach_read_from_2(page_hdr + TRX_UNDO_PAGE_FREE)
	       < TRX_UNDO_PAGE_REUSE_LIMIT) {

		state = TRX_UNDO_CACHED;
	} else {
		state = TRX_UNDO_TO_PURGE;
	}

	undo->state = state;

	mlog_write_ulint(seg_hdr + TRX_UNDO_STATE, state, MLOG_2BYTES, mtr);

	return(undo_page);
}

/** Set the state of the undo log segment at a XA PREPARE or XA ROLLBACK.
@param[in,out]	trx		transaction
@param[in,out]	undo		undo log
@param[in]	rollback	false=XA PREPARE, true=XA ROLLBACK
@param[in,out]	mtr		mini-transaction
@return undo log segment header page, x-latched */
page_t*
trx_undo_set_state_at_prepare(
	trx_t*		trx,
	trx_undo_t*	undo,
	bool		rollback,
	mtr_t*		mtr)
{
	trx_usegf_t*	seg_hdr;
	trx_ulogf_t*	undo_header;
	page_t*		undo_page;
	ulint		offset;

	ut_ad(trx && undo && mtr);

	ut_a(undo->id < TRX_RSEG_N_SLOTS);

	undo_page = trx_undo_page_get(
		page_id_t(undo->rseg->space->id, undo->hdr_page_no), mtr);

	seg_hdr = undo_page + TRX_UNDO_SEG_HDR;

	if (rollback) {
		ut_ad(undo->state == TRX_UNDO_PREPARED);
		mlog_write_ulint(seg_hdr + TRX_UNDO_STATE, TRX_UNDO_ACTIVE,
				 MLOG_2BYTES, mtr);
		return(undo_page);
	}

	/*------------------------------*/
	ut_ad(undo->state == TRX_UNDO_ACTIVE);
	undo->state = TRX_UNDO_PREPARED;
	undo->xid   = *trx->xid;
	/*------------------------------*/

	mlog_write_ulint(seg_hdr + TRX_UNDO_STATE, undo->state,
			 MLOG_2BYTES, mtr);

	offset = mach_read_from_2(seg_hdr + TRX_UNDO_LAST_LOG);
	undo_header = undo_page + offset;

	mlog_write_ulint(undo_header + TRX_UNDO_XID_EXISTS,
			 TRUE, MLOG_1BYTE, mtr);

	trx_undo_write_xid(undo_header, &undo->xid, mtr);

	return(undo_page);
}

/** Free an old insert or temporary undo log after commit or rollback.
The information is not needed after a commit or rollback, therefore
the data can be discarded.
@param[in,out]	undo	undo log
@param[in]	is_temp	whether this is temporary undo log */
void
trx_undo_commit_cleanup(trx_undo_t* undo, bool is_temp)
{
	trx_rseg_t*	rseg	= undo->rseg;
	ut_ad(is_temp == !rseg->is_persistent());
	ut_ad(!is_temp || 0 == UT_LIST_GET_LEN(rseg->old_insert_list));

	mutex_enter(&rseg->mutex);

	UT_LIST_REMOVE(is_temp ? rseg->undo_list : rseg->old_insert_list,
		       undo);

	if (undo->state == TRX_UNDO_CACHED) {
		UT_LIST_ADD_FIRST(rseg->undo_cached, undo);
		MONITOR_INC(MONITOR_NUM_UNDO_SLOT_CACHED);
	} else {
		ut_ad(undo->state == TRX_UNDO_TO_PURGE);

		/* Delete first the undo log segment in the file */
		mutex_exit(&rseg->mutex);
		trx_undo_seg_free(undo, is_temp);
		mutex_enter(&rseg->mutex);

		ut_ad(rseg->curr_size > undo->size);
		rseg->curr_size -= undo->size;

		ut_free(undo);
	}

	mutex_exit(&rseg->mutex);
}

/** At shutdown, frees the undo logs of a transaction. */
void
trx_undo_free_at_shutdown(trx_t *trx)
{
	if (trx_undo_t*& undo = trx->rsegs.m_redo.undo) {
		switch (undo->state) {
		case TRX_UNDO_PREPARED:
			break;
		case TRX_UNDO_CACHED:
		case TRX_UNDO_TO_FREE:
		case TRX_UNDO_TO_PURGE:
			ut_ad(trx_state_eq(trx,
					   TRX_STATE_COMMITTED_IN_MEMORY));
			/* fall through */
		case TRX_UNDO_ACTIVE:
			/* trx_t::commit_state() assigns
			trx->state = TRX_STATE_COMMITTED_IN_MEMORY. */
			ut_a(!srv_was_started
			     || srv_read_only_mode
			     || srv_force_recovery >= SRV_FORCE_NO_TRX_UNDO
			     || srv_fast_shutdown);
			break;
		default:
			ut_error;
		}

		UT_LIST_REMOVE(trx->rsegs.m_redo.rseg->undo_list, undo);
		ut_free(undo);
		undo = NULL;
	}

	if (trx_undo_t*& undo = trx->rsegs.m_redo.old_insert) {
		switch (undo->state) {
		case TRX_UNDO_PREPARED:
			break;
		case TRX_UNDO_CACHED:
		case TRX_UNDO_TO_FREE:
		case TRX_UNDO_TO_PURGE:
			ut_ad(trx_state_eq(trx,
					   TRX_STATE_COMMITTED_IN_MEMORY));
			/* fall through */
		case TRX_UNDO_ACTIVE:
			/* trx_t::commit_state() assigns
			trx->state = TRX_STATE_COMMITTED_IN_MEMORY. */
			ut_a(!srv_was_started
			     || srv_read_only_mode
			     || srv_force_recovery >= SRV_FORCE_NO_TRX_UNDO
			     || srv_fast_shutdown);
			break;
		default:
			ut_error;
		}

		UT_LIST_REMOVE(trx->rsegs.m_redo.rseg->old_insert_list, undo);
		ut_free(undo);
		undo = NULL;
	}

	if (trx_undo_t*& undo = trx->rsegs.m_noredo.undo) {
		ut_a(undo->state == TRX_UNDO_PREPARED);

		UT_LIST_REMOVE(trx->rsegs.m_noredo.rseg->undo_list, undo);
		ut_free(undo);
		undo = NULL;
	}
}<|MERGE_RESOLUTION|>--- conflicted
+++ resolved
@@ -853,11 +853,7 @@
 		    TRX_UNDO_PAGE_HDR + TRX_UNDO_PAGE_NODE + undo_page, mtr);
 
 	fseg_free_page(TRX_UNDO_SEG_HDR + TRX_UNDO_FSEG_HEADER + header_page,
-<<<<<<< HEAD
-		       rseg->space, page_no, false, true, mtr);
-=======
-		       rseg->space, page_no, mtr);
->>>>>>> 3d0bb2b7
+		       rseg->space, page_no, true, mtr);
 
 	const fil_addr_t last_addr = flst_get_last(
 		TRX_UNDO_SEG_HDR + TRX_UNDO_PAGE_LIST + header_page, mtr);
