/*
  TODO: use pthread_join instead of wait_for_thread_count_to_be_zero, like in
  my_atomic-t.c (see BUG#22320).
*/

#include <tap.h>
#include <my_sys.h>
#include <m_string.h>
#include "test_file.h"
#include <tap.h>

#define PCACHE_SIZE (TEST_PAGE_SIZE*1024*8)

#ifndef DBUG_OFF
static const char* default_dbug_option;
#endif

static char *file1_name= (char*)"page_cache_test_file_1";
static PAGECACHE_FILE file1;
static pthread_cond_t COND_thread_count;
static pthread_mutex_t LOCK_thread_count;
static uint thread_count;
static PAGECACHE pagecache;

#ifdef TEST_HIGH_CONCURENCY
static uint number_of_readers= 10;
static uint number_of_writers= 20;
static uint number_of_tests= 30000;
static uint record_length_limit= TEST_PAGE_SIZE/200;
static uint number_of_pages= 20;
static uint flush_divider= 1000;
#else /*TEST_HIGH_CONCURENCY*/
#ifdef TEST_READERS
static uint number_of_readers= 10;
static uint number_of_writers= 1;
static uint number_of_tests= 30000;
static uint record_length_limit= TEST_PAGE_SIZE/200;
static uint number_of_pages= 20;
static uint flush_divider= 1000;
#undef SKIP_BIG_TESTS
#define SKIP_BIG_TESTS(X) /* no-op */
#else /*TEST_READERS*/
#ifdef TEST_WRITERS
static uint number_of_readers= 0;
static uint number_of_writers= 10;
static uint number_of_tests= 30000;
static uint record_length_limit= TEST_PAGE_SIZE/200;
static uint number_of_pages= 20;
static uint flush_divider= 1000;
#undef SKIP_BIG_TESTS
#define SKIP_BIG_TESTS(X) /* no-op */
#else /*TEST_WRITERS*/
static uint number_of_readers= 10;
static uint number_of_writers= 10;
static uint number_of_tests= 50000;
static uint record_length_limit= TEST_PAGE_SIZE/200;
static uint number_of_pages= 20000;
static uint flush_divider= 1000;
#endif /*TEST_WRITERS*/
#endif /*TEST_READERS*/
#endif /*TEST_HIGH_CONCURENCY*/


/**
  @brief Dummy pagecache callback.
*/

static my_bool
dummy_callback(uchar *page __attribute__((unused)),
               pgcache_page_no_t page_no __attribute__((unused)),
               uchar* data_ptr __attribute__((unused)))
{
  return 0;
}


/**
  @brief Dummy pagecache callback.
*/

static void
dummy_fail_callback(uchar* data_ptr __attribute__((unused)))
{
  return;
}


/*
  Get pseudo-random length of the field in (0;limit)

  SYNOPSYS
    get_len()
    limit                limit for generated value

  RETURN
    length where length >= 0 & length < limit
*/

static uint get_len(uint limit)
{
  return (uint)((ulonglong)rand()*(limit-1)/RAND_MAX);
}


/*
  Check page's consistency: layout is
  4 bytes: number 'num' of records in this page, then num occurences of
  { 4 bytes: record's length 'len'; then 4 bytes unchecked ('tag') then
  'len' bytes each equal to the record's sequential number in this page,
  modulo 256 }, then zeroes.
 */
uint check_page(uchar *buff, ulong offset, int page_locked, int page_no,
                int tag)
{
  uint end= sizeof(uint);
  uint num= uint4korr(buff);
  uint i;
  DBUG_ENTER("check_page");

  for (i= 0; i < num; i++)
  {
    uint len= uint4korr(buff + end);
    uint j;
    end+= 4 + 4;
    if (len + end > TEST_PAGE_SIZE)
    {
      diag("incorrect field header #%u by offset %lu\n", i, offset + end);
      goto err;
    }
    for(j= 0; j < len; j++)
    {
      if (buff[end + j] != (uchar)((i+1) % 256))
      {
        diag("incorrect %lu byte\n", offset + end + j);
        goto err;
      }
    }
    end+= len;
  }
  for(i= end; i < TEST_PAGE_SIZE; i++)
  {
    if (buff[i] != 0)
    {
      int h;
      DBUG_PRINT("err",
                 ("byte %lu (%lu + %u), page %u (%s, end: %u, recs: %u, tag: %d) should be 0\n",
                  offset + i, offset, i, page_no,
                  (page_locked ? "locked" : "unlocked"),
                  end, num, tag));
      diag("byte %lu (%lu + %u), page %u (%s, end: %u, recs: %u, tag: %d) should be 0\n",
           offset + i, offset, i, page_no,
           (page_locked ? "locked" : "unlocked"),
           end, num, tag);
      h= my_open("wrong_page", O_CREAT | O_TRUNC | O_RDWR, MYF(0));
      my_pwrite(h, (uchar*) buff, TEST_PAGE_SIZE, 0, MYF(0));
      my_close(h, MYF(0));
      goto err;
    }
  }
  DBUG_RETURN(end);
err:
  DBUG_PRINT("err", ("try to flush"));
  if (page_locked)
  {
    pagecache_delete(&pagecache, &file1, page_no,
                     PAGECACHE_LOCK_LEFT_WRITELOCKED, 1);
  }
  else
  {
    flush_pagecache_blocks(&pagecache, &file1, FLUSH_RELEASE);
  }
  exit(1);
}

void put_rec(uchar *buff, uint end, uint len, uint tag)
{
  uint i;
  uint num;
  num= uint4korr(buff);
  if (!len)
    len= 1;
  if (end + 4*2 + len > TEST_PAGE_SIZE)
    return;
  int4store(buff + end, len);
  end+=  4;
  int4store(buff + end, tag);
  end+=  4;
  num++;
  int4store(buff, num);
  for (i= end; i < (len + end); i++)
  {
    buff[i]= (uchar) num % 256;
  }
}

/*
  Recreate and reopen a file for test

  SYNOPSIS
    reset_file()
    file                 File to reset
    file_name            Path (and name) of file which should be reset
*/

void reset_file(PAGECACHE_FILE file, char *file_name)
{
  flush_pagecache_blocks(&pagecache, &file1, FLUSH_RELEASE);
  if (my_close(file1.file, MYF(0)) != 0)
  {
    diag("Got error during %s closing from close() (errno: %d)\n",
         file_name, errno);
    exit(1);
  }
  my_delete(file_name, MYF(0));
  if ((file.file= my_open(file_name,
                          O_CREAT | O_TRUNC | O_RDWR, MYF(0))) == -1)
  {
    diag("Got error during %s creation from open() (errno: %d)\n",
         file_name, errno);
    exit(1);
  }
}


void reader(int num)
{
  unsigned char *buffr= malloc(TEST_PAGE_SIZE);
  uint i;

  for (i= 0; i < number_of_tests; i++)
  {
    uint page= get_len(number_of_pages);
    pagecache_read(&pagecache, &file1, page, 3, buffr,
                   PAGECACHE_PLAIN_PAGE,
                   PAGECACHE_LOCK_LEFT_UNLOCKED,
                   0);
    check_page(buffr, page * TEST_PAGE_SIZE, 0, page, -num);

  }
  free(buffr);
}


void writer(int num)
{
  unsigned char *buffr= malloc(TEST_PAGE_SIZE);
  uint i;

  for (i= 0; i < number_of_tests; i++)
  {
    uint end;
    uint page= get_len(number_of_pages);
    pagecache_read(&pagecache, &file1, page, 3, buffr,
                   PAGECACHE_PLAIN_PAGE,
                   PAGECACHE_LOCK_WRITE,
                   0);
    end= check_page(buffr, page * TEST_PAGE_SIZE, 1, page, num);
    put_rec(buffr, end, get_len(record_length_limit), num);
    pagecache_write(&pagecache, &file1, page, 3, buffr,
                    PAGECACHE_PLAIN_PAGE,
                    PAGECACHE_LOCK_WRITE_UNLOCK,
                    PAGECACHE_UNPIN,
                    PAGECACHE_WRITE_DELAY,
                    0, LSN_IMPOSSIBLE);

    if (i % flush_divider == 0)
      flush_pagecache_blocks(&pagecache, &file1, FLUSH_FORCE_WRITE);
  }
  free(buffr);
}


static void *test_thread_reader(void *arg)
{
  int param=*((int*) arg);
  my_thread_init();
<<<<<<< HEAD

  DBUG_PRINT("enter", ("param: %d", param));

  reader(param);

  DBUG_PRINT("info", ("Thread %s ended\n", my_thread_name()));
  pthread_mutex_lock(&LOCK_thread_count);
  ok(1, "reader%d: done", param);
  thread_count--;
  VOID(pthread_cond_signal(&COND_thread_count)); /* Tell main we are ready */
  pthread_mutex_unlock(&LOCK_thread_count);
  free((uchar*) arg);
  my_thread_end();
  DBUG_RETURN(0);
=======
  {
    DBUG_ENTER("test_reader");
    DBUG_PRINT("enter", ("param: %d", param));

    reader(param);

    DBUG_PRINT("info", ("Thread %s ended\n", my_thread_name()));
    pthread_mutex_lock(&LOCK_thread_count);
    ok(1, "reader%d: done\n", param);
    thread_count--;
    VOID(pthread_cond_signal(&COND_thread_count)); /* Tell main we are ready */
    pthread_mutex_unlock(&LOCK_thread_count);
    free((uchar*) arg);
    my_thread_end();
  }
  return 0;
>>>>>>> 190de95f
}


static void *test_thread_writer(void *arg)
{
  int param=*((int*) arg);
  my_thread_init();
<<<<<<< HEAD
  DBUG_PRINT("enter", ("param: %d", param));

  writer(param);

  DBUG_PRINT("info", ("Thread %s ended\n", my_thread_name()));
  pthread_mutex_lock(&LOCK_thread_count);
  ok(1, "writer%d: done", param);
  thread_count--;
  VOID(pthread_cond_signal(&COND_thread_count)); /* Tell main we are ready */
  pthread_mutex_unlock(&LOCK_thread_count);
  free((uchar*) arg);
  my_thread_end();
  DBUG_RETURN(0);
=======
  {
    DBUG_ENTER("test_writer");
    DBUG_PRINT("enter", ("param: %d", param));

    writer(param);

    DBUG_PRINT("info", ("Thread %s ended\n", my_thread_name()));
    pthread_mutex_lock(&LOCK_thread_count);
    ok(1, "writer%d: done\n", param);
    thread_count--;
    VOID(pthread_cond_signal(&COND_thread_count)); /* Tell main we are ready */
    pthread_mutex_unlock(&LOCK_thread_count);
    free((uchar*) arg);
    my_thread_end();
  }
  return 0;
>>>>>>> 190de95f
}


int main(int argc __attribute__((unused)),
         char **argv __attribute__((unused)))
{
  pthread_t tid;
  pthread_attr_t thr_attr;
  int *param, error, pagen;

  MY_INIT(argv[0]);

#ifndef DBUG_OFF
#if defined(__WIN__)
  default_dbug_option= "d:t:i:O,\\test_pagecache_consist.trace";
#else
  default_dbug_option= "d:t:i:o,/tmp/test_pagecache_consist.trace";
#endif
  if (argc > 1)
  {
    DBUG_SET(default_dbug_option);
    DBUG_SET_INITIAL(default_dbug_option);
  }
#endif

  {
  DBUG_ENTER("main");
  DBUG_PRINT("info", ("Main thread: %s\n", my_thread_name()));
  plan(number_of_writers + number_of_readers);
  SKIP_BIG_TESTS(number_of_writers + number_of_readers)
  {

  if ((file1.file= my_open(file1_name,
                           O_CREAT | O_TRUNC | O_RDWR, MYF(0))) == -1)
  {
    diag( "Got error during file1 creation from open() (errno: %d)\n",
	    errno);
    exit(1);
  }
  pagecache_file_init(file1, &dummy_callback, &dummy_callback,
                      &dummy_fail_callback, &dummy_callback, NULL);
  DBUG_PRINT("info", ("file1: %d", file1.file));
  if (my_chmod(file1_name, S_IRWXU | S_IRWXG | S_IRWXO, MYF(MY_WME)))
    exit(1);
  my_pwrite(file1.file, (const uchar *)"test file", 9, 0, MYF(0));

  if ((error= pthread_cond_init(&COND_thread_count, NULL)))
  {
    diag( "COND_thread_count: %d from pthread_cond_init (errno: %d)\n",
	    error, errno);
    exit(1);
  }
  if ((error= pthread_mutex_init(&LOCK_thread_count, MY_MUTEX_INIT_FAST)))
  {
    diag( "LOCK_thread_count: %d from pthread_cond_init (errno: %d)\n",
	    error, errno);
    exit(1);
  }

  if ((error= pthread_attr_init(&thr_attr)))
  {
    diag("Got error: %d from pthread_attr_init (errno: %d)\n",
	    error,errno);
    exit(1);
  }
  if ((error= pthread_attr_setdetachstate(&thr_attr, PTHREAD_CREATE_DETACHED)))
  {
    diag(
	    "Got error: %d from pthread_attr_setdetachstate (errno: %d)\n",
	    error,errno);
    exit(1);
  }

#ifdef HAVE_THR_SETCONCURRENCY
  VOID(thr_setconcurrency(2));
#endif

  if ((pagen= init_pagecache(&pagecache, PCACHE_SIZE, 0, 0,
                             TEST_PAGE_SIZE, 0)) == 0)
  {
    diag("Got error: init_pagecache() (errno: %d)\n",
            errno);
    exit(1);
  }
  DBUG_PRINT("info", ("Page cache %d pages", pagen));
  {
    unsigned char *buffr= malloc(TEST_PAGE_SIZE);
    uint i;
    memset(buffr, '\0', TEST_PAGE_SIZE);
    for (i= 0; i < number_of_pages; i++)
    {
      pagecache_write(&pagecache, &file1, i, 3, buffr,
                      PAGECACHE_PLAIN_PAGE,
                      PAGECACHE_LOCK_LEFT_UNLOCKED,
                      PAGECACHE_PIN_LEFT_UNPINNED,
                      PAGECACHE_WRITE_DELAY,
                      0, LSN_IMPOSSIBLE);
    }
    flush_pagecache_blocks(&pagecache, &file1, FLUSH_FORCE_WRITE);
    free(buffr);
  }
  pthread_mutex_lock(&LOCK_thread_count);
  while (number_of_readers != 0 || number_of_writers != 0)
  {
    if (number_of_readers != 0)
    {
      param=(int*) malloc(sizeof(int));
      *param= number_of_readers;
      if ((error= pthread_create(&tid, &thr_attr, test_thread_reader,
                                 (void*) param)))
      {
        diag("Got error: %d from pthread_create (errno: %d)\n",
                error,errno);
        exit(1);
      }
      thread_count++;
      number_of_readers--;
    }
    if (number_of_writers != 0)
    {
      param=(int*) malloc(sizeof(int));
      *param= number_of_writers;
      if ((error= pthread_create(&tid, &thr_attr, test_thread_writer,
                                 (void*) param)))
      {
        diag("Got error: %d from pthread_create (errno: %d)\n",
                error,errno);
        exit(1);
      }
      thread_count++;
      number_of_writers--;
    }
  }
  DBUG_PRINT("info", ("Thread started"));
  pthread_mutex_unlock(&LOCK_thread_count);

  pthread_attr_destroy(&thr_attr);

  /* wait finishing */
  pthread_mutex_lock(&LOCK_thread_count);
  while (thread_count)
  {
    if ((error= pthread_cond_wait(&COND_thread_count,&LOCK_thread_count)))
      diag("COND_thread_count: %d from pthread_cond_wait\n",error);
  }
  pthread_mutex_unlock(&LOCK_thread_count);
  DBUG_PRINT("info", ("thread ended"));

  end_pagecache(&pagecache, 1);
  DBUG_PRINT("info", ("Page cache ended"));

  if (my_close(file1.file, MYF(0)) != 0)
  {
    diag( "Got error during file1 closing from close() (errno: %d)\n",
	    errno);
    exit(1);
  }
  my_delete(file1_name, MYF(0));

  DBUG_PRINT("info", ("file1 (%d) closed", file1.file));
  DBUG_PRINT("info", ("Program end"));

  } /* SKIP_BIG_TESTS */
  my_end(0);

  return exit_status();
  }
}<|MERGE_RESOLUTION|>--- conflicted
+++ resolved
@@ -274,22 +274,6 @@
 {
   int param=*((int*) arg);
   my_thread_init();
-<<<<<<< HEAD
-
-  DBUG_PRINT("enter", ("param: %d", param));
-
-  reader(param);
-
-  DBUG_PRINT("info", ("Thread %s ended\n", my_thread_name()));
-  pthread_mutex_lock(&LOCK_thread_count);
-  ok(1, "reader%d: done", param);
-  thread_count--;
-  VOID(pthread_cond_signal(&COND_thread_count)); /* Tell main we are ready */
-  pthread_mutex_unlock(&LOCK_thread_count);
-  free((uchar*) arg);
-  my_thread_end();
-  DBUG_RETURN(0);
-=======
   {
     DBUG_ENTER("test_reader");
     DBUG_PRINT("enter", ("param: %d", param));
@@ -298,7 +282,7 @@
 
     DBUG_PRINT("info", ("Thread %s ended\n", my_thread_name()));
     pthread_mutex_lock(&LOCK_thread_count);
-    ok(1, "reader%d: done\n", param);
+    ok(1, "reader%d: done", param);
     thread_count--;
     VOID(pthread_cond_signal(&COND_thread_count)); /* Tell main we are ready */
     pthread_mutex_unlock(&LOCK_thread_count);
@@ -306,7 +290,6 @@
     my_thread_end();
   }
   return 0;
->>>>>>> 190de95f
 }
 
 
@@ -314,21 +297,6 @@
 {
   int param=*((int*) arg);
   my_thread_init();
-<<<<<<< HEAD
-  DBUG_PRINT("enter", ("param: %d", param));
-
-  writer(param);
-
-  DBUG_PRINT("info", ("Thread %s ended\n", my_thread_name()));
-  pthread_mutex_lock(&LOCK_thread_count);
-  ok(1, "writer%d: done", param);
-  thread_count--;
-  VOID(pthread_cond_signal(&COND_thread_count)); /* Tell main we are ready */
-  pthread_mutex_unlock(&LOCK_thread_count);
-  free((uchar*) arg);
-  my_thread_end();
-  DBUG_RETURN(0);
-=======
   {
     DBUG_ENTER("test_writer");
     DBUG_PRINT("enter", ("param: %d", param));
@@ -337,7 +305,7 @@
 
     DBUG_PRINT("info", ("Thread %s ended\n", my_thread_name()));
     pthread_mutex_lock(&LOCK_thread_count);
-    ok(1, "writer%d: done\n", param);
+    ok(1, "writer%d: done", param);
     thread_count--;
     VOID(pthread_cond_signal(&COND_thread_count)); /* Tell main we are ready */
     pthread_mutex_unlock(&LOCK_thread_count);
@@ -345,7 +313,6 @@
     my_thread_end();
   }
   return 0;
->>>>>>> 190de95f
 }
 
 
