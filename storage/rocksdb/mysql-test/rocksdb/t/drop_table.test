--- conflicted
+++ resolved
@@ -107,10 +107,6 @@
                       where TYPE = 'DDL_DROP_INDEX_ONGOING';
 --source include/wait_condition.inc
 
-<<<<<<< HEAD
-# Get list of all indices needing to be dropped
-# Check total compacted-away rows for all indices
-# Check that all indices have been successfully dropped
 perl;
 
 sub print_array {
@@ -150,8 +146,5 @@
 print_array("Begin filtering dropped index+", sort {$a <=> $b} @b);
 print_array("Finished filtering dropped index+", sort {$a <=> $b} @c);
 EOF
-
-=======
->>>>>>> 43d5edf9
 # Cleanup
 drop table t1;