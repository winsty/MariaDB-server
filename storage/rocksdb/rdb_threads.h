/*
   Portions Copyright (c) 2015-Present, Facebook, Inc.
   Portions Copyright (c) 2012, Monty Program Ab

   This program is free software; you can redistribute it and/or modify
   it under the terms of the GNU General Public License as published by
   the Free Software Foundation; version 2 of the License.

   This program is distributed in the hope that it will be useful,
   but WITHOUT ANY WARRANTY; without even the implied warranty of
   MERCHANTABILITY or FITNESS FOR A PARTICULAR PURPOSE.  See the
   GNU General Public License for more details.

   You should have received a copy of the GNU General Public License
   along with this program; if not, write to the Free Software
   Foundation, Inc., 59 Temple Place, Suite 330, Boston, MA  02111-1307  USA */
#pragma once

/* C++ standard header files */
#include <string>

/* MySQL includes */
#include "./my_global.h"
#ifdef _WIN32
#include <my_pthread.h>
/*
 Rocksdb implements their own pthread_key functions
 undefine some my_pthread.h macros
*/
#undef pthread_key_create
#undef pthread_key_delete
#undef pthread_setspecific
#undef pthread_getspecific
#endif
#include <mysql/psi/mysql_table.h>
#ifdef MARIAROCKS_NOT_YET
#include <mysql/thread_pool_priv.h>
#endif

/* MyRocks header files */
#include "./rdb_utils.h"

namespace myrocks {

class Rdb_thread {
private:
  // Disable Copying
  Rdb_thread(const Rdb_thread &);
  Rdb_thread &operator=(const Rdb_thread &);

  // Make sure we run only once
  std::atomic_bool m_run_once;

  pthread_t m_handle;

protected:
  mysql_mutex_t m_signal_mutex;
  mysql_cond_t m_signal_cond;
  bool m_stop = false;

public:
  Rdb_thread() : m_run_once(false) {}

#ifdef HAVE_PSI_INTERFACE
  void init(my_core::PSI_mutex_key stop_bg_psi_mutex_key,
            my_core::PSI_cond_key stop_bg_psi_cond_key);
  int create_thread(const std::string &thread_name,
                    my_core::PSI_thread_key background_psi_thread_key);
#else
  void init();
  int create_thread(const std::string &thread_name);
#endif

  virtual void run(void) = 0;

  void signal(const bool &stop_thread = false);

<<<<<<< HEAD
  int join() { return pthread_join(m_handle, nullptr); }
=======
  int join()
  {
#ifndef _WIN32
    return pthread_join(m_handle, nullptr);
#else
    /*
      mysys on Windows creates "detached" threads in pthread_create().

      m_handle here is the thread id I(it is not reused by the OS
      thus it is safe to state there can't be other thread with
      the same id at this point).

      If thread is already finished before pthread_join(),
      we get EINVAL, and it is safe to ignore and handle this as success.
    */
    (void)pthread_join(m_handle, nullptr);
    return 0;
#endif
  }
>>>>>>> 7facbc54

  void uninit();

  virtual ~Rdb_thread() {}

private:
  static void *thread_func(void *const thread_ptr);
};

/**
  MyRocks background thread control
  N.B. This is on top of RocksDB's own background threads
       (@see rocksdb::CancelAllBackgroundWork())
*/

class Rdb_background_thread : public Rdb_thread {
private:
  bool m_save_stats = false;

  void reset() {
    mysql_mutex_assert_owner(&m_signal_mutex);
    m_stop = false;
    m_save_stats = false;
  }

public:
  virtual void run() override;

  void request_save_stats() {
    mysql_mutex_lock(&m_signal_mutex);
    m_save_stats = true;
    mysql_mutex_unlock(&m_signal_mutex);
  }
};

/*
  Drop index thread control
*/

struct Rdb_drop_index_thread : public Rdb_thread {
  virtual void run() override;
};

} // namespace myrocks<|MERGE_RESOLUTION|>--- conflicted
+++ resolved
@@ -75,13 +75,8 @@
 
   void signal(const bool &stop_thread = false);
 
-<<<<<<< HEAD
   int join() { return pthread_join(m_handle, nullptr); }
-=======
-  int join()
-  {
 #ifndef _WIN32
-    return pthread_join(m_handle, nullptr);
 #else
     /*
       mysys on Windows creates "detached" threads in pthread_create().
@@ -96,8 +91,6 @@
     (void)pthread_join(m_handle, nullptr);
     return 0;
 #endif
-  }
->>>>>>> 7facbc54
 
   void uninit();
 
