/*****************************************************************************

Copyright (c) 1995, 2015, Oracle and/or its affiliates. All Rights Reserved.

This program is free software; you can redistribute it and/or modify it under
the terms of the GNU General Public License as published by the Free Software
Foundation; version 2 of the License.

This program is distributed in the hope that it will be useful, but WITHOUT
ANY WARRANTY; without even the implied warranty of MERCHANTABILITY or FITNESS
FOR A PARTICULAR PURPOSE. See the GNU General Public License for more details.

You should have received a copy of the GNU General Public License along with
this program; if not, write to the Free Software Foundation, Inc.,
51 Franklin Street, Suite 500, Boston, MA 02110-1335 USA

*****************************************************************************/

/**************************************************//**
@file buf/buf0flu.cc
The database buffer buf_pool flush algorithm

Created 11/11/1995 Heikki Tuuri
*******************************************************/

#include "buf0flu.h"

#ifdef UNIV_NONINL
#include "buf0flu.ic"
#endif

#include "buf0buf.h"
#include "buf0checksum.h"
#include "srv0start.h"
#include "srv0srv.h"
#include "page0zip.h"
#ifndef UNIV_HOTBACKUP
#include "ut0byte.h"
#include "ut0lst.h"
#include "page0page.h"
#include "fil0fil.h"
#include "buf0lru.h"
#include "buf0rea.h"
#include "ibuf0ibuf.h"
#include "log0log.h"
#include "os0file.h"
#include "trx0sys.h"
#include "srv0mon.h"
#include "mysql/plugin.h"
#include "mysql/service_thd_wait.h"

/** Number of pages flushed through non flush_list flushes. */
// static ulint buf_lru_flush_page_count = 0;

/** Flag indicating if the page_cleaner is in active state. This flag
is set to TRUE by the page_cleaner thread when it is spawned and is set
back to FALSE at shutdown by the page_cleaner as well. Therefore no
need to protect it by a mutex. It is only ever read by the thread
doing the shutdown */
UNIV_INTERN ibool buf_page_cleaner_is_active = FALSE;

/** Flag indicating if the lru_manager is in active state. */
UNIV_INTERN bool buf_lru_manager_is_active = false;

#ifdef UNIV_PFS_THREAD
UNIV_INTERN mysql_pfs_key_t buf_page_cleaner_thread_key;
UNIV_INTERN mysql_pfs_key_t buf_lru_manager_thread_key;
#endif /* UNIV_PFS_THREAD */

/** If LRU list of a buf_pool is less than this size then LRU eviction
should not happen. This is because when we do LRU flushing we also put
the blocks on free list. If LRU list is very small then we can end up
in thrashing. */
#define BUF_LRU_MIN_LEN		256

/* @} */

/** Handled page counters for a single flush */
struct flush_counters_t {
	ulint	flushed;	/*!< number of dirty pages flushed */
	ulint	evicted;	/*!< number of clean pages evicted, including
			        evicted uncompressed page images */
	ulint	unzip_LRU_evicted;/*!< number of uncompressed page images
				evicted */
};

/******************************************************************//**
Increases flush_list size in bytes with zip_size for compressed page,
UNIV_PAGE_SIZE for uncompressed page in inline function */
static inline
void
incr_flush_list_size_in_bytes(
/*==========================*/
	buf_block_t*	block,		/*!< in: control block */
	buf_pool_t*	buf_pool)	/*!< in: buffer pool instance */
{
	ut_ad(buf_flush_list_mutex_own(buf_pool));
	ulint zip_size = page_zip_get_size(&block->page.zip);
	buf_pool->stat.flush_list_bytes += zip_size ? zip_size : UNIV_PAGE_SIZE;
	ut_ad(buf_pool->stat.flush_list_bytes <= buf_pool->curr_pool_size);
}

#if defined UNIV_DEBUG || defined UNIV_BUF_DEBUG
/******************************************************************//**
Validates the flush list.
@return	TRUE if ok */
static
ibool
buf_flush_validate_low(
/*===================*/
	buf_pool_t*	buf_pool);	/*!< in: Buffer pool instance */

/******************************************************************//**
Validates the flush list some of the time.
@return	TRUE if ok or the check was skipped */
static
ibool
buf_flush_validate_skip(
/*====================*/
	buf_pool_t*	buf_pool)	/*!< in: Buffer pool instance */
{
/** Try buf_flush_validate_low() every this many times */
# define BUF_FLUSH_VALIDATE_SKIP	23

	/** The buf_flush_validate_low() call skip counter.
	Use a signed type because of the race condition below. */
	static int buf_flush_validate_count = BUF_FLUSH_VALIDATE_SKIP;

	/* There is a race condition below, but it does not matter,
	because this call is only for heuristic purposes. We want to
	reduce the call frequency of the costly buf_flush_validate_low()
	check in debug builds. */
	if (--buf_flush_validate_count > 0) {
		return(TRUE);
	}

	buf_flush_validate_count = BUF_FLUSH_VALIDATE_SKIP;
	return(buf_flush_validate_low(buf_pool));
}
#endif /* UNIV_DEBUG || UNIV_BUF_DEBUG */

/*******************************************************************//**
Sets hazard pointer during flush_list iteration. */
UNIV_INLINE
void
buf_flush_set_hp(
/*=============*/
	buf_pool_t*		buf_pool,/*!< in/out: buffer pool instance */
	const buf_page_t*	bpage)	/*!< in: buffer control block */
{
	ut_ad(buf_flush_list_mutex_own(buf_pool));
	ut_ad(buf_pool->flush_list_hp == NULL || bpage == NULL);
	ut_ad(!bpage || buf_page_in_file(bpage)
	      || buf_page_get_state(bpage) == BUF_BLOCK_REMOVE_HASH);
	ut_ad(!bpage || bpage->in_flush_list);
	ut_ad(!bpage || buf_pool_from_bpage(bpage) == buf_pool);

	buf_pool->flush_list_hp = bpage;
}

/*******************************************************************//**
Checks if the given block is a hazard pointer
@return true if bpage is hazard pointer */
UNIV_INLINE
bool
buf_flush_is_hp(
/*============*/
	buf_pool_t*		buf_pool,/*!< in: buffer pool instance */
	const buf_page_t*	bpage)	/*!< in: buffer control block */
{
	ut_ad(buf_flush_list_mutex_own(buf_pool));

	return(buf_pool->flush_list_hp == bpage);
}

/*******************************************************************//**
Whenever we move a block in flush_list (either to remove it or to
relocate it) we check the hazard pointer set by some other thread
doing the flush list scan. If the hazard pointer is the same as the
one we are about going to move then we set it to NULL to force a rescan
in the thread doing the batch. */
UNIV_INLINE
void
buf_flush_update_hp(
/*================*/
	buf_pool_t*	buf_pool,	/*!< in: buffer pool instance */
	buf_page_t*	bpage)		/*!< in: buffer control block */
{
	ut_ad(buf_flush_list_mutex_own(buf_pool));

	if (buf_flush_is_hp(buf_pool, bpage)) {
		buf_flush_set_hp(buf_pool, NULL);
		MONITOR_INC(MONITOR_FLUSH_HP_RESCAN);
	}
}

/******************************************************************//**
Insert a block in the flush_rbt and returns a pointer to its
predecessor or NULL if no predecessor. The ordering is maintained
on the basis of the <oldest_modification, space, offset> key.
@return	pointer to the predecessor or NULL if no predecessor. */
static
buf_page_t*
buf_flush_insert_in_flush_rbt(
/*==========================*/
	buf_page_t*	bpage)	/*!< in: bpage to be inserted. */
{
	const ib_rbt_node_t*	c_node;
	const ib_rbt_node_t*	p_node;
	buf_page_t*		prev = NULL;
	buf_pool_t*		buf_pool = buf_pool_from_bpage(bpage);

	ut_ad(buf_flush_list_mutex_own(buf_pool));

	/* Insert this buffer into the rbt. */
	c_node = rbt_insert(buf_pool->flush_rbt, &bpage, &bpage);
	ut_a(c_node != NULL);

	/* Get the predecessor. */
	p_node = rbt_prev(buf_pool->flush_rbt, c_node);

	if (p_node != NULL) {
		buf_page_t**	value;
		value = rbt_value(buf_page_t*, p_node);
		prev = *value;
		ut_a(prev != NULL);
	}

	return(prev);
}

/*********************************************************//**
Delete a bpage from the flush_rbt. */
static
void
buf_flush_delete_from_flush_rbt(
/*============================*/
	buf_page_t*	bpage)	/*!< in: bpage to be removed. */
{
#ifdef UNIV_DEBUG
	ibool		ret = FALSE;
#endif /* UNIV_DEBUG */
	buf_pool_t*	buf_pool = buf_pool_from_bpage(bpage);

	ut_ad(buf_flush_list_mutex_own(buf_pool));

#ifdef UNIV_DEBUG
	ret =
#endif /* UNIV_DEBUG */
	rbt_delete(buf_pool->flush_rbt, &bpage);

	ut_ad(ret);
}

/*****************************************************************//**
Compare two modified blocks in the buffer pool. The key for comparison
is:
key = <oldest_modification, space, offset>
This comparison is used to maintian ordering of blocks in the
buf_pool->flush_rbt.
Note that for the purpose of flush_rbt, we only need to order blocks
on the oldest_modification. The other two fields are used to uniquely
identify the blocks.
@return	 < 0 if b2 < b1, 0 if b2 == b1, > 0 if b2 > b1 */
static
int
buf_flush_block_cmp(
/*================*/
	const void*	p1,		/*!< in: block1 */
	const void*	p2)		/*!< in: block2 */
{
	int			ret;
	const buf_page_t*	b1 = *(const buf_page_t**) p1;
	const buf_page_t*	b2 = *(const buf_page_t**) p2;
#ifdef UNIV_DEBUG
	buf_pool_t*		buf_pool = buf_pool_from_bpage(b1);
#endif /* UNIV_DEBUG */

	ut_ad(b1 != NULL);
	ut_ad(b2 != NULL);

	ut_ad(buf_flush_list_mutex_own(buf_pool));

	ut_ad(b1->in_flush_list);
	ut_ad(b2->in_flush_list);

	if (b2->oldest_modification > b1->oldest_modification) {
		return(1);
	} else if (b2->oldest_modification < b1->oldest_modification) {
		return(-1);
	}

	/* If oldest_modification is same then decide on the space. */
	ret = (int)(b2->space - b1->space);

	/* Or else decide ordering on the offset field. */
	return(ret ? ret : (int)(b2->offset - b1->offset));
}

/********************************************************************//**
Initialize the red-black tree to speed up insertions into the flush_list
during recovery process. Should be called at the start of recovery
process before any page has been read/written. */
UNIV_INTERN
void
buf_flush_init_flush_rbt(void)
/*==========================*/
{
	ulint	i;

	for (i = 0; i < srv_buf_pool_instances; i++) {
		buf_pool_t*	buf_pool;

		buf_pool = buf_pool_from_array(i);

		buf_flush_list_mutex_enter(buf_pool);

		/* Create red black tree for speedy insertions in flush list. */
		buf_pool->flush_rbt = rbt_create(
			sizeof(buf_page_t*), buf_flush_block_cmp);

		buf_flush_list_mutex_exit(buf_pool);
	}
}

/********************************************************************//**
Frees up the red-black tree. */
UNIV_INTERN
void
buf_flush_free_flush_rbt(void)
/*==========================*/
{
	ulint	i;

	for (i = 0; i < srv_buf_pool_instances; i++) {
		buf_pool_t*	buf_pool;

		buf_pool = buf_pool_from_array(i);

		buf_flush_list_mutex_enter(buf_pool);

#if defined UNIV_DEBUG || defined UNIV_BUF_DEBUG
		ut_a(buf_flush_validate_low(buf_pool));
#endif /* UNIV_DEBUG || UNIV_BUF_DEBUG */

		rbt_free(buf_pool->flush_rbt);
		buf_pool->flush_rbt = NULL;

		buf_flush_list_mutex_exit(buf_pool);
	}
}

/********************************************************************//**
Inserts a modified block into the flush list. */
UNIV_INTERN
void
buf_flush_insert_into_flush_list(
/*=============================*/
	buf_pool_t*	buf_pool,	/*!< buffer pool instance */
	buf_block_t*	block,		/*!< in/out: block which is modified */
	lsn_t		lsn)		/*!< in: oldest modification */
{
	ut_ad(log_flush_order_mutex_own());
	ut_ad(mutex_own(&block->mutex));

	buf_flush_list_mutex_enter(buf_pool);

	ut_ad((UT_LIST_GET_FIRST(buf_pool->flush_list) == NULL)
	      || (UT_LIST_GET_FIRST(buf_pool->flush_list)->oldest_modification
		  <= lsn));

	/* If we are in the recovery then we need to update the flush
	red-black tree as well. */
	if (UNIV_LIKELY_NULL(buf_pool->flush_rbt)) {
		buf_flush_list_mutex_exit(buf_pool);
		buf_flush_insert_sorted_into_flush_list(buf_pool, block, lsn);
		return;
	}

	ut_ad(buf_block_get_state(block) == BUF_BLOCK_FILE_PAGE);
	ut_ad(!block->page.in_flush_list);

	ut_d(block->page.in_flush_list = TRUE);
	block->page.oldest_modification = lsn;
	UT_LIST_ADD_FIRST(list, buf_pool->flush_list, &block->page);
	incr_flush_list_size_in_bytes(block, buf_pool);

#ifdef UNIV_DEBUG_VALGRIND
	{
		ulint	zip_size = buf_block_get_zip_size(block);

		if (zip_size) {
			UNIV_MEM_ASSERT_RW(block->page.zip.data, zip_size);
		} else {
			UNIV_MEM_ASSERT_RW(block->frame, UNIV_PAGE_SIZE);
		}
	}
#endif /* UNIV_DEBUG_VALGRIND */
#if defined UNIV_DEBUG || defined UNIV_BUF_DEBUG
	ut_a(buf_flush_validate_skip(buf_pool));
#endif /* UNIV_DEBUG || UNIV_BUF_DEBUG */

	buf_flush_list_mutex_exit(buf_pool);
}

/********************************************************************//**
Inserts a modified block into the flush list in the right sorted position.
This function is used by recovery, because there the modifications do not
necessarily come in the order of lsn's. */
UNIV_INTERN
void
buf_flush_insert_sorted_into_flush_list(
/*====================================*/
	buf_pool_t*	buf_pool,	/*!< in: buffer pool instance */
	buf_block_t*	block,		/*!< in/out: block which is modified */
	lsn_t		lsn)		/*!< in: oldest modification */
{
	buf_page_t*	prev_b;
	buf_page_t*	b;

	ut_ad(log_flush_order_mutex_own());
	ut_ad(mutex_own(&block->mutex));
	ut_ad(buf_block_get_state(block) == BUF_BLOCK_FILE_PAGE);

	buf_flush_list_mutex_enter(buf_pool);

	/* The field in_LRU_list is protected by buf_pool->LRU_list_mutex,
	which we are not holding.  However, while a block is in the flush
	list, it is dirty and cannot be discarded, not from the
	page_hash or from the LRU list.  At most, the uncompressed
	page frame of a compressed block may be discarded or created
	(copying the block->page to or from a buf_page_t that is
	dynamically allocated from buf_buddy_alloc()).  Because those
	transitions hold block->mutex and the flush list mutex (via
	buf_flush_relocate_on_flush_list()), there is no possibility
	of a race condition in the assertions below. */
	ut_ad(block->page.in_LRU_list);
	ut_ad(block->page.in_page_hash);
	/* buf_buddy_block_register() will take a block in the
	BUF_BLOCK_MEMORY state, not a file page. */
	ut_ad(!block->page.in_zip_hash);

	ut_ad(!block->page.in_flush_list);
	ut_d(block->page.in_flush_list = TRUE);
	block->page.oldest_modification = lsn;

#ifdef UNIV_DEBUG_VALGRIND
	{
		ulint	zip_size = buf_block_get_zip_size(block);

		if (zip_size) {
			UNIV_MEM_ASSERT_RW(block->page.zip.data, zip_size);
		} else {
			UNIV_MEM_ASSERT_RW(block->frame, UNIV_PAGE_SIZE);
		}
	}
#endif /* UNIV_DEBUG_VALGRIND */

	prev_b = NULL;

	/* For the most part when this function is called the flush_rbt
	should not be NULL. In a very rare boundary case it is possible
	that the flush_rbt has already been freed by the recovery thread
	before the last page was hooked up in the flush_list by the
	io-handler thread. In that case we'll  just do a simple
	linear search in the else block. */
	if (buf_pool->flush_rbt) {

		prev_b = buf_flush_insert_in_flush_rbt(&block->page);

	} else {

		b = UT_LIST_GET_FIRST(buf_pool->flush_list);

		while (b && b->oldest_modification
		       > block->page.oldest_modification) {
			ut_ad(b->in_flush_list);
			prev_b = b;
			b = UT_LIST_GET_NEXT(list, b);
		}
	}

	if (prev_b == NULL) {
		UT_LIST_ADD_FIRST(list, buf_pool->flush_list, &block->page);
	} else {
		UT_LIST_INSERT_AFTER(list, buf_pool->flush_list,
				     prev_b, &block->page);
	}

	incr_flush_list_size_in_bytes(block, buf_pool);

#if defined UNIV_DEBUG || defined UNIV_BUF_DEBUG
	ut_a(buf_flush_validate_low(buf_pool));
#endif /* UNIV_DEBUG || UNIV_BUF_DEBUG */

	buf_flush_list_mutex_exit(buf_pool);
}

/********************************************************************//**
Returns TRUE if the file page block is immediately suitable for replacement,
i.e., the transition FILE_PAGE => NOT_USED allowed.
@return	TRUE if can replace immediately */
UNIV_INTERN
ibool
buf_flush_ready_for_replace(
/*========================*/
	buf_page_t*	bpage)	/*!< in: buffer control block, must be
				buf_page_in_file(bpage) and in the LRU list */
{
#ifdef UNIV_DEBUG
	buf_pool_t*	buf_pool = buf_pool_from_bpage(bpage);
	ut_ad(mutex_own(&buf_pool->LRU_list_mutex));
#endif /* UNIV_DEBUG */
	ut_ad(mutex_own(buf_page_get_mutex(bpage)));
	ut_ad(bpage->in_LRU_list);

	if (buf_page_in_file(bpage)) {

		return(bpage->oldest_modification == 0
		       && bpage->buf_fix_count == 0
		       && buf_page_get_io_fix(bpage) == BUF_IO_NONE);
	}

	ut_print_timestamp(stderr);
	fprintf(stderr,
		"  InnoDB: Error: buffer block state %lu"
		" in the LRU list!\n",
		(ulong) buf_page_get_state(bpage));
	ut_print_buf(stderr, bpage, sizeof(buf_page_t));
	putc('\n', stderr);

	return(FALSE);
}

/********************************************************************//**
Returns true if the block is modified and ready for flushing.
@return	true if can flush immediately */
UNIV_INTERN
bool
buf_flush_ready_for_flush(
/*======================*/
	buf_page_t*	bpage,	/*!< in: buffer control block, must be
				buf_page_in_file(bpage) */
	buf_flush_t	flush_type)/*!< in: type of flush */
{
	ut_ad(flush_type < BUF_FLUSH_N_TYPES);
	ut_ad(mutex_own(buf_page_get_mutex(bpage))
	      || flush_type == BUF_FLUSH_LIST);
	ut_a(buf_page_in_file(bpage) || buf_page_get_state(bpage) == BUF_BLOCK_REMOVE_HASH);

	if (bpage->oldest_modification == 0
	    || buf_page_get_io_fix_unlocked(bpage) != BUF_IO_NONE) {
		return(false);
	}

	ut_ad(bpage->in_flush_list);

	switch (flush_type) {
	case BUF_FLUSH_LIST:
		return(buf_page_get_state(bpage) != BUF_BLOCK_REMOVE_HASH);
	case BUF_FLUSH_LRU:
	case BUF_FLUSH_SINGLE_PAGE:
		return(true);

	case BUF_FLUSH_N_TYPES:
		break;
	}

	ut_error;
	return(false);
}

/********************************************************************//**
Remove a block from the flush list of modified blocks. */
UNIV_INTERN
void
buf_flush_remove(
/*=============*/
	buf_page_t*	bpage)	/*!< in: pointer to the block in question */
{
	buf_pool_t*	buf_pool = buf_pool_from_bpage(bpage);
	ulint		zip_size;

	ut_ad(mutex_own(buf_page_get_mutex(bpage)));
#if defined UNIV_DEBUG || defined UNIV_BUF_DEBUG
	ut_ad(buf_page_get_state(bpage) != BUF_BLOCK_ZIP_DIRTY
	      || mutex_own(&buf_pool->LRU_list_mutex));
#endif
	ut_ad(bpage->in_flush_list);

	buf_flush_list_mutex_enter(buf_pool);

	switch (buf_page_get_state(bpage)) {
	case BUF_BLOCK_POOL_WATCH:
	case BUF_BLOCK_ZIP_PAGE:
		/* Clean compressed pages should not be on the flush list */
	case BUF_BLOCK_NOT_USED:
	case BUF_BLOCK_READY_FOR_USE:
	case BUF_BLOCK_MEMORY:
	case BUF_BLOCK_REMOVE_HASH:
		ut_error;
		return;
	case BUF_BLOCK_ZIP_DIRTY:
		buf_page_set_state(bpage, BUF_BLOCK_ZIP_PAGE);
		UT_LIST_REMOVE(list, buf_pool->flush_list, bpage);
#if defined UNIV_DEBUG || defined UNIV_BUF_DEBUG
		buf_LRU_insert_zip_clean(bpage);
#endif /* UNIV_DEBUG || UNIV_BUF_DEBUG */
		break;
	case BUF_BLOCK_FILE_PAGE:
		UT_LIST_REMOVE(list, buf_pool->flush_list, bpage);
		break;
	}

	/* If the flush_rbt is active then delete from there as well. */
	if (UNIV_LIKELY_NULL(buf_pool->flush_rbt)) {
		buf_flush_delete_from_flush_rbt(bpage);
	}

	/* Must be done after we have removed it from the flush_rbt
	because we assert on in_flush_list in comparison function. */
	ut_d(bpage->in_flush_list = FALSE);

	zip_size = page_zip_get_size(&bpage->zip);
	buf_pool->stat.flush_list_bytes -= zip_size ? zip_size : UNIV_PAGE_SIZE;

	bpage->oldest_modification = 0;

#if defined UNIV_DEBUG || defined UNIV_BUF_DEBUG
	ut_a(buf_flush_validate_skip(buf_pool));
#endif /* UNIV_DEBUG || UNIV_BUF_DEBUG */

	buf_flush_update_hp(buf_pool, bpage);
	buf_flush_list_mutex_exit(buf_pool);
}

/*******************************************************************//**
Relocates a buffer control block on the flush_list.
Note that it is assumed that the contents of bpage have already been
copied to dpage.
IMPORTANT: When this function is called bpage and dpage are not
exact copies of each other. For example, they both will have different
::state. Also the ::list pointers in dpage may be stale. We need to
use the current list node (bpage) to do the list manipulation because
the list pointers could have changed between the time that we copied
the contents of bpage to the dpage and the flush list manipulation
below. */
UNIV_INTERN
void
buf_flush_relocate_on_flush_list(
/*=============================*/
	buf_page_t*	bpage,	/*!< in/out: control block being moved */
	buf_page_t*	dpage)	/*!< in/out: destination block */
{
	buf_page_t*	prev;
	buf_page_t*	prev_b = NULL;
	buf_pool_t*	buf_pool = buf_pool_from_bpage(bpage);

	/* Must reside in the same buffer pool. */
	ut_ad(buf_pool == buf_pool_from_bpage(dpage));

	ut_ad(mutex_own(buf_page_get_mutex(bpage)));

	buf_flush_list_mutex_enter(buf_pool);

	ut_ad(bpage->in_flush_list);
	ut_ad(dpage->in_flush_list);

	/* If recovery is active we must swap the control blocks in
	the flush_rbt as well. */
	if (UNIV_LIKELY_NULL(buf_pool->flush_rbt)) {
		buf_flush_delete_from_flush_rbt(bpage);
		prev_b = buf_flush_insert_in_flush_rbt(dpage);
	}

	/* Must be done after we have removed it from the flush_rbt
	because we assert on in_flush_list in comparison function. */
	ut_d(bpage->in_flush_list = FALSE);

	prev = UT_LIST_GET_PREV(list, bpage);
	UT_LIST_REMOVE(list, buf_pool->flush_list, bpage);

	if (prev) {
		ut_ad(prev->in_flush_list);
		UT_LIST_INSERT_AFTER(
			list,
			buf_pool->flush_list,
			prev, dpage);
	} else {
		UT_LIST_ADD_FIRST(
			list,
			buf_pool->flush_list,
			dpage);
	}

	/* Just an extra check. Previous in flush_list
	should be the same control block as in flush_rbt. */
	ut_a(!buf_pool->flush_rbt || prev_b == prev);

#if defined UNIV_DEBUG || defined UNIV_BUF_DEBUG
	ut_a(buf_flush_validate_low(buf_pool));
#endif /* UNIV_DEBUG || UNIV_BUF_DEBUG */

	buf_flush_update_hp(buf_pool, bpage);
	buf_flush_list_mutex_exit(buf_pool);
}

/********************************************************************//**
Updates the flush system data structures when a write is completed. */
UNIV_INTERN
void
buf_flush_write_complete(
/*=====================*/
	buf_page_t*	bpage)	/*!< in: pointer to the block in question */
{
	buf_flush_t	flush_type = buf_page_get_flush_type(bpage);
	buf_pool_t*	buf_pool = buf_pool_from_bpage(bpage);

	mutex_enter(&buf_pool->flush_state_mutex);

	buf_flush_remove(bpage);

	buf_page_set_io_fix(bpage, BUF_IO_NONE);

	buf_pool->n_flush[flush_type]--;

	/* fprintf(stderr, "n pending flush %lu\n",
	buf_pool->n_flush[flush_type]); */

	if (buf_pool->n_flush[flush_type] == 0
	    && buf_pool->init_flush[flush_type] == FALSE) {

		/* The running flush batch has ended */

		os_event_set(buf_pool->no_flush[flush_type]);
	}

	buf_dblwr_update(bpage, flush_type);

	mutex_exit(&buf_pool->flush_state_mutex);
}
#endif /* !UNIV_HOTBACKUP */

/********************************************************************//**
Calculate the checksum of a page from compressed table and update the page. */
UNIV_INTERN
void
buf_flush_update_zip_checksum(
/*==========================*/
	buf_frame_t*	page,		/*!< in/out: Page to update */
	ulint		zip_size,	/*!< in: Compressed page size */
	lsn_t		lsn)		/*!< in: Lsn to stamp on the page */
{
	ut_a(zip_size > 0);

	ib_uint32_t	checksum = static_cast<ib_uint32_t>(
		page_zip_calc_checksum(
			page, zip_size,
			static_cast<srv_checksum_algorithm_t>(
				srv_checksum_algorithm)));

	mach_write_to_8(page + FIL_PAGE_LSN, lsn);
	memset(page + FIL_PAGE_FILE_FLUSH_LSN, 0, 8);
	mach_write_to_4(page + FIL_PAGE_SPACE_OR_CHKSUM, checksum);
}

/********************************************************************//**
Initializes a page for writing to the tablespace. */
UNIV_INTERN
void
buf_flush_init_for_writing(
/*=======================*/
	byte*	page,		/*!< in/out: page */
	void*	page_zip_,	/*!< in/out: compressed page, or NULL */
	lsn_t	newest_lsn)	/*!< in: newest modification lsn
				to the page */
{
	ib_uint32_t	checksum = 0 /* silence bogus gcc warning */;

	ut_ad(page);

	if (page_zip_) {
		page_zip_des_t*	page_zip;
		ulint		zip_size;

		page_zip = static_cast<page_zip_des_t*>(page_zip_);
		zip_size = page_zip_get_size(page_zip);

		ut_ad(zip_size);
		ut_ad(ut_is_2pow(zip_size));
		ut_ad(zip_size <= UNIV_ZIP_SIZE_MAX);

		switch (UNIV_EXPECT(fil_page_get_type(page), FIL_PAGE_INDEX)) {
		case FIL_PAGE_TYPE_ALLOCATED:
		case FIL_PAGE_INODE:
		case FIL_PAGE_IBUF_BITMAP:
		case FIL_PAGE_TYPE_FSP_HDR:
		case FIL_PAGE_TYPE_XDES:
			/* These are essentially uncompressed pages. */
			memcpy(page_zip->data, page, zip_size);
			/* fall through */
		case FIL_PAGE_TYPE_ZBLOB:
		case FIL_PAGE_TYPE_ZBLOB2:
		case FIL_PAGE_INDEX:

			buf_flush_update_zip_checksum(
				page_zip->data, zip_size, newest_lsn);

			return;
		}

		ut_print_timestamp(stderr);
		fputs("  InnoDB: ERROR: The compressed page to be written"
		      " seems corrupt:", stderr);
		ut_print_buf(stderr, page, zip_size);
		fputs("\nInnoDB: Possibly older version of the page:", stderr);
		ut_print_buf(stderr, page_zip->data, zip_size);
		putc('\n', stderr);
		ut_error;
	}

	/* Write the newest modification lsn to the page header and trailer */
	mach_write_to_8(page + FIL_PAGE_LSN, newest_lsn);

	mach_write_to_8(page + UNIV_PAGE_SIZE - FIL_PAGE_END_LSN_OLD_CHKSUM,
			newest_lsn);

	/* Store the new formula checksum */

	switch ((srv_checksum_algorithm_t) srv_checksum_algorithm) {
	case SRV_CHECKSUM_ALGORITHM_CRC32:
	case SRV_CHECKSUM_ALGORITHM_STRICT_CRC32:
		checksum = buf_calc_page_crc32(page);
		mach_write_to_4(page + FIL_PAGE_SPACE_OR_CHKSUM, checksum);
		break;
	case SRV_CHECKSUM_ALGORITHM_INNODB:
	case SRV_CHECKSUM_ALGORITHM_STRICT_INNODB:
		checksum = (ib_uint32_t) buf_calc_page_new_checksum(page);
		mach_write_to_4(page + FIL_PAGE_SPACE_OR_CHKSUM, checksum);
		checksum = (ib_uint32_t) buf_calc_page_old_checksum(page);
		break;
	case SRV_CHECKSUM_ALGORITHM_NONE:
	case SRV_CHECKSUM_ALGORITHM_STRICT_NONE:
		checksum = BUF_NO_CHECKSUM_MAGIC;
		mach_write_to_4(page + FIL_PAGE_SPACE_OR_CHKSUM, checksum);
		break;
	/* no default so the compiler will emit a warning if new enum
	is added and not handled here */
	}

	/* With the InnoDB checksum, we overwrite the first 4 bytes of
	the end lsn field to store the old formula checksum. Since it
	depends also on the field FIL_PAGE_SPACE_OR_CHKSUM, it has to
	be calculated after storing the new formula checksum.

	In other cases we write the same value to both fields.
	If CRC32 is used then it is faster to use that checksum
	(calculated above) instead of calculating another one.
	We can afford to store something other than
	buf_calc_page_old_checksum() or BUF_NO_CHECKSUM_MAGIC in
	this field because the file will not be readable by old
	versions of MySQL/InnoDB anyway (older than MySQL 5.6.3) */

	mach_write_to_4(page + UNIV_PAGE_SIZE - FIL_PAGE_END_LSN_OLD_CHKSUM,
			checksum);
}

#ifndef UNIV_HOTBACKUP
/********************************************************************//**
Does an asynchronous write of a buffer page. NOTE: in simulated aio and
also when the doublewrite buffer is used, we must call
buf_dblwr_flush_buffered_writes after we have posted a batch of
writes! */
static
void
buf_flush_write_block_low(
/*======================*/
	buf_page_t*	bpage,		/*!< in: buffer block to write */
	buf_flush_t	flush_type,	/*!< in: type of flush */
	bool		sync)		/*!< in: true if sync IO request */
{
	ulint	zip_size	= buf_page_get_zip_size(bpage);
	page_t*	frame		= NULL;

#ifdef UNIV_DEBUG
	buf_pool_t*	buf_pool = buf_pool_from_bpage(bpage);
	ut_ad(!mutex_own(&buf_pool->LRU_list_mutex));
#endif

#ifdef UNIV_LOG_DEBUG
	static ibool	univ_log_debug_warned;
#endif /* UNIV_LOG_DEBUG */

	ut_ad(buf_page_in_file(bpage));

	/* We are not holding block_mutex here.
	Nevertheless, it is safe to access bpage, because it is
	io_fixed and oldest_modification != 0.  Thus, it cannot be
	relocated in the buffer pool or removed from flush_list or
	LRU_list. */
	ut_ad(!buf_flush_list_mutex_own(buf_pool));
	ut_ad(!mutex_own(buf_page_get_mutex(bpage)));
	ut_ad(buf_page_get_io_fix_unlocked(bpage) == BUF_IO_WRITE);
	ut_ad(bpage->oldest_modification != 0);

#ifdef UNIV_IBUF_COUNT_DEBUG
	ut_a(ibuf_count_get(bpage->space, bpage->offset) == 0);
#endif
	ut_ad(bpage->newest_modification != 0);

#ifdef UNIV_LOG_DEBUG
	if (!univ_log_debug_warned) {
		univ_log_debug_warned = TRUE;
		fputs("Warning: cannot force log to disk if"
		      " UNIV_LOG_DEBUG is defined!\n"
		      "Crash recovery will not work!\n",
		      stderr);
	}
#else
	/* Force the log to the disk before writing the modified block */
	log_write_up_to(bpage->newest_modification, LOG_WAIT_ALL_GROUPS, TRUE);
#endif
	switch (buf_page_get_state(bpage)) {
	case BUF_BLOCK_POOL_WATCH:
	case BUF_BLOCK_ZIP_PAGE: /* The page should be dirty. */
	case BUF_BLOCK_NOT_USED:
	case BUF_BLOCK_READY_FOR_USE:
	case BUF_BLOCK_MEMORY:
	case BUF_BLOCK_REMOVE_HASH:
		ut_error;
		break;
	case BUF_BLOCK_ZIP_DIRTY:
		frame = bpage->zip.data;
		mach_write_to_8(frame + FIL_PAGE_LSN,
				bpage->newest_modification);

		ut_a(page_zip_verify_checksum(frame, zip_size));

		memset(frame + FIL_PAGE_FILE_FLUSH_LSN, 0, 8);
		break;
	case BUF_BLOCK_FILE_PAGE:
		frame = bpage->zip.data;
		if (!frame) {
			frame = ((buf_block_t*) bpage)->frame;
		}

		buf_flush_init_for_writing(((buf_block_t*) bpage)->frame,
					   bpage->zip.data
					   ? &bpage->zip : NULL,
					   bpage->newest_modification);
		break;
	}

	if (!srv_use_doublewrite_buf || !buf_dblwr) {
		fil_io(OS_FILE_WRITE | OS_AIO_SIMULATED_WAKE_LATER,
		       sync, buf_page_get_space(bpage), zip_size,
		       buf_page_get_page_no(bpage), 0,
		       zip_size ? zip_size : UNIV_PAGE_SIZE,
		       frame, bpage);
	} else if (flush_type == BUF_FLUSH_SINGLE_PAGE) {
		buf_dblwr_write_single_page(bpage, sync);
	} else {
		ut_ad(!sync);
		buf_dblwr_add_to_batch(bpage);
	}

	/* When doing single page flushing the IO is done synchronously
	and we flush the changes to disk only for the tablespace we
	are working on. */
	if (sync) {
		ut_ad(flush_type == BUF_FLUSH_SINGLE_PAGE);
		fil_flush(buf_page_get_space(bpage));
		buf_page_io_complete(bpage);
	}

	/* Increment the counter of I/O operations used
	for selecting LRU policy. */
	buf_LRU_stat_inc_io();
}

/********************************************************************//**
Writes a flushable page asynchronously from the buffer pool to a file.
NOTE: in simulated aio we must call
os_aio_simulated_wake_handler_threads after we have posted a batch of
writes! NOTE: buf_page_get_mutex(bpage) must be held upon entering this
function, and it will be released by this function if it returns true.
LRU_list_mutex must be held iff performing a single page flush and will be
released by the function if it returns true.
@return TRUE if the page was flushed */
UNIV_INTERN
bool
buf_flush_page(
/*===========*/
	buf_pool_t*	buf_pool,	/*!< in: buffer pool instance */
	buf_page_t*	bpage,		/*!< in: buffer control block */
	buf_flush_t	flush_type,	/*!< in: type of flush */
	bool		sync)		/*!< in: true if sync IO request */
{
	ut_ad(flush_type < BUF_FLUSH_N_TYPES);
	/* Hold the LRU list mutex iff called for a single page LRU
	flush. A single page LRU flush is already non-performant, and holding
	the LRU list mutex allows us to avoid having to store the previous LRU
	list page or to restart the LRU scan in
	buf_flush_single_page_from_LRU(). */
	ut_ad(flush_type == BUF_FLUSH_SINGLE_PAGE ||
	      !mutex_own(&buf_pool->LRU_list_mutex));
	ut_ad(flush_type != BUF_FLUSH_SINGLE_PAGE ||
	      mutex_own(&buf_pool->LRU_list_mutex));
	ut_ad(buf_page_in_file(bpage));
	ut_ad(!sync || flush_type == BUF_FLUSH_SINGLE_PAGE);

	ib_mutex_t*	block_mutex = buf_page_get_mutex(bpage);

	ut_ad(mutex_own(block_mutex));

	ut_ad(buf_flush_ready_for_flush(bpage, flush_type));

        bool            is_uncompressed;

        is_uncompressed = (buf_page_get_state(bpage) == BUF_BLOCK_FILE_PAGE);
        ut_ad(is_uncompressed == (block_mutex != &buf_pool->zip_mutex));

        ibool           flush;
        rw_lock_t*	rw_lock;
        bool            no_fix_count = bpage->buf_fix_count == 0;

        if (!is_uncompressed) {
                flush = TRUE;
		rw_lock = NULL;

	} else if (!(no_fix_count || flush_type == BUF_FLUSH_LIST)) {
		/* This is a heuristic, to avoid expensive S attempts. */
		flush = FALSE;
	} else {

		rw_lock = &reinterpret_cast<buf_block_t*>(bpage)->lock;

		if (flush_type != BUF_FLUSH_LIST) {
			flush = rw_lock_s_lock_gen_nowait(
				rw_lock, BUF_IO_WRITE);
		} else {
			/* Will S lock later */
			flush = TRUE;
		}
	}

        if (flush) {

		/* We are committed to flushing by the time we get here */

		mutex_enter(&buf_pool->flush_state_mutex);

		buf_page_set_io_fix(bpage, BUF_IO_WRITE);

		buf_page_set_flush_type(bpage, flush_type);

		if (buf_pool->n_flush[flush_type] == 0) {

			os_event_reset(buf_pool->no_flush[flush_type]);
		}

		++buf_pool->n_flush[flush_type];

		mutex_exit(&buf_pool->flush_state_mutex);

		mutex_exit(block_mutex);

		if (flush_type == BUF_FLUSH_SINGLE_PAGE)
			mutex_exit(&buf_pool->LRU_list_mutex);

		if (flush_type == BUF_FLUSH_LIST
		    && is_uncompressed
		    && !rw_lock_s_lock_gen_nowait(rw_lock, BUF_IO_WRITE)) {
			/* avoiding deadlock possibility involves doublewrite
			buffer, should flush it, because it might hold the
			another block->lock. */
			buf_dblwr_flush_buffered_writes();

			rw_lock_s_lock_gen(rw_lock, BUF_IO_WRITE);
                }

                /* Even though bpage is not protected by any mutex at this
                point, it is safe to access bpage, because it is io_fixed and
                oldest_modification != 0.  Thus, it cannot be relocated in the
                buffer pool or removed from flush_list or LRU_list. */

                buf_flush_write_block_low(bpage, flush_type, sync);
        }

	return(flush);
}

# if defined UNIV_DEBUG || defined UNIV_IBUF_DEBUG
/********************************************************************//**
Writes a flushable page asynchronously from the buffer pool to a file.
NOTE: block and LRU list mutexes must be held upon entering this function, and
they will be released by this function after flushing. This is loosely based on
buf_flush_batch() and buf_flush_page().
@return TRUE if the page was flushed and the mutexes released */
UNIV_INTERN
ibool
buf_flush_page_try(
/*===============*/
	buf_pool_t*	buf_pool,	/*!< in/out: buffer pool instance */
	buf_block_t*	block)		/*!< in/out: buffer control block */
{
	ut_ad(buf_block_get_state(block) == BUF_BLOCK_FILE_PAGE);
	ut_ad(mutex_own(&block->mutex));
	ut_ad(mutex_own(&buf_pool->LRU_list_mutex));

	if (!buf_flush_ready_for_flush(&block->page, BUF_FLUSH_SINGLE_PAGE)) {
		return(FALSE);
	}

	/* The following call will release the LRU list and
	block mutex if successful. */
	return(buf_flush_page(
			buf_pool, &block->page, BUF_FLUSH_SINGLE_PAGE, true));
}
# endif /* UNIV_DEBUG || UNIV_IBUF_DEBUG */
/***********************************************************//**
Check the page is in buffer pool and can be flushed.
@return	true if the page can be flushed. */
static
bool
buf_flush_check_neighbor(
/*=====================*/
	ulint		space,		/*!< in: space id */
	ulint		offset,		/*!< in: page offset */
	buf_flush_t	flush_type)	/*!< in: BUF_FLUSH_LRU or
					BUF_FLUSH_LIST */
{
	buf_page_t*	bpage;
	buf_pool_t*	buf_pool = buf_pool_get(space, offset);
	bool		ret;
	prio_rw_lock_t*	hash_lock;
	ib_mutex_t*	block_mutex;

	ut_ad(flush_type == BUF_FLUSH_LRU
	      || flush_type == BUF_FLUSH_LIST);

	/* We only want to flush pages from this buffer pool. */
	bpage = buf_page_hash_get_s_locked(buf_pool, space, offset,
					   &hash_lock);

	if (!bpage) {

		return(false);
	}

	block_mutex = buf_page_get_mutex(bpage);

	mutex_enter(block_mutex);

	rw_lock_s_unlock(hash_lock);

	ut_a(buf_page_in_file(bpage));

	/* We avoid flushing 'non-old' blocks in an LRU flush,
	because the flushed blocks are soon freed */

	ret = false;
	if (flush_type != BUF_FLUSH_LRU || buf_page_is_old(bpage)) {

		if (buf_flush_ready_for_flush(bpage, flush_type)) {
			ret = true;
		}
	}

	mutex_exit(block_mutex);

	return(ret);
}

/***********************************************************//**
Flushes to disk all flushable pages within the flush area.
@return	number of pages flushed */
static
ulint
buf_flush_try_neighbors(
/*====================*/
	ulint		space,		/*!< in: space id */
	ulint		offset,		/*!< in: page offset */
	buf_flush_t	flush_type,	/*!< in: BUF_FLUSH_LRU or
					BUF_FLUSH_LIST */
	ulint		n_flushed,	/*!< in: number of pages
					flushed so far in this batch */
	ulint		n_to_flush)	/*!< in: maximum number of pages
					we are allowed to flush */
{
	ulint		i;
	ulint		low;
	ulint		high;
	buf_pool_t*	buf_pool = buf_pool_get(space, offset);

	ut_ad(flush_type == BUF_FLUSH_LRU || flush_type == BUF_FLUSH_LIST);
	ut_ad(!mutex_own(&buf_pool->LRU_list_mutex));
	ut_ad(!buf_flush_list_mutex_own(buf_pool));

	if (UT_LIST_GET_LEN(buf_pool->LRU) < BUF_LRU_OLD_MIN_LEN
	    || srv_flush_neighbors == 0) {
		/* If there is little space or neighbor flushing is
		not enabled then just flush the victim. */
		low = offset;
		high = offset + 1;
	} else {
		/* When flushed, dirty blocks are searched in
		neighborhoods of this size, and flushed along with the
		original page. */

		ulint	buf_flush_area;

		buf_flush_area	= ut_min(
			BUF_READ_AHEAD_AREA(buf_pool),
			buf_pool->curr_size / 16);

		low = (offset / buf_flush_area) * buf_flush_area;
		high = (offset / buf_flush_area + 1) * buf_flush_area;

		if (srv_flush_neighbors == 1) {
			/* adjust 'low' and 'high' to limit
			   for contiguous dirty area */
			if (offset > low) {
				for (i = offset - 1;
				     i >= low
				     && buf_flush_check_neighbor(
						space, i, flush_type);
				     i--) {
					/* do nothing */
				}
				low = i + 1;
			}

			for (i = offset + 1;
			     i < high
			     && buf_flush_check_neighbor(
						space, i, flush_type);
			     i++) {
				/* do nothing */
			}
			high = i;
		}
	}

	/* fprintf(stderr, "Flush area: low %lu high %lu\n", low, high); */

	if (high > fil_space_get_size(space)) {
		high = fil_space_get_size(space);
	}

	ulint	count = 0;

	for (i = low; i < high; i++) {

		prio_rw_lock_t*	hash_lock;
		ib_mutex_t*	block_mutex;

		if ((count + n_flushed) >= n_to_flush) {

			/* We have already flushed enough pages and
			should call it a day. There is, however, one
			exception. If the page whose neighbors we
			are flushing has not been flushed yet then
			we'll try to flush the victim that we
			selected originally. */
			if (i <= offset) {
				i = offset;
			} else {
				break;
			}
		}

		buf_pool = buf_pool_get(space, i);

		/* We only want to flush pages from this buffer pool. */
		buf_page_t*	bpage = buf_page_hash_get_s_locked(buf_pool,
						   space, i, &hash_lock);

		if (bpage == NULL) {

			continue;
		}

		block_mutex = buf_page_get_mutex(bpage);

		mutex_enter(block_mutex);

		rw_lock_s_unlock(hash_lock);

		ut_a(buf_page_in_file(bpage));

		/* We avoid flushing 'non-old' blocks in an LRU flush,
		because the flushed blocks are soon freed */

		if (flush_type != BUF_FLUSH_LRU
		    || i == offset
		    || buf_page_is_old(bpage)) {

			if (buf_flush_ready_for_flush(bpage, flush_type)
			    && (i == offset || bpage->buf_fix_count == 0)
			    && buf_flush_page(
					buf_pool, bpage, flush_type, false)) {

				++count;

				continue;
			}
		}

		mutex_exit(block_mutex);
	}

	if (count > 0) {
		MONITOR_INC_VALUE_CUMULATIVE(
					MONITOR_FLUSH_NEIGHBOR_TOTAL_PAGE,
					MONITOR_FLUSH_NEIGHBOR_COUNT,
					MONITOR_FLUSH_NEIGHBOR_PAGES,
					(count - 1));
	}

	return(count);
}

/********************************************************************//**
Check if the block is modified and ready for flushing. If the the block
is ready to flush then flush the page and try o flush its neighbors.

@return	TRUE if, depending on the flush type, either LRU or flush list
mutex was released during this function.  This does not guarantee that some
pages were written as well.
Number of pages written are incremented to the count. */
static
ibool
buf_flush_page_and_try_neighbors(
/*=============================*/
	buf_page_t*	bpage,		/*!< in: buffer control block,
					must be
					buf_page_in_file(bpage) */
	buf_flush_t	flush_type,	/*!< in: BUF_FLUSH_LRU
					or BUF_FLUSH_LIST */
	ulint		n_to_flush,	/*!< in: number of pages to
					flush */
	ulint*		count)		/*!< in/out: number of pages
					flushed */
{
	ibool		flushed;
	ib_mutex_t*	block_mutex = NULL;
#ifdef UNIV_DEBUG
	buf_pool_t*	buf_pool = buf_pool_from_bpage(bpage);
#endif /* UNIV_DEBUG */

	ut_ad((flush_type == BUF_FLUSH_LRU
	       && mutex_own(&buf_pool->LRU_list_mutex))
	      || (flush_type == BUF_FLUSH_LIST
		  && buf_flush_list_mutex_own(buf_pool)));

	if (flush_type == BUF_FLUSH_LRU) {
		block_mutex = buf_page_get_mutex(bpage);
		mutex_enter(block_mutex);
	}

	ut_a(buf_page_in_file(bpage)
	     || (buf_page_get_state(bpage) == BUF_BLOCK_REMOVE_HASH
		 ));

	if (buf_flush_ready_for_flush(bpage, flush_type)) {
		buf_pool_t*	buf_pool;

		buf_pool = buf_pool_from_bpage(bpage);

		if (flush_type == BUF_FLUSH_LRU) {
			mutex_exit(&buf_pool->LRU_list_mutex);
		}

		/* These fields are protected by the buf_page_get_mutex()
		mutex. */
		/* Read the fields directly in order to avoid asserting on
		BUF_BLOCK_REMOVE_HASH pages. */
		ulint	space = bpage->space;
		ulint	offset = bpage->offset;

		if (flush_type == BUF_FLUSH_LRU) {
			mutex_exit(block_mutex);
		} else {
			buf_flush_list_mutex_exit(buf_pool);
		}

		/* Try to flush also all the neighbors */
		*count += buf_flush_try_neighbors(
			space, offset, flush_type, *count, n_to_flush);

		if (flush_type == BUF_FLUSH_LRU) {
			mutex_enter(&buf_pool->LRU_list_mutex);
		} else {
			buf_flush_list_mutex_enter(buf_pool);
		}
		flushed = TRUE;

	} else if (flush_type == BUF_FLUSH_LRU) {
		mutex_exit(block_mutex);
		flushed = FALSE;
	} else {
		flushed = FALSE;
	}

	ut_ad((flush_type == BUF_FLUSH_LRU
	       && mutex_own(&buf_pool->LRU_list_mutex))
	      || (flush_type == BUF_FLUSH_LIST
		  && buf_flush_list_mutex_own(buf_pool)));

	return(flushed);
}

/*******************************************************************//**
This utility moves the uncompressed frames of pages to the free list.
Note that this function does not actually flush any data to disk. It
just detaches the uncompressed frames from the compressed pages at the
tail of the unzip_LRU and puts those freed frames in the free list.
Note that it is a best effort attempt and it is not guaranteed that
after a call to this function there will be 'max' blocks in the free
list.
@return number of blocks moved to the free list. */
static
ulint
buf_free_from_unzip_LRU_list_batch(
/*===============================*/
	buf_pool_t*	buf_pool,	/*!< in: buffer pool instance */
	ulint		max)		/*!< in: desired number of
					blocks in the free_list */
{
	buf_block_t*	block;
	ulint		scanned = 0;
	ulint		count = 0;
	ulint		free_len = UT_LIST_GET_LEN(buf_pool->free);
	ulint		lru_len = UT_LIST_GET_LEN(buf_pool->unzip_LRU);

	ut_ad(mutex_own(&buf_pool->LRU_list_mutex));

	block = UT_LIST_GET_LAST(buf_pool->unzip_LRU);
	while (block != NULL && count < max
	       && free_len < srv_LRU_scan_depth
	       && lru_len > UT_LIST_GET_LEN(buf_pool->LRU) / 10) {

		ib_mutex_t*	block_mutex = buf_page_get_mutex(&block->page);

		++scanned;

		mutex_enter(block_mutex);

		if (buf_LRU_free_page(&block->page, false)) {

			mutex_exit(block_mutex);
			/* Block was freed. LRU list mutex potentially
			released and reacquired */
			++count;
			mutex_enter(&buf_pool->LRU_list_mutex);
			block = UT_LIST_GET_LAST(buf_pool->unzip_LRU);

		} else {

			mutex_exit(block_mutex);
			block = UT_LIST_GET_PREV(unzip_LRU, block);
		}

		free_len = UT_LIST_GET_LEN(buf_pool->free);
		lru_len = UT_LIST_GET_LEN(buf_pool->unzip_LRU);
	}

	ut_ad(mutex_own(&buf_pool->LRU_list_mutex));

	if (scanned) {
		MONITOR_INC_VALUE_CUMULATIVE(
			MONITOR_LRU_BATCH_SCANNED,
			MONITOR_LRU_BATCH_SCANNED_NUM_CALL,
			MONITOR_LRU_BATCH_SCANNED_PER_CALL,
			scanned);
	}

	return(count);
}

/*******************************************************************//**
This utility flushes dirty blocks from the end of the LRU list.
The calling thread is not allowed to own any latches on pages!
It attempts to make 'max' blocks available in the free list. Note that
it is a best effort attempt and it is not guaranteed that after a call
to this function there will be 'max' blocks in the free list.
@return number of blocks for which the write request was queued. */
__attribute__((nonnull))
static
void
buf_flush_LRU_list_batch(
/*=====================*/
	buf_pool_t*	buf_pool,	/*!< in: buffer pool instance */
	ulint		max,		/*!< in: desired number of
					blocks in the free_list */
	bool		limited_scan,	/*!< in: if true, allow to scan only up
					to srv_LRU_scan_depth pages in total */
	flush_counters_t*	n)	/*!< out: flushed/evicted page
					counts */
{
	buf_page_t*	bpage;
	ulint		scanned = 0;
	ulint		lru_position = 0;
	ulint		max_lru_position;
	ulint		max_scanned_pages;
	ulint		free_len = UT_LIST_GET_LEN(buf_pool->free);
	ulint		lru_len = UT_LIST_GET_LEN(buf_pool->LRU);

	n->flushed = 0;
	n->evicted = 0;
	n->unzip_LRU_evicted = 0;

	ut_ad(mutex_own(&buf_pool->LRU_list_mutex));

	max_scanned_pages = limited_scan ? srv_LRU_scan_depth : lru_len * max;
	max_lru_position = ut_min(srv_LRU_scan_depth, lru_len);

	bpage = UT_LIST_GET_LAST(buf_pool->LRU);
	while (bpage != NULL
	       && (srv_cleaner_eviction_factor ? n->evicted : n->flushed) < max
	       && free_len < srv_LRU_scan_depth
	       && lru_len > BUF_LRU_MIN_LEN
	       && lru_position < max_lru_position
	       && scanned < max_scanned_pages) {

		ib_mutex_t* block_mutex = buf_page_get_mutex(bpage);
		ibool	 evict;
		ulint	failed_acquire;

		++scanned;
		++lru_position;

		failed_acquire = mutex_enter_nowait(block_mutex);

		evict = UNIV_LIKELY(!failed_acquire)
			&& buf_flush_ready_for_replace(bpage);

		if (UNIV_LIKELY(!failed_acquire) && !evict) {

			mutex_exit(block_mutex);
		}

		/* If the block is ready to be replaced we try to
		free it i.e.: put it on the free list.
		Otherwise we try to flush the block and its
		neighbors. In this case we'll put it on the
		free list in the next pass. We do this extra work
		of putting blocks to the free list instead of
		just flushing them because after every flush
		we have to restart the scan from the tail of
		the LRU list and if we don't clear the tail
		of the flushed pages then the scan becomes
		O(n*n). */
		if (evict) {

			if (buf_LRU_free_page(bpage, true)) {

				mutex_exit(block_mutex);
				n->evicted++;
				lru_position = 0;
				mutex_enter(&buf_pool->LRU_list_mutex);
				bpage = UT_LIST_GET_LAST(buf_pool->LRU);
			} else {

				bpage = UT_LIST_GET_PREV(LRU, bpage);
				mutex_exit(block_mutex);
			}
		} else if (UNIV_LIKELY(!failed_acquire)) {

			ulint		space;
			ulint		offset;
			buf_page_t*	prev_bpage;

			prev_bpage = UT_LIST_GET_PREV(LRU, bpage);

			/* Save the previous bpage */

			if (prev_bpage != NULL) {
				space = prev_bpage->space;
				offset = prev_bpage->offset;
			} else {
				space = ULINT_UNDEFINED;
				offset = ULINT_UNDEFINED;
			}

			if (buf_flush_page_and_try_neighbors(
				bpage,
				BUF_FLUSH_LRU, max, &n->flushed)) {

				/* LRU list mutex was released.
				reposition the iterator. Note: the
				prev block could have been repositioned
				too but that should be rare. */

				if (prev_bpage != NULL) {

					ut_ad(space != ULINT_UNDEFINED);
					ut_ad(offset != ULINT_UNDEFINED);

					prev_bpage = buf_page_hash_get(
						buf_pool, space, offset);
				}
			}

			bpage = prev_bpage;
		}

		free_len = UT_LIST_GET_LEN(buf_pool->free);
		lru_len = UT_LIST_GET_LEN(buf_pool->LRU);
	}

	ut_ad(mutex_own(&buf_pool->LRU_list_mutex));

	/* We keep track of all flushes happening as part of LRU
	flush. When estimating the desired rate at which flush_list
	should be flushed, we factor in this value. */
	buf_pool->stat.buf_lru_flush_page_count += n->flushed;

	if (scanned) {
		MONITOR_INC_VALUE_CUMULATIVE(
			MONITOR_LRU_BATCH_SCANNED,
			MONITOR_LRU_BATCH_SCANNED_NUM_CALL,
			MONITOR_LRU_BATCH_SCANNED_PER_CALL,
			scanned);
	}
}

/*******************************************************************//**
Flush and move pages from LRU or unzip_LRU list to the free list.
Whether LRU or unzip_LRU is used depends on the state of the system.
@return number of blocks for which either the write request was queued
or in case of unzip_LRU the number of blocks actually moved to the
free list */
__attribute__((nonnull))
static
void
buf_do_LRU_batch(
/*=============*/
	buf_pool_t*	buf_pool,	/*!< in: buffer pool instance */
	ulint		max,		/*!< in: desired number of
					blocks in the free_list */
	bool		limited_scan,	/*!< in: if true, allow to scan only up
					to srv_LRU_scan_depth pages in total */
	flush_counters_t*	n)	/*!< out: flushed/evicted page
					counts */
{
	ut_ad(mutex_own(&buf_pool->LRU_list_mutex));

	if (buf_LRU_evict_from_unzip_LRU(buf_pool)) {
		n->unzip_LRU_evicted
			= buf_free_from_unzip_LRU_list_batch(buf_pool, max);
	} else {
		n->unzip_LRU_evicted = 0;
	}

	if (max > n->unzip_LRU_evicted) {
		buf_flush_LRU_list_batch(buf_pool, max - n->unzip_LRU_evicted,
					 limited_scan, n);
	} else {
		n->evicted = 0;
		n->flushed = 0;
	}

	n->evicted += n->unzip_LRU_evicted;
}

/*******************************************************************//**
This utility flushes dirty blocks from the end of the flush_list.
the calling thread is not allowed to own any latches on pages!
@return number of blocks for which the write request was queued;
ULINT_UNDEFINED if there was a flush of the same type already
running */
static
ulint
buf_do_flush_list_batch(
/*====================*/
	buf_pool_t*	buf_pool,	/*!< in: buffer pool instance */
	ulint		min_n,		/*!< in: wished minimum mumber
					of blocks flushed (it is not
					guaranteed that the actual
					number is that big, though) */
	lsn_t		lsn_limit)	/*!< all blocks whose
					oldest_modification is smaller
					than this should be flushed (if
					their number does not exceed
					min_n) */
{
	ulint		count = 0;
	ulint		scanned = 0;

	/* Start from the end of the list looking for a suitable
	block to be flushed. */
	buf_flush_list_mutex_enter(buf_pool);
	ulint len = UT_LIST_GET_LEN(buf_pool->flush_list);

	/* In order not to degenerate this scan to O(n*n) we attempt
	to preserve pointer of previous block in the flush list. To do
	so we declare it a hazard pointer. Any thread working on the
	flush list must check the hazard pointer and if it is removing
	the same block then it must reset it. */
	for (buf_page_t* bpage = UT_LIST_GET_LAST(buf_pool->flush_list);
	     count < min_n && bpage != NULL && len > 0
	     && bpage->oldest_modification < lsn_limit;
	     ++scanned) {

		buf_page_t*	prev;

		ut_a(bpage->oldest_modification > 0);
		ut_ad(bpage->in_flush_list);

		prev = UT_LIST_GET_PREV(list, bpage);
		buf_flush_set_hp(buf_pool, prev);

#ifdef UNIV_DEBUG
		bool flushed =
#endif /* UNIV_DEBUG */
		buf_flush_page_and_try_neighbors(
			bpage, BUF_FLUSH_LIST, min_n, &count);

		ut_ad(flushed || buf_flush_is_hp(buf_pool, prev));

		if (!buf_flush_is_hp(buf_pool, prev)) {
			/* The hazard pointer was reset by some other
			thread. Restart the scan. */
			ut_ad(buf_flush_is_hp(buf_pool, NULL));
			bpage = UT_LIST_GET_LAST(buf_pool->flush_list);
			len = UT_LIST_GET_LEN(buf_pool->flush_list);
		} else {
			bpage = prev;
			--len;
			buf_flush_set_hp(buf_pool, NULL);
		}

		ut_ad(!bpage || bpage->in_flush_list);
	}

	buf_flush_list_mutex_exit(buf_pool);

	MONITOR_INC_VALUE_CUMULATIVE(MONITOR_FLUSH_BATCH_SCANNED,
				     MONITOR_FLUSH_BATCH_SCANNED_NUM_CALL,
				     MONITOR_FLUSH_BATCH_SCANNED_PER_CALL,
				     scanned);

	return(count);
}

/*******************************************************************//**
This utility flushes dirty blocks from the end of the LRU list or flush_list.
NOTE 1: in the case of an LRU flush the calling thread may own latches to
pages: to avoid deadlocks, this function must be written so that it cannot
end up waiting for these latches! NOTE 2: in the case of a flush list flush,
the calling thread is not allowed to own any latches on pages!
@return number of blocks for which the write request was queued */
__attribute__((nonnull))
static
void
buf_flush_batch(
/*============*/
	buf_pool_t*	buf_pool,	/*!< in: buffer pool instance */
	buf_flush_t	flush_type,	/*!< in: BUF_FLUSH_LRU or
					BUF_FLUSH_LIST; if BUF_FLUSH_LIST,
					then the caller must not own any
					latches on pages */
	ulint		min_n,		/*!< in: wished minimum mumber of blocks
					flushed (it is not guaranteed that the
					actual number is that big, though) */
	lsn_t		lsn_limit,	/*!< in: in the case of BUF_FLUSH_LIST
					all blocks whose oldest_modification is
					smaller than this should be flushed
					(if their number does not exceed
					min_n), otherwise ignored */
	bool		limited_lru_scan,/*!< in: for LRU flushes, if true,
					allow to scan only up to
					srv_LRU_scan_depth pages in total */
	flush_counters_t*	n)	/*!< out: flushed/evicted page
					counts  */
{
	ut_ad(flush_type == BUF_FLUSH_LRU || flush_type == BUF_FLUSH_LIST);
#ifdef UNIV_SYNC_DEBUG
	ut_ad((flush_type != BUF_FLUSH_LIST)
	      || sync_thread_levels_empty_except_dict());
#endif /* UNIV_SYNC_DEBUG */

	/* Note: The buffer pool mutexes are released and reacquired within
	the flush functions. */
	switch (flush_type) {
	case BUF_FLUSH_LRU:
		mutex_enter(&buf_pool->LRU_list_mutex);
		buf_do_LRU_batch(buf_pool, min_n, limited_lru_scan, n);
		mutex_exit(&buf_pool->LRU_list_mutex);
		break;
	case BUF_FLUSH_LIST:
		ut_ad(!limited_lru_scan);
		n->flushed = buf_do_flush_list_batch(buf_pool, min_n,
						     lsn_limit);
		n->evicted = 0;
		break;
	default:
		ut_error;
	}

#ifdef UNIV_DEBUG
	if (buf_debug_prints && n->flushed > 0) {
		fprintf(stderr, flush_type == BUF_FLUSH_LRU
			? "Flushed %lu pages in LRU flush\n"
			: "Flushed %lu pages in flush list flush\n",
			(ulong) n->flushed);
	}
#endif /* UNIV_DEBUG */
}

/******************************************************************//**
Gather the aggregated stats for both flush list and LRU list flushing */
static
void
buf_flush_common(
/*=============*/
	buf_flush_t	flush_type,	/*!< in: type of flush */
	ulint		page_count)	/*!< in: number of pages flushed */
{
	if (page_count) {
		buf_dblwr_flush_buffered_writes();
	}

	ut_a(flush_type == BUF_FLUSH_LRU || flush_type == BUF_FLUSH_LIST);

#ifdef UNIV_DEBUG
	if (buf_debug_prints && page_count > 0) {
		fprintf(stderr, flush_type == BUF_FLUSH_LRU
			? "Flushed %lu pages in LRU flush\n"
			: "Flushed %lu pages in flush list flush\n",
			(ulong) page_count);
	}
#endif /* UNIV_DEBUG */

	srv_stats.buf_pool_flushed.add(page_count);
}

/******************************************************************//**
Start a buffer flush batch for LRU or flush list */
static
ibool
buf_flush_start(
/*============*/
	buf_pool_t*	buf_pool,	/*!< buffer pool instance */
	buf_flush_t	flush_type)	/*!< in: BUF_FLUSH_LRU
					or BUF_FLUSH_LIST */
{
	mutex_enter(&buf_pool->flush_state_mutex);

	if (buf_pool->n_flush[flush_type] > 0
	    || buf_pool->init_flush[flush_type] == TRUE) {

		/* There is already a flush batch of the same type running */

		mutex_exit(&buf_pool->flush_state_mutex);

		return(FALSE);
	}

	buf_pool->init_flush[flush_type] = TRUE;

	mutex_exit(&buf_pool->flush_state_mutex);

	return(TRUE);
}

/******************************************************************//**
End a buffer flush batch for LRU or flush list */
static
void
buf_flush_end(
/*==========*/
	buf_pool_t*	buf_pool,	/*!< buffer pool instance */
	buf_flush_t	flush_type)	/*!< in: BUF_FLUSH_LRU
					or BUF_FLUSH_LIST */
{
	mutex_enter(&buf_pool->flush_state_mutex);

	buf_pool->init_flush[flush_type] = FALSE;

	buf_pool->try_LRU_scan = TRUE;

	if (buf_pool->n_flush[flush_type] == 0) {

		/* The running flush batch has ended */

		os_event_set(buf_pool->no_flush[flush_type]);
	}

	mutex_exit(&buf_pool->flush_state_mutex);
}

/******************************************************************//**
Waits until a flush batch of the given type ends */
UNIV_INTERN
void
buf_flush_wait_batch_end(
/*=====================*/
	buf_pool_t*	buf_pool,	/*!< buffer pool instance */
	buf_flush_t	type)		/*!< in: BUF_FLUSH_LRU
					or BUF_FLUSH_LIST */
{
	ut_ad(type == BUF_FLUSH_LRU || type == BUF_FLUSH_LIST);

	if (buf_pool == NULL) {
		ulint	i;

		for (i = 0; i < srv_buf_pool_instances; ++i) {
			buf_pool_t*	buf_pool;

			buf_pool = buf_pool_from_array(i);

			thd_wait_begin(NULL, THD_WAIT_DISKIO);
			os_event_wait(buf_pool->no_flush[type]);
			thd_wait_end(NULL);
		}
	} else {
		thd_wait_begin(NULL, THD_WAIT_DISKIO);
		os_event_wait(buf_pool->no_flush[type]);
		thd_wait_end(NULL);
	}
}

/*******************************************************************//**
This utility flushes dirty blocks from the end of the LRU list and also
puts replaceable clean pages from the end of the LRU list to the free
list.
NOTE: The calling thread is not allowed to own any latches on pages!
@return true if a batch was queued successfully. false if another batch
of same type was already running. */
__attribute__((nonnull))
static
bool
buf_flush_LRU(
/*==========*/
	buf_pool_t*	buf_pool,	/*!< in/out: buffer pool instance */
	ulint		min_n,		/*!< in: wished minimum mumber of blocks
					flushed (it is not guaranteed that the
					actual number is that big, though) */
	bool			limited_scan,	/*!< in: if true, allow to scan
						only up to srv_LRU_scan_depth
						pages in total */
	flush_counters_t	*n)	/*!< out: flushed/evicted page
					counts */
{
	if (!buf_flush_start(buf_pool, BUF_FLUSH_LRU)) {
		n->flushed = 0;
		n->evicted = 0;
		n->unzip_LRU_evicted = 0;
		return(false);
	}

	buf_flush_batch(buf_pool, BUF_FLUSH_LRU, min_n, 0, limited_scan, n);

	buf_flush_end(buf_pool, BUF_FLUSH_LRU);

	buf_flush_common(BUF_FLUSH_LRU, n->flushed);

	return(true);
}

/*******************************************************************//**
This utility flushes dirty blocks from the end of the flush list of
all buffer pool instances.
NOTE: The calling thread is not allowed to own any latches on pages!
@return true if a batch was queued successfully for each buffer pool
instance. false if another batch of same type was already running in
at least one of the buffer pool instance */
UNIV_INTERN
bool
buf_flush_list(
/*===========*/
	ulint		min_n,		/*!< in: wished minimum mumber of blocks
					flushed (it is not guaranteed that the
					actual number is that big, though) */
	lsn_t		lsn_limit,	/*!< in the case BUF_FLUSH_LIST all
					blocks whose oldest_modification is
					smaller than this should be flushed
					(if their number does not exceed
					min_n), otherwise ignored */
	ulint*		n_processed)	/*!< out: the number of pages
					which were processed is passed
					back to caller. Ignored if NULL */

{
	ulint		i;

	ulint		requested_pages[MAX_BUFFER_POOLS];
	bool		active_instance[MAX_BUFFER_POOLS];
	ulint		remaining_instances = srv_buf_pool_instances;
	bool		timeout = false;
	ulint		flush_start_time = 0;

	for (i = 0; i < srv_buf_pool_instances; i++) {
		requested_pages[i] = 0;
		active_instance[i] = true;
	}

	if (n_processed) {
		*n_processed = 0;
	}

	if (min_n != ULINT_MAX) {
		/* Ensure that flushing is spread evenly amongst the
		buffer pool instances. When min_n is ULINT_MAX
		we need to flush everything up to the lsn limit
		so no limit here. */
		min_n = (min_n + srv_buf_pool_instances - 1)
			 / srv_buf_pool_instances;
		if (lsn_limit != LSN_MAX) {
			flush_start_time = ut_time_ms();
		}
	}

	/* Flush to lsn_limit in all buffer pool instances */
	while (remaining_instances && !timeout) {

		ulint flush_common_batch = 0;

		for (i = 0; i < srv_buf_pool_instances; i++) {

			if (flush_start_time
			    && (ut_time_ms() - flush_start_time
				>= srv_cleaner_max_flush_time)) {

				timeout = true;
				break;
			}

			if (active_instance[i]) {

				buf_pool_t*	buf_pool;
				ulint		chunk_size;
				flush_counters_t n;

				chunk_size = ut_min(
					srv_cleaner_flush_chunk_size,
					min_n - requested_pages[i]);

				buf_pool = buf_pool_from_array(i);

				if (!buf_flush_start(buf_pool,
						     BUF_FLUSH_LIST)) {

					continue;
				}

				buf_flush_batch(buf_pool, BUF_FLUSH_LIST,
						chunk_size, lsn_limit, false,
						&n);

				buf_flush_end(buf_pool, BUF_FLUSH_LIST);

				flush_common_batch += n.flushed;

				if (n_processed) {
					*n_processed += n.flushed;
				}

				requested_pages[i] += chunk_size;

				if (requested_pages[i] >= min_n
				    || !n.flushed) {

					active_instance[i] = false;
					remaining_instances--;
				}

				if (n.flushed) {
					MONITOR_INC_VALUE_CUMULATIVE(
						MONITOR_FLUSH_BATCH_TOTAL_PAGE,
						MONITOR_FLUSH_BATCH_COUNT,
						MONITOR_FLUSH_BATCH_PAGES,
						n.flushed);
				}
			}
		}

		buf_flush_common(BUF_FLUSH_LIST, flush_common_batch);
	}

	/* If we haven't flushed all the instances due to timeout or a repeat
	failure to start a flush, return failure */
	for (i = 0; i < srv_buf_pool_instances; i++) {
		if (active_instance[i]) {
			return(false);
		}
	}

	return(true);
}

/******************************************************************//**
This function picks up a single dirty page from the tail of the LRU
list, flushes it, removes it from page_hash and LRU list and puts
it on the free list. It is called from user threads when they are
unable to find a replaceable page at the tail of the LRU list i.e.:
when the background LRU flushing in the page_cleaner thread is not
fast enough to keep pace with the workload.
@return TRUE if success. */
UNIV_INTERN
ibool
buf_flush_single_page_from_LRU(
/*===========================*/
	buf_pool_t*	buf_pool)	/*!< in/out: buffer pool instance */
{
	ulint		scanned;
	buf_page_t*	bpage;
	ibool		flushed = FALSE;

	mutex_enter(&buf_pool->LRU_list_mutex);

	for (bpage = UT_LIST_GET_LAST(buf_pool->LRU), scanned = 1;
	     bpage != NULL;
	     bpage = UT_LIST_GET_PREV(LRU, bpage), ++scanned) {

		ib_mutex_t*	block_mutex = buf_page_get_mutex(bpage);

		mutex_enter(block_mutex);

		if (buf_flush_ready_for_flush(bpage, BUF_FLUSH_SINGLE_PAGE)) {

			/* The following call will release the LRU list
			and block mutex. */

			flushed = buf_flush_page(buf_pool, bpage,
						 BUF_FLUSH_SINGLE_PAGE, true);

			if (flushed) {
				/* buf_flush_page() will release the
				block mutex */
				break;
			}
		}

		mutex_exit(block_mutex);
	}

	if (!flushed)
		mutex_exit(&buf_pool->LRU_list_mutex);

	MONITOR_INC_VALUE_CUMULATIVE(
		MONITOR_LRU_SINGLE_FLUSH_SCANNED,
		MONITOR_LRU_SINGLE_FLUSH_SCANNED_NUM_CALL,
		MONITOR_LRU_SINGLE_FLUSH_SCANNED_PER_CALL,
		scanned);

	if (bpage == NULL) {
		/* Can't find a single flushable page. */
		return(FALSE);
	}


	ibool	freed = FALSE;

	/* At this point the page has been written to the disk.
	As we are not holding LRU list or buf_page_get_mutex() mutex therefore
	we cannot use the bpage safely. It may have been plucked out
	of the LRU list by some other thread or it may even have
	relocated in case of a compressed page. We need to start
	the scan of LRU list again to remove the block from the LRU
	list and put it on the free list. */
	mutex_enter(&buf_pool->LRU_list_mutex);

	for (bpage = UT_LIST_GET_LAST(buf_pool->LRU);
	     bpage != NULL;
	     bpage = UT_LIST_GET_PREV(LRU, bpage)) {

		ib_mutex_t*	block_mutex = buf_page_get_mutex(bpage);

		mutex_enter(block_mutex);

		ibool	ready = buf_flush_ready_for_replace(bpage);

		if (ready) {
			bool	evict_zip;

			evict_zip = !buf_LRU_evict_from_unzip_LRU(buf_pool);;

			freed = buf_LRU_free_page(bpage, evict_zip);

			mutex_exit(block_mutex);

			break;
		}

		mutex_exit(block_mutex);

	}

	if (!freed)
		mutex_exit(&buf_pool->LRU_list_mutex);

	return(freed);
}

/*********************************************************************//**
Clears up tail of the LRU lists:
* Put replaceable pages at the tail of LRU to the free list
* Flush dirty pages at the tail of LRU to the disk
The depth to which we scan each buffer pool is controlled by dynamic
config parameter innodb_LRU_scan_depth.
<<<<<<< HEAD
@return total pages flushed */
=======
@return number of pages flushed */
>>>>>>> d76eba6a
UNIV_INTERN
ulint
buf_flush_LRU_tail(void)
/*====================*/
{
	ulint	total_flushed = 0;
	ulint	start_time = ut_time_ms();
	ulint	scan_depth[MAX_BUFFER_POOLS];
	ulint	requested_pages[MAX_BUFFER_POOLS];
	bool	active_instance[MAX_BUFFER_POOLS];
	bool	limited_scan[MAX_BUFFER_POOLS];
	ulint	previous_evicted[MAX_BUFFER_POOLS];
	ulint	remaining_instances = srv_buf_pool_instances;
	ulint	lru_chunk_size = srv_cleaner_lru_chunk_size;
	ulint	free_list_lwm = srv_LRU_scan_depth / 100
		* srv_cleaner_free_list_lwm;

	for (ulint i = 0; i < srv_buf_pool_instances; i++) {

		const buf_pool_t* buf_pool = buf_pool_from_array(i);

		scan_depth[i] = ut_min(srv_LRU_scan_depth,
				       UT_LIST_GET_LEN(buf_pool->LRU));
		requested_pages[i] = 0;
		active_instance[i] = true;
		limited_scan[i] = true;
		previous_evicted[i] = 0;
	}

	while (remaining_instances) {

		if (ut_time_ms() - start_time >= srv_cleaner_max_lru_time) {

			break;
		}

		for (ulint i = 0; i < srv_buf_pool_instances; i++) {

			if (!active_instance[i]) {
				continue;
			}

			ulint free_len = free_list_lwm;
			buf_pool_t* buf_pool = buf_pool_from_array(i);

			do {
				flush_counters_t	n;

				ut_ad(requested_pages[i] <= scan_depth[i]);

				/* Currently page_cleaner is the only thread
				that can trigger an LRU flush. It is possible
				that a batch triggered during last iteration is
				still running, */
				if (buf_flush_LRU(buf_pool, lru_chunk_size,
						  limited_scan[i], &n)) {

					/* Allowed only one batch per
					buffer pool instance. */
					buf_flush_wait_batch_end(
						buf_pool, BUF_FLUSH_LRU);
				}

				total_flushed += n.flushed;

				/* When we evict less pages than we did	on a
				previous try we relax the LRU scan limit in
				order to attempt to evict more */
				limited_scan[i]
					= (previous_evicted[i] > n.evicted);
				previous_evicted[i] = n.evicted;

				requested_pages[i] += lru_chunk_size;

				/* If we failed to flush or evict this
				instance, do not bother anymore. But take into
			        account that we might have zero flushed pages
				because the flushing request was fully
				satisfied by unzip_LRU evictions. */
				if (requested_pages[i] >= scan_depth[i]
				    || !(srv_cleaner_eviction_factor
					? n.evicted
					: (n.flushed + n.unzip_LRU_evicted))) {

					active_instance[i] = false;
					remaining_instances--;
				} else {

					free_len = UT_LIST_GET_LEN(
						buf_pool->free);
				}
			} while (active_instance[i]
				 && free_len <= free_list_lwm);
		}
	}

	if (total_flushed) {
		MONITOR_INC_VALUE_CUMULATIVE(
			MONITOR_LRU_BATCH_TOTAL_PAGE,
			MONITOR_LRU_BATCH_COUNT,
			MONITOR_LRU_BATCH_PAGES,
			total_flushed);
	}
<<<<<<< HEAD

=======
>>>>>>> d76eba6a
	return(total_flushed);
}

/*********************************************************************//**
Wait for any possible LRU flushes that are in progress to end. */
UNIV_INTERN
void
buf_flush_wait_LRU_batch_end(void)
/*==============================*/
{
	for (ulint i = 0; i < srv_buf_pool_instances; i++) {
		buf_pool_t*	buf_pool;

		buf_pool = buf_pool_from_array(i);

		mutex_enter(&buf_pool->flush_state_mutex);

		if (buf_pool->n_flush[BUF_FLUSH_LRU] > 0
		   || buf_pool->init_flush[BUF_FLUSH_LRU]) {

			mutex_exit(&buf_pool->flush_state_mutex);
			buf_flush_wait_batch_end(buf_pool, BUF_FLUSH_LRU);
		} else {
			mutex_exit(&buf_pool->flush_state_mutex);
		}
	}
}

/*********************************************************************//**
Flush a batch of dirty pages from the flush list
@return number of pages flushed, 0 if no page is flushed or if another
flush_list type batch is running */
static
ulint
page_cleaner_do_flush_batch(
/*========================*/
	ulint		n_to_flush,	/*!< in: number of pages that
					we should attempt to flush. */
	lsn_t		lsn_limit)	/*!< in: LSN up to which flushing
					must happen */
{
	ulint n_flushed;

	buf_flush_list(n_to_flush, lsn_limit, &n_flushed);

	return(n_flushed);
}

/*********************************************************************//**
Calculates if flushing is required based on number of dirty pages in
the buffer pool.
@return percent of io_capacity to flush to manage dirty page ratio */
static
ulint
af_get_pct_for_dirty()
/*==================*/
{
	ulint dirty_pct = buf_get_modified_ratio_pct();

	if (dirty_pct > 0 && srv_max_buf_pool_modified_pct == 0) {
		return(100);
	}

	ut_a(srv_max_dirty_pages_pct_lwm
	     <= srv_max_buf_pool_modified_pct);

	if (srv_max_dirty_pages_pct_lwm == 0) {
		/* The user has not set the option to preflush dirty
		pages as we approach the high water mark. */
		if (dirty_pct > srv_max_buf_pool_modified_pct) {
			/* We have crossed the high water mark of dirty
			pages In this case we start flushing at 100% of
			innodb_io_capacity. */
			return(100);
		}
	} else if (dirty_pct > srv_max_dirty_pages_pct_lwm) {
		/* We should start flushing pages gradually. */
		return((dirty_pct * 100)
		       / (srv_max_buf_pool_modified_pct + 1));
	}

	return(0);
}

/*********************************************************************//**
Calculates if flushing is required based on redo generation rate.
@return percent of io_capacity to flush to manage redo space */
static
ulint
af_get_pct_for_lsn(
/*===============*/
	lsn_t	age)	/*!< in: current age of LSN. */
{
	lsn_t	max_async_age;
	lsn_t	lsn_age_factor;
	lsn_t	af_lwm = (srv_adaptive_flushing_lwm
			  * log_get_capacity()) / 100;

	if (age < af_lwm) {
		/* No adaptive flushing. */
		return(0);
	}

	max_async_age = log_get_max_modified_age_async();

	if (age < max_async_age && !srv_adaptive_flushing) {
		/* We have still not reached the max_async point and
		the user has disabled adaptive flushing. */
		return(0);
	}

	/* If we are here then we know that either:
	1) User has enabled adaptive flushing
	2) User may have disabled adaptive flushing but we have reached
	max_async_age. */
	lsn_age_factor = (age * 100) / max_async_age;

	ut_ad(srv_max_io_capacity >= srv_io_capacity);
	switch ((srv_cleaner_lsn_age_factor_t)srv_cleaner_lsn_age_factor) {
	case SRV_CLEANER_LSN_AGE_FACTOR_LEGACY:
		return(static_cast<ulint>(
			       ((srv_max_io_capacity / srv_io_capacity)
				* (lsn_age_factor
				   * sqrt((double)lsn_age_factor)))
			       / 7.5));
	case SRV_CLEANER_LSN_AGE_FACTOR_HIGH_CHECKPOINT:
		return(static_cast<ulint>(
			       ((srv_max_io_capacity / srv_io_capacity)
				* (lsn_age_factor * lsn_age_factor
				   * sqrt((double)lsn_age_factor)))
			       / 700.5));
	default:
		ut_error;
	}
}

/*********************************************************************//**
This function is called approximately once every second by the
page_cleaner thread. Based on various factors it decides if there is a
need to do flushing. If flushing is needed it is performed and the
number of pages flushed is returned.
@return number of pages flushed */
static
ulint
page_cleaner_flush_pages_if_needed(void)
/*====================================*/
{
	static	lsn_t		lsn_avg_rate = 0;
	static	lsn_t		prev_lsn = 0;
	static	lsn_t		last_lsn = 0;
	static	ulint		sum_pages = 0;
	static	ulint		last_pages = 0;
	static	ulint		prev_pages = 0;
	static	ulint		avg_page_rate = 0;
	static	ulint		n_iterations = 0;
	lsn_t			oldest_lsn;
	lsn_t			cur_lsn;
	lsn_t			age;
	lsn_t			lsn_rate;
	ulint			n_pages = 0;
	ulint			pct_for_dirty = 0;
	ulint			pct_for_lsn = 0;
	ulint			pct_total = 0;
	int			age_factor = 0;

	cur_lsn = log_get_lsn_nowait();

	/* log_get_lsn_nowait tries to get log_sys->mutex with
	mutex_enter_nowait, if this does not succeed function
	returns 0, do not use that value to update stats. */
	if (cur_lsn == 0) {
		return(0);
	}

	if (prev_lsn == 0) {
		/* First time around. */
		prev_lsn = cur_lsn;
		return(0);
	}

	if (prev_lsn == cur_lsn) {
		return(0);
	}

	/* We update our variables every srv_flushing_avg_loops
	iterations to smooth out transition in workload. */
	if (++n_iterations >= srv_flushing_avg_loops) {

		avg_page_rate = ((sum_pages / srv_flushing_avg_loops)
				 + avg_page_rate) / 2;

		/* How much LSN we have generated since last call. */
		lsn_rate = (cur_lsn - prev_lsn) / srv_flushing_avg_loops;

		lsn_avg_rate = (lsn_avg_rate + lsn_rate) / 2;

		prev_lsn = cur_lsn;

		n_iterations = 0;

		sum_pages = 0;
	}

	oldest_lsn = buf_pool_get_oldest_modification();

	ut_ad(oldest_lsn <= log_get_lsn());

	age = cur_lsn > oldest_lsn ? cur_lsn - oldest_lsn : 0;

	pct_for_dirty = af_get_pct_for_dirty();
	pct_for_lsn = af_get_pct_for_lsn(age);

	pct_total = ut_max(pct_for_dirty, pct_for_lsn);

	/* Cap the maximum IO capacity that we are going to use by
	max_io_capacity. */
	n_pages = PCT_IO(pct_total);
	if (age < log_get_max_modified_age_async())
		n_pages = (n_pages + avg_page_rate) / 2;

	if (n_pages > srv_max_io_capacity) {
		n_pages = srv_max_io_capacity;
	}

	if (last_pages && cur_lsn - last_lsn > lsn_avg_rate / 2) {
		age_factor = static_cast<int>(prev_pages / last_pages);
	}

	MONITOR_SET(MONITOR_FLUSH_N_TO_FLUSH_REQUESTED, n_pages);

	prev_pages = n_pages;
	n_pages = page_cleaner_do_flush_batch(
		n_pages, oldest_lsn + lsn_avg_rate * (age_factor + 1));

	last_lsn= cur_lsn;
	last_pages= n_pages + 1;

	MONITOR_SET(MONITOR_FLUSH_AVG_PAGE_RATE, avg_page_rate);
	MONITOR_SET(MONITOR_FLUSH_LSN_AVG_RATE, lsn_avg_rate);
	MONITOR_SET(MONITOR_FLUSH_PCT_FOR_DIRTY, pct_for_dirty);
	MONITOR_SET(MONITOR_FLUSH_PCT_FOR_LSN, pct_for_lsn);

	if (n_pages) {
		MONITOR_INC_VALUE_CUMULATIVE(
			MONITOR_FLUSH_ADAPTIVE_TOTAL_PAGE,
			MONITOR_FLUSH_ADAPTIVE_COUNT,
			MONITOR_FLUSH_ADAPTIVE_PAGES,
			n_pages);

		sum_pages += n_pages;
	}

	return(n_pages);
}

/*********************************************************************//**
Puts the page_cleaner thread to sleep if it has finished work in less
than a second */
static
void
page_cleaner_sleep_if_needed(
/*=========================*/
	ulint	next_loop_time)	/*!< in: time when next loop iteration
				should start */
{
	ulint	cur_time = ut_time_ms();

	if (next_loop_time > cur_time) {
		/* Get sleep interval in micro seconds. We use
		ut_min() to avoid long sleep in case of
		wrap around. */
		os_thread_sleep(ut_min(1000000,
				(next_loop_time - cur_time)
				 * 1000));
	}
}

/*********************************************************************//**
Returns the aggregate free list length over all buffer pool instances.
@return total free list length. */
__attribute__((warn_unused_result))
static
ulint
buf_get_total_free_list_length(void)
/*================================*/
{
	ulint result = 0;

	for (ulint i = 0; i < srv_buf_pool_instances; i++) {

		result += UT_LIST_GET_LEN(buf_pool_from_array(i)->free);
	}

	return result;
}

/*********************************************************************//**
Adjust the desired page cleaner thread sleep time for LRU flushes.  */
__attribute__((nonnull))
static
void
page_cleaner_adapt_lru_sleep_time(
/*==============================*/
	ulint*	lru_sleep_time,	/*!< in/out: desired page cleaner thread sleep
				time for LRU flushes  */
	ulint	lru_n_flushed) /*!< in: number of flushed in previous batch */

{
	ulint free_len = buf_get_total_free_list_length();
	ulint max_free_len = srv_LRU_scan_depth * srv_buf_pool_instances;

	if (free_len < max_free_len / 100 && lru_n_flushed) {

		/* Free lists filled less than 1%
		and iteration was able to flush, no sleep */
		*lru_sleep_time = 0;
	} else if (free_len > max_free_len / 5
		   || (free_len < max_free_len / 100 && lru_n_flushed == 0)) {

		/* Free lists filled more than 20%
		or no pages flushed in previous batch, sleep a bit more */
		*lru_sleep_time += 50;
		if (*lru_sleep_time > srv_cleaner_max_lru_time)
			*lru_sleep_time = srv_cleaner_max_lru_time;
	} else if (free_len < max_free_len / 20 && *lru_sleep_time >= 50) {

		/* Free lists filled less than 5%, sleep a bit less */
		*lru_sleep_time -= 50;
	} else {

		/* Free lists filled between 5% and 20%, no change */
	}
}

/*********************************************************************//**
Get the desired page cleaner thread sleep time for flush list flushes.
@return desired sleep time */
__attribute__((warn_unused_result))
static
ulint
page_cleaner_adapt_flush_sleep_time(void)
/*=====================================*/
{
	lsn_t	age = log_get_lsn() - log_sys->last_checkpoint_lsn;

	if (age > log_sys->max_modified_age_sync) {

		/* No sleep if in sync preflush zone */
		return(0);
	}

	/* In all other cases flush list factors do not influence the page
	cleaner sleep time */
	return(srv_cleaner_max_flush_time);
}

/******************************************************************//**
page_cleaner thread tasked with flushing dirty pages from the buffer
pool flush lists. As of now we'll have only one instance of this thread.
@return a dummy parameter */
extern "C" UNIV_INTERN
os_thread_ret_t
DECLARE_THREAD(buf_flush_page_cleaner_thread)(
/*==========================================*/
	void*	arg __attribute__((unused)))
			/*!< in: a dummy parameter required by
			os_thread_create */
{
	ulint	next_loop_time = ut_time_ms() + 1000;
	ulint	n_flushed = 0;
	ulint	last_activity = srv_get_activity_count();
	ulint	last_activity_time = ut_time_ms();

	ut_ad(!srv_read_only_mode);

#ifdef UNIV_PFS_THREAD
	pfs_register_thread(buf_page_cleaner_thread_key);
#endif /* UNIV_PFS_THREAD */

	srv_cleaner_tid = os_thread_get_tid();

	os_thread_set_priority(srv_cleaner_tid, srv_sched_priority_cleaner);

#ifdef UNIV_DEBUG_THREAD_CREATION
	fprintf(stderr, "InnoDB: page_cleaner thread running, id %lu\n",
		os_thread_pf(os_thread_get_curr_id()));
#endif /* UNIV_DEBUG_THREAD_CREATION */

	buf_page_cleaner_is_active = TRUE;

	while (srv_shutdown_state == SRV_SHUTDOWN_NONE) {

		ulint	page_cleaner_sleep_time;
		ibool	server_active;

		srv_current_thread_priority = srv_cleaner_thread_priority;

		page_cleaner_sleep_if_needed(next_loop_time);

		page_cleaner_sleep_time
			= page_cleaner_adapt_flush_sleep_time();

		next_loop_time = ut_time_ms() + page_cleaner_sleep_time;

		server_active = srv_check_activity(last_activity);

		if (server_active
		    || ut_time_ms() - last_activity_time < 1000) {

			if (server_active) {

				last_activity = srv_get_activity_count();
				last_activity_time = ut_time_ms();
			}

			/* Flush pages from flush_list if required */
			page_cleaner_flush_pages_if_needed();
			n_flushed = 0;
		} else {
			n_flushed = page_cleaner_do_flush_batch(
							PCT_IO(100),
							LSN_MAX);

			if (n_flushed) {
				MONITOR_INC_VALUE_CUMULATIVE(
					MONITOR_FLUSH_BACKGROUND_TOTAL_PAGE,
					MONITOR_FLUSH_BACKGROUND_COUNT,
					MONITOR_FLUSH_BACKGROUND_PAGES,
					n_flushed);
			}
		}

		/* Flush pages from end of LRU if required */
		n_flushed = buf_flush_LRU_tail();
	}

	ut_ad(srv_shutdown_state > 0);
	if (srv_fast_shutdown == 2) {
		/* In very fast shutdown we simulate a crash of
		buffer pool. We are not required to do any flushing */
		goto thread_exit;
	}

	/* In case of normal and slow shutdown the page_cleaner thread
	must wait for all other activity in the server to die down.
	Note that we can start flushing the buffer pool as soon as the
	server enters shutdown phase but we must stay alive long enough
	to ensure that any work done by the master or purge threads is
	also flushed.
	During shutdown we pass through two stages. In the first stage,
	when SRV_SHUTDOWN_CLEANUP is set other threads like the master
	and the purge threads may be working as well. We start flushing
	the buffer pool but can't be sure that no new pages are being
	dirtied until we enter SRV_SHUTDOWN_FLUSH_PHASE phase. */

	do {
		n_flushed = page_cleaner_do_flush_batch(PCT_IO(100), LSN_MAX);

		/* We sleep only if there are no pages to flush */
		if (n_flushed == 0) {
			os_thread_sleep(100000);
		}
	} while (srv_shutdown_state == SRV_SHUTDOWN_CLEANUP);

	/* At this point all threads including the master and the purge
	thread must have been suspended. */
	ut_a(srv_get_active_thread_type() == SRV_NONE);
	ut_a(srv_shutdown_state == SRV_SHUTDOWN_FLUSH_PHASE);

	/* We can now make a final sweep on flushing the buffer pool
	and exit after we have cleaned the whole buffer pool.
	It is important that we wait for any running batch that has
	been triggered by us to finish. Otherwise we can end up
	considering end of that batch as a finish of our final
	sweep and we'll come out of the loop leaving behind dirty pages
	in the flush_list */
	buf_flush_wait_batch_end(NULL, BUF_FLUSH_LIST);
	buf_flush_wait_LRU_batch_end();

	bool	success;

	do {

		success = buf_flush_list(PCT_IO(100), LSN_MAX, &n_flushed);
		buf_flush_wait_batch_end(NULL, BUF_FLUSH_LIST);

	} while (!success || n_flushed > 0);

	/* Some sanity checks */
	ut_a(srv_get_active_thread_type() == SRV_NONE);
	ut_a(srv_shutdown_state == SRV_SHUTDOWN_FLUSH_PHASE);
	for (ulint i = 0; i < srv_buf_pool_instances; i++) {
		buf_pool_t* buf_pool = buf_pool_from_array(i);
		ut_a(UT_LIST_GET_LEN(buf_pool->flush_list) == 0);
	}

	/* We have lived our life. Time to die. */

thread_exit:
	buf_page_cleaner_is_active = FALSE;

	/* We count the number of threads in os_thread_exit(). A created
	thread should always use that to exit and not use return() to exit. */
	os_thread_exit(NULL);

	OS_THREAD_DUMMY_RETURN;
}

/******************************************************************//**
lru_manager thread tasked with performing LRU flushes and evictions to refill
the buffer pool free lists.  As of now we'll have only one instance of this
thread.
@return a dummy parameter */
extern "C" UNIV_INTERN
os_thread_ret_t
DECLARE_THREAD(buf_flush_lru_manager_thread)(
/*==========================================*/
	void*	arg __attribute__((unused)))
			/*!< in: a dummy parameter required by
			os_thread_create */
{
	ulint	next_loop_time = ut_time_ms() + 1000;
	ulint	lru_sleep_time = srv_cleaner_max_lru_time;
	ulint	lru_n_flushed = 1;

#ifdef UNIV_PFS_THREAD
	pfs_register_thread(buf_lru_manager_thread_key);
#endif /* UNIV_PFS_THREAD */

	srv_lru_manager_tid = os_thread_get_tid();

	os_thread_set_priority(srv_lru_manager_tid,
			       srv_sched_priority_cleaner);

#ifdef UNIV_DEBUG_THREAD_CREATION
	fprintf(stderr, "InnoDB: lru_manager thread running, id %lu\n",
		os_thread_pf(os_thread_get_curr_id()));
#endif /* UNIV_DEBUG_THREAD_CREATION */

	buf_lru_manager_is_active = true;

	/* On server shutdown, the LRU manager thread runs through cleanup
	phase to provide free pages for the master and purge threads.  */
	while (srv_shutdown_state == SRV_SHUTDOWN_NONE
	       || srv_shutdown_state == SRV_SHUTDOWN_CLEANUP) {

		srv_current_thread_priority = srv_cleaner_thread_priority;

		page_cleaner_sleep_if_needed(next_loop_time);

		page_cleaner_adapt_lru_sleep_time(&lru_sleep_time, lru_n_flushed);

		next_loop_time = ut_time_ms() + lru_sleep_time;

		lru_n_flushed = buf_flush_LRU_tail();
	}

	buf_lru_manager_is_active = false;

	/* We count the number of threads in os_thread_exit(). A created
	thread should always use that to exit and not use return() to exit. */
	os_thread_exit(NULL);

	OS_THREAD_DUMMY_RETURN;
}

#if defined UNIV_DEBUG || defined UNIV_BUF_DEBUG

/** Functor to validate the flush list. */
struct	Check {
	void	operator()(const buf_page_t* elem)
	{
		ut_a(elem->in_flush_list);
	}
};

/******************************************************************//**
Validates the flush list.
@return	TRUE if ok */
static
ibool
buf_flush_validate_low(
/*===================*/
	buf_pool_t*	buf_pool)		/*!< in: Buffer pool instance */
{
	buf_page_t*		bpage;
	const ib_rbt_node_t*	rnode = NULL;

	ut_ad(buf_flush_list_mutex_own(buf_pool));

	UT_LIST_VALIDATE(list, buf_page_t, buf_pool->flush_list, Check());

	bpage = UT_LIST_GET_FIRST(buf_pool->flush_list);

	/* If we are in recovery mode i.e.: flush_rbt != NULL
	then each block in the flush_list must also be present
	in the flush_rbt. */
	if (UNIV_LIKELY_NULL(buf_pool->flush_rbt)) {
		rnode = rbt_first(buf_pool->flush_rbt);
	}

	while (bpage != NULL) {
		const lsn_t	om = bpage->oldest_modification;

		ut_ad(buf_pool_from_bpage(bpage) == buf_pool);

		ut_ad(bpage->in_flush_list);

		/* A page in buf_pool->flush_list can be in
		BUF_BLOCK_REMOVE_HASH state. This happens when a page
		is in the middle of being relocated. In that case the
		original descriptor can have this state and still be
		in the flush list waiting to acquire the
		buf_pool->flush_list_mutex to complete the relocation. */
		ut_a(buf_page_in_file(bpage)
		     || buf_page_get_state(bpage) == BUF_BLOCK_REMOVE_HASH);
		ut_a(om > 0);

		if (UNIV_LIKELY_NULL(buf_pool->flush_rbt)) {
			buf_page_t** prpage;

			ut_a(rnode);
			prpage = rbt_value(buf_page_t*, rnode);

			ut_a(*prpage);
			ut_a(*prpage == bpage);
			rnode = rbt_next(buf_pool->flush_rbt, rnode);
		}

		bpage = UT_LIST_GET_NEXT(list, bpage);

		ut_a(!bpage || om >= bpage->oldest_modification);
	}

	/* By this time we must have exhausted the traversal of
	flush_rbt (if active) as well. */
	ut_a(rnode == NULL);

	return(TRUE);
}

/******************************************************************//**
Validates the flush list.
@return	TRUE if ok */
UNIV_INTERN
ibool
buf_flush_validate(
/*===============*/
	buf_pool_t*	buf_pool)	/*!< buffer pool instance */
{
	ibool	ret;

	buf_flush_list_mutex_enter(buf_pool);

	ret = buf_flush_validate_low(buf_pool);

	buf_flush_list_mutex_exit(buf_pool);

	return(ret);
}
#endif /* UNIV_DEBUG || UNIV_BUF_DEBUG */
#endif /* !UNIV_HOTBACKUP */

#ifdef UNIV_DEBUG
/******************************************************************//**
Check if there are any dirty pages that belong to a space id in the flush
list in a particular buffer pool.
@return	number of dirty pages present in a single buffer pool */
UNIV_INTERN
ulint
buf_pool_get_dirty_pages_count(
/*===========================*/
	buf_pool_t*	buf_pool,	/*!< in: buffer pool */
	ulint		id)		/*!< in: space id to check */

{
	ulint		count = 0;

	buf_flush_list_mutex_enter(buf_pool);

	buf_page_t*	bpage;

	for (bpage = UT_LIST_GET_FIRST(buf_pool->flush_list);
	     bpage != 0;
	     bpage = UT_LIST_GET_NEXT(list, bpage)) {

		ut_ad(buf_page_in_file(bpage)
		      || buf_page_get_state(bpage) == BUF_BLOCK_REMOVE_HASH);
		ut_ad(bpage->in_flush_list);
		ut_ad(bpage->oldest_modification > 0);

		if (bpage->space == id) {
			++count;
		}
	}

	buf_flush_list_mutex_exit(buf_pool);

	return(count);
}

/******************************************************************//**
Check if there are any dirty pages that belong to a space id in the flush list.
@return	number of dirty pages present in all the buffer pools */
UNIV_INTERN
ulint
buf_flush_get_dirty_pages_count(
/*============================*/
	ulint		id)		/*!< in: space id to check */

{
	ulint		count = 0;

	for (ulint i = 0; i < srv_buf_pool_instances; ++i) {
		buf_pool_t*	buf_pool;

		buf_pool = buf_pool_from_array(i);

		count += buf_pool_get_dirty_pages_count(buf_pool, id);
	}

	return(count);
}
#endif /* UNIV_DEBUG */<|MERGE_RESOLUTION|>--- conflicted
+++ resolved
@@ -2202,11 +2202,7 @@
 * Flush dirty pages at the tail of LRU to the disk
 The depth to which we scan each buffer pool is controlled by dynamic
 config parameter innodb_LRU_scan_depth.
-<<<<<<< HEAD
-@return total pages flushed */
-=======
 @return number of pages flushed */
->>>>>>> d76eba6a
 UNIV_INTERN
 ulint
 buf_flush_LRU_tail(void)
@@ -2310,10 +2306,6 @@
 			MONITOR_LRU_BATCH_PAGES,
 			total_flushed);
 	}
-<<<<<<< HEAD
-
-=======
->>>>>>> d76eba6a
 	return(total_flushed);
 }
 
