/*****************************************************************************

Copyright (c) 1995, 2013, Oracle and/or its affiliates. All Rights Reserved.

This program is free software; you can redistribute it and/or modify it under
the terms of the GNU General Public License as published by the Free Software
Foundation; version 2 of the License.

This program is distributed in the hope that it will be useful, but WITHOUT
ANY WARRANTY; without even the implied warranty of MERCHANTABILITY or FITNESS
FOR A PARTICULAR PURPOSE. See the GNU General Public License for more details.

You should have received a copy of the GNU General Public License along with
this program; if not, write to the Free Software Foundation, Inc.,
51 Franklin Street, Suite 500, Boston, MA 02110-1335 USA

*****************************************************************************/

/**************************************************//**
@file include/buf0flu.h
The database buffer pool flush algorithm

Created 11/5/1995 Heikki Tuuri
*******************************************************/

#ifndef buf0flu_h
#define buf0flu_h

#include "univ.i"
#include "ut0byte.h"
#include "log0log.h"
#ifndef UNIV_HOTBACKUP
#include "mtr0types.h"
#include "buf0types.h"

/** Flag indicating if the page_cleaner is in active state. */
extern ibool buf_page_cleaner_is_active;

<<<<<<< HEAD
/** Flag indicating if the lru_manager is in active state. */
extern bool buf_lru_manager_is_active;
=======
/** Handled page counters for a single flush */
struct flush_counters_t {
	ulint	flushed;	/*!< number of dirty pages flushed */
	ulint	evicted;	/*!< number of clean pages evicted */
	ulint	unzip_LRU_evicted;/*!< number of uncompressed page images
				evicted */
};

>>>>>>> 972a14b5

/********************************************************************//**
Remove a block from the flush list of modified blocks.  */
UNIV_INTERN
void
buf_flush_remove(
/*=============*/
	buf_page_t*	bpage);	/*!< in: pointer to the block in question */
/*******************************************************************//**
Relocates a buffer control block on the flush_list.
Note that it is assumed that the contents of bpage has already been
copied to dpage. */
UNIV_INTERN
void
buf_flush_relocate_on_flush_list(
/*=============================*/
	buf_page_t*	bpage,	/*!< in/out: control block being moved */
	buf_page_t*	dpage);	/*!< in/out: destination block */
/********************************************************************//**
Updates the flush system data structures when a write is completed. */
UNIV_INTERN
void
buf_flush_write_complete(
/*=====================*/
	buf_page_t*	bpage);	/*!< in: pointer to the block in question */
#endif /* !UNIV_HOTBACKUP */
/********************************************************************//**
Initializes a page for writing to the tablespace. */
UNIV_INTERN
void
buf_flush_init_for_writing(
/*=======================*/
	byte*	page,		/*!< in/out: page */
	void*	page_zip_,	/*!< in/out: compressed page, or NULL */
	lsn_t	newest_lsn);	/*!< in: newest modification lsn
				to the page */
#ifndef UNIV_HOTBACKUP
# if defined UNIV_DEBUG || defined UNIV_IBUF_DEBUG
/********************************************************************//**
Writes a flushable page asynchronously from the buffer pool to a file.
NOTE: block->mutex must be held upon entering this function, and they will be
released by this function after flushing.  This is loosely based on
buf_flush_batch() and buf_flush_page().
@return TRUE if the page was flushed and the mutexes released */
UNIV_INTERN
ibool
buf_flush_page_try(
/*===============*/
	buf_pool_t*	buf_pool,	/*!< in/out: buffer pool instance */
	buf_block_t*	block)		/*!< in/out: buffer control block */
	__attribute__((nonnull, warn_unused_result));
# endif /* UNIV_DEBUG || UNIV_IBUF_DEBUG */
/*******************************************************************//**
This utility flushes dirty blocks from the end of the flush list of
all buffer pool instances.
NOTE: The calling thread is not allowed to own any latches on pages!
@return true if a batch was queued successfully for each buffer pool
instance. false if another batch of same type was already running in
at least one of the buffer pool instance */
UNIV_INTERN
bool
buf_flush_list(
/*===========*/
	ulint		min_n,		/*!< in: wished minimum mumber of blocks
					flushed (it is not guaranteed that the
					actual number is that big, though) */
	lsn_t		lsn_limit,	/*!< in the case BUF_FLUSH_LIST all
					blocks whose oldest_modification is
					smaller than this should be flushed
					(if their number does not exceed
					min_n), otherwise ignored */
	ulint*		n_processed);	/*!< out: the number of pages
					which were processed is passed
					back to caller. Ignored if NULL */
/******************************************************************//**
This function picks up a single dirty page from the tail of the LRU
list, flushes it, removes it from page_hash and LRU list and puts
it on the free list. It is called from user threads when they are
unable to find a replacable page at the tail of the LRU list i.e.:
when the background LRU flushing in the page_cleaner thread is not
fast enough to keep pace with the workload.
@return TRUE if success. */
UNIV_INTERN
ibool
buf_flush_single_page_from_LRU(
/*===========================*/
	buf_pool_t*	buf_pool);	/*!< in/out: buffer pool instance */
/******************************************************************//**
Waits until a flush batch of the given type ends */
UNIV_INTERN
void
buf_flush_wait_batch_end(
/*=====================*/
	buf_pool_t*	buf_pool,	/*!< in: buffer pool instance */
	buf_flush_t	type);		/*!< in: BUF_FLUSH_LRU
					or BUF_FLUSH_LIST */
/******************************************************************//**
Waits until a flush batch of the given type ends. This is called by
a thread that only wants to wait for a flush to end but doesn't do
any flushing itself. */
UNIV_INTERN
void
buf_flush_wait_batch_end_wait_only(
/*===============================*/
	buf_pool_t*	buf_pool,	/*!< in: buffer pool instance */
	buf_flush_t	type);		/*!< in: BUF_FLUSH_LRU
					or BUF_FLUSH_LIST */
/********************************************************************//**
This function should be called at a mini-transaction commit, if a page was
modified in it. Puts the block to the list of modified blocks, if it not
already in it. */
UNIV_INLINE
void
buf_flush_note_modification(
/*========================*/
	buf_block_t*	block,	/*!< in: block which is modified */
	mtr_t*		mtr);	/*!< in: mtr */
/********************************************************************//**
This function should be called when recovery has modified a buffer page. */
UNIV_INLINE
void
buf_flush_recv_note_modification(
/*=============================*/
	buf_block_t*	block,		/*!< in: block which is modified */
	lsn_t		start_lsn,	/*!< in: start lsn of the first mtr in a
					set of mtr's */
	lsn_t		end_lsn);	/*!< in: end lsn of the last mtr in the
					set of mtr's */
/********************************************************************//**
Returns TRUE if the file page block is immediately suitable for replacement,
i.e., transition FILE_PAGE => NOT_USED allowed.
@return	TRUE if can replace immediately */
UNIV_INTERN
ibool
buf_flush_ready_for_replace(
/*========================*/
	buf_page_t*	bpage);	/*!< in: buffer control block, must be
				buf_page_in_file(bpage) and in the LRU list */
/******************************************************************//**
page_cleaner thread tasked with flushing dirty pages from the buffer
pool flush lists. As of now we'll have only one instance of this thread.
@return a dummy parameter */
extern "C" UNIV_INTERN
os_thread_ret_t
DECLARE_THREAD(buf_flush_page_cleaner_thread)(
/*==========================================*/
	void*	arg);		/*!< in: a dummy parameter required by
				os_thread_create */
/******************************************************************//**
lru_manager thread tasked with performing LRU flushes and evictions to refill
the buffer pool free lists.  As of now we'll have only one instance of this
thread.
@return a dummy parameter */
extern "C" UNIV_INTERN
os_thread_ret_t
DECLARE_THREAD(buf_flush_lru_manager_thread)(
/*=========================================*/
	void*	arg);		/*!< in: a dummy parameter required by
				os_thread_create */
/*********************************************************************//**
Clears up tail of the LRU lists:
* Put replaceable pages at the tail of LRU to the free list
* Flush dirty pages at the tail of LRU to the disk
The depth to which we scan each buffer pool is controlled by dynamic
config parameter innodb_LRU_scan_depth.
@return total pages flushed */
UNIV_INTERN
ulint
buf_flush_LRU_tail(void);
/*====================*/
/*********************************************************************//**
Wait for any possible LRU flushes that are in progress to end. */
UNIV_INTERN
void
buf_flush_wait_LRU_batch_end(void);
/*==============================*/

#if defined UNIV_DEBUG || defined UNIV_BUF_DEBUG
/******************************************************************//**
Validates the flush list.
@return	TRUE if ok */
UNIV_INTERN
ibool
buf_flush_validate(
/*===============*/
	buf_pool_t*	buf_pool);
#endif /* UNIV_DEBUG || UNIV_BUF_DEBUG */

/********************************************************************//**
Initialize the red-black tree to speed up insertions into the flush_list
during recovery process. Should be called at the start of recovery
process before any page has been read/written. */
UNIV_INTERN
void
buf_flush_init_flush_rbt(void);
/*==========================*/

/********************************************************************//**
Frees up the red-black tree. */
UNIV_INTERN
void
buf_flush_free_flush_rbt(void);
/*==========================*/

/********************************************************************//**
Writes a flushable page asynchronously from the buffer pool to a file.
NOTE: in simulated aio we must call
os_aio_simulated_wake_handler_threads after we have posted a batch of
writes! NOTE: buf_page_get_mutex(bpage) must be held upon entering this
function, and they will be released by this function if it returns true.
LRU_list_mutex must be held iff performing a single page flush and will be
released by the function if it returns true.
@return TRUE if the page was flushed */
UNIV_INTERN
bool
buf_flush_page(
/*===========*/
	buf_pool_t*	buf_pool,	/*!< in: buffer pool instance */
	buf_page_t*	bpage,		/*!< in: buffer control block */
	buf_flush_t	flush_type,	/*!< in: type of flush */
	bool		sync);		/*!< in: true if sync IO request */
/********************************************************************//**
Returns true if the block is modified and ready for flushing.
@return	true if can flush immediately */
UNIV_INTERN
bool
buf_flush_ready_for_flush(
/*======================*/
	buf_page_t*	bpage,	/*!< in: buffer control block, must be
				buf_page_in_file(bpage) */
	buf_flush_t	flush_type)/*!< in: type of flush */
	__attribute__((warn_unused_result));

#ifdef UNIV_DEBUG
/******************************************************************//**
Check if there are any dirty pages that belong to a space id in the flush
list in a particular buffer pool.
@return	number of dirty pages present in a single buffer pool */
UNIV_INTERN
ulint
buf_pool_get_dirty_pages_count(
/*===========================*/
	buf_pool_t*	buf_pool,	/*!< in: buffer pool */
	ulint		id);		/*!< in: space id to check */
/******************************************************************//**
Check if there are any dirty pages that belong to a space id in the flush list.
@return	count of dirty pages present in all the buffer pools */
UNIV_INTERN
ulint
buf_flush_get_dirty_pages_count(
/*============================*/
	ulint		id);		/*!< in: space id to check */
#endif /* UNIV_DEBUG */

#endif /* !UNIV_HOTBACKUP */

/******************************************************************//**
Check if a flush list flush is in progress for any buffer pool instance, or if
all the instances are clean, for heuristic purposes.
@return true if flush list flush is in progress or buffer pool is clean */
UNIV_INLINE
bool
buf_flush_flush_list_in_progress(void)
/*==================================*/
	__attribute__((warn_unused_result));

/******************************************************************//**
Start a buffer flush batch for LRU or flush list */
ibool
buf_flush_start(
/*============*/
	buf_pool_t*	buf_pool,	/*!< buffer pool instance */
	buf_flush_t	flush_type);	/*!< in: BUF_FLUSH_LRU
					or BUF_FLUSH_LIST */

/******************************************************************//**
End a buffer flush batch for LRU or flush list */
void
buf_flush_end(
/*==========*/
	buf_pool_t*	buf_pool,	/*!< buffer pool instance */
	buf_flush_t	flush_type);	/*!< in: BUF_FLUSH_LRU
					or BUF_FLUSH_LIST */

/*******************************************************************//**
This utility flushes dirty blocks from the end of the LRU list or flush_list.
NOTE 1: in the case of an LRU flush the calling thread may own latches to
pages: to avoid deadlocks, this function must be written so that it cannot
end up waiting for these latches! NOTE 2: in the case of a flush list flush,
the calling thread is not allowed to own any latches on pages!
@return number of blocks for which the write request was queued */
__attribute__((nonnull))
void
buf_flush_batch(
/*============*/
	buf_pool_t*	buf_pool,	/*!< in: buffer pool instance */
	buf_flush_t	flush_type,	/*!< in: BUF_FLUSH_LRU or
					BUF_FLUSH_LIST; if BUF_FLUSH_LIST,
					then the caller must not own any
					latches on pages */
	ulint		min_n,		/*!< in: wished minimum mumber of blocks
					flushed (it is not guaranteed that the
					actual number is that big, though) */
	lsn_t		lsn_limit,	/*!< in: in the case of BUF_FLUSH_LIST
					all blocks whose oldest_modification is
					smaller than this should be flushed
					(if their number does not exceed
					min_n), otherwise ignored */
	bool		limited_lru_scan,/*!< in: for LRU flushes, if true,
					allow to scan only up to
					srv_LRU_scan_depth pages in total */
	flush_counters_t*	n);	/*!< out: flushed/evicted page
					counts  */


/******************************************************************//**
Gather the aggregated stats for both flush list and LRU list flushing */
void
buf_flush_common(
/*=============*/
	buf_flush_t	flush_type,	/*!< in: type of flush */
	ulint		page_count);	/*!< in: number of pages flushed */

#ifndef UNIV_NONINL
#include "buf0flu.ic"
#endif

#endif<|MERGE_RESOLUTION|>--- conflicted
+++ resolved
@@ -36,10 +36,9 @@
 /** Flag indicating if the page_cleaner is in active state. */
 extern ibool buf_page_cleaner_is_active;
 
-<<<<<<< HEAD
 /** Flag indicating if the lru_manager is in active state. */
 extern bool buf_lru_manager_is_active;
-=======
+
 /** Handled page counters for a single flush */
 struct flush_counters_t {
 	ulint	flushed;	/*!< number of dirty pages flushed */
@@ -47,8 +46,6 @@
 	ulint	unzip_LRU_evicted;/*!< number of uncompressed page images
 				evicted */
 };
-
->>>>>>> 972a14b5
 
 /********************************************************************//**
 Remove a block from the flush list of modified blocks.  */
