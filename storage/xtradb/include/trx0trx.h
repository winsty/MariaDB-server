/*****************************************************************************

Copyright (c) 1996, 2010, Innobase Oy. All Rights Reserved.

This program is free software; you can redistribute it and/or modify it under
the terms of the GNU General Public License as published by the Free Software
Foundation; version 2 of the License.

This program is distributed in the hope that it will be useful, but WITHOUT
ANY WARRANTY; without even the implied warranty of MERCHANTABILITY or FITNESS
FOR A PARTICULAR PURPOSE. See the GNU General Public License for more details.

You should have received a copy of the GNU General Public License along with
this program; if not, write to the Free Software Foundation, Inc., 59 Temple
Place, Suite 330, Boston, MA 02111-1307 USA

*****************************************************************************/

/**************************************************//**
@file include/trx0trx.h
The transaction

Created 3/26/1996 Heikki Tuuri
*******************************************************/

#ifndef trx0trx_h
#define trx0trx_h

#include "univ.i"
#include "trx0types.h"
#include "dict0types.h"
#ifndef UNIV_HOTBACKUP
#include "lock0types.h"
#include "usr0types.h"
#include "que0types.h"
#include "mem0mem.h"
#include "read0types.h"
#include "trx0xa.h"
#include "ut0vec.h"

/** Dummy session used currently in MySQL interface */
extern sess_t*	trx_dummy_sess;

/** Number of transactions currently allocated for MySQL: protected by
the kernel mutex */
extern ulint	trx_n_mysql_transactions;
/** Number of transactions currently in the XA PREPARED state: protected by
the kernel mutex */
extern ulint	trx_n_prepared;

/********************************************************************//**
Releases the search latch if trx has reserved it. */
UNIV_INTERN
void
trx_search_latch_release_if_reserved(
/*=================================*/
	trx_t*	   trx); /*!< in: transaction */
/******************************************************************//**
Set detailed error message for the transaction. */
UNIV_INTERN
void
trx_set_detailed_error(
/*===================*/
	trx_t*		trx,	/*!< in: transaction struct */
	const char*	msg);	/*!< in: detailed error message */
/*************************************************************//**
Set detailed error message for the transaction from a file. Note that the
file is rewinded before reading from it. */
UNIV_INTERN
void
trx_set_detailed_error_from_file(
/*=============================*/
	trx_t*	trx,	/*!< in: transaction struct */
	FILE*	file);	/*!< in: file to read message from */
/****************************************************************//**
Retrieves the error_info field from a trx.
@return	the error info */
UNIV_INLINE
const dict_index_t*
trx_get_error_info(
/*===============*/
	const trx_t*	trx);	/*!< in: trx object */
/****************************************************************//**
Creates and initializes a transaction object.
@return	own: the transaction */
UNIV_INTERN
trx_t*
trx_create(
/*=======*/
	sess_t*	sess)	/*!< in: session */
	__attribute__((nonnull));
/********************************************************************//**
Creates a transaction object for MySQL.
@return	own: transaction object */
UNIV_INTERN
trx_t*
trx_allocate_for_mysql(void);
/*========================*/
/********************************************************************//**
Creates a transaction object for background operations by the master thread.
@return	own: transaction object */
UNIV_INTERN
trx_t*
trx_allocate_for_background(void);
/*=============================*/
/********************************************************************//**
Frees a transaction object. */
UNIV_INTERN
void
trx_free(
/*=====*/
	trx_t*	trx);	/*!< in, own: trx object */
/********************************************************************//**
At shutdown, frees a transaction object that is in the PREPARED state. */
UNIV_INTERN
void
trx_free_prepared(
/*==============*/
	trx_t*	trx)	/*!< in, own: trx object */
	UNIV_COLD __attribute__((nonnull));
/********************************************************************//**
Frees a transaction object for MySQL. */
UNIV_INTERN
void
trx_free_for_mysql(
/*===============*/
	trx_t*	trx);	/*!< in, own: trx object */
/********************************************************************//**
Frees a transaction object of a background operation of the master thread. */
UNIV_INTERN
void
trx_free_for_background(
/*====================*/
	trx_t*	trx);	/*!< in, own: trx object */
/****************************************************************//**
Creates trx objects for transactions and initializes the trx list of
trx_sys at database start. Rollback segment and undo log lists must
already exist when this function is called, because the lists of
transactions to be rolled back or cleaned up are built based on the
undo log lists. */
UNIV_INTERN
void
trx_lists_init_at_db_start(void);
/*============================*/
/****************************************************************//**
Starts a new transaction.
@return TRUE if success, FALSE if the rollback segment could not
support this many transactions */
UNIV_INTERN
ibool
trx_start(
/*======*/
	trx_t*	trx,	/*!< in: transaction */
	ulint	rseg_id);/*!< in: rollback segment id; if ULINT_UNDEFINED
			is passed, the system chooses the rollback segment
			automatically in a round-robin fashion */
/****************************************************************//**
Starts a new transaction.
@return	TRUE */
UNIV_INTERN
ibool
trx_start_low(
/*==========*/
	trx_t*	trx,	/*!< in: transaction */
	ulint	rseg_id);/*!< in: rollback segment id; if ULINT_UNDEFINED
			is passed, the system chooses the rollback segment
			automatically in a round-robin fashion */
/*************************************************************//**
Starts the transaction if it is not yet started. */
UNIV_INLINE
void
trx_start_if_not_started(
/*=====================*/
	trx_t*	trx);	/*!< in: transaction */
/*************************************************************//**
Starts the transaction if it is not yet started. Assumes we have reserved
the kernel mutex! */
UNIV_INLINE
void
trx_start_if_not_started_low(
/*=========================*/
	trx_t*	trx);	/*!< in: transaction */
/****************************************************************//**
Commits a transaction. */
UNIV_INTERN
void
trx_commit_off_kernel(
/*==================*/
	trx_t*	trx);	/*!< in: transaction */
/****************************************************************//**
Cleans up a transaction at database startup. The cleanup is needed if
the transaction already got to the middle of a commit when the database
crashed, and we cannot roll it back. */
UNIV_INTERN
void
trx_cleanup_at_db_startup(
/*======================*/
	trx_t*	trx);	/*!< in: transaction */
/**********************************************************************//**
Does the transaction commit for MySQL.
@return	DB_SUCCESS or error number */
UNIV_INTERN
ulint
trx_commit_for_mysql(
/*=================*/
	trx_t*	trx);	/*!< in: trx handle */
/**********************************************************************//**
Does the transaction prepare for MySQL.
@return	0 or error number */
UNIV_INTERN
ulint
trx_prepare_for_mysql(
/*==================*/
	trx_t*	trx);	/*!< in: trx handle */
/**********************************************************************//**
This function is used to find number of prepared transactions and
their transaction objects for a recovery.
@return	number of prepared transactions */
UNIV_INTERN
int
trx_recover_for_mysql(
/*==================*/
	XID*	xid_list,	/*!< in/out: prepared transactions */
	ulint	len);		/*!< in: number of slots in xid_list */
/*******************************************************************//**
This function is used to find one X/Open XA distributed transaction
which is in the prepared state
@return	trx or NULL; on match, the trx->xid will be invalidated */
UNIV_INTERN
trx_t *
trx_get_trx_by_xid(
/*===============*/
	const XID*	xid);	/*!< in: X/Open XA transaction identifier */
/**********************************************************************//**
If required, flushes the log to disk if we called trx_commit_for_mysql()
with trx->flush_log_later == TRUE.
@return	0 or error number */
UNIV_INTERN
ulint
trx_commit_complete_for_mysql(
/*==========================*/
	trx_t*	trx);	/*!< in: trx handle */
/**********************************************************************//**
Marks the latest SQL statement ended. */
UNIV_INTERN
void
trx_mark_sql_stat_end(
/*==================*/
	trx_t*	trx);	/*!< in: trx handle */
/********************************************************************//**
Assigns a read view for a consistent read query. All the consistent reads
within the same transaction will get the same read view, which is created
when this function is first called for a new started transaction.
@return	consistent read view */
UNIV_INTERN
read_view_t*
trx_assign_read_view(
/*=================*/
	trx_t*	trx);	/*!< in: active transaction */
/***********************************************************//**
The transaction must be in the TRX_QUE_LOCK_WAIT state. Puts it to
the TRX_QUE_RUNNING state and releases query threads which were
waiting for a lock in the wait_thrs list. */
UNIV_INTERN
void
trx_end_lock_wait(
/*==============*/
	trx_t*	trx);	/*!< in: transaction */
/****************************************************************//**
Sends a signal to a trx object. */
UNIV_INTERN
void
trx_sig_send(
/*=========*/
	trx_t*		trx,		/*!< in: trx handle */
	ulint		type,		/*!< in: signal type */
	ulint		sender,		/*!< in: TRX_SIG_SELF or
					TRX_SIG_OTHER_SESS */
	que_thr_t*	receiver_thr,	/*!< in: query thread which wants the
					reply, or NULL; if type is
					TRX_SIG_END_WAIT, this must be NULL */
	trx_savept_t*	savept,		/*!< in: possible rollback savepoint, or
					NULL */
	que_thr_t**	next_thr);	/*!< in/out: next query thread to run;
					if the value which is passed in is
					a pointer to a NULL pointer, then the
					calling function can start running
					a new query thread; if the parameter
					is NULL, it is ignored */
/****************************************************************//**
Send the reply message when a signal in the queue of the trx has
been handled. */
UNIV_INTERN
void
trx_sig_reply(
/*==========*/
	trx_sig_t*	sig,		/*!< in: signal */
	que_thr_t**	next_thr);	/*!< in/out: next query thread to run;
					if the value which is passed in is
					a pointer to a NULL pointer, then the
					calling function can start running
					a new query thread */
/****************************************************************//**
Removes the signal object from a trx signal queue. */
UNIV_INTERN
void
trx_sig_remove(
/*===========*/
	trx_t*		trx,	/*!< in: trx handle */
	trx_sig_t*	sig);	/*!< in, own: signal */
/****************************************************************//**
Starts handling of a trx signal. */
UNIV_INTERN
void
trx_sig_start_handle(
/*=================*/
	trx_t*		trx,		/*!< in: trx handle */
	que_thr_t**	next_thr);	/*!< in/out: next query thread to run;
					if the value which is passed in is
					a pointer to a NULL pointer, then the
					calling function can start running
					a new query thread */
/****************************************************************//**
Ends signal handling. If the session is in the error state, and
trx->graph_before_signal_handling != NULL, returns control to the error
handling routine of the graph (currently only returns the control to the
graph root which then sends an error message to the client). */
UNIV_INTERN
void
trx_end_signal_handling(
/*====================*/
	trx_t*	trx);	/*!< in: trx */
/*********************************************************************//**
Creates a commit command node struct.
@return	own: commit node struct */
UNIV_INTERN
commit_node_t*
commit_node_create(
/*===============*/
	mem_heap_t*	heap);	/*!< in: mem heap where created */
/***********************************************************//**
Performs an execution step for a commit type node in a query graph.
@return	query thread to run next, or NULL */
UNIV_INTERN
que_thr_t*
trx_commit_step(
/*============*/
	que_thr_t*	thr);	/*!< in: query thread */

/**********************************************************************//**
Prints info about a transaction to the given file. The caller must own the
kernel mutex. */
UNIV_INTERN
void
trx_print(
/*======*/
	FILE*	f,		/*!< in: output stream */
	trx_t*	trx,		/*!< in: transaction */
	ulint	max_query_len);	/*!< in: max query length to print, or 0 to
				   use the default max length */

/** Type of data dictionary operation */
typedef enum trx_dict_op {
	/** The transaction is not modifying the data dictionary. */
	TRX_DICT_OP_NONE = 0,
	/** The transaction is creating a table or an index, or
	dropping a table.  The table must be dropped in crash
	recovery.  This and TRX_DICT_OP_NONE are the only possible
	operation modes in crash recovery. */
	TRX_DICT_OP_TABLE = 1,
	/** The transaction is creating or dropping an index in an
	existing table.  In crash recovery, the data dictionary
	must be locked, but the table must not be dropped. */
	TRX_DICT_OP_INDEX = 2
} trx_dict_op_t;

/**********************************************************************//**
Determine if a transaction is a dictionary operation.
@return	dictionary operation mode */
UNIV_INLINE
enum trx_dict_op
trx_get_dict_operation(
/*===================*/
	const trx_t*	trx)	/*!< in: transaction */
	__attribute__((pure));
/**********************************************************************//**
Flag a transaction a dictionary operation. */
UNIV_INLINE
void
trx_set_dict_operation(
/*===================*/
	trx_t*			trx,	/*!< in/out: transaction */
	enum trx_dict_op	op);	/*!< in: operation, not
					TRX_DICT_OP_NONE */

#ifndef UNIV_HOTBACKUP
/**********************************************************************//**
Determines if the currently running transaction has been interrupted.
@return	TRUE if interrupted */
UNIV_INTERN
ibool
trx_is_interrupted(
/*===============*/
	trx_t*	trx);	/*!< in: transaction */
/**********************************************************************//**
Determines if the currently running transaction is in strict mode.
@return	TRUE if strict */
UNIV_INTERN
ibool
trx_is_strict(
/*==========*/
	trx_t*	trx);	/*!< in: transaction */
#else /* !UNIV_HOTBACKUP */
#define trx_is_interrupted(trx) FALSE
#endif /* !UNIV_HOTBACKUP */

/*******************************************************************//**
Calculates the "weight" of a transaction. The weight of one transaction
is estimated as the number of altered rows + the number of locked rows.
@param t	transaction
@return		transaction weight */
#define TRX_WEIGHT(t)	((t)->undo_no + UT_LIST_GET_LEN((t)->trx_locks))

/*******************************************************************//**
Compares the "weight" (or size) of two transactions. Transactions that
have edited non-transactional tables are considered heavier than ones
that have not.
@return	TRUE if weight(a) >= weight(b) */
UNIV_INTERN
ibool
trx_weight_ge(
/*==========*/
	const trx_t*	a,	/*!< in: the first transaction to be compared */
	const trx_t*	b);	/*!< in: the second transaction to be compared */

/* Maximum length of a string that can be returned by
trx_get_que_state_str(). */
#define TRX_QUE_STATE_STR_MAX_LEN	12 /* "ROLLING BACK" */

/*******************************************************************//**
Retrieves transaction's que state in a human readable string. The string
should not be free()'d or modified.
@return	string in the data segment */
UNIV_INLINE
const char*
trx_get_que_state_str(
/*==================*/
	const trx_t*	trx);	/*!< in: transaction */

/*************************************************************//**
Callback function for trx_find_descriptor() to compare trx IDs. */
UNIV_INTERN
int
trx_descr_cmp(
/*==========*/
	const void *a,	/*!< in: pointer to first comparison argument */
	const void *b);	/*!< in: pointer to second comparison argument */

/*************************************************************//**
Release a slot for a given trx in the global descriptors array. */
UNIV_INTERN
void
trx_release_descriptor(
/*===================*/
	trx_t* trx);	/*!< in: trx pointer */

/* Signal to a transaction */
struct trx_sig_struct{
	unsigned	type:3;		/*!< signal type */
	unsigned	sender:1;	/*!< TRX_SIG_SELF or
					TRX_SIG_OTHER_SESS */
	que_thr_t*	receiver;	/*!< non-NULL if the sender of the signal
					wants reply after the operation induced
					by the signal is completed */
	trx_savept_t	savept;		/*!< possible rollback savepoint */
	UT_LIST_NODE_T(trx_sig_t)
			signals;	/*!< queue of pending signals to the
					transaction */
	UT_LIST_NODE_T(trx_sig_t)
			reply_signals;	/*!< list of signals for which the sender
					transaction is waiting a reply */
};

#define TRX_MAGIC_N	91118598

/* The transaction handle; every session has a trx object which is freed only
when the session is freed; in addition there may be session-less transactions
rolling back after a database recovery */

struct trx_struct{
	ulint		magic_n;

	/* These fields are not protected by any mutex. */
	const char*	op_info;	/*!< English text describing the
					current operation, or an empty
					string */
	ulint		state;		/*!< state of the trx from the point of
					view of concurrency control: TRX_ACTIVE,
					TRX_COMMITTED_IN_MEMORY, ...  This was
					called 'conc_state' in the upstream and
					has been renamed in Percona Server,
					because changing it's value to/from
					either TRX_ACTIVE or TRX_PREPARED
					requires calling
					trx_reserve_descriptor() /
					trx_release_descriptor(). Different name
					ensures we notice any new code changing
					the state. */
	/*------------------------------*/
	/* MySQL has a transaction coordinator to coordinate two phase
       	commit between multiple storage engines and the binary log. When
       	an engine participates in a transaction, it's responsible for
       	registering itself using the trans_register_ha() API. */
	unsigned	is_registered:1;/* This flag is set to 1 after the
				       	transaction has been registered with
				       	the coordinator using the XA API, and
				       	is set to 0 after commit or rollback. */
	unsigned	active_commit_ordered:1;/* 1 if owns prepare mutex, if
					this is set to 1 then registered should
					also be set to 1. This is used in the
					XA code */
<<<<<<< HEAD
=======
	unsigned	called_commit_ordered:1;/* 1 if innobase_commit_ordered has run. */
	unsigned	is_in_trx_serial_list:1;
					/* Set when transaction is in the
					trx_serial_list */
>>>>>>> de649150
	/*------------------------------*/
	ulint		isolation_level;/* TRX_ISO_REPEATABLE_READ, ... */
	ulint		check_foreigns;	/* normally TRUE, but if the user
					wants to suppress foreign key checks,
					(in table imports, for example) we
					set this FALSE */
	ulint		check_unique_secondary;
					/* normally TRUE, but if the user
					wants to speed up inserts by
					suppressing unique key checks
					for secondary indexes when we decide
					if we can use the insert buffer for
					them, we set this FALSE */
	ulint		support_xa;	/*!< normally we do the XA two-phase
					commit steps, but by setting this to
					FALSE, one can save CPU time and about
					150 bytes in the undo log size as then
					we skip XA steps */
	ulint		fake_changes;
	ulint		flush_log_later;/* In 2PC, we hold the
					prepare_commit mutex across
					both phases. In that case, we
					defer flush of the logs to disk
					until after we release the
					mutex. */
	ulint		must_flush_log_later;/* this flag is set to TRUE in
					trx_commit_off_kernel() if
					flush_log_later was TRUE, and there
					were modifications by the transaction;
					in that case we must flush the log
					in trx_commit_complete_for_mysql() */
	ulint		duplicates;	/*!< TRX_DUP_IGNORE | TRX_DUP_REPLACE */
	ulint		has_search_latch;
					/* TRUE if this trx has latched the
					search system latch in S-mode */
	ulint		deadlock_mark;	/*!< a mark field used in deadlock
					checking algorithm.  */
	trx_dict_op_t	dict_operation;	/**< @see enum trx_dict_op */

	/* Fields protected by the srv_conc_mutex. */
	ulint		declared_to_be_inside_innodb;
					/* this is TRUE if we have declared
					this transaction in
					srv_conc_enter_innodb to be inside the
					InnoDB engine */

	/* Fields protected by dict_operation_lock. The very latch
	it is used to track. */
	ulint		dict_operation_lock_mode;
					/*!< 0, RW_S_LATCH, or RW_X_LATCH:
					the latch mode trx currently holds
					on dict_operation_lock */

	/* All the next fields are protected by the kernel mutex, except the
	undo logs which are protected by undo_mutex */
	ulint		is_purge;	/*!< 0=user transaction, 1=purge */
	ulint		is_recovered;	/*!< 0=normal transaction,
					1=recovered, must be rolled back */
	ulint		que_state;	/*!< valid when conc_state
					== TRX_ACTIVE: TRX_QUE_RUNNING,
					TRX_QUE_LOCK_WAIT, ... */
	ulint		handling_signals;/* this is TRUE as long as the trx
					is handling signals */
	time_t		start_time;	/*!< time the trx object was created
					or the state last time became
					TRX_ACTIVE */
	trx_id_t	id;		/*!< transaction id */
	XID		xid;		/*!< X/Open XA transaction
					identification to identify a
					transaction branch */
	trx_id_t	no;		/*!< transaction serialization number ==
					max trx id when the transaction is
					moved to COMMITTED_IN_MEMORY state */
	ib_uint64_t	commit_lsn;	/*!< lsn at the time of the commit */
	table_id_t	table_id;	/*!< Table to drop iff dict_operation
					is TRUE, or 0. */
	/*------------------------------*/
	void*		mysql_thd;	/*!< MySQL thread handle corresponding
					to this trx, or NULL */
	const char*	mysql_log_file_name;
					/* if MySQL binlog is used, this field
					contains a pointer to the latest file
					name; this is NULL if binlog is not
					used */
	ib_int64_t	mysql_log_offset;/* if MySQL binlog is used, this field
					contains the end offset of the binlog
					entry */
	const char*	mysql_master_log_file_name;
					/* if the database server is a MySQL
					replication slave, we have here the
					master binlog name up to which
					replication has processed; otherwise
					this is a pointer to a null
					character */
	ib_int64_t	mysql_master_log_pos;
					/* if the database server is a MySQL
					replication slave, this is the
					position in the log file up to which
					replication has processed */
	const char*	mysql_relay_log_file_name;
	ib_int64_t	mysql_relay_log_pos;
	time_t		idle_start;
	ib_int64_t	last_stmt_start;
	/*------------------------------*/
	ulint		n_mysql_tables_in_use; /* number of Innobase tables
					used in the processing of the current
					SQL statement in MySQL */
	ulint		mysql_n_tables_locked;
					/* how many tables the current SQL
					statement uses, except those
					in consistent read */
	ulint		search_latch_timeout;
					/* If we notice that someone is
					waiting for our S-lock on the search
					latch to be released, we wait in
					row0sel.c for BTR_SEA_TIMEOUT new
					searches until we try to keep
					the search latch again over
					calls from MySQL; this is intended
					to reduce contention on the search
					latch */
	/*------------------------------*/
	ulint		n_tickets_to_enter_innodb;
					/* this can be > 0 only when
					declared_to_... is TRUE; when we come
					to srv_conc_innodb_enter, if the value
					here is > 0, we decrement this by 1 */
	/*------------------------------*/
	UT_LIST_NODE_T(trx_t)
			trx_list;	/*!< list of transactions */
	UT_LIST_NODE_T(trx_t)
			mysql_trx_list;	/*!< list of transactions created for
					MySQL */
	UT_LIST_NODE_T(trx_t)
			trx_serial_list;/*!< list node for
					trx_sys->trx_serial_list */
	/*------------------------------*/
	ulint		error_state;	/*!< 0 if no error, otherwise error
					number; NOTE That ONLY the thread
					doing the transaction is allowed to
					set this field: this is NOT protected
					by the kernel mutex */
	const dict_index_t*error_info;	/*!< if the error number indicates a
					duplicate key error, a pointer to
					the problematic index is stored here */
	ulint		error_key_num;	/*!< if the index creation fails to a
					duplicate key error, a mysql key
					number of that index is stored here */
	sess_t*		sess;		/*!< session of the trx, NULL if none */
	que_t*		graph;		/*!< query currently run in the session,
					or NULL if none; NOTE that the query
					belongs to the session, and it can
					survive over a transaction commit, if
					it is a stored procedure with a COMMIT
					WORK statement, for instance */
	ulint		n_active_thrs;	/*!< number of active query threads */
	que_t*		graph_before_signal_handling;
					/* value of graph when signal handling
					for this trx started: this is used to
					return control to the original query
					graph for error processing */
	trx_sig_t	sig;		/*!< one signal object can be allocated
					in this space, avoiding mem_alloc */
	UT_LIST_BASE_NODE_T(trx_sig_t)
			signals;	/*!< queue of processed or pending
					signals to the trx */
	UT_LIST_BASE_NODE_T(trx_sig_t)
			reply_signals;	/*!< list of signals sent by the query
					threads of this trx for which a thread
					is waiting for a reply; if this trx is
					killed, the reply requests in the list
					must be canceled */
	/*------------------------------*/
	lock_t*		wait_lock;	/*!< if trx execution state is
					TRX_QUE_LOCK_WAIT, this points to
					the lock request, otherwise this is
					NULL */
	ibool		was_chosen_as_deadlock_victim;
					/* when the transaction decides to wait
					for a lock, it sets this to FALSE;
					if another transaction chooses this
					transaction as a victim in deadlock
					resolution, it sets this to TRUE */
	time_t		wait_started;	/*!< lock wait started at this time */
	UT_LIST_BASE_NODE_T(que_thr_t)
			wait_thrs;	/*!< query threads belonging to this
					trx that are in the QUE_THR_LOCK_WAIT
					state */
	/*------------------------------*/
	mem_heap_t*	lock_heap;	/*!< memory heap for the locks of the
					transaction */
	UT_LIST_BASE_NODE_T(lock_t)
			trx_locks;	/*!< locks reserved by the transaction */
	/*------------------------------*/
	read_view_t*	global_read_view;
					/* consistent read view associated
					to a transaction or NULL */
	read_view_t*	read_view;	/*!< consistent read view used in the
					transaction or NULL, this read view
					if defined can be normal read view
					associated to a transaction (i.e.
					same as global_read_view) or read view
					associated to a cursor */
	read_view_t*	prebuilt_view;	/* pre-built view array */
	/*------------------------------*/
	UT_LIST_BASE_NODE_T(trx_named_savept_t)
			trx_savepoints;	/*!< savepoints set with SAVEPOINT ...,
					oldest first */
	/*------------------------------*/
	mutex_t		undo_mutex;	/*!< mutex protecting the fields in this
					section (down to undo_no_arr), EXCEPT
					last_sql_stat_start, which can be
					accessed only when we know that there
					cannot be any activity in the undo
					logs! */
	undo_no_t	undo_no;	/*!< next undo log record number to
					assign; since the undo log is
					private for a transaction, this
					is a simple ascending sequence
					with no gaps; thus it represents
					the number of modified/inserted
					rows in a transaction */
	trx_savept_t	last_sql_stat_start;
					/* undo_no when the last sql statement
					was started: in case of an error, trx
					is rolled back down to this undo
					number; see note at undo_mutex! */
	trx_rseg_t*	rseg;		/*!< rollback segment assigned to the
					transaction, or NULL if not assigned
					yet */
	trx_undo_t*	insert_undo;	/*!< pointer to the insert undo log, or
					NULL if no inserts performed yet */
	trx_undo_t*	update_undo;	/*!< pointer to the update undo log, or
					NULL if no update performed yet */
	undo_no_t	roll_limit;	/*!< least undo number to undo during
					a rollback */
	ulint		pages_undone;	/*!< number of undo log pages undone
					since the last undo log truncation */
	trx_undo_arr_t*	undo_no_arr;	/*!< array of undo numbers of undo log
					records which are currently processed
					by a rollback operation */
	/*------------------------------*/
	ulint		n_autoinc_rows;	/*!< no. of AUTO-INC rows required for
					an SQL statement. This is useful for
					multi-row INSERTs */
	ib_vector_t*    autoinc_locks;  /* AUTOINC locks held by this
					transaction. Note that these are
					also in the lock list trx_locks. This
					vector needs to be freed explicitly
					when the trx_t instance is desrtoyed */
	/*------------------------------*/
	char detailed_error[256];	/*!< detailed error message for last
					error, or empty. */
	/*------------------------------*/
	ulint		io_reads;
	ib_uint64_t	io_read;
	ulint		io_reads_wait_timer;
	ib_uint64_t	lock_que_wait_ustarted;
	ulint           lock_que_wait_timer;
	ulint           innodb_que_wait_timer;
	ulint           distinct_page_access;
#define	DPAH_SIZE	8192
	byte*		distinct_page_access_hash;
	ibool		take_stats;
};

#define TRX_MAX_N_THREADS	32	/* maximum number of
					concurrent threads running a
					single operation of a
					transaction, e.g., a parallel
					query */
/* Transaction concurrency states (trx->conc_state) */
#define	TRX_NOT_STARTED		0
#define	TRX_ACTIVE		1
#define	TRX_COMMITTED_IN_MEMORY	2
#define	TRX_PREPARED		3	/* Support for 2PC/XA */

/* Transaction execution states when trx->conc_state == TRX_ACTIVE */
#define TRX_QUE_RUNNING		0	/* transaction is running */
#define TRX_QUE_LOCK_WAIT	1	/* transaction is waiting for a lock */
#define TRX_QUE_ROLLING_BACK	2	/* transaction is rolling back */
#define TRX_QUE_COMMITTING	3	/* transaction is committing */

/* Transaction isolation levels (trx->isolation_level) */
#define TRX_ISO_READ_UNCOMMITTED	0	/* dirty read: non-locking
						SELECTs are performed so that
						we do not look at a possible
						earlier version of a record;
						thus they are not 'consistent'
						reads under this isolation
						level; otherwise like level
						2 */

#define TRX_ISO_READ_COMMITTED		1	/* somewhat Oracle-like
						isolation, except that in
						range UPDATE and DELETE we
						must block phantom rows
						with next-key locks;
						SELECT ... FOR UPDATE and ...
						LOCK IN SHARE MODE only lock
						the index records, NOT the
						gaps before them, and thus
						allow free inserting;
						each consistent read reads its
						own snapshot */

#define TRX_ISO_REPEATABLE_READ		2	/* this is the default;
						all consistent reads in the
						same trx read the same
						snapshot;
						full next-key locking used
						in locking reads to block
						insertions into gaps */

#define TRX_ISO_SERIALIZABLE		3	/* all plain SELECTs are
						converted to LOCK IN SHARE
						MODE reads */

/* Treatment of duplicate values (trx->duplicates; for example, in inserts).
Multiple flags can be combined with bitwise OR. */
#define TRX_DUP_IGNORE	1	/* duplicate rows are to be updated */
#define TRX_DUP_REPLACE	2	/* duplicate rows are to be replaced */


/* Types of a trx signal */
#define TRX_SIG_NO_SIGNAL		0
#define TRX_SIG_TOTAL_ROLLBACK		1
#define TRX_SIG_ROLLBACK_TO_SAVEPT	2
#define TRX_SIG_COMMIT			3
#define	TRX_SIG_ERROR_OCCURRED		4
#define TRX_SIG_BREAK_EXECUTION		5

/* Sender types of a signal */
#define TRX_SIG_SELF		0	/* sent by the session itself, or
					by an error occurring within this
					session */
#define TRX_SIG_OTHER_SESS	1	/* sent by another session (which
					must hold rights to this) */

/* Flag bits for trx_struct.active_flag */
#define TRX_ACTIVE_IN_MYSQL       (1<<0)
#define TRX_ACTIVE_COMMIT_ORDERED (1<<1)

/** Commit node states */
enum commit_node_state {
	COMMIT_NODE_SEND = 1,	/*!< about to send a commit signal to
				the transaction */
	COMMIT_NODE_WAIT	/*!< commit signal sent to the transaction,
				waiting for completion */
};

/** Commit command node in a query graph */
struct commit_node_struct{
	que_common_t	common;	/*!< node type: QUE_NODE_COMMIT */
	enum commit_node_state
			state;	/*!< node execution state */
};



#ifndef UNIV_NONINL
#include "trx0trx.ic"
#endif
#endif /* !UNIV_HOTBACKUP */

#endif<|MERGE_RESOLUTION|>--- conflicted
+++ resolved
@@ -519,13 +519,9 @@
 					this is set to 1 then registered should
 					also be set to 1. This is used in the
 					XA code */
-<<<<<<< HEAD
-=======
-	unsigned	called_commit_ordered:1;/* 1 if innobase_commit_ordered has run. */
 	unsigned	is_in_trx_serial_list:1;
 					/* Set when transaction is in the
 					trx_serial_list */
->>>>>>> de649150
 	/*------------------------------*/
 	ulint		isolation_level;/* TRX_ISO_REPEATABLE_READ, ... */
 	ulint		check_foreigns;	/* normally TRUE, but if the user
