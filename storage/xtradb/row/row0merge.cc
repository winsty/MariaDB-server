/*****************************************************************************

Copyright (c) 2005, 2015, Oracle and/or its affiliates. All Rights Reserved.

This program is free software; you can redistribute it and/or modify it under
the terms of the GNU General Public License as published by the Free Software
Foundation; version 2 of the License.

This program is distributed in the hope that it will be useful, but WITHOUT
ANY WARRANTY; without even the implied warranty of MERCHANTABILITY or FITNESS
FOR A PARTICULAR PURPOSE. See the GNU General Public License for more details.

You should have received a copy of the GNU General Public License along with
this program; if not, write to the Free Software Foundation, Inc.,
51 Franklin Street, Suite 500, Boston, MA 02110-1335 USA

*****************************************************************************/

/**************************************************//**
@file row/row0merge.cc
New index creation routines using a merge sort

Created 12/4/2005 Jan Lindstrom
Completed by Sunny Bains and Marko Makela
*******************************************************/
#include <my_config.h>
#include <log.h>

#include "row0merge.h"
#include "row0ext.h"
#include "row0log.h"
#include "row0ins.h"
#include "row0sel.h"
#include "dict0crea.h"
#include "trx0purge.h"
#include "lock0lock.h"
#include "pars0pars.h"
#include "ut0sort.h"
#include "row0ftsort.h"
#include "row0import.h"
#include "handler0alter.h"
#include "ha_prototypes.h"
#include "math.h" /* log2() */
#include "fil0crypt.h"

float my_log2f(float n)
{
	/* log(n) / log(2) is log2. */
	return (float)(log((double)n) / log((double)2));
}

/* Ignore posix_fadvise() on those platforms where it does not exist */
#if defined __WIN__
# define posix_fadvise(fd, offset, len, advice) /* nothing */
#endif /* __WIN__ */

#ifdef UNIV_DEBUG
/** Set these in order ot enable debug printout. */
/* @{ */
/** Log each record read from temporary file. */
static ibool	row_merge_print_read;
/** Log each record write to temporary file. */
static ibool	row_merge_print_write;
/** Log each row_merge_blocks() call, merging two blocks of records to
a bigger one. */
static ibool	row_merge_print_block;
/** Log each block read from temporary file. */
static ibool	row_merge_print_block_read;
/** Log each block read from temporary file. */
static ibool	row_merge_print_block_write;
/* @} */
#endif /* UNIV_DEBUG */

/* Whether to disable file system cache */
UNIV_INTERN char	srv_disable_sort_file_cache;

/* Maximum pending doc memory limit in bytes for a fts tokenization thread */
#define FTS_PENDING_DOC_MEMORY_LIMIT	1000000


/******************************************************//**
Encrypt a merge block. */
static
void
row_merge_encrypt_buf(
/*==================*/
	fil_space_crypt_t*	crypt_data,	/*!< in: table crypt data */
	ulint			offset,		/*!< in: offset where to
						write */
	ulint			space,		/*!< in: tablespace id */
	const byte*		input_buf,	/*!< in: input buffer */
	byte*			crypted_buf)	/*!< out: crypted buffer */
{
	uint key_version;
	uint dstlen=0;
	os_offset_t ofs = (os_offset_t)srv_sort_buf_size * (os_offset_t)offset;

	key_version =  encryption_key_get_latest_version(crypt_data->key_id);

	/* Store key_version at the begining of the input buffer */
	mach_write_to_4((byte *)crypted_buf, key_version);

	int rc = encryption_scheme_encrypt(input_buf+ROW_MERGE_RESERVE_SIZE,
					   srv_sort_buf_size-ROW_MERGE_RESERVE_SIZE,
					   crypted_buf+ROW_MERGE_RESERVE_SIZE, &dstlen,
					   crypt_data, key_version,
					   space, ofs, 0);

	if (! ((rc == MY_AES_OK) && ((ulint)dstlen == srv_sort_buf_size-ROW_MERGE_RESERVE_SIZE))) {
		ib_logf(IB_LOG_LEVEL_FATAL,
			"Unable to encrypt data-block "
			" src: %p srclen: %lu buf: %p buflen: %d."
			" return-code: %d. Can't continue!\n",
			input_buf, (size_t)srv_sort_buf_size,
			crypted_buf, dstlen, rc);
		ut_error;
	}
}

/******************************************************//**
Decrypt a merge block. */
static
bool
row_merge_decrypt_buf(
/*==================*/
	fil_space_crypt_t*	crypt_data,	/*!< in: table crypt data */
	ulint			offset,		/*!< in: offset where to
						write */
	ulint			space,		/*!< in: tablespace id */
	const byte*		input_buf,	/*!< in: input buffer */
	byte*			crypted_buf)	/*!< out: crypted buffer */
{
	uint key_version;
	uint dstlen=0;
	os_offset_t ofs = (os_offset_t)srv_sort_buf_size * (os_offset_t)offset;

	/* Read key_version from begining of the buffer */
	key_version = mach_read_from_4((byte *)input_buf);

	if (key_version == 0) {
		/* block not encrypted */
		return false;
	}

	int rc = encryption_scheme_decrypt(input_buf+ROW_MERGE_RESERVE_SIZE,
					   srv_sort_buf_size-ROW_MERGE_RESERVE_SIZE,
					   crypted_buf+ROW_MERGE_RESERVE_SIZE, &dstlen,
					   crypt_data, key_version,
					   space, ofs, 0);

	if (! ((rc == MY_AES_OK) && ((ulint)dstlen == srv_sort_buf_size-ROW_MERGE_RESERVE_SIZE))) {
		ib_logf(IB_LOG_LEVEL_FATAL,
			"Unable to encrypt data-block "
			" src: %p srclen: %lu buf: %p buflen: %d."
			" return-code: %d. Can't continue!\n",
			input_buf, (size_t)srv_sort_buf_size,
			crypted_buf, dstlen, rc);
		ut_error;
	}

	return (true);
}

#ifdef UNIV_DEBUG
/******************************************************//**
Display a merge tuple. */
static __attribute__((nonnull))
void
row_merge_tuple_print(
/*==================*/
	FILE*		f,	/*!< in: output stream */
	const mtuple_t*	entry,	/*!< in: tuple to print */
	ulint		n_fields)/*!< in: number of fields in the tuple */
{
	ulint	j;

	for (j = 0; j < n_fields; j++) {
		const dfield_t*	field = &entry->fields[j];

		if (dfield_is_null(field)) {
			fputs("\n NULL;", f);
		} else {
			ulint	field_len	= dfield_get_len(field);
			ulint	len		= ut_min(field_len, 20);
			if (dfield_is_ext(field)) {
				fputs("\nE", f);
			} else {
				fputs("\n ", f);
			}
			ut_print_buf(f, dfield_get_data(field), len);
			if (len != field_len) {
				fprintf(f, " (total %lu bytes)", field_len);
			}
		}
	}
	putc('\n', f);
}
#endif /* UNIV_DEBUG */

/******************************************************//**
Encode an index record. */
static __attribute__((nonnull))
void
row_merge_buf_encode(
/*=================*/
	byte**			b,		/*!< in/out: pointer to
						current end of output buffer */
	const dict_index_t*	index,		/*!< in: index */
	const mtuple_t*		entry,		/*!< in: index fields
						of the record to encode */
	ulint			n_fields)	/*!< in: number of fields
						in the entry */
{
	ulint	size;
	ulint	extra_size;

	size = rec_get_converted_size_temp(
		index, entry->fields, n_fields, &extra_size);
	ut_ad(size >= extra_size);

	/* Encode extra_size + 1 */
	if (extra_size + 1 < 0x80) {
		*(*b)++ = (byte) (extra_size + 1);
	} else {
		ut_ad((extra_size + 1) < 0x8000);
		*(*b)++ = (byte) (0x80 | ((extra_size + 1) >> 8));
		*(*b)++ = (byte) (extra_size + 1);
	}

	rec_convert_dtuple_to_temp(*b + extra_size, index,
				   entry->fields, n_fields);

	*b += size;
}

/******************************************************//**
Allocate a sort buffer.
@return	own: sort buffer */
static __attribute__((malloc, nonnull))
row_merge_buf_t*
row_merge_buf_create_low(
/*=====================*/
	mem_heap_t*	heap,		/*!< in: heap where allocated */
	dict_index_t*	index,		/*!< in: secondary index */
	ulint		max_tuples,	/*!< in: maximum number of
					data tuples */
	ulint		buf_size)	/*!< in: size of the buffer,
					in bytes */
{
	row_merge_buf_t*	buf;

	ut_ad(max_tuples > 0);

	ut_ad(max_tuples <= srv_sort_buf_size);

	buf = static_cast<row_merge_buf_t*>(mem_heap_zalloc(heap, buf_size));
	buf->heap = heap;
	buf->index = index;
	buf->max_tuples = max_tuples;
	buf->tuples = static_cast<mtuple_t*>(
		ut_malloc(2 * max_tuples * sizeof *buf->tuples));
	buf->tmp_tuples = buf->tuples + max_tuples;

	return(buf);
}

/******************************************************//**
Allocate a sort buffer.
@return	own: sort buffer */
UNIV_INTERN
row_merge_buf_t*
row_merge_buf_create(
/*=================*/
	dict_index_t*	index)	/*!< in: secondary index */
{
	row_merge_buf_t*	buf;
	ulint			max_tuples;
	ulint			buf_size;
	mem_heap_t*		heap;

	max_tuples = (srv_sort_buf_size - ROW_MERGE_RESERVE_SIZE)
		/ ut_max(1, dict_index_get_min_size(index));

	buf_size = (sizeof *buf);

	heap = mem_heap_create(buf_size);

	buf = row_merge_buf_create_low(heap, index, max_tuples, buf_size);

	return(buf);
}

/******************************************************//**
Empty a sort buffer.
@return	sort buffer */
UNIV_INTERN
row_merge_buf_t*
row_merge_buf_empty(
/*================*/
	row_merge_buf_t*	buf)	/*!< in,own: sort buffer */
{
	ulint		buf_size	= sizeof *buf;
	ulint		max_tuples	= buf->max_tuples;
	mem_heap_t*	heap		= buf->heap;
	dict_index_t*	index		= buf->index;
	mtuple_t*	tuples		= buf->tuples;

	mem_heap_empty(heap);

	buf = static_cast<row_merge_buf_t*>(mem_heap_zalloc(heap, buf_size));
	buf->heap = heap;
	buf->index = index;
	buf->max_tuples = max_tuples;
	buf->tuples = tuples;
	buf->tmp_tuples = buf->tuples + max_tuples;

	return(buf);
}

/******************************************************//**
Deallocate a sort buffer. */
UNIV_INTERN
void
row_merge_buf_free(
/*===============*/
	row_merge_buf_t*	buf)	/*!< in,own: sort buffer to be freed */
{
	ut_free(buf->tuples);
	mem_heap_free(buf->heap);
}

/** Convert the field data from compact to redundant format.
@param[in]	row_field	field to copy from
@param[out]	field		field to copy to
@param[in]	len		length of the field data
@param[in]	zip_size	compressed BLOB page size,
				zero for uncompressed BLOBs
@param[in,out]	heap		memory heap where to allocate data when
				converting to ROW_FORMAT=REDUNDANT, or NULL
				when not to invoke
				row_merge_buf_redundant_convert(). */
static
void
row_merge_buf_redundant_convert(
	const dfield_t*		row_field,
	dfield_t*		field,
	ulint			len,
	ulint			zip_size,
	mem_heap_t*		heap,
        trx_t*			trx)
{
	ut_ad(DATA_MBMINLEN(field->type.mbminmaxlen) == 1);
	ut_ad(DATA_MBMAXLEN(field->type.mbminmaxlen) > 1);

	byte*		buf = (byte*) mem_heap_alloc(heap, len);
	ulint		field_len = row_field->len;
	ut_ad(field_len <= len);

	if (row_field->ext) {
		const byte*	field_data = static_cast<byte*>(
			dfield_get_data(row_field));
		ulint		ext_len;

		ut_a(field_len >= BTR_EXTERN_FIELD_REF_SIZE);
		ut_a(memcmp(field_data + field_len - BTR_EXTERN_FIELD_REF_SIZE,
			    field_ref_zero, BTR_EXTERN_FIELD_REF_SIZE));

		byte*	data = btr_copy_externally_stored_field(
			&ext_len, field_data, zip_size, field_len, heap, trx);

		ut_ad(ext_len < len);

		memcpy(buf, data, ext_len);
		field_len = ext_len;
	} else {
		memcpy(buf, row_field->data, field_len);
	}

	memset(buf + field_len, 0x20, len - field_len);

	dfield_set_data(field, buf, len);
}

/** Insert a data tuple into a sort buffer.
@param[in,out]	buf		sort buffer
@param[in]	fts_index	fts index to be created
@param[in]	old_table	original table
@param[in,out]	psort_info	parallel sort info
@param[in]	row		table row
@param[in]	ext		cache of externally stored
				column prefixes, or NULL
@param[in,out]	doc_id		Doc ID if we are creating
				FTS index
@param[in,out]	conv_heap	memory heap where to allocate data when
				converting to ROW_FORMAT=REDUNDANT, or NULL
				when not to invoke
				row_merge_buf_redundant_convert()
@param[in,out]	exceed_page	set if the record size exceeds the page size
				when converting to ROW_FORMAT=REDUNDANT
@return number of rows added, 0 if out of space */
static
ulint
row_merge_buf_add(
	row_merge_buf_t*	buf,
	dict_index_t*		fts_index,
	const dict_table_t*	old_table,
	fts_psort_t*		psort_info,
	const dtuple_t*		row,
	const row_ext_t*	ext,
	doc_id_t*		doc_id,
	mem_heap_t*		conv_heap,
	bool*			exceed_page,
	trx_t*			trx)
{
	ulint			i;
	const dict_index_t*	index;
	mtuple_t*		entry;
	dfield_t*		field;
	const dict_field_t*	ifield;
	ulint			n_fields;
	ulint			data_size;
	ulint			extra_size;
	ulint			bucket = 0;
	doc_id_t		write_doc_id;
	ulint			n_row_added = 0;
	DBUG_ENTER("row_merge_buf_add");

	if (buf->n_tuples >= buf->max_tuples) {
		DBUG_RETURN(0);
	}

	DBUG_EXECUTE_IF(
		"ib_row_merge_buf_add_two",
		if (buf->n_tuples >= 2) DBUG_RETURN(0););

	UNIV_PREFETCH_R(row->fields);

	/* If we are building FTS index, buf->index points to
	the 'fts_sort_idx', and real FTS index is stored in
	fts_index */
	index = (buf->index->type & DICT_FTS) ? fts_index : buf->index;

	n_fields = dict_index_get_n_fields(index);

	entry = &buf->tuples[buf->n_tuples];
	field = entry->fields = static_cast<dfield_t*>(
		mem_heap_alloc(buf->heap, n_fields * sizeof *entry->fields));

	data_size = 0;
	extra_size = UT_BITS_IN_BYTES(index->n_nullable);

	ifield = dict_index_get_nth_field(index, 0);

	for (i = 0; i < n_fields; i++, field++, ifield++) {
		ulint			len;
		const dict_col_t*	col;
		ulint			col_no;
		ulint			fixed_len;
		const dfield_t*		row_field;

		col = ifield->col;
		col_no = dict_col_get_no(col);

		/* Process the Doc ID column */
		if (*doc_id > 0
		    && col_no == index->table->fts->doc_col) {
			fts_write_doc_id((byte*) &write_doc_id, *doc_id);

			/* Note: field->data now points to a value on the
			stack: &write_doc_id after dfield_set_data(). Because
			there is only one doc_id per row, it shouldn't matter.
			We allocate a new buffer before we leave the function
			later below. */

			dfield_set_data(
				field, &write_doc_id, sizeof(write_doc_id));

			field->type.mtype = ifield->col->mtype;
			field->type.prtype = ifield->col->prtype;
			field->type.mbminmaxlen = DATA_MBMINMAXLEN(0, 0);
			field->type.len = ifield->col->len;
		} else {
			row_field = dtuple_get_nth_field(row, col_no);

			dfield_copy(field, row_field);

			/* Tokenize and process data for FTS */
			if (index->type & DICT_FTS) {
				fts_doc_item_t*	doc_item;
				byte*		value;
				void*		ptr;
				const ulint	max_trial_count = 10000;
				ulint		trial_count = 0;

				/* fetch Doc ID if it already exists
				in the row, and not supplied by the
				caller. Even if the value column is
				NULL, we still need to get the Doc
				ID so to maintain the correct max
				Doc ID */
				if (*doc_id == 0) {
					const dfield_t*	doc_field;
					doc_field = dtuple_get_nth_field(
						row,
						index->table->fts->doc_col);
					*doc_id = (doc_id_t) mach_read_from_8(
						static_cast<byte*>(
						dfield_get_data(doc_field)));

					if (*doc_id == 0) {
						ib_logf(IB_LOG_LEVEL_WARN,
							"FTS Doc ID is zero. "
							"Record Skipped");
						DBUG_RETURN(0);
					}
				}

				if (dfield_is_null(field)) {
					n_row_added = 1;
					continue;
				}

				ptr = ut_malloc(sizeof(*doc_item)
						+ field->len);

				doc_item = static_cast<fts_doc_item_t*>(ptr);
				value = static_cast<byte*>(ptr)
					+ sizeof(*doc_item);
				memcpy(value, field->data, field->len);
				field->data = value;

				doc_item->field = field;
				doc_item->doc_id = *doc_id;

				bucket = *doc_id % fts_sort_pll_degree;

				/* Add doc item to fts_doc_list */
				mutex_enter(&psort_info[bucket].mutex);

				if (psort_info[bucket].error == DB_SUCCESS) {
					UT_LIST_ADD_LAST(
						doc_list,
						psort_info[bucket].fts_doc_list,
						doc_item);
					psort_info[bucket].memory_used +=
						sizeof(*doc_item) + field->len;
				} else {
					ut_free(doc_item);
				}

				mutex_exit(&psort_info[bucket].mutex);

				/* Sleep when memory used exceeds limit*/
				while (psort_info[bucket].memory_used
				       > FTS_PENDING_DOC_MEMORY_LIMIT
				       && trial_count++ < max_trial_count) {
					os_thread_sleep(1000);
				}

				n_row_added = 1;
				continue;
			}

			if (field->len != UNIV_SQL_NULL
			    && col->mtype == DATA_MYSQL
			    && col->len != field->len) {

				if (conv_heap != NULL) {
					row_merge_buf_redundant_convert(
						row_field, field, col->len,
						dict_table_zip_size(old_table),
						conv_heap, trx);
				} else {
					/* Field length mismatch should not
					happen when rebuilding redundant row
					format table. */
					ut_ad(dict_table_is_comp(index->table));
				}
			}
		}

		len = dfield_get_len(field);

		if (dfield_is_null(field)) {
			ut_ad(!(col->prtype & DATA_NOT_NULL));
			continue;
		} else if (!ext) {
		} else if (dict_index_is_clust(index)) {
			/* Flag externally stored fields. */
			const byte*	buf = row_ext_lookup(ext, col_no,
							     &len);
			if (UNIV_LIKELY_NULL(buf)) {
				ut_a(buf != field_ref_zero);
				if (i < dict_index_get_n_unique(index)) {
					dfield_set_data(field, buf, len);
				} else {
					dfield_set_ext(field);
					len = dfield_get_len(field);
				}
			}
		} else {
			const byte*	buf = row_ext_lookup(ext, col_no,
							     &len);
			if (UNIV_LIKELY_NULL(buf)) {
				ut_a(buf != field_ref_zero);
				dfield_set_data(field, buf, len);
			}
		}

		/* If a column prefix index, take only the prefix */

		if (ifield->prefix_len) {
			len = dtype_get_at_most_n_mbchars(
				col->prtype,
				col->mbminmaxlen,
				ifield->prefix_len,
				len,
				static_cast<char*>(dfield_get_data(field)));
			dfield_set_len(field, len);
		}

		ut_ad(len <= col->len || col->mtype == DATA_BLOB);

		fixed_len = ifield->fixed_len;
		if (fixed_len && !dict_table_is_comp(index->table)
		    && DATA_MBMINLEN(col->mbminmaxlen)
		    != DATA_MBMAXLEN(col->mbminmaxlen)) {
			/* CHAR in ROW_FORMAT=REDUNDANT is always
			fixed-length, but in the temporary file it is
			variable-length for variable-length character
			sets. */
			fixed_len = 0;
		}

		if (fixed_len) {
#ifdef UNIV_DEBUG
			ulint	mbminlen = DATA_MBMINLEN(col->mbminmaxlen);
			ulint	mbmaxlen = DATA_MBMAXLEN(col->mbminmaxlen);

			/* len should be between size calcualted base on
			mbmaxlen and mbminlen */
			ut_ad(len <= fixed_len);
			ut_ad(!mbmaxlen || len >= mbminlen
			      * (fixed_len / mbmaxlen));

			ut_ad(!dfield_is_ext(field));
#endif /* UNIV_DEBUG */
		} else if (dfield_is_ext(field)) {
			extra_size += 2;
		} else if (len < 128
			   || (col->len < 256 && col->mtype != DATA_BLOB)) {
			extra_size++;
		} else {
			/* For variable-length columns, we look up the
			maximum length from the column itself.  If this
			is a prefix index column shorter than 256 bytes,
			this will waste one byte. */
			extra_size += 2;
		}
		data_size += len;
	}

	/* If this is FTS index, we already populated the sort buffer, return
	here */
	if (index->type & DICT_FTS) {
		DBUG_RETURN(n_row_added);
	}

#ifdef UNIV_DEBUG
	{
		ulint	size;
		ulint	extra;

		size = rec_get_converted_size_temp(
			index, entry->fields, n_fields, &extra);

		ut_ad(data_size + extra_size == size);
		ut_ad(extra_size == extra);
	}
#endif /* UNIV_DEBUG */

	/* Add to the total size of the record in row_merge_block_t
	the encoded length of extra_size and the extra bytes (extra_size).
	See row_merge_buf_write() for the variable-length encoding
	of extra_size. */
	data_size += (extra_size + 1) + ((extra_size + 1) >= 0x80);

	/* Record size can exceed page size while converting to
	redundant row format. But there is assert
	ut_ad(size < UNIV_PAGE_SIZE) in rec_offs_data_size().
	It may hit the assert before attempting to insert the row. */
	if (conv_heap != NULL && data_size > UNIV_PAGE_SIZE) {
		*exceed_page = true;
	}

	ut_ad(data_size < srv_sort_buf_size);

	/* Reserve bytes for the end marker of row_merge_block_t. */
	if (buf->total_size + data_size >= (srv_sort_buf_size - ROW_MERGE_RESERVE_SIZE)) {
		DBUG_RETURN(0);
	}

	buf->total_size += data_size;
	buf->n_tuples++;
	n_row_added++;

	field = entry->fields;

	/* Copy the data fields. */

	do {
		dfield_dup(field++, buf->heap);
	} while (--n_fields);

	if (conv_heap != NULL) {
		mem_heap_empty(conv_heap);
	}

	DBUG_RETURN(n_row_added);
}

/*************************************************************//**
Report a duplicate key. */
UNIV_INTERN
void
row_merge_dup_report(
/*=================*/
	row_merge_dup_t*	dup,	/*!< in/out: for reporting duplicates */
	const dfield_t*		entry)	/*!< in: duplicate index entry */
{
	if (!dup->n_dup++) {
		/* Only report the first duplicate record,
		but count all duplicate records. */
		innobase_fields_to_mysql(dup->table, dup->index, entry);
	}
}

/*************************************************************//**
Compare two tuples.
@return	1, 0, -1 if a is greater, equal, less, respectively, than b */
static __attribute__((warn_unused_result))
int
row_merge_tuple_cmp(
/*================*/
	ulint			n_uniq,	/*!< in: number of unique fields */
	ulint			n_field,/*!< in: number of fields */
	const mtuple_t&		a,	/*!< in: first tuple to be compared */
	const mtuple_t&		b,	/*!< in: second tuple to be compared */
	row_merge_dup_t*	dup)	/*!< in/out: for reporting duplicates,
					NULL if non-unique index */
{
	int		cmp;
	const dfield_t*	af	= a.fields;
	const dfield_t*	bf	= b.fields;
	ulint		n	= n_uniq;

	ut_ad(n_uniq > 0);
	ut_ad(n_uniq <= n_field);

	/* Compare the fields of the tuples until a difference is
	found or we run out of fields to compare.  If !cmp at the
	end, the tuples are equal. */
	do {
		cmp = cmp_dfield_dfield(af++, bf++);
	} while (!cmp && --n);

	if (cmp) {
		return(cmp);
	}

	if (dup) {
		/* Report a duplicate value error if the tuples are
		logically equal.  NULL columns are logically inequal,
		although they are equal in the sorting order.  Find
		out if any of the fields are NULL. */
		for (const dfield_t* df = a.fields; df != af; df++) {
			if (dfield_is_null(df)) {
				goto no_report;
			}
		}

		row_merge_dup_report(dup, a.fields);
	}

no_report:
	/* The n_uniq fields were equal, but we compare all fields so
	that we will get the same (internal) order as in the B-tree. */
	for (n = n_field - n_uniq + 1; --n; ) {
		cmp = cmp_dfield_dfield(af++, bf++);
		if (cmp) {
			return(cmp);
		}
	}

	/* This should never be reached, except in a secondary index
	when creating a secondary index and a PRIMARY KEY, and there
	is a duplicate in the PRIMARY KEY that has not been detected
	yet. Internally, an index must never contain duplicates. */
	return(cmp);
}

/** Wrapper for row_merge_tuple_sort() to inject some more context to
UT_SORT_FUNCTION_BODY().
@param tuples	array of tuples that being sorted
@param aux	work area, same size as tuples[]
@param low	lower bound of the sorting area, inclusive
@param high	upper bound of the sorting area, inclusive */
#define row_merge_tuple_sort_ctx(tuples, aux, low, high)		\
	row_merge_tuple_sort(n_uniq, n_field, dup, tuples, aux, low, high)
/** Wrapper for row_merge_tuple_cmp() to inject some more context to
UT_SORT_FUNCTION_BODY().
@param a	first tuple to be compared
@param b	second tuple to be compared
@return	1, 0, -1 if a is greater, equal, less, respectively, than b */
#define row_merge_tuple_cmp_ctx(a,b)			\
	row_merge_tuple_cmp(n_uniq, n_field, a, b, dup)

/**********************************************************************//**
Merge sort the tuple buffer in main memory. */
static __attribute__((nonnull(4,5)))
void
row_merge_tuple_sort(
/*=================*/
	ulint			n_uniq,	/*!< in: number of unique fields */
	ulint			n_field,/*!< in: number of fields */
	row_merge_dup_t*	dup,	/*!< in/out: reporter of duplicates
					(NULL if non-unique index) */
	mtuple_t*		tuples,	/*!< in/out: tuples */
	mtuple_t*		aux,	/*!< in/out: work area */
	ulint			low,	/*!< in: lower bound of the
					sorting area, inclusive */
	ulint			high)	/*!< in: upper bound of the
					sorting area, exclusive */
{
	ut_ad(n_field > 0);
	ut_ad(n_uniq <= n_field);

	UT_SORT_FUNCTION_BODY(row_merge_tuple_sort_ctx,
			      tuples, aux, low, high, row_merge_tuple_cmp_ctx);
}

/******************************************************//**
Sort a buffer. */
UNIV_INTERN
void
row_merge_buf_sort(
/*===============*/
	row_merge_buf_t*	buf,	/*!< in/out: sort buffer */
	row_merge_dup_t*	dup)	/*!< in/out: reporter of duplicates
					(NULL if non-unique index) */
{
	row_merge_tuple_sort(dict_index_get_n_unique(buf->index),
			     dict_index_get_n_fields(buf->index),
			     dup,
			     buf->tuples, buf->tmp_tuples, 0, buf->n_tuples);
}

/******************************************************//**
Write a buffer to a block. */
UNIV_INTERN
void
row_merge_buf_write(
/*================*/
	const row_merge_buf_t*	buf,	/*!< in: sorted buffer */
	const merge_file_t*	of UNIV_UNUSED,
					/*!< in: output file */
	row_merge_block_t*	block)	/*!< out: buffer for writing to file */
{
	const dict_index_t*	index	= buf->index;
	ulint			n_fields= dict_index_get_n_fields(index);
	byte*			b	= &block[ROW_MERGE_RESERVE_SIZE];

	for (ulint i = 0; i < buf->n_tuples; i++) {
		const mtuple_t*	entry	= &buf->tuples[i];

		row_merge_buf_encode(&b, index, entry, n_fields);
		ut_ad(b < &block[srv_sort_buf_size]);
#ifdef UNIV_DEBUG
		if (row_merge_print_write) {
			fprintf(stderr, "row_merge_buf_write %p,%d,%lu %lu",
				(void*) b, of->fd, (ulong) of->offset,
				(ulong) i);
			row_merge_tuple_print(stderr, entry, n_fields);
		}
#endif /* UNIV_DEBUG */
	}

	/* Write an "end-of-chunk" marker. */
	ut_a(b < &block[srv_sort_buf_size]);
	ut_a(b == &block[0] + buf->total_size + ROW_MERGE_RESERVE_SIZE);
	*b++ = 0;
#ifdef UNIV_DEBUG_VALGRIND
	/* The rest of the block is uninitialized.  Initialize it
	to avoid bogus warnings. */
	memset(b, 0xff, &block[srv_sort_buf_size] - b);
#endif /* UNIV_DEBUG_VALGRIND */
#ifdef UNIV_DEBUG
	if (row_merge_print_write) {
		fprintf(stderr, "row_merge_buf_write %p,%d,%lu EOF\n",
			(void*) b, of->fd, (ulong) of->offset);
	}
#endif /* UNIV_DEBUG */
}

/******************************************************//**
Create a memory heap and allocate space for row_merge_rec_offsets()
and mrec_buf_t[3].
@return	memory heap */
static
mem_heap_t*
row_merge_heap_create(
/*==================*/
	const dict_index_t*	index,		/*!< in: record descriptor */
	mrec_buf_t**		buf,		/*!< out: 3 buffers */
	ulint**			offsets1,	/*!< out: offsets */
	ulint**			offsets2)	/*!< out: offsets */
{
	ulint		i	= 1 + REC_OFFS_HEADER_SIZE
		+ dict_index_get_n_fields(index);
	mem_heap_t*	heap	= mem_heap_create(2 * i * sizeof **offsets1
						  + 3 * sizeof **buf);

	*buf = static_cast<mrec_buf_t*>(
		mem_heap_alloc(heap, 3 * sizeof **buf));
	*offsets1 = static_cast<ulint*>(
		mem_heap_alloc(heap, i * sizeof **offsets1));
	*offsets2 = static_cast<ulint*>(
		mem_heap_alloc(heap, i * sizeof **offsets2));

	(*offsets1)[0] = (*offsets2)[0] = i;
	(*offsets1)[1] = (*offsets2)[1] = dict_index_get_n_fields(index);

	return(heap);
}

/********************************************************************//**
Read a merge block from the file system.
@return	TRUE if request was successful, FALSE if fail */
UNIV_INTERN
ibool
row_merge_read(
/*===========*/
	int			fd,	/*!< in: file descriptor */
	ulint			offset,	/*!< in: offset where to read
					in number of row_merge_block_t
					elements */
	row_merge_block_t*	buf,	/*!< out: data */
	fil_space_crypt_t*	crypt_data,/*!< in: table crypt data */
	row_merge_block_t*	crypt_buf, /*!< in: crypt buf or NULL */
	ulint			space)	   /*!< in: space id */
{
	os_offset_t	ofs = ((os_offset_t) offset) * srv_sort_buf_size;
	ibool		success;

	DBUG_EXECUTE_IF("row_merge_read_failure", return(FALSE););

#ifdef UNIV_DEBUG
	if (row_merge_print_block_read) {
		fprintf(stderr, "row_merge_read fd=%d ofs=%lu\n",
			fd, (ulong) offset);
	}
#endif /* UNIV_DEBUG */

#ifdef UNIV_DEBUG
	if (row_merge_print_block_read) {
		fprintf(stderr, "row_merge_read fd=%d ofs=%lu\n",
			fd, (ulong) offset);
	}
#endif /* UNIV_DEBUG */

	success = os_file_read_no_error_handling(OS_FILE_FROM_FD(fd), buf,
<<<<<<< HEAD
		                                 ofs, srv_sort_buf_size);
	srv_stats.merge_buffers_read.inc();

	/* For encrypted tables, decrypt data after reading and copy data */
	if (crypt_data && crypt_buf) {
		if( row_merge_decrypt_buf(crypt_data, offset, space, buf, crypt_buf)) {
			memcpy(buf, crypt_buf, srv_sort_buf_size);
		}
	}

=======
						 ofs, srv_sort_buf_size);
>>>>>>> 5f2f3c4f
#ifdef POSIX_FADV_DONTNEED
	/* Each block is read exactly once.  Free up the file cache. */
	posix_fadvise(fd, ofs, srv_sort_buf_size, POSIX_FADV_DONTNEED);
#endif /* POSIX_FADV_DONTNEED */

	if (UNIV_UNLIKELY(!success)) {
		ut_print_timestamp(stderr);
		fprintf(stderr,
			"  InnoDB: failed to read merge block at " UINT64PF "\n",
			ofs);
	}

	return(UNIV_LIKELY(success));
}

/********************************************************************//**
Write a merge block to the file system.
@return	TRUE if request was successful, FALSE if fail */
UNIV_INTERN
ibool
row_merge_write(
/*============*/
	int		fd,			/*!< in: file descriptor */
	ulint		offset,			/*!< in: offset where to write,
						in number of row_merge_block_t elements */
	const void*	buf,			/*!< in: data */
	fil_space_crypt_t*	crypt_data,	/*!< in: table crypt data */
	void*		crypt_buf,		/*!< in: crypt buf or NULL */
	ulint		space)			/*!< in: space id */
{
	size_t		buf_len = srv_sort_buf_size;
	os_offset_t	ofs = buf_len * (os_offset_t) offset;
	ibool		ret;
	void*		out_buf = (void *)buf;

	DBUG_EXECUTE_IF("row_merge_write_failure", return(FALSE););

<<<<<<< HEAD
	/* For encrypted tables, encrypt data before writing */
	if (crypt_data && crypt_buf) {
		row_merge_encrypt_buf(crypt_data, offset, space, (const byte *)buf, (byte *)crypt_buf);
		out_buf = crypt_buf;
	} else {
		/* Mark block unencrypted */
		mach_write_to_4((byte *)out_buf, 0);
	}

	ret = os_file_write("(merge)", OS_FILE_FROM_FD(fd), out_buf, ofs, buf_len);
	srv_stats.merge_buffers_written.inc();
=======
	ret = os_file_write("(merge)", OS_FILE_FROM_FD(fd), buf, ofs, buf_len);
>>>>>>> 5f2f3c4f

#ifdef UNIV_DEBUG
	if (row_merge_print_block_write) {
		fprintf(stderr, "row_merge_write fd=%d ofs=%lu\n",
			fd, (ulong) offset);
	}
#endif /* UNIV_DEBUG */

#ifdef POSIX_FADV_DONTNEED
	/* The block will be needed on the next merge pass,
	but it can be evicted from the file cache meanwhile. */
	posix_fadvise(fd, ofs, buf_len, POSIX_FADV_DONTNEED);
#endif /* POSIX_FADV_DONTNEED */

	return(UNIV_LIKELY(ret));
}

/********************************************************************//**
Read a merge record.
@return	pointer to next record, or NULL on I/O error or end of list */
UNIV_INTERN
const byte*
row_merge_read_rec(
/*===============*/
	row_merge_block_t*	block,	/*!< in/out: file buffer */
	mrec_buf_t*		buf,	/*!< in/out: secondary buffer */
	const byte*		b,	/*!< in: pointer to record */
	const dict_index_t*	index,	/*!< in: index of the record */
	int			fd,	/*!< in: file descriptor */
	ulint*			foffs,	/*!< in/out: file offset */
	const mrec_t**		mrec,	/*!< out: pointer to merge record,
					or NULL on end of list
					(non-NULL on I/O error) */
	ulint*			offsets,/*!< out: offsets of mrec */
	fil_space_crypt_t*	crypt_data,/*!< in: table crypt data */
	row_merge_block_t*	crypt_block, /*!< in: crypt buf or NULL */
	ulint			space)	   /*!< in: space id */
{
	ulint	extra_size;
	ulint	data_size;
	ulint	avail_size;

	ut_ad(block);
	ut_ad(buf);
	ut_ad(b >= &block[0]);
	ut_ad(b < &block[srv_sort_buf_size]);
	ut_ad(index);
	ut_ad(foffs);
	ut_ad(mrec);
	ut_ad(offsets);

	ut_ad(*offsets == 1 + REC_OFFS_HEADER_SIZE
	      + dict_index_get_n_fields(index));

	if (b == &block[0]) {
		b+= ROW_MERGE_RESERVE_SIZE;
	}

	extra_size = *b++;

	if (UNIV_UNLIKELY(!extra_size)) {
		/* End of list */
		*mrec = NULL;
#ifdef UNIV_DEBUG
		if (row_merge_print_read) {
			fprintf(stderr, "row_merge_read %p,%p,%d,%lu EOF\n",
				(const void*) b, (const void*) block,
				fd, (ulong) *foffs);
		}
#endif /* UNIV_DEBUG */
		return(NULL);
	}

	if (extra_size >= 0x80) {
		/* Read another byte of extra_size. */

		if (UNIV_UNLIKELY(b >= &block[srv_sort_buf_size])) {
			if (!row_merge_read(fd, ++(*foffs), block,
					    crypt_data, crypt_block, space)) {
err_exit:
				/* Signal I/O error. */
				*mrec = b;
				return(NULL);
			}

			/* Wrap around to the beginning of the buffer. */
			b = &block[ROW_MERGE_RESERVE_SIZE];
		}

		extra_size = (extra_size & 0x7f) << 8;
		extra_size |= *b++;
	}

	/* Normalize extra_size.  Above, value 0 signals "end of list". */
	extra_size--;

	/* Read the extra bytes. */

	if (UNIV_UNLIKELY(b + extra_size >= &block[srv_sort_buf_size])) {
		/* The record spans two blocks.  Copy the entire record
		to the auxiliary buffer and handle this as a special
		case. */

		avail_size = &block[srv_sort_buf_size] - b;
		ut_ad(avail_size < sizeof *buf);
		memcpy(*buf, b, avail_size);

		if (!row_merge_read(fd, ++(*foffs), block,
				    crypt_data, crypt_block, space)) {

			goto err_exit;
		}

		/* Wrap around to the beginning of the buffer. */
		b = &block[ROW_MERGE_RESERVE_SIZE];

		/* Copy the record. */
		memcpy(*buf + avail_size, b, extra_size - avail_size);
		b += extra_size - avail_size;

		*mrec = *buf + extra_size;

		rec_init_offsets_temp(*mrec, index, offsets);

		data_size = rec_offs_data_size(offsets);

		/* These overflows should be impossible given that
		records are much smaller than either buffer, and
		the record starts near the beginning of each buffer. */
		ut_a(extra_size + data_size < sizeof *buf);
		ut_a(b + data_size < &block[srv_sort_buf_size]);

		/* Copy the data bytes. */
		memcpy(*buf + extra_size, b, data_size);
		b += data_size;

		goto func_exit;
	}

	*mrec = b + extra_size;

	rec_init_offsets_temp(*mrec, index, offsets);

	data_size = rec_offs_data_size(offsets);
	ut_ad(extra_size + data_size < sizeof *buf);

	b += extra_size + data_size;

	if (UNIV_LIKELY(b < &block[srv_sort_buf_size])) {
		/* The record fits entirely in the block.
		This is the normal case. */
		goto func_exit;
	}

	/* The record spans two blocks.  Copy it to buf. */

	b -= extra_size + data_size;
	avail_size = &block[srv_sort_buf_size] - b;
	memcpy(*buf, b, avail_size);
	*mrec = *buf + extra_size;
#ifdef UNIV_DEBUG
	/* We cannot invoke rec_offs_make_valid() here, because there
	are no REC_N_NEW_EXTRA_BYTES between extra_size and data_size.
	Similarly, rec_offs_validate() would fail, because it invokes
	rec_get_status(). */
	offsets[2] = (ulint) *mrec;
	offsets[3] = (ulint) index;
#endif /* UNIV_DEBUG */

	if (!row_merge_read(fd, ++(*foffs), block,
			    crypt_data, crypt_block, space)) {

		goto err_exit;
	}

	/* Wrap around to the beginning of the buffer. */
	b = &block[ROW_MERGE_RESERVE_SIZE];

	/* Copy the rest of the record. */
	memcpy(*buf + avail_size, b, extra_size + data_size - avail_size);
	b += extra_size + data_size - avail_size;

func_exit:
#ifdef UNIV_DEBUG
	if (row_merge_print_read) {
		fprintf(stderr, "row_merge_read %p,%p,%d,%lu ",
			(const void*) b, (const void*) block,
			fd, (ulong) *foffs);
		rec_print_comp(stderr, *mrec, offsets);
		putc('\n', stderr);
	}
#endif /* UNIV_DEBUG */

	return(b);
}

/********************************************************************//**
Write a merge record. */
static
void
row_merge_write_rec_low(
/*====================*/
	byte*		b,	/*!< out: buffer */
	ulint		e,	/*!< in: encoded extra_size */
#ifdef UNIV_DEBUG
	ulint		size,	/*!< in: total size to write */
	int		fd,	/*!< in: file descriptor */
	ulint		foffs,	/*!< in: file offset */
#endif /* UNIV_DEBUG */
	const mrec_t*	mrec,	/*!< in: record to write */
	const ulint*	offsets)/*!< in: offsets of mrec */
#ifndef UNIV_DEBUG
# define row_merge_write_rec_low(b, e, size, fd, foffs, mrec, offsets)	\
	row_merge_write_rec_low(b, e, mrec, offsets)
#endif /* !UNIV_DEBUG */
{
#ifdef UNIV_DEBUG
	const byte* const end = b + size;
	ut_ad(e == rec_offs_extra_size(offsets) + 1);

	if (row_merge_print_write) {
		fprintf(stderr, "row_merge_write %p,%d,%lu ",
			(void*) b, fd, (ulong) foffs);
		rec_print_comp(stderr, mrec, offsets);
		putc('\n', stderr);
	}
#endif /* UNIV_DEBUG */

	if (e < 0x80) {
		*b++ = (byte) e;
	} else {
		*b++ = (byte) (0x80 | (e >> 8));
		*b++ = (byte) e;
	}

	memcpy(b, mrec - rec_offs_extra_size(offsets), rec_offs_size(offsets));
	ut_ad(b + rec_offs_size(offsets) == end);
}

/********************************************************************//**
Write a merge record.
@return	pointer to end of block, or NULL on error */
static
byte*
row_merge_write_rec(
/*================*/
	row_merge_block_t*	block,	/*!< in/out: file buffer */
	mrec_buf_t*		buf,	/*!< in/out: secondary buffer */
	byte*			b,	/*!< in: pointer to end of block */
	int			fd,	/*!< in: file descriptor */
	ulint*			foffs,	/*!< in/out: file offset */
	const mrec_t*		mrec,	/*!< in: record to write */
	const ulint*            offsets,/*!< in: offsets of mrec */
	fil_space_crypt_t*	crypt_data,/*!< in: table crypt data */
	row_merge_block_t*	crypt_block, /*!< in: crypt buf or NULL */
	ulint			space)	   /*!< in: space id */
{
	ulint	extra_size;
	ulint	size;
	ulint	avail_size;

	ut_ad(block);
	ut_ad(buf);
	ut_ad(b >= &block[0]);
	ut_ad(b < &block[srv_sort_buf_size]);
	ut_ad(mrec);
	ut_ad(foffs);
	ut_ad(mrec < &block[0] || mrec > &block[srv_sort_buf_size]);
	ut_ad(mrec < buf[0] || mrec > buf[1]);

	/* Normalize extra_size.  Value 0 signals "end of list". */
	extra_size = rec_offs_extra_size(offsets) + 1;

	size = extra_size + (extra_size >= 0x80)
		+ rec_offs_data_size(offsets);

	if (b == &block[0]) {
		b+= ROW_MERGE_RESERVE_SIZE;
	}

	if (UNIV_UNLIKELY(b + size >= &block[srv_sort_buf_size])) {
		/* The record spans two blocks.
		Copy it to the temporary buffer first. */
		avail_size = &block[srv_sort_buf_size] - b;

		row_merge_write_rec_low(buf[0],
					extra_size, size, fd, *foffs,
					mrec, offsets);

		/* Copy the head of the temporary buffer, write
		the completed block, and copy the tail of the
		record to the head of the new block. */
		memcpy(b, buf[0], avail_size);

		if (!row_merge_write(fd, (*foffs)++, block,
				     crypt_data, crypt_block, space)) {
			return(NULL);
		}

		UNIV_MEM_INVALID(&block[0], srv_sort_buf_size);

		/* Copy the rest. */
		b = &block[ROW_MERGE_RESERVE_SIZE];
		memcpy(b, buf[0] + avail_size, size - avail_size);
		b += size - avail_size;
	} else {
		row_merge_write_rec_low(b, extra_size, size, fd, *foffs,
					mrec, offsets);
		b += size;
	}

	return(b);
}

/********************************************************************//**
Write an end-of-list marker.
@return	pointer to end of block, or NULL on error */
static
byte*
row_merge_write_eof(
/*================*/
	row_merge_block_t*	block,		/*!< in/out: file buffer */
	byte*			b,		/*!< in: pointer to end of block */
	int			fd,		/*!< in: file descriptor */
	ulint*			foffs,		/*!< in/out: file offset */
	fil_space_crypt_t*	crypt_data,	/*!< in: table crypt data */
	row_merge_block_t*	crypt_block, 	/*!< in: crypt buf or NULL */
	ulint			space)	   	/*!< in: space id */
{
	ut_ad(block);
	ut_ad(b >= &block[0]);
	ut_ad(b < &block[srv_sort_buf_size]);
	ut_ad(foffs);
#ifdef UNIV_DEBUG
	if (row_merge_print_write) {
		fprintf(stderr, "row_merge_write %p,%p,%d,%lu EOF\n",
			(void*) b, (void*) block, fd, (ulong) *foffs);
	}
#endif /* UNIV_DEBUG */

	if (b == &block[0]) {
		b+= ROW_MERGE_RESERVE_SIZE;
	}

	*b++ = 0;
	UNIV_MEM_ASSERT_RW(&block[0], b - &block[0]);
	UNIV_MEM_ASSERT_W(&block[0], srv_sort_buf_size);

#ifdef UNIV_DEBUG_VALGRIND
	/* The rest of the block is uninitialized.  Initialize it
	to avoid bogus warnings. */
	memset(b, 0xff, &block[srv_sort_buf_size] - b);
#endif /* UNIV_DEBUG_VALGRIND */

	if (!row_merge_write(fd, (*foffs)++, block,
			     crypt_data, crypt_block, space)) {
		return(NULL);
	}

	UNIV_MEM_INVALID(&block[0], srv_sort_buf_size);

	return(&block[0]);
}

/********************************************************************//**
Reads clustered index of the table and create temporary files
containing the index entries for the indexes to be built.
@return	DB_SUCCESS or error */
static __attribute__((nonnull(1,2,3,4,6,9,10,16), warn_unused_result))
dberr_t
row_merge_read_clustered_index(
/*===========================*/
	trx_t*			trx,	/*!< in: transaction */
	struct TABLE*		table,	/*!< in/out: MySQL table object,
					for reporting erroneous records */
	const dict_table_t*	old_table,/*!< in: table where rows are
					read from */
	const dict_table_t*	new_table,/*!< in: table where indexes are
					created; identical to old_table
					unless creating a PRIMARY KEY */
	bool			online,	/*!< in: true if creating indexes
					online */
	dict_index_t**		index,	/*!< in: indexes to be created */
	dict_index_t*		fts_sort_idx,
					/*!< in: full-text index to be created,
					or NULL */
	fts_psort_t*		psort_info,
					/*!< in: parallel sort info for
					fts_sort_idx creation, or NULL */
	merge_file_t*		files,	/*!< in: temporary files */
	const ulint*		key_numbers,
					/*!< in: MySQL key numbers to create */
	ulint			n_index,/*!< in: number of indexes to create */
	const dtuple_t*		add_cols,
					/*!< in: default values of
					added columns, or NULL */
	const ulint*		col_map,/*!< in: mapping of old column
					numbers to new ones, or NULL
					if old_table == new_table */
	ulint			add_autoinc,
					/*!< in: number of added
					AUTO_INCREMENT column, or
					ULINT_UNDEFINED if none is added */
	ib_sequence_t&		sequence,/*!< in/out: autoinc sequence */
	row_merge_block_t*	block, /*!< in/out: file buffer */
	float 			pct_cost, /*!< in: percent of task weight
					  out of total alter job */
	fil_space_crypt_t*	crypt_data,/*!< in: crypt data or NULL */
	row_merge_block_t*	crypt_block)/*!< in: in/out: crypted file
					    buffer */
{
	dict_index_t*		clust_index;	/* Clustered index */
	mem_heap_t*		row_heap;	/* Heap memory to create
						clustered index tuples */
	row_merge_buf_t**	merge_buf;	/* Temporary list for records*/
	btr_pcur_t		pcur;		/* Cursor on the clustered
						index */
	mtr_t			mtr;		/* Mini transaction */
	dberr_t			err = DB_SUCCESS;/* Return code */
	ulint			n_nonnull = 0;	/* number of columns
						changed to NOT NULL */
	ulint*			nonnull = NULL;	/* NOT NULL columns */
	dict_index_t*		fts_index = NULL;/* FTS index */
	doc_id_t		doc_id = 0;
	doc_id_t		max_doc_id = 0;
	ibool			add_doc_id = FALSE;
	os_event_t		fts_parallel_sort_event = NULL;
	ibool			fts_pll_sort = FALSE;
	ib_int64_t		sig_count = 0;
	mem_heap_t*		conv_heap = NULL;

	float 			curr_progress = 0.0;
	ib_int64_t		read_rows = 0;
	ib_int64_t		table_total_rows = 0;

	DBUG_ENTER("row_merge_read_clustered_index");

	ut_ad((old_table == new_table) == !col_map);
	ut_ad(!add_cols || col_map);

	table_total_rows = dict_table_get_n_rows(old_table);
	if(table_total_rows == 0) {
		/* We don't know total row count */
		table_total_rows = 1;
	}

	trx->op_info = "reading clustered index";

#ifdef FTS_INTERNAL_DIAG_PRINT
	DEBUG_FTS_SORT_PRINT("FTS_SORT: Start Create Index\n");
#endif

	/* Create and initialize memory for record buffers */

	merge_buf = static_cast<row_merge_buf_t**>(
		mem_alloc(n_index * sizeof *merge_buf));

	for (ulint i = 0; i < n_index; i++) {
		if (index[i]->type & DICT_FTS) {

			/* We are building a FT index, make sure
			we have the temporary 'fts_sort_idx' */
			ut_a(fts_sort_idx);

			fts_index = index[i];

			merge_buf[i] = row_merge_buf_create(fts_sort_idx);

			add_doc_id = DICT_TF2_FLAG_IS_SET(
				new_table, DICT_TF2_FTS_ADD_DOC_ID);

			/* If Doc ID does not exist in the table itself,
			fetch the first FTS Doc ID */
			if (add_doc_id) {
				fts_get_next_doc_id(
					(dict_table_t*) new_table,
					&doc_id);
				ut_ad(doc_id > 0);
			}

			fts_pll_sort = TRUE;
			row_fts_start_psort(psort_info);
			fts_parallel_sort_event =
				 psort_info[0].psort_common->sort_event;
		} else {
			merge_buf[i] = row_merge_buf_create(index[i]);
		}
	}

	mtr_start(&mtr);

	/* Find the clustered index and create a persistent cursor
	based on that. */

	clust_index = dict_table_get_first_index(old_table);

	btr_pcur_open_at_index_side(
		true, clust_index, BTR_SEARCH_LEAF, &pcur, true, 0, &mtr);

	if (old_table != new_table) {
		/* The table is being rebuilt.  Identify the columns
		that were flagged NOT NULL in the new table, so that
		we can quickly check that the records in the old table
		do not violate the added NOT NULL constraints. */

		nonnull = static_cast<ulint*>(
			mem_alloc(dict_table_get_n_cols(new_table)
				  * sizeof *nonnull));

		for (ulint i = 0; i < dict_table_get_n_cols(old_table); i++) {
			if (dict_table_get_nth_col(old_table, i)->prtype
			    & DATA_NOT_NULL) {
				continue;
			}

			const ulint j = col_map[i];

			if (j == ULINT_UNDEFINED) {
				/* The column was dropped. */
				continue;
			}

			if (dict_table_get_nth_col(new_table, j)->prtype
			    & DATA_NOT_NULL) {
				nonnull[n_nonnull++] = j;
			}
		}

		if (!n_nonnull) {
			mem_free(nonnull);
			nonnull = NULL;
		}
	}

	row_heap = mem_heap_create(sizeof(mrec_buf_t));

	if (dict_table_is_comp(old_table)
	    && !dict_table_is_comp(new_table)) {
		conv_heap = mem_heap_create(sizeof(mrec_buf_t));
	}

	/* Scan the clustered index. */
	for (;;) {
		const rec_t*	rec;
		ulint*		offsets;
		const dtuple_t*	row;
		row_ext_t*	ext;
		page_cur_t*	cur	= btr_pcur_get_page_cur(&pcur);

		/* Do not continue if table pages are still encrypted */
		if (old_table->is_encrypted || new_table->is_encrypted) {
			err = DB_DECRYPTION_FAILED;
			trx->error_key_num = 0;
			goto func_exit;
		}

		page_cur_move_to_next(cur);

		if (page_cur_is_after_last(cur)) {
			if (UNIV_UNLIKELY(trx_is_interrupted(trx))) {
				err = DB_INTERRUPTED;
				trx->error_key_num = 0;
				goto func_exit;
			}

			if (online && old_table != new_table) {
				err = row_log_table_get_error(clust_index);
				if (err != DB_SUCCESS) {
					trx->error_key_num = 0;
					goto func_exit;
				}
			}
#ifdef DBUG_OFF
# define dbug_run_purge	false
#else /* DBUG_OFF */
			bool	dbug_run_purge = false;
#endif /* DBUG_OFF */
			DBUG_EXECUTE_IF(
				"ib_purge_on_create_index_page_switch",
				dbug_run_purge = true;);

			if (dbug_run_purge
			    || rw_lock_get_waiters(
				    dict_index_get_lock(clust_index))) {
				/* There are waiters on the clustered
				index tree lock, likely the purge
				thread. Store and restore the cursor
				position, and yield so that scanning a
				large table will not starve other
				threads. */

				/* Store the cursor position on the last user
				record on the page. */
				btr_pcur_move_to_prev_on_page(&pcur);
				/* Leaf pages must never be empty, unless
				this is the only page in the index tree. */
				ut_ad(btr_pcur_is_on_user_rec(&pcur)
				      || buf_block_get_page_no(
					      btr_pcur_get_block(&pcur))
				      == clust_index->page);

				btr_pcur_store_position(&pcur, &mtr);
				mtr_commit(&mtr);

				if (dbug_run_purge) {
					/* This is for testing
					purposes only (see
					DBUG_EXECUTE_IF above).  We
					signal the purge thread and
					hope that the purge batch will
					complete before we execute
					btr_pcur_restore_position(). */
					trx_purge_run();
					os_thread_sleep(1000000);
				}

				/* Give the waiters a chance to proceed. */
				os_thread_yield();

				mtr_start(&mtr);
				/* Restore position on the record, or its
				predecessor if the record was purged
				meanwhile. */
				btr_pcur_restore_position(
					BTR_SEARCH_LEAF, &pcur, &mtr);
				/* Move to the successor of the
				original record. */
				if (!btr_pcur_move_to_next_user_rec(
					    &pcur, &mtr)) {
end_of_index:
					row = NULL;
					mtr_commit(&mtr);
					mem_heap_free(row_heap);
					if (nonnull) {
						mem_free(nonnull);
					}
					goto write_buffers;
				}
			} else {
				ulint		next_page_no;
				buf_block_t*	block;

				next_page_no = btr_page_get_next(
					page_cur_get_page(cur), &mtr);

				if (next_page_no == FIL_NULL) {
					goto end_of_index;
				}

				block = page_cur_get_block(cur);
				block = btr_block_get(
					buf_block_get_space(block),
					buf_block_get_zip_size(block),
					next_page_no, BTR_SEARCH_LEAF,
					clust_index, &mtr);

				btr_leaf_page_release(page_cur_get_block(cur),
						      BTR_SEARCH_LEAF, &mtr);
				page_cur_set_before_first(block, cur);
				page_cur_move_to_next(cur);

				ut_ad(!page_cur_is_after_last(cur));
			}
		}

		rec = page_cur_get_rec(cur);

		SRV_CORRUPT_TABLE_CHECK(rec,
		{
			err = DB_CORRUPTION;
			goto func_exit;
		});

		offsets = rec_get_offsets(rec, clust_index, NULL,
					  ULINT_UNDEFINED, &row_heap);

		if (online) {
			/* Perform a REPEATABLE READ.

			When rebuilding the table online,
			row_log_table_apply() must not see a newer
			state of the table when applying the log.
			This is mainly to prevent false duplicate key
			errors, because the log will identify records
			by the PRIMARY KEY, and also to prevent unsafe
			BLOB access.

			When creating a secondary index online, this
			table scan must not see records that have only
			been inserted to the clustered index, but have
			not been written to the online_log of
			index[]. If we performed READ UNCOMMITTED, it
			could happen that the ADD INDEX reaches
			ONLINE_INDEX_COMPLETE state between the time
			the DML thread has updated the clustered index
			but has not yet accessed secondary index. */
			ut_ad(trx->read_view);

			if (!read_view_sees_trx_id(
				    trx->read_view,
				    row_get_rec_trx_id(
					    rec, clust_index, offsets))) {
				rec_t*	old_vers;

				row_vers_build_for_consistent_read(
					rec, &mtr, clust_index, &offsets,
					trx->read_view, &row_heap,
					row_heap, &old_vers);

				rec = old_vers;

				if (!rec) {
					continue;
				}
			}

			if (rec_get_deleted_flag(
				    rec,
				    dict_table_is_comp(old_table))) {
				/* This record was deleted in the latest
				committed version, or it was deleted and
				then reinserted-by-update before purge
				kicked in. Skip it. */
				continue;
			}

			ut_ad(!rec_offs_any_null_extern(rec, offsets));
		} else if (rec_get_deleted_flag(
				   rec, dict_table_is_comp(old_table))) {
			/* Skip delete-marked records.

			Skipping delete-marked records will make the
			created indexes unuseable for transactions
			whose read views were created before the index
			creation completed, but preserving the history
			would make it tricky to detect duplicate
			keys. */
			continue;
		}

		/* When !online, we are holding a lock on old_table, preventing
		any inserts that could have written a record 'stub' before
		writing out off-page columns. */
		ut_ad(!rec_offs_any_null_extern(rec, offsets));

		/* Build a row based on the clustered index. */

		row = row_build(ROW_COPY_POINTERS, clust_index,
				rec, offsets, new_table,
				add_cols, col_map, &ext, row_heap);
		ut_ad(row);

		for (ulint i = 0; i < n_nonnull; i++) {
			const dfield_t*	field	= &row->fields[nonnull[i]];

			ut_ad(dfield_get_type(field)->prtype & DATA_NOT_NULL);

			if (dfield_is_null(field)) {
				err = DB_INVALID_NULL;
				trx->error_key_num = 0;
				goto func_exit;
			}
		}

		/* Get the next Doc ID */
		if (add_doc_id) {
			doc_id++;
		} else {
			doc_id = 0;
		}

		if (add_autoinc != ULINT_UNDEFINED) {

			ut_ad(add_autoinc
			      < dict_table_get_n_user_cols(new_table));

			const dfield_t*	dfield;

			dfield = dtuple_get_nth_field(row, add_autoinc);
			if (dfield_is_null(dfield)) {
				goto write_buffers;
			}

			const dtype_t*  dtype = dfield_get_type(dfield);
			byte*	b = static_cast<byte*>(dfield_get_data(dfield));

			if (sequence.eof()) {
				err = DB_ERROR;
				trx->error_key_num = 0;

				ib_errf(trx->mysql_thd, IB_LOG_LEVEL_ERROR,
					ER_AUTOINC_READ_FAILED, "[NULL]");

				goto func_exit;
			}

			ulonglong	value = sequence++;

			switch (dtype_get_mtype(dtype)) {
			case DATA_INT: {
				ibool	usign;
				ulint	len = dfield_get_len(dfield);

				usign = dtype_get_prtype(dtype) & DATA_UNSIGNED;
				mach_write_ulonglong(b, value, len, usign);

				break;
				}

			case DATA_FLOAT:
				mach_float_write(
					b, static_cast<float>(value));
				break;

			case DATA_DOUBLE:
				mach_double_write(
					b, static_cast<double>(value));
				break;

			default:
				ut_ad(0);
			}
		}

write_buffers:
		/* Build all entries for all the indexes to be created
		in a single scan of the clustered index. */

		for (ulint i = 0; i < n_index; i++) {
			row_merge_buf_t*	buf	= merge_buf[i];
			merge_file_t*		file	= &files[i];
			ulint			rows_added = 0;
			bool			exceed_page = false;

			if (UNIV_LIKELY
			    (row && (rows_added = row_merge_buf_add(
					buf, fts_index, old_table,
					psort_info, row, ext, &doc_id,
					conv_heap, &exceed_page, trx)))) {

				/* If we are creating FTS index,
				a single row can generate more
				records for tokenized word */
				file->n_rec += rows_added;

				if (exceed_page) {
					err = DB_TOO_BIG_RECORD;
					break;
				}

				if (doc_id > max_doc_id) {
					max_doc_id = doc_id;
				}

				if (buf->index->type & DICT_FTS) {
					/* Check if error occurs in child thread */
					for (ulint j = 0; j < fts_sort_pll_degree; j++) {
						if (psort_info[j].error != DB_SUCCESS) {
							err = psort_info[j].error;
							trx->error_key_num = i;
							break;
						}
					}

					if (err != DB_SUCCESS) {
						break;
					}
				}

				continue;
			}

			if (buf->index->type & DICT_FTS) {
				if (!row || !doc_id) {
					continue;
				}
			}

			/* The buffer must be sufficiently large
			to hold at least one record. It may only
			be empty when we reach the end of the
			clustered index. row_merge_buf_add()
			must not have been called in this loop. */
			ut_ad(buf->n_tuples || row == NULL);

			/* We have enough data tuples to form a block.
			Sort them and write to disk. */

			if (buf->n_tuples) {
				if (dict_index_is_unique(buf->index)) {
					row_merge_dup_t	dup = {
						buf->index, table, col_map, 0};

					row_merge_buf_sort(buf, &dup);

					if (dup.n_dup) {
						err = DB_DUPLICATE_KEY;
						trx->error_key_num
							= key_numbers[i];
						break;
					}
				} else {
					row_merge_buf_sort(buf, NULL);
				}
			} else if (online && new_table == old_table) {
				/* Note the newest transaction that
				modified this index when the scan was
				completed. We prevent older readers
				from accessing this index, to ensure
				read consistency. */

				trx_id_t	max_trx_id;

				ut_a(row == NULL);
				rw_lock_x_lock(
					dict_index_get_lock(buf->index));
				ut_a(dict_index_get_online_status(buf->index)
				     == ONLINE_INDEX_CREATION);

				max_trx_id = row_log_get_max_trx(buf->index);

				if (max_trx_id > buf->index->trx_id) {
					buf->index->trx_id = max_trx_id;
				}

				rw_lock_x_unlock(
					dict_index_get_lock(buf->index));
			}

			row_merge_buf_write(buf, file, block);

<<<<<<< HEAD
				if (!row_merge_write(file->fd, file->offset++, block,
						     crypt_data, crypt_block, new_table->space)) {
					err = DB_TEMP_FILE_WRITE_FAILURE;
					trx->error_key_num = i;
					break;
				}
=======
			if (!row_merge_write(file->fd, file->offset++,
					     block)) {
				err = DB_TEMP_FILE_WRITE_FAILURE;
				trx->error_key_num = i;
				break;
>>>>>>> 5f2f3c4f
			}

			UNIV_MEM_INVALID(&block[0], srv_sort_buf_size);

			merge_buf[i] = row_merge_buf_empty(buf);

			if (UNIV_LIKELY(row != NULL)) {
				/* Try writing the record again, now
				that the buffer has been written out
				and emptied. */

				if (UNIV_UNLIKELY
				    (!(rows_added = row_merge_buf_add(
						buf, fts_index, old_table,
						psort_info, row, ext,
						&doc_id, conv_heap,
						&exceed_page, trx)))) {
					/* An empty buffer should have enough
					room for at least one record. */
					ut_error;
				}

				if (exceed_page) {
					err = DB_TOO_BIG_RECORD;
					break;
				}

				file->n_rec += rows_added;
			}
		}

		if (row == NULL) {
			goto all_done;
		}

		if (err != DB_SUCCESS) {
			goto func_exit;
		}

		mem_heap_empty(row_heap);

		/* Increment innodb_onlineddl_pct_progress status variable */
		read_rows++;
		if(read_rows % 1000 == 0) {
			/* Update progress for each 1000 rows */
			curr_progress = (read_rows >= table_total_rows) ?
					pct_cost : 
				((pct_cost * read_rows) / table_total_rows);
			/* presenting 10.12% as 1012 integer */
			onlineddl_pct_progress = curr_progress * 100;
		}
	}

func_exit:
	mtr_commit(&mtr);
	mem_heap_free(row_heap);

	if (nonnull) {
		mem_free(nonnull);
	}

all_done:
	if (conv_heap != NULL) {
		mem_heap_free(conv_heap);
	}

#ifdef FTS_INTERNAL_DIAG_PRINT
	DEBUG_FTS_SORT_PRINT("FTS_SORT: Complete Scan Table\n");
#endif
	if (fts_pll_sort) {
		bool	all_exit = false;
		ulint	trial_count = 0;
		const ulint max_trial_count = 10000;

wait_again:
                /* Check if error occurs in child thread */
		for (ulint j = 0; j < fts_sort_pll_degree; j++) {
			if (psort_info[j].error != DB_SUCCESS) {
				err = psort_info[j].error;
				trx->error_key_num = j;
				break;
			}
		}

		/* Tell all children that parent has done scanning */
		for (ulint i = 0; i < fts_sort_pll_degree; i++) {
			if (err == DB_SUCCESS) {
				psort_info[i].state = FTS_PARENT_COMPLETE;
			} else {
				psort_info[i].state = FTS_PARENT_EXITING;
			}
		}

		/* Now wait all children to report back to be completed */
		os_event_wait_time_low(fts_parallel_sort_event,
				       1000000, sig_count);

		for (ulint i = 0; i < fts_sort_pll_degree; i++) {
			if (psort_info[i].child_status != FTS_CHILD_COMPLETE
			    && psort_info[i].child_status != FTS_CHILD_EXITING) {
				sig_count = os_event_reset(
					fts_parallel_sort_event);
				goto wait_again;
			}
		}

		/* Now all children should complete, wait a bit until
		they all finish setting the event, before we free everything.
		This has a 10 second timeout */
		do {
			all_exit = true;

			for (ulint j = 0; j < fts_sort_pll_degree; j++) {
				if (psort_info[j].child_status
				    != FTS_CHILD_EXITING) {
					all_exit = false;
					os_thread_sleep(1000);
					break;
				}
			}
			trial_count++;
		} while (!all_exit && trial_count < max_trial_count);

		if (!all_exit) {
			ut_ad(0);
			ib_logf(IB_LOG_LEVEL_FATAL,
				"Not all child sort threads exited"
				" when creating FTS index '%s'",
				fts_sort_idx->name);
		}
	}

#ifdef FTS_INTERNAL_DIAG_PRINT
	DEBUG_FTS_SORT_PRINT("FTS_SORT: Complete Tokenization\n");
#endif
	for (ulint i = 0; i < n_index; i++) {
		row_merge_buf_free(merge_buf[i]);
	}

	row_fts_free_pll_merge_buf(psort_info);

	mem_free(merge_buf);

	btr_pcur_close(&pcur);

	/* Update the next Doc ID we used. Table should be locked, so
	no concurrent DML */
	if (max_doc_id && err == DB_SUCCESS) {
		/* Sync fts cache for other fts indexes to keep all
		fts indexes consistent in sync_doc_id. */
		err = fts_sync_table(const_cast<dict_table_t*>(new_table));

		if (err == DB_SUCCESS) {
			fts_update_next_doc_id(
				0, new_table, old_table->name, max_doc_id);
		}
	}

	trx->op_info = "";

	DBUG_RETURN(err);
}

/** Write a record via buffer 2 and read the next record to buffer N.
@param N	number of the buffer (0 or 1)
@param INDEX	record descriptor
@param AT_END	statement to execute at end of input */
#define ROW_MERGE_WRITE_GET_NEXT(N, INDEX, AT_END)			\
	do {								\
		b2 = row_merge_write_rec(&block[2 * srv_sort_buf_size], \
					 &buf[2], b2,			\
					 of->fd, &of->offset,		\
					 mrec##N, offsets##N,		\
					 crypt_data,			\
			crypt_block ? &crypt_block[2 * srv_sort_buf_size] : NULL , \
					 space);			\
		if (UNIV_UNLIKELY(!b2 || ++of->n_rec > file->n_rec)) {	\
			goto corrupt;					\
		}							\
		b##N = row_merge_read_rec(&block[N * srv_sort_buf_size],\
					  &buf[N], b##N, INDEX,		\
					  file->fd, foffs##N,		\
					  &mrec##N, offsets##N,		\
					  crypt_data,			\
			crypt_block ? &crypt_block[N * srv_sort_buf_size] : NULL, \
					  space);			\
									\
		if (UNIV_UNLIKELY(!b##N)) {				\
			if (mrec##N) {					\
				goto corrupt;				\
			}						\
			AT_END;						\
		}							\
	} while (0)

/*************************************************************//**
Merge two blocks of records on disk and write a bigger block.
@return	DB_SUCCESS or error code */
static __attribute__((nonnull(1,2,3,4,5,6), warn_unused_result))
dberr_t
row_merge_blocks(
/*=============*/
	const row_merge_dup_t*	dup,	/*!< in: descriptor of
					index being created */
	const merge_file_t*	file,	/*!< in: file containing
					index entries */
	row_merge_block_t*	block,	/*!< in/out: 3 buffers */
	ulint*			foffs0,	/*!< in/out: offset of first
					source list in the file */
	ulint*			foffs1,	/*!< in/out: offset of second
					source list in the file */
	merge_file_t*		of,	/*!< in/out: output file */
	fil_space_crypt_t*	crypt_data,/*!< in: crypt data or NULL */
	row_merge_block_t*	crypt_block,/*!< in: in/out: crypted file
					    buffer */
	ulint			space)	/*!< in: space id */
{
	mem_heap_t*	heap;	/*!< memory heap for offsets0, offsets1 */

	mrec_buf_t*	buf;	/*!< buffer for handling
				split mrec in block[] */
	const byte*	b0;	/*!< pointer to block[0] */
	const byte*	b1;	/*!< pointer to block[srv_sort_buf_size] */
	byte*		b2;	/*!< pointer to block[2 * srv_sort_buf_size] */
	const mrec_t*	mrec0;	/*!< merge rec, points to block[0] or buf[0] */
	const mrec_t*	mrec1;	/*!< merge rec, points to
				block[srv_sort_buf_size] or buf[1] */
	ulint*		offsets0;/* offsets of mrec0 */
	ulint*		offsets1;/* offsets of mrec1 */

#ifdef UNIV_DEBUG
	if (row_merge_print_block) {
		fprintf(stderr,
			"row_merge_blocks fd=%d ofs=%lu + fd=%d ofs=%lu"
			" = fd=%d ofs=%lu\n",
			file->fd, (ulong) *foffs0,
			file->fd, (ulong) *foffs1,
			of->fd, (ulong) of->offset);
	}
#endif /* UNIV_DEBUG */

	heap = row_merge_heap_create(dup->index, &buf, &offsets0, &offsets1);

	/* Write a record and read the next record.  Split the output
	file in two halves, which can be merged on the following pass. */

	if (!row_merge_read(file->fd, *foffs0, &block[0],
			crypt_data, crypt_block ? &crypt_block[0] : NULL, space)
		|| !row_merge_read(file->fd, *foffs1, &block[srv_sort_buf_size],
			crypt_data, crypt_block ? &crypt_block[srv_sort_buf_size] : NULL, space)) {
corrupt:
		mem_heap_free(heap);
		return(DB_CORRUPTION);
	}

	b0 = &block[0];
	b1 = &block[srv_sort_buf_size];
	b2 = &block[2 * srv_sort_buf_size];

	b0 = row_merge_read_rec(
		&block[0], &buf[0], b0, dup->index,
		file->fd, foffs0, &mrec0, offsets0,
		crypt_data, crypt_block ? &crypt_block[0] : NULL, space);

	b1 = row_merge_read_rec(
		&block[srv_sort_buf_size],
		&buf[srv_sort_buf_size], b1, dup->index,
		file->fd, foffs1, &mrec1, offsets1,
		crypt_data, crypt_block ? &crypt_block[srv_sort_buf_size] : NULL, space);

	if (UNIV_UNLIKELY(!b0 && mrec0)
	    || UNIV_UNLIKELY(!b1 && mrec1)) {

		goto corrupt;
	}

	while (mrec0 && mrec1) {
		switch (cmp_rec_rec_simple(
				mrec0, mrec1, offsets0, offsets1,
				dup->index, dup->table)) {
		case 0:
			mem_heap_free(heap);
			return(DB_DUPLICATE_KEY);
		case -1:
			ROW_MERGE_WRITE_GET_NEXT(0, dup->index, goto merged);
			break;
		case 1:
			ROW_MERGE_WRITE_GET_NEXT(1, dup->index, goto merged);
			break;
		default:
			ut_error;
		}
	}

merged:
	if (mrec0) {
		/* append all mrec0 to output */
		for (;;) {
			ROW_MERGE_WRITE_GET_NEXT(0, dup->index, goto done0);
		}
	}
done0:
	if (mrec1) {
		/* append all mrec1 to output */
		for (;;) {
			ROW_MERGE_WRITE_GET_NEXT(1, dup->index, goto done1);
		}
	}
done1:

	mem_heap_free(heap);

	b2 = row_merge_write_eof(&block[2 * srv_sort_buf_size],
<<<<<<< HEAD
				 b2, of->fd, &of->offset,
				 crypt_data, crypt_block ? &crypt_block[2 * srv_sort_buf_size] : NULL, space);

	srv_stats.merge_buffers_merged.inc();

=======
				 b2, of->fd, &of->offset);
>>>>>>> 5f2f3c4f
	return(b2 ? DB_SUCCESS : DB_CORRUPTION);
}

/*************************************************************//**
Copy a block of index entries.
@return	TRUE on success, FALSE on failure */
static __attribute__((nonnull(1,2,3,4,5), warn_unused_result))
ibool
row_merge_blocks_copy(
/*==================*/
	const dict_index_t*	index,	/*!< in: index being created */
	const merge_file_t*	file,	/*!< in: input file */
	row_merge_block_t*	block,	/*!< in/out: 3 buffers */
	ulint*			foffs0,	/*!< in/out: input file offset */
	merge_file_t*		of,	/*!< in/out: output file */
	fil_space_crypt_t*	crypt_data,/*!< in: table crypt data */
	row_merge_block_t*	crypt_block, /*!< in: crypt buf or NULL */
	ulint			space)	   /*!< in: space id */
{
	mem_heap_t*	heap;	/*!< memory heap for offsets0, offsets1 */

	mrec_buf_t*	buf;	/*!< buffer for handling
				split mrec in block[] */
	const byte*	b0;	/*!< pointer to block[0] */
	byte*		b2;	/*!< pointer to block[2 * srv_sort_buf_size] */
	const mrec_t*	mrec0;	/*!< merge rec, points to block[0] */
	ulint*		offsets0;/* offsets of mrec0 */
	ulint*		offsets1;/* dummy offsets */

#ifdef UNIV_DEBUG
	if (row_merge_print_block) {
		fprintf(stderr,
			"row_merge_blocks_copy fd=%d ofs=%lu"
			" = fd=%d ofs=%lu\n",
			file->fd, (ulong) foffs0,
			of->fd, (ulong) of->offset);
	}
#endif /* UNIV_DEBUG */

	heap = row_merge_heap_create(index, &buf, &offsets0, &offsets1);

	/* Write a record and read the next record.  Split the output
	file in two halves, which can be merged on the following pass. */

	if (!row_merge_read(file->fd, *foffs0, &block[0],
			    crypt_data, crypt_block ? &crypt_block[0] : NULL, space)) {
corrupt:
		mem_heap_free(heap);
		return(FALSE);
	}

	b0 = &block[0];

	b2 = &block[2 * srv_sort_buf_size];

	b0 = row_merge_read_rec(&block[0], &buf[0], b0, index,
				file->fd, foffs0, &mrec0, offsets0,
				crypt_data, crypt_block ? &crypt_block[0] : NULL, space);

	if (UNIV_UNLIKELY(!b0 && mrec0)) {

		goto corrupt;
	}

	if (mrec0) {
		/* append all mrec0 to output */
		for (;;) {
			ROW_MERGE_WRITE_GET_NEXT(0, index, goto done0);
		}
	}
done0:

	/* The file offset points to the beginning of the last page
	that has been read.  Update it to point to the next block. */
	(*foffs0)++;

	mem_heap_free(heap);

	return(row_merge_write_eof(&block[2 * srv_sort_buf_size],
				   b2, of->fd, &of->offset,
				   crypt_data,
				   crypt_block ? &crypt_block[2 * srv_sort_buf_size] : NULL, space)
	       != NULL);
}

/*************************************************************//**
Merge disk files.
@return	DB_SUCCESS or error code */
static __attribute__((nonnull(1,2,3,4,5,6,7)))
dberr_t
row_merge(
/*======*/
	trx_t*			trx,	/*!< in: transaction */
	const row_merge_dup_t*	dup,	/*!< in: descriptor of
					index being created */
	merge_file_t*		file,	/*!< in/out: file containing
					index entries */
	row_merge_block_t*	block,	/*!< in/out: 3 buffers */
	int*			tmpfd,	/*!< in/out: temporary file handle */
	ulint*			num_run,/*!< in/out: Number of runs remain
					to be merged */
	ulint*			run_offset, /*!< in/out: Array contains the
					first offset number for each merge
					run */
	fil_space_crypt_t*	crypt_data,/*!< in: table crypt data */
	row_merge_block_t*	crypt_block, /*!< in: crypt buf or NULL */
	ulint			space)	   /*!< in: space id */
{
	ulint		foffs0;	/*!< first input offset */
	ulint		foffs1;	/*!< second input offset */
	dberr_t		error;	/*!< error code */
	merge_file_t	of;	/*!< output file */
	const ulint	ihalf	= run_offset[*num_run / 2];
				/*!< half the input file */
	ulint		n_run	= 0;
				/*!< num of runs generated from this merge */

	UNIV_MEM_ASSERT_W(&block[0], 3 * srv_sort_buf_size);

	if (crypt_block) {
		UNIV_MEM_ASSERT_W(&crypt_block[0], 3 * srv_sort_buf_size);
	}

	ut_ad(ihalf < file->offset);

	of.fd = *tmpfd;
	of.offset = 0;
	of.n_rec = 0;

#ifdef POSIX_FADV_SEQUENTIAL
	/* The input file will be read sequentially, starting from the
	beginning and the middle.  In Linux, the POSIX_FADV_SEQUENTIAL
	affects the entire file.  Each block will be read exactly once. */
	posix_fadvise(file->fd, 0, 0,
		      POSIX_FADV_SEQUENTIAL | POSIX_FADV_NOREUSE);
#endif /* POSIX_FADV_SEQUENTIAL */

	/* Merge blocks to the output file. */
	foffs0 = 0;
	foffs1 = ihalf;

	UNIV_MEM_INVALID(run_offset, *num_run * sizeof *run_offset);

	for (; foffs0 < ihalf && foffs1 < file->offset; foffs0++, foffs1++) {

		if (trx_is_interrupted(trx)) {
			return(DB_INTERRUPTED);
		}

		/* Remember the offset number for this run */
		run_offset[n_run++] = of.offset;

		error = row_merge_blocks(dup, file, block,
					 &foffs0, &foffs1, &of,
					 crypt_data, crypt_block, space);

		if (error != DB_SUCCESS) {
			return(error);
		}

	}

	/* Copy the last blocks, if there are any. */

	while (foffs0 < ihalf) {

		if (UNIV_UNLIKELY(trx_is_interrupted(trx))) {
			return(DB_INTERRUPTED);
		}

		/* Remember the offset number for this run */
		run_offset[n_run++] = of.offset;

		if (!row_merge_blocks_copy(dup->index, file, block,
					   &foffs0, &of,
					   crypt_data, crypt_block, space)) {
			return(DB_CORRUPTION);
		}
	}

	ut_ad(foffs0 == ihalf);

	while (foffs1 < file->offset) {

		if (trx_is_interrupted(trx)) {
			return(DB_INTERRUPTED);
		}

		/* Remember the offset number for this run */
		run_offset[n_run++] = of.offset;

		if (!row_merge_blocks_copy(dup->index, file, block,
					   &foffs1, &of,
					   crypt_data, crypt_block, space)) {
			return(DB_CORRUPTION);
		}
	}

	ut_ad(foffs1 == file->offset);

	if (UNIV_UNLIKELY(of.n_rec != file->n_rec)) {
		return(DB_CORRUPTION);
	}

	ut_ad(n_run <= *num_run);

	*num_run = n_run;

	/* Each run can contain one or more offsets. As merge goes on,
	the number of runs (to merge) will reduce until we have one
	single run. So the number of runs will always be smaller than
	the number of offsets in file */
	ut_ad((*num_run) <= file->offset);

	/* The number of offsets in output file is always equal or
	smaller than input file */
	ut_ad(of.offset <= file->offset);

	/* Swap file descriptors for the next pass. */
	*tmpfd = file->fd;
	*file = of;

	UNIV_MEM_INVALID(&block[0], 3 * srv_sort_buf_size);

	return(DB_SUCCESS);
}

/*************************************************************//**
Merge disk files.
@return	DB_SUCCESS or error code */
UNIV_INTERN
dberr_t
row_merge_sort(
/*===========*/
	trx_t*			trx,	/*!< in: transaction */
	const row_merge_dup_t*	dup,	/*!< in: descriptor of
					index being created */
	merge_file_t*		file,	/*!< in/out: file containing
					index entries */
	row_merge_block_t*	block,	/*!< in/out: 3 buffers */
	int*			tmpfd,	/*!< in/out: temporary file handle
					*/
	const bool		update_progress,
					/*!< in: update progress
					status variable or not */
	const float 		pct_progress,
					/*!< in: total progress percent
					until now */
	const float		pct_cost, /*!< in: current progress percent */
	fil_space_crypt_t*	crypt_data,/*!< in: table crypt data */
	row_merge_block_t*	crypt_block, /*!< in: crypt buf or NULL */
	ulint			space)	   /*!< in: space id */
{
	const ulint	half	= file->offset / 2;
	ulint		num_runs;
	ulint*		run_offset;
	dberr_t		error	= DB_SUCCESS;
	ulint		merge_count = 0;
	ulint		total_merge_sort_count;
	float		curr_progress = 0;

	DBUG_ENTER("row_merge_sort");

	/* Record the number of merge runs we need to perform */
	num_runs = file->offset;

	/* Find the number N which 2^N is greater or equal than num_runs */
	/* N is merge sort running count */
	total_merge_sort_count = ceil(my_log2f(num_runs));
	if(total_merge_sort_count <= 0) {
		total_merge_sort_count=1;
	}

	/* If num_runs are less than 1, nothing to merge */
	if (num_runs <= 1) {
		DBUG_RETURN(error);
	}

	/* "run_offset" records each run's first offset number */
	run_offset = (ulint*) mem_alloc(file->offset * sizeof(ulint));

	/* This tells row_merge() where to start for the first round
	of merge. */
	run_offset[half] = half;

	/* The file should always contain at least one byte (the end
	of file marker).  Thus, it must be at least one block. */
	ut_ad(file->offset > 0);

	/* Progress report only for "normal" indexes. */
	if (!(dup->index->type & DICT_FTS)) {
		thd_progress_init(trx->mysql_thd, 1);
	}

	sql_print_information("InnoDB: Online DDL : merge-sorting has estimated %lu runs", num_runs);

	/* Merge the runs until we have one big run */
	do {
		/* Report progress of merge sort to MySQL for
		show processlist progress field */
		/* Progress report only for "normal" indexes. */
		if (!(dup->index->type & DICT_FTS)) {
			thd_progress_report(trx->mysql_thd, file->offset - num_runs, file->offset);
		}

		error = row_merge(trx, dup, file, block, tmpfd,
				  &num_runs, run_offset,
				  crypt_data, crypt_block, space);

		if(update_progress) {
			merge_count++;
			curr_progress = (merge_count >= total_merge_sort_count) ?
				pct_cost :
				((pct_cost * merge_count) / total_merge_sort_count);
			/* presenting 10.12% as 1012 integer */;
			onlineddl_pct_progress = (pct_progress + curr_progress) * 100;
		}

		if (error != DB_SUCCESS) {
			break;
		}

		UNIV_MEM_ASSERT_RW(run_offset, num_runs * sizeof *run_offset);
	} while (num_runs > 1);

	mem_free(run_offset);

	/* Progress report only for "normal" indexes. */
	if (!(dup->index->type & DICT_FTS)) {
		thd_progress_end(trx->mysql_thd);
	}

	DBUG_RETURN(error);
}

/*************************************************************//**
Copy externally stored columns to the data tuple. */
static __attribute__((nonnull))
void
row_merge_copy_blobs(
/*=================*/
	const mrec_t*	mrec,	/*!< in: merge record */
	const ulint*	offsets,/*!< in: offsets of mrec */
	ulint		zip_size,/*!< in: compressed page size in bytes, or 0 */
	dtuple_t*	tuple,	/*!< in/out: data tuple */
	mem_heap_t*	heap)	/*!< in/out: memory heap */
{
	ut_ad(rec_offs_any_extern(offsets));

	for (ulint i = 0; i < dtuple_get_n_fields(tuple); i++) {
		ulint		len;
		const void*	data;
		dfield_t*	field = dtuple_get_nth_field(tuple, i);

		if (!dfield_is_ext(field)) {
			continue;
		}

		ut_ad(!dfield_is_null(field));

		/* During the creation of a PRIMARY KEY, the table is
		X-locked, and we skip copying records that have been
		marked for deletion. Therefore, externally stored
		columns cannot possibly be freed between the time the
		BLOB pointers are read (row_merge_read_clustered_index())
		and dereferenced (below). */
		data = btr_rec_copy_externally_stored_field(
			mrec, offsets, zip_size, i, &len, heap, NULL);
		/* Because we have locked the table, any records
		written by incomplete transactions must have been
		rolled back already. There must not be any incomplete
		BLOB columns. */
		ut_a(data);

		dfield_set_data(field, data, len);
	}
}

/********************************************************************//**
Read sorted file containing index data tuples and insert these data
tuples to the index
@return	DB_SUCCESS or error number */
static __attribute__((nonnull(2,3,5), warn_unused_result))
dberr_t
row_merge_insert_index_tuples(
/*==========================*/
	trx_id_t		trx_id,	/*!< in: transaction identifier */
	dict_index_t*		index,	/*!< in: index */
	const dict_table_t*	old_table,/*!< in: old table */
	int			fd,	/*!< in: file descriptor */
	row_merge_block_t*	block,	/*!< in/out: file buffer */
	const ib_int64_t	table_total_rows, /*!< in: total rows of old table */
	const float		pct_progress,	/*!< in: total progress percent until now */
	const float		pct_cost, /*!< in: current progress percent
					  */
	fil_space_crypt_t*	crypt_data,/*!< in: table crypt data */
	row_merge_block_t*	crypt_block, /*!< in: crypt buf or NULL */
	ulint			space)	   /*!< in: space id */
{
	const byte*		b;
	mem_heap_t*		heap;
	mem_heap_t*		tuple_heap;
	mem_heap_t*		ins_heap;
	dberr_t			error = DB_SUCCESS;
	ulint			foffs = 0;
	ulint*			offsets;
	mrec_buf_t*		buf;
	ib_int64_t		inserted_rows = 0;
	float			curr_progress;
	DBUG_ENTER("row_merge_insert_index_tuples");

	ut_ad(!srv_read_only_mode);
	ut_ad(!(index->type & DICT_FTS));
	ut_ad(trx_id);

	tuple_heap = mem_heap_create(1000);

	{
		ulint i	= 1 + REC_OFFS_HEADER_SIZE
			+ dict_index_get_n_fields(index);
		heap = mem_heap_create(sizeof *buf + i * sizeof *offsets);
		ins_heap = mem_heap_create(sizeof *buf + i * sizeof *offsets);
		offsets = static_cast<ulint*>(
			mem_heap_alloc(heap, i * sizeof *offsets));
		offsets[0] = i;
		offsets[1] = dict_index_get_n_fields(index);
	}

	b = &block[0];

	if (!row_merge_read(fd, foffs, block,
			    crypt_data, crypt_block, space)) {
		error = DB_CORRUPTION;
	} else {
		buf = static_cast<mrec_buf_t*>(
			mem_heap_alloc(heap, sizeof *buf));

		for (;;) {
			const mrec_t*	mrec;
			dtuple_t*	dtuple;
			ulint		n_ext;
			big_rec_t*	big_rec;
			rec_t*		rec;
			btr_cur_t	cursor;
			mtr_t		mtr;

			b = row_merge_read_rec(block, buf, b, index,
					       fd, &foffs, &mrec, offsets,
					       crypt_data, crypt_block, space);
			if (UNIV_UNLIKELY(!b)) {
				/* End of list, or I/O error */
				if (mrec) {
					error = DB_CORRUPTION;
				}
				break;
			}

			dict_index_t*	old_index
				= dict_table_get_first_index(old_table);

			if (dict_index_is_clust(index)
			    && dict_index_is_online_ddl(old_index)) {
				error = row_log_table_get_error(old_index);
				if (error != DB_SUCCESS) {
					break;
				}
			}

			dtuple = row_rec_to_index_entry_low(
				mrec, index, offsets, &n_ext, tuple_heap);

			if (!n_ext) {
				/* There are no externally stored columns. */
			} else {
				ut_ad(dict_index_is_clust(index));
				/* Off-page columns can be fetched safely
				when concurrent modifications to the table
				are disabled. (Purge can process delete-marked
				records, but row_merge_read_clustered_index()
				would have skipped them.)

				When concurrent modifications are enabled,
				row_merge_read_clustered_index() will
				only see rows from transactions that were
				committed before the ALTER TABLE started
				(REPEATABLE READ).

				Any modifications after the
				row_merge_read_clustered_index() scan
				will go through row_log_table_apply().
				Any modifications to off-page columns
				will be tracked by
				row_log_table_blob_alloc() and
				row_log_table_blob_free(). */
				row_merge_copy_blobs(
					mrec, offsets,
					dict_table_zip_size(old_table),
					dtuple, tuple_heap);
			}

			ut_ad(dtuple_validate(dtuple));
			log_free_check();

			mtr_start(&mtr);
			/* Insert after the last user record. */
			btr_cur_open_at_index_side(
				false, index, BTR_MODIFY_LEAF,
				&cursor, 0, &mtr);
			page_cur_position(
				page_rec_get_prev(btr_cur_get_rec(&cursor)),
				btr_cur_get_block(&cursor),
				btr_cur_get_page_cur(&cursor));
			cursor.flag = BTR_CUR_BINARY;
#ifdef UNIV_DEBUG
			/* Check that the records are inserted in order. */
			rec = btr_cur_get_rec(&cursor);

			if (!page_rec_is_infimum(rec)) {
				ulint*	rec_offsets = rec_get_offsets(
					rec, index, offsets,
					ULINT_UNDEFINED, &tuple_heap);
				ut_ad(cmp_dtuple_rec(dtuple, rec, rec_offsets)
				      > 0);
			}
#endif /* UNIV_DEBUG */
			ulint*	ins_offsets = NULL;

			error = btr_cur_optimistic_insert(
				BTR_NO_UNDO_LOG_FLAG | BTR_NO_LOCKING_FLAG
				| BTR_KEEP_SYS_FLAG | BTR_CREATE_FLAG,
				&cursor, &ins_offsets, &ins_heap,
				dtuple, &rec, &big_rec, 0, NULL, &mtr);

			if (error == DB_FAIL) {
				ut_ad(!big_rec);
				mtr_commit(&mtr);
				mtr_start(&mtr);
				btr_cur_open_at_index_side(
					false, index, BTR_MODIFY_TREE,
					&cursor, 0, &mtr);
				page_cur_position(
					page_rec_get_prev(btr_cur_get_rec(
								  &cursor)),
					btr_cur_get_block(&cursor),
					btr_cur_get_page_cur(&cursor));

				error = btr_cur_pessimistic_insert(
					BTR_NO_UNDO_LOG_FLAG
					| BTR_NO_LOCKING_FLAG
					| BTR_KEEP_SYS_FLAG | BTR_CREATE_FLAG,
					&cursor, &ins_offsets, &ins_heap,
					dtuple, &rec, &big_rec, 0, NULL, &mtr);
			}

			if (!dict_index_is_clust(index)) {
				page_update_max_trx_id(
					btr_cur_get_block(&cursor),
					btr_cur_get_page_zip(&cursor),
					trx_id, &mtr);
			}

			mtr_commit(&mtr);

			if (UNIV_LIKELY_NULL(big_rec)) {
				/* If the system crashes at this
				point, the clustered index record will
				contain a null BLOB pointer. This
				should not matter, because the copied
				table will be dropped on crash
				recovery anyway. */

				ut_ad(dict_index_is_clust(index));
				ut_ad(error == DB_SUCCESS);
				error = row_ins_index_entry_big_rec(
					dtuple, big_rec,
					ins_offsets, &ins_heap,
					index, NULL, __FILE__, __LINE__);
				dtuple_convert_back_big_rec(
					index, dtuple, big_rec);
			}

			if (error != DB_SUCCESS) {
				goto err_exit;
			}

			mem_heap_empty(tuple_heap);
			mem_heap_empty(ins_heap);

			/* Increment innodb_onlineddl_pct_progress status variable */
			inserted_rows++;
			if(inserted_rows % 1000 == 0) {
				/* Update progress for each 1000 rows */
				curr_progress = (inserted_rows >= table_total_rows ||
					table_total_rows <= 0) ?
						pct_cost :
					((pct_cost * inserted_rows) / table_total_rows);

				/* presenting 10.12% as 1012 integer */;
				onlineddl_pct_progress = (pct_progress + curr_progress) * 100;
			}
		}
	}

err_exit:
	mem_heap_free(tuple_heap);
	mem_heap_free(ins_heap);
	mem_heap_free(heap);

	DBUG_RETURN(error);
}

/*********************************************************************//**
Sets an exclusive lock on a table, for the duration of creating indexes.
@return	error code or DB_SUCCESS */
UNIV_INTERN
dberr_t
row_merge_lock_table(
/*=================*/
	trx_t*		trx,		/*!< in/out: transaction */
	dict_table_t*	table,		/*!< in: table to lock */
	enum lock_mode	mode)		/*!< in: LOCK_X or LOCK_S */
{
	mem_heap_t*	heap;
	que_thr_t*	thr;
	dberr_t		err;
	sel_node_t*	node;

	ut_ad(!srv_read_only_mode);
	ut_ad(mode == LOCK_X || mode == LOCK_S);

	heap = mem_heap_create(512);

	trx->op_info = "setting table lock for creating or dropping index";

	node = sel_node_create(heap);
	thr = pars_complete_graph_for_exec(node, trx, heap);
	thr->graph->state = QUE_FORK_ACTIVE;

	/* We use the select query graph as the dummy graph needed
	in the lock module call */

	thr = static_cast<que_thr_t*>(
		que_fork_get_first_thr(
			static_cast<que_fork_t*>(que_node_get_parent(thr))));

	que_thr_move_to_run_state_for_mysql(thr, trx);

run_again:
	thr->run_node = thr;
	thr->prev_node = thr->common.parent;

	err = lock_table(0, table, mode, thr);

	trx->error_state = err;

	if (UNIV_LIKELY(err == DB_SUCCESS)) {
		que_thr_stop_for_mysql_no_error(thr, trx);
	} else {
		que_thr_stop_for_mysql(thr);

		if (err != DB_QUE_THR_SUSPENDED) {
			bool	was_lock_wait;

			was_lock_wait = row_mysql_handle_errors(
				&err, trx, thr, NULL);

			if (was_lock_wait) {
				goto run_again;
			}
		} else {
			que_thr_t*	run_thr;
			que_node_t*	parent;

			parent = que_node_get_parent(thr);

			run_thr = que_fork_start_command(
				static_cast<que_fork_t*>(parent));

			ut_a(run_thr == thr);

			/* There was a lock wait but the thread was not
			in a ready to run or running state. */
			trx->error_state = DB_LOCK_WAIT;

			goto run_again;
		}
	}

	que_graph_free(thr->graph);
	trx->op_info = "";

	return(err);
}

/*********************************************************************//**
Drop an index that was created before an error occurred.
The data dictionary must have been locked exclusively by the caller,
because the transaction will not be committed. */
static
void
row_merge_drop_index_dict(
/*======================*/
	trx_t*		trx,	/*!< in/out: dictionary transaction */
	index_id_t	index_id)/*!< in: index identifier */
{
	static const char sql[] =
		"PROCEDURE DROP_INDEX_PROC () IS\n"
		"BEGIN\n"
		"DELETE FROM SYS_FIELDS WHERE INDEX_ID=:indexid;\n"
		"DELETE FROM SYS_INDEXES WHERE ID=:indexid;\n"
		"END;\n";
	dberr_t		error;
	pars_info_t*	info;

	ut_ad(!srv_read_only_mode);
	ut_ad(mutex_own(&dict_sys->mutex));
	ut_ad(trx->dict_operation_lock_mode == RW_X_LATCH);
	ut_ad(trx_get_dict_operation(trx) == TRX_DICT_OP_INDEX);
#ifdef UNIV_SYNC_DEBUG
	ut_ad(rw_lock_own(&dict_operation_lock, RW_LOCK_EX));
#endif /* UNIV_SYNC_DEBUG */

	info = pars_info_create();
	pars_info_add_ull_literal(info, "indexid", index_id);
	trx->op_info = "dropping index from dictionary";
	error = que_eval_sql(info, sql, FALSE, trx);

	if (error != DB_SUCCESS) {
		/* Even though we ensure that DDL transactions are WAIT
		and DEADLOCK free, we could encounter other errors e.g.,
		DB_TOO_MANY_CONCURRENT_TRXS. */
		trx->error_state = DB_SUCCESS;

		ut_print_timestamp(stderr);
		fprintf(stderr, " InnoDB: Error: row_merge_drop_index_dict "
			"failed with error code: %u.\n", (unsigned) error);
	}

	trx->op_info = "";
}

/*********************************************************************//**
Drop indexes that were created before an error occurred.
The data dictionary must have been locked exclusively by the caller,
because the transaction will not be committed. */
UNIV_INTERN
void
row_merge_drop_indexes_dict(
/*========================*/
	trx_t*		trx,	/*!< in/out: dictionary transaction */
	table_id_t	table_id)/*!< in: table identifier */
{
	static const char sql[] =
		"PROCEDURE DROP_INDEXES_PROC () IS\n"
		"ixid CHAR;\n"
		"found INT;\n"

		"DECLARE CURSOR index_cur IS\n"
		" SELECT ID FROM SYS_INDEXES\n"
		" WHERE TABLE_ID=:tableid AND\n"
		" SUBSTR(NAME,0,1)='" TEMP_INDEX_PREFIX_STR "'\n"
		"FOR UPDATE;\n"

		"BEGIN\n"
		"found := 1;\n"
		"OPEN index_cur;\n"
		"WHILE found = 1 LOOP\n"
		"  FETCH index_cur INTO ixid;\n"
		"  IF (SQL % NOTFOUND) THEN\n"
		"    found := 0;\n"
		"  ELSE\n"
		"    DELETE FROM SYS_FIELDS WHERE INDEX_ID=ixid;\n"
		"    DELETE FROM SYS_INDEXES WHERE CURRENT OF index_cur;\n"
		"  END IF;\n"
		"END LOOP;\n"
		"CLOSE index_cur;\n"

		"END;\n";
	dberr_t		error;
	pars_info_t*	info;

	ut_ad(!srv_read_only_mode);
	ut_ad(mutex_own(&dict_sys->mutex));
	ut_ad(trx->dict_operation_lock_mode == RW_X_LATCH);
	ut_ad(trx_get_dict_operation(trx) == TRX_DICT_OP_INDEX);
#ifdef UNIV_SYNC_DEBUG
	ut_ad(rw_lock_own(&dict_operation_lock, RW_LOCK_EX));
#endif /* UNIV_SYNC_DEBUG */

	/* It is possible that table->n_ref_count > 1 when
	locked=TRUE. In this case, all code that should have an open
	handle to the table be waiting for the next statement to execute,
	or waiting for a meta-data lock.

	A concurrent purge will be prevented by dict_operation_lock. */

	info = pars_info_create();
	pars_info_add_ull_literal(info, "tableid", table_id);
	trx->op_info = "dropping indexes";
	error = que_eval_sql(info, sql, FALSE, trx);

	if (error != DB_SUCCESS) {
		/* Even though we ensure that DDL transactions are WAIT
		and DEADLOCK free, we could encounter other errors e.g.,
		DB_TOO_MANY_CONCURRENT_TRXS. */
		trx->error_state = DB_SUCCESS;

		ut_print_timestamp(stderr);
		fprintf(stderr, " InnoDB: Error: row_merge_drop_indexes_dict "
			"failed with error code: %u.\n", (unsigned) error);
	}

	trx->op_info = "";
}

/*********************************************************************//**
Drop indexes that were created before an error occurred.
The data dictionary must have been locked exclusively by the caller,
because the transaction will not be committed. */
UNIV_INTERN
void
row_merge_drop_indexes(
/*===================*/
	trx_t*		trx,	/*!< in/out: dictionary transaction */
	dict_table_t*	table,	/*!< in/out: table containing the indexes */
	ibool		locked)	/*!< in: TRUE=table locked,
				FALSE=may need to do a lazy drop */
{
	dict_index_t*	index;
	dict_index_t*	next_index;

	ut_ad(!srv_read_only_mode);
	ut_ad(mutex_own(&dict_sys->mutex));
	ut_ad(trx->dict_operation_lock_mode == RW_X_LATCH);
	ut_ad(trx_get_dict_operation(trx) == TRX_DICT_OP_INDEX);
#ifdef UNIV_SYNC_DEBUG
	ut_ad(rw_lock_own(&dict_operation_lock, RW_LOCK_EX));
#endif /* UNIV_SYNC_DEBUG */

	index = dict_table_get_first_index(table);
	ut_ad(dict_index_is_clust(index));
	ut_ad(dict_index_get_online_status(index) == ONLINE_INDEX_COMPLETE);

	/* the caller should have an open handle to the table */
	ut_ad(table->n_ref_count >= 1);

	/* It is possible that table->n_ref_count > 1 when
	locked=TRUE. In this case, all code that should have an open
	handle to the table be waiting for the next statement to execute,
	or waiting for a meta-data lock.

	A concurrent purge will be prevented by dict_operation_lock. */

	if (!locked && table->n_ref_count > 1) {
		/* We will have to drop the indexes later, when the
		table is guaranteed to be no longer in use.  Mark the
		indexes as incomplete and corrupted, so that other
		threads will stop using them.  Let dict_table_close()
		or crash recovery or the next invocation of
		prepare_inplace_alter_table() take care of dropping
		the indexes. */

		while ((index = dict_table_get_next_index(index)) != NULL) {
			ut_ad(!dict_index_is_clust(index));

			switch (dict_index_get_online_status(index)) {
			case ONLINE_INDEX_ABORTED_DROPPED:
				continue;
			case ONLINE_INDEX_COMPLETE:
				if (*index->name != TEMP_INDEX_PREFIX) {
					/* Do nothing to already
					published indexes. */
				} else if (index->type & DICT_FTS) {
					/* Drop a completed FULLTEXT
					index, due to a timeout during
					MDL upgrade for
					commit_inplace_alter_table().
					Because only concurrent reads
					are allowed (and they are not
					seeing this index yet) we
					are safe to drop the index. */
					dict_index_t* prev = UT_LIST_GET_PREV(
						indexes, index);
					/* At least there should be
					the clustered index before
					this one. */
					ut_ad(prev);
					ut_a(table->fts);
					fts_drop_index(table, index, trx);
					/* Since
					INNOBASE_SHARE::idx_trans_tbl
					is shared between all open
					ha_innobase handles to this
					table, no thread should be
					accessing this dict_index_t
					object. Also, we should be
					holding LOCK=SHARED MDL on the
					table even after the MDL
					upgrade timeout. */

					/* We can remove a DICT_FTS
					index from the cache, because
					we do not allow ADD FULLTEXT INDEX
					with LOCK=NONE. If we allowed that,
					we should exclude FTS entries from
					prebuilt->ins_node->entry_list
					in ins_node_create_entry_list(). */
					dict_index_remove_from_cache(
						table, index);
					index = prev;
				} else {
					rw_lock_x_lock(
						dict_index_get_lock(index));
					dict_index_set_online_status(
						index, ONLINE_INDEX_ABORTED);
					index->type |= DICT_CORRUPT;
					table->drop_aborted = TRUE;
					goto drop_aborted;
				}
				continue;
			case ONLINE_INDEX_CREATION:
				rw_lock_x_lock(dict_index_get_lock(index));
				ut_ad(*index->name == TEMP_INDEX_PREFIX);
				row_log_abort_sec(index);
			drop_aborted:
				rw_lock_x_unlock(dict_index_get_lock(index));

				DEBUG_SYNC_C("merge_drop_index_after_abort");
				/* covered by dict_sys->mutex */
				MONITOR_INC(MONITOR_BACKGROUND_DROP_INDEX);
				/* fall through */
			case ONLINE_INDEX_ABORTED:
				/* Drop the index tree from the
				data dictionary and free it from
				the tablespace, but keep the object
				in the data dictionary cache. */
				row_merge_drop_index_dict(trx, index->id);
				rw_lock_x_lock(dict_index_get_lock(index));
				dict_index_set_online_status(
					index, ONLINE_INDEX_ABORTED_DROPPED);
				rw_lock_x_unlock(dict_index_get_lock(index));
				table->drop_aborted = TRUE;
				continue;
			}
			ut_error;
		}

		return;
	}

	row_merge_drop_indexes_dict(trx, table->id);

	/* Invalidate all row_prebuilt_t::ins_graph that are referring
	to this table. That is, force row_get_prebuilt_insert_row() to
	rebuild prebuilt->ins_node->entry_list). */
	ut_ad(table->def_trx_id <= trx->id);
	table->def_trx_id = trx->id;

	next_index = dict_table_get_next_index(index);

	while ((index = next_index) != NULL) {
		/* read the next pointer before freeing the index */
		next_index = dict_table_get_next_index(index);

		ut_ad(!dict_index_is_clust(index));

		if (*index->name == TEMP_INDEX_PREFIX) {
			/* If it is FTS index, drop from table->fts
			and also drop its auxiliary tables */
			if (index->type & DICT_FTS) {
				ut_a(table->fts);
				fts_drop_index(table, index, trx);
			}

			switch (dict_index_get_online_status(index)) {
			case ONLINE_INDEX_CREATION:
				/* This state should only be possible
				when prepare_inplace_alter_table() fails
				after invoking row_merge_create_index().
				In inplace_alter_table(),
				row_merge_build_indexes()
				should never leave the index in this state.
				It would invoke row_log_abort_sec() on
				failure. */
			case ONLINE_INDEX_COMPLETE:
				/* In these cases, we are able to drop
				the index straight. The DROP INDEX was
				never deferred. */
				break;
			case ONLINE_INDEX_ABORTED:
			case ONLINE_INDEX_ABORTED_DROPPED:
				/* covered by dict_sys->mutex */
				MONITOR_DEC(MONITOR_BACKGROUND_DROP_INDEX);
			}

			dict_index_remove_from_cache(table, index);
		}
	}

	table->drop_aborted = FALSE;
	ut_d(dict_table_check_for_dup_indexes(table, CHECK_ALL_COMPLETE));
}

/*********************************************************************//**
Drop all partially created indexes during crash recovery. */
UNIV_INTERN
void
row_merge_drop_temp_indexes(void)
/*=============================*/
{
	static const char sql[] =
		"PROCEDURE DROP_TEMP_INDEXES_PROC () IS\n"
		"ixid CHAR;\n"
		"found INT;\n"

		"DECLARE CURSOR index_cur IS\n"
		" SELECT ID FROM SYS_INDEXES\n"
		" WHERE SUBSTR(NAME,0,1)='" TEMP_INDEX_PREFIX_STR "'\n"
		"FOR UPDATE;\n"

		"BEGIN\n"
		"found := 1;\n"
		"OPEN index_cur;\n"
		"WHILE found = 1 LOOP\n"
		"  FETCH index_cur INTO ixid;\n"
		"  IF (SQL % NOTFOUND) THEN\n"
		"    found := 0;\n"
		"  ELSE\n"
		"    DELETE FROM SYS_FIELDS WHERE INDEX_ID=ixid;\n"
		"    DELETE FROM SYS_INDEXES WHERE CURRENT OF index_cur;\n"
		"  END IF;\n"
		"END LOOP;\n"
		"CLOSE index_cur;\n"
		"END;\n";
	trx_t*	trx;
	dberr_t	error;

	/* Load the table definitions that contain partially defined
	indexes, so that the data dictionary information can be checked
	when accessing the tablename.ibd files. */
	trx = trx_allocate_for_background();
	trx->op_info = "dropping partially created indexes";
	row_mysql_lock_data_dictionary(trx);
	/* Ensure that this transaction will be rolled back and locks
	will be released, if the server gets killed before the commit
	gets written to the redo log. */
	trx_set_dict_operation(trx, TRX_DICT_OP_INDEX);

	trx->op_info = "dropping indexes";
	error = que_eval_sql(NULL, sql, FALSE, trx);

	if (error != DB_SUCCESS) {
		/* Even though we ensure that DDL transactions are WAIT
		and DEADLOCK free, we could encounter other errors e.g.,
		DB_TOO_MANY_CONCURRENT_TRXS. */
		trx->error_state = DB_SUCCESS;

		ut_print_timestamp(stderr);
		fprintf(stderr, " InnoDB: Error: row_merge_drop_temp_indexes "
			"failed with error code: %u.\n", (unsigned) error);
	}

	trx_commit_for_mysql(trx);
	row_mysql_unlock_data_dictionary(trx);
	trx_free_for_background(trx);
}

/*********************************************************************//**
Creates temporary merge files, and if UNIV_PFS_IO defined, register
the file descriptor with Performance Schema.
@return file descriptor, or -1 on failure */
UNIV_INTERN
int
row_merge_file_create_low(void)
/*===========================*/
{
	int	fd;
#ifdef UNIV_PFS_IO
	/* This temp file open does not go through normal
	file APIs, add instrumentation to register with
	performance schema */
	struct PSI_file_locker*	locker = NULL;
	PSI_file_locker_state	state;
	register_pfs_file_open_begin(&state, locker, innodb_file_temp_key,
				     PSI_FILE_OPEN,
				     "Innodb Merge Temp File",
				     __FILE__, __LINE__);
#endif
	fd = innobase_mysql_tmpfile();
#ifdef UNIV_PFS_IO
	register_pfs_file_open_end(locker, fd);
#endif

	if (fd < 0) {
		ib_logf(IB_LOG_LEVEL_ERROR,
			"Cannot create temporary merge file");
		return (-1);
	}
	return(fd);
}

/*********************************************************************//**
Create a merge file.
@return file descriptor, or -1 on failure */
UNIV_INTERN
int
row_merge_file_create(
/*==================*/
	merge_file_t*	merge_file)	/*!< out: merge file structure */
{
	merge_file->fd = row_merge_file_create_low();
	merge_file->offset = 0;
	merge_file->n_rec = 0;

	if (merge_file->fd >= 0) {
		if (srv_disable_sort_file_cache) {
			os_file_set_nocache(OS_FILE_FROM_FD(merge_file->fd),
				"row0merge.cc", "sort");
		}
	}
	return(merge_file->fd);
}

/*********************************************************************//**
Destroy a merge file. And de-register the file from Performance Schema
if UNIV_PFS_IO is defined. */
UNIV_INTERN
void
row_merge_file_destroy_low(
/*=======================*/
	int		fd)	/*!< in: merge file descriptor */
{
#ifdef UNIV_PFS_IO
	struct PSI_file_locker*	locker = NULL;
	PSI_file_locker_state	state;
	register_pfs_file_io_begin(&state, locker,
				   fd, 0, PSI_FILE_CLOSE,
				   __FILE__, __LINE__);
#endif
	if (fd >= 0) {
		close(fd);
	}
#ifdef UNIV_PFS_IO
	register_pfs_file_io_end(locker, 0);
#endif
}
/*********************************************************************//**
Destroy a merge file. */
UNIV_INTERN
void
row_merge_file_destroy(
/*===================*/
	merge_file_t*	merge_file)	/*!< in/out: merge file structure */
{
	ut_ad(!srv_read_only_mode);

	if (merge_file->fd != -1) {
		row_merge_file_destroy_low(merge_file->fd);
		merge_file->fd = -1;
	}
}

/*********************************************************************//**
Rename an index in the dictionary that was created. The data
dictionary must have been locked exclusively by the caller, because
the transaction will not be committed.
@return	DB_SUCCESS if all OK */
UNIV_INTERN
dberr_t
row_merge_rename_index_to_add(
/*==========================*/
	trx_t*		trx,		/*!< in/out: transaction */
	table_id_t	table_id,	/*!< in: table identifier */
	index_id_t	index_id)	/*!< in: index identifier */
{
	dberr_t		err = DB_SUCCESS;
	pars_info_t*	info = pars_info_create();

	/* We use the private SQL parser of Innobase to generate the
	query graphs needed in renaming indexes. */

	static const char rename_index[] =
		"PROCEDURE RENAME_INDEX_PROC () IS\n"
		"BEGIN\n"
		"UPDATE SYS_INDEXES SET NAME=SUBSTR(NAME,1,LENGTH(NAME)-1)\n"
		"WHERE TABLE_ID = :tableid AND ID = :indexid;\n"
		"END;\n";

	ut_ad(trx);
	ut_a(trx->dict_operation_lock_mode == RW_X_LATCH);
	ut_ad(trx_get_dict_operation(trx) == TRX_DICT_OP_INDEX);

	trx->op_info = "renaming index to add";

	pars_info_add_ull_literal(info, "tableid", table_id);
	pars_info_add_ull_literal(info, "indexid", index_id);

	err = que_eval_sql(info, rename_index, FALSE, trx);

	if (err != DB_SUCCESS) {
		/* Even though we ensure that DDL transactions are WAIT
		and DEADLOCK free, we could encounter other errors e.g.,
		DB_TOO_MANY_CONCURRENT_TRXS. */
		trx->error_state = DB_SUCCESS;

		ut_print_timestamp(stderr);
		fprintf(stderr,
			" InnoDB: Error: row_merge_rename_index_to_add "
			 "failed with error code: %u.\n", (unsigned) err);
	}

	trx->op_info = "";

	return(err);
}

/*********************************************************************//**
Rename an index in the dictionary that is to be dropped. The data
dictionary must have been locked exclusively by the caller, because
the transaction will not be committed.
@return	DB_SUCCESS if all OK */
UNIV_INTERN
dberr_t
row_merge_rename_index_to_drop(
/*===========================*/
	trx_t*		trx,		/*!< in/out: transaction */
	table_id_t	table_id,	/*!< in: table identifier */
	index_id_t	index_id)	/*!< in: index identifier */
{
	dberr_t		err;
	pars_info_t*	info = pars_info_create();

	ut_ad(!srv_read_only_mode);

	/* We use the private SQL parser of Innobase to generate the
	query graphs needed in renaming indexes. */

	static const char rename_index[] =
		"PROCEDURE RENAME_INDEX_PROC () IS\n"
		"BEGIN\n"
		"UPDATE SYS_INDEXES SET NAME=CONCAT('"
		TEMP_INDEX_PREFIX_STR "',NAME)\n"
		"WHERE TABLE_ID = :tableid AND ID = :indexid;\n"
		"END;\n";

	ut_ad(trx);
	ut_a(trx->dict_operation_lock_mode == RW_X_LATCH);
	ut_ad(trx_get_dict_operation(trx) == TRX_DICT_OP_INDEX);

	trx->op_info = "renaming index to drop";

	pars_info_add_ull_literal(info, "tableid", table_id);
	pars_info_add_ull_literal(info, "indexid", index_id);

	err = que_eval_sql(info, rename_index, FALSE, trx);

	if (err != DB_SUCCESS) {
		/* Even though we ensure that DDL transactions are WAIT
		and DEADLOCK free, we could encounter other errors e.g.,
		DB_TOO_MANY_CONCURRENT_TRXS. */
		trx->error_state = DB_SUCCESS;

		ut_print_timestamp(stderr);
		fprintf(stderr,
			" InnoDB: Error: row_merge_rename_index_to_drop "
			 "failed with error code: %u.\n", (unsigned) err);
	}

	trx->op_info = "";

	return(err);
}

/*********************************************************************//**
Provide a new pathname for a table that is being renamed if it belongs to
a file-per-table tablespace.  The caller is responsible for freeing the
memory allocated for the return value.
@return	new pathname of tablespace file, or NULL if space = 0 */
UNIV_INTERN
char*
row_make_new_pathname(
/*==================*/
	dict_table_t*	table,		/*!< in: table to be renamed */
	const char*	new_name)	/*!< in: new name */
{
	char*	new_path;
	char*	old_path;

	ut_ad(table->space != TRX_SYS_SPACE);

	old_path = fil_space_get_first_path(table->space);
	ut_a(old_path);

	new_path = os_file_make_new_pathname(old_path, new_name);

	mem_free(old_path);

	return(new_path);
}

/*********************************************************************//**
Rename the tables in the data dictionary.  The data dictionary must
have been locked exclusively by the caller, because the transaction
will not be committed.
@return	error code or DB_SUCCESS */
UNIV_INTERN
dberr_t
row_merge_rename_tables_dict(
/*=========================*/
	dict_table_t*	old_table,	/*!< in/out: old table, renamed to
					tmp_name */
	dict_table_t*	new_table,	/*!< in/out: new table, renamed to
					old_table->name */
	const char*	tmp_name,	/*!< in: new name for old_table */
	trx_t*		trx)		/*!< in/out: dictionary transaction */
{
	dberr_t		err	= DB_ERROR;
	pars_info_t*	info;

	ut_ad(!srv_read_only_mode);
	ut_ad(old_table != new_table);
	ut_ad(mutex_own(&dict_sys->mutex));
	ut_a(trx->dict_operation_lock_mode == RW_X_LATCH);
	ut_ad(trx_get_dict_operation(trx) == TRX_DICT_OP_TABLE
	      || trx_get_dict_operation(trx) == TRX_DICT_OP_INDEX);

	trx->op_info = "renaming tables";

	/* We use the private SQL parser of Innobase to generate the query
	graphs needed in updating the dictionary data in system tables. */

	info = pars_info_create();

	pars_info_add_str_literal(info, "new_name", new_table->name);
	pars_info_add_str_literal(info, "old_name", old_table->name);
	pars_info_add_str_literal(info, "tmp_name", tmp_name);

	err = que_eval_sql(info,
			   "PROCEDURE RENAME_TABLES () IS\n"
			   "BEGIN\n"
			   "UPDATE SYS_TABLES SET NAME = :tmp_name\n"
			   " WHERE NAME = :old_name;\n"
			   "UPDATE SYS_TABLES SET NAME = :old_name\n"
			   " WHERE NAME = :new_name;\n"
			   "END;\n", FALSE, trx);

	/* Update SYS_TABLESPACES and SYS_DATAFILES if the old
	table is in a non-system tablespace where space > 0. */
	if (err == DB_SUCCESS
	    && old_table->space != TRX_SYS_SPACE
	    && !old_table->ibd_file_missing) {
		/* Make pathname to update SYS_DATAFILES. */
		char* tmp_path = row_make_new_pathname(old_table, tmp_name);

		info = pars_info_create();

		pars_info_add_str_literal(info, "tmp_name", tmp_name);
		pars_info_add_str_literal(info, "tmp_path", tmp_path);
		pars_info_add_int4_literal(info, "old_space",
					   (lint) old_table->space);

		err = que_eval_sql(info,
				   "PROCEDURE RENAME_OLD_SPACE () IS\n"
				   "BEGIN\n"
				   "UPDATE SYS_TABLESPACES"
				   " SET NAME = :tmp_name\n"
				   " WHERE SPACE = :old_space;\n"
				   "UPDATE SYS_DATAFILES"
				   " SET PATH = :tmp_path\n"
				   " WHERE SPACE = :old_space;\n"
				   "END;\n", FALSE, trx);

		mem_free(tmp_path);
	}

	/* Update SYS_TABLESPACES and SYS_DATAFILES if the new
	table is in a non-system tablespace where space > 0. */
	if (err == DB_SUCCESS && new_table->space != TRX_SYS_SPACE) {
		/* Make pathname to update SYS_DATAFILES. */
		char* old_path = row_make_new_pathname(
			new_table, old_table->name);

		info = pars_info_create();

		pars_info_add_str_literal(info, "old_name", old_table->name);
		pars_info_add_str_literal(info, "old_path", old_path);
		pars_info_add_int4_literal(info, "new_space",
					   (lint) new_table->space);

		err = que_eval_sql(info,
				   "PROCEDURE RENAME_NEW_SPACE () IS\n"
				   "BEGIN\n"
				   "UPDATE SYS_TABLESPACES"
				   " SET NAME = :old_name\n"
				   " WHERE SPACE = :new_space;\n"
				   "UPDATE SYS_DATAFILES"
				   " SET PATH = :old_path\n"
				   " WHERE SPACE = :new_space;\n"
				   "END;\n", FALSE, trx);

		mem_free(old_path);
	}

	if (err == DB_SUCCESS && dict_table_is_discarded(new_table)) {
		err = row_import_update_discarded_flag(
			trx, new_table->id, true, true);
	}

	trx->op_info = "";

	return(err);
}

/*********************************************************************//**
Create and execute a query graph for creating an index.
@return	DB_SUCCESS or error code */
static __attribute__((nonnull, warn_unused_result))
dberr_t
row_merge_create_index_graph(
/*=========================*/
	trx_t*		trx,		/*!< in: trx */
	dict_table_t*	table,		/*!< in: table */
	dict_index_t*	index)		/*!< in: index */
{
	ind_node_t*	node;		/*!< Index creation node */
	mem_heap_t*	heap;		/*!< Memory heap */
	que_thr_t*	thr;		/*!< Query thread */
	dberr_t		err;

	ut_ad(trx);
	ut_ad(table);
	ut_ad(index);

	heap = mem_heap_create(512);

	index->table = table;
	node = ind_create_graph_create(index, heap, false);
	thr = pars_complete_graph_for_exec(node, trx, heap);

	ut_a(thr == que_fork_start_command(
			static_cast<que_fork_t*>(que_node_get_parent(thr))));

	que_run_threads(thr);

	err = trx->error_state;

	que_graph_free((que_t*) que_node_get_parent(thr));

	return(err);
}

/*********************************************************************//**
Create the index and load in to the dictionary.
@return	index, or NULL on error */
UNIV_INTERN
dict_index_t*
row_merge_create_index(
/*===================*/
	trx_t*			trx,	/*!< in/out: trx (sets error_state) */
	dict_table_t*		table,	/*!< in: the index is on this table */
	const index_def_t*	index_def,
					/*!< in: the index definition */
	const char**		col_names)
					/*! in: column names if columns are
					renamed or NULL */
{
	dict_index_t*	index;
	dberr_t		err;
	ulint		n_fields = index_def->n_fields;
	ulint		i;

	ut_ad(!srv_read_only_mode);

	/* Create the index prototype, using the passed in def, this is not
	a persistent operation. We pass 0 as the space id, and determine at
	a lower level the space id where to store the table. */

	index = dict_mem_index_create(table->name, index_def->name,
				      0, index_def->ind_type, n_fields);

	ut_a(index);

	for (i = 0; i < n_fields; i++) {
		index_field_t*	ifield = &index_def->fields[i];
		const char * col_name;

		/*
		Alter table renaming a column and then adding a index
		to this new name e.g ALTER TABLE t
		CHANGE COLUMN b c INT NOT NULL, ADD UNIQUE INDEX (c);
		requires additional check as column names are not yet
		changed when new index definitions are created. Table's
		new column names are on a array of column name pointers
		if any of the column names are changed. */

		if (col_names && col_names[i]) {
			col_name = col_names[i];
		} else {
			col_name = ifield->col_name ?
				dict_table_get_col_name_for_mysql(table, ifield->col_name) :
				dict_table_get_col_name(table, ifield->col_no);
		}

		dict_mem_index_add_field(
			index,
			col_name,
			ifield->prefix_len);
	}

	/* Add the index to SYS_INDEXES, using the index prototype. */
	err = row_merge_create_index_graph(trx, table, index);

	if (err == DB_SUCCESS) {

		index = dict_table_get_index_on_name(table, index_def->name);

		ut_a(index);

		/* Note the id of the transaction that created this
		index, we use it to restrict readers from accessing
		this index, to ensure read consistency. */
		ut_ad(index->trx_id == trx->id);
	} else {
		index = NULL;
	}

	return(index);
}

/*********************************************************************//**
Check if a transaction can use an index. */
UNIV_INTERN
ibool
row_merge_is_index_usable(
/*======================*/
	const trx_t*		trx,	/*!< in: transaction */
	const dict_index_t*	index)	/*!< in: index to check */
{
	if (!dict_index_is_clust(index)
	    && dict_index_is_online_ddl(index)) {
		/* Indexes that are being created are not useable. */
		return(FALSE);
	}

	return(!dict_index_is_corrupted(index)
	       && (dict_table_is_temporary(index->table)
		   || !trx->read_view
		   || read_view_sees_trx_id(trx->read_view, index->trx_id)));
}

/*********************************************************************//**
Drop a table. The caller must have ensured that the background stats
thread is not processing the table. This can be done by calling
dict_stats_wait_bg_to_stop_using_table() after locking the dictionary and
before calling this function.
@return	DB_SUCCESS or error code */
UNIV_INTERN
dberr_t
row_merge_drop_table(
/*=================*/
	trx_t*		trx,		/*!< in: transaction */
	dict_table_t*	table)		/*!< in: table to drop */
{
	ut_ad(!srv_read_only_mode);

	/* There must be no open transactions on the table. */
	ut_a(table->n_ref_count == 0);

	return(row_drop_table_for_mysql(table->name, trx, false, false));
}

/*********************************************************************//**
Build indexes on a table by reading a clustered index,
creating a temporary file containing index entries, merge sorting
these index entries and inserting sorted index entries to indexes.
@return	DB_SUCCESS or error code */
UNIV_INTERN
dberr_t
row_merge_build_indexes(
/*====================*/
	trx_t*		trx,		/*!< in: transaction */
	dict_table_t*	old_table,	/*!< in: table where rows are
					read from */
	dict_table_t*	new_table,	/*!< in: table where indexes are
					created; identical to old_table
					unless creating a PRIMARY KEY */
	bool		online,		/*!< in: true if creating indexes
					online */
	dict_index_t**	indexes,	/*!< in: indexes to be created */
	const ulint*	key_numbers,	/*!< in: MySQL key numbers */
	ulint		n_indexes,	/*!< in: size of indexes[] */
	struct TABLE*	table,		/*!< in/out: MySQL table, for
					reporting erroneous key value
					if applicable */
	const dtuple_t*	add_cols,	/*!< in: default values of
					added columns, or NULL */
	const ulint*	col_map,	/*!< in: mapping of old column
					numbers to new ones, or NULL
					if old_table == new_table */
	ulint		add_autoinc,	/*!< in: number of added
					AUTO_INCREMENT column, or
					ULINT_UNDEFINED if none is added */
	ib_sequence_t&	sequence)	/*!< in: autoinc instance if
					add_autoinc != ULINT_UNDEFINED */
{
	merge_file_t*		merge_files;
	row_merge_block_t*	block;
	row_merge_block_t*	crypt_block;
	ulint			block_size;
	ulint			i;
	ulint			j;
	dberr_t			error;
	int			tmpfd = -1;
	dict_index_t*		fts_sort_idx = NULL;
	fts_psort_t*		psort_info = NULL;
	fts_psort_t*		merge_info = NULL;
	ib_int64_t		sig_count = 0;
	bool			fts_psort_initiated = false;
	fil_space_crypt_t *	crypt_data = NULL;

	float total_static_cost = 0;
	float total_dynamic_cost = 0;
	uint total_index_blocks = 0;
	float pct_cost=0;
	float pct_progress=0;

	DBUG_ENTER("row_merge_build_indexes");

	ut_ad(!srv_read_only_mode);
	ut_ad((old_table == new_table) == !col_map);
	ut_ad(!add_cols || col_map);

	/* Allocate memory for merge file data structure and initialize
	fields */

	block_size = 3 * srv_sort_buf_size;
	block = static_cast<row_merge_block_t*>(
		os_mem_alloc_large(&block_size));

	if (block == NULL) {
		DBUG_RETURN(DB_OUT_OF_MEMORY);
	}

	/* Get crypt data from tablespace if present. */
	crypt_data = fil_space_get_crypt_data(new_table->space);
	crypt_block = NULL;

	/* If tablespace is encrypted, allocate additional buffer for
	encryption/decryption. */
	if ((crypt_data && crypt_data->encryption == FIL_SPACE_ENCRYPTION_ON) ||
		(srv_encrypt_tables &&
			crypt_data && crypt_data->encryption == FIL_SPACE_ENCRYPTION_DEFAULT)) {

		crypt_block = static_cast<row_merge_block_t*>(
			os_mem_alloc_large(&block_size));

		if (crypt_block == NULL) {
			DBUG_RETURN(DB_OUT_OF_MEMORY);
		}
	} else {
		/* Not needed */
		crypt_data = NULL;
	}

	trx_start_if_not_started_xa(trx);

	merge_files = static_cast<merge_file_t*>(
		mem_alloc(n_indexes * sizeof *merge_files));

	/* Initialize all the merge file descriptors, so that we
	don't call row_merge_file_destroy() on uninitialized
	merge file descriptor */

	for (i = 0; i < n_indexes; i++) {
		merge_files[i].fd = -1;
	}

	total_static_cost = COST_BUILD_INDEX_STATIC * n_indexes + COST_READ_CLUSTERED_INDEX;
	total_dynamic_cost = COST_BUILD_INDEX_DYNAMIC * n_indexes;

	for (i = 0; i < n_indexes; i++) {
		if (row_merge_file_create(&merge_files[i]) < 0) {
			error = DB_OUT_OF_MEMORY;
			goto func_exit;
		}

		if (indexes[i]->type & DICT_FTS) {
			ibool	opt_doc_id_size = FALSE;

			/* To build FTS index, we would need to extract
			doc's word, Doc ID, and word's position, so
			we need to build a "fts sort index" indexing
			on above three 'fields' */
			fts_sort_idx = row_merge_create_fts_sort_index(
				indexes[i], old_table, &opt_doc_id_size);

			row_merge_dup_t* dup = static_cast<row_merge_dup_t*>(
				ut_malloc(sizeof *dup));
			dup->index = fts_sort_idx;
			dup->table = table;
			dup->col_map = col_map;
			dup->n_dup = 0;

			row_fts_psort_info_init(
				trx, dup, new_table, opt_doc_id_size,
				&psort_info, &merge_info);

			/* "We need to ensure that we free the resources
			allocated */
			fts_psort_initiated = true;
		}
	}

	tmpfd = row_merge_file_create_low();

	if (tmpfd < 0) {
		error = DB_OUT_OF_MEMORY;
		goto func_exit;
	}

	/* Reset the MySQL row buffer that is used when reporting
	duplicate keys. */
	innobase_rec_reset(table);

	sql_print_information("InnoDB: Online DDL : Start");
	sql_print_information("InnoDB: Online DDL : Start reading clustered "
		"index of the table and create temporary files");

	pct_cost = COST_READ_CLUSTERED_INDEX * 100 / (total_static_cost + total_dynamic_cost);

	/* Do not continue if we can't encrypt table pages */
	if (old_table->is_encrypted || new_table->is_encrypted) {
		error = DB_DECRYPTION_FAILED;
		ib_push_warning(trx->mysql_thd, DB_DECRYPTION_FAILED,
			"Table %s is encrypted but encryption service or"
			" used key_id is not available. "
			" Can't continue reading table.",
			old_table->is_encrypted ? old_table->name : new_table->name);
		goto func_exit;
	}

	/* Read clustered index of the table and create files for
	secondary index entries for merge sort */

	error = row_merge_read_clustered_index(
			trx, table, old_table, new_table, online, indexes,
			fts_sort_idx, psort_info, merge_files, key_numbers,
			n_indexes, add_cols, col_map,
			add_autoinc, sequence, block, pct_cost,
			crypt_data, crypt_block);

	pct_progress += pct_cost;

	sql_print_information("InnoDB: Online DDL : End of reading "
		"clustered index of the table and create temporary files");

	for (i = 0; i < n_indexes; i++) {
		total_index_blocks += merge_files[i].offset;
	}

	if (error != DB_SUCCESS) {
		goto func_exit;
	}

	DEBUG_SYNC_C("row_merge_after_scan");

	/* Now we have files containing index entries ready for
	sorting and inserting. */

	DBUG_EXECUTE_IF(
		"ib_merge_wait_after_read",
		os_thread_sleep(20000000););  /* 20 sec */

	for (i = 0; i < n_indexes; i++) {
		dict_index_t*	sort_idx = indexes[i];

		if (indexes[i]->type & DICT_FTS) {
			os_event_t	fts_parallel_merge_event;

			sort_idx = fts_sort_idx;

			fts_parallel_merge_event
				= merge_info[0].psort_common->merge_event;

			if (FTS_PLL_MERGE) {
				ulint	trial_count = 0;
				bool	all_exit = false;

				os_event_reset(fts_parallel_merge_event);
				row_fts_start_parallel_merge(merge_info);
wait_again:
				os_event_wait_time_low(
					fts_parallel_merge_event, 1000000,
					sig_count);

				for (j = 0; j < FTS_NUM_AUX_INDEX; j++) {
					if (merge_info[j].child_status
					    != FTS_CHILD_COMPLETE
					    && merge_info[j].child_status
					    != FTS_CHILD_EXITING) {
						sig_count = os_event_reset(
						fts_parallel_merge_event);

						goto wait_again;
					}
				}

				/* Now all children should complete, wait
				a bit until they all finish using event */
				while (!all_exit && trial_count < 10000) {
					all_exit = true;

					for (j = 0; j < FTS_NUM_AUX_INDEX;
					     j++) {
						if (merge_info[j].child_status
						    != FTS_CHILD_EXITING) {
							all_exit = false;
							os_thread_sleep(1000);
							break;
						}
					}
					trial_count++;
				}

				if (!all_exit) {
					ib_logf(IB_LOG_LEVEL_ERROR,
						"Not all child merge threads"
						" exited when creating FTS"
						" index '%s'",
						indexes[i]->name);
				}
			} else {
				/* This cannot report duplicates; an
				assertion would fail in that case. */
				error = row_fts_merge_insert(
					sort_idx, new_table,
					psort_info, 0);
			}

#ifdef FTS_INTERNAL_DIAG_PRINT
			DEBUG_FTS_SORT_PRINT("FTS_SORT: Complete Insert\n");
#endif
		} else {
<<<<<<< HEAD
			/* Sorting and inserting is required only if
			there really is records */
			if (UNIV_LIKELY(merge_files[i].n_rec)) {
				char		buf[3 * NAME_LEN];
				char		*bufend;
				row_merge_dup_t	dup = {
					sort_idx, table, col_map, 0};

				pct_cost = (COST_BUILD_INDEX_STATIC +
					(total_dynamic_cost * merge_files[i].offset /
						total_index_blocks)) /
					(total_static_cost + total_dynamic_cost)
					* PCT_COST_MERGESORT_INDEX * 100;

				bufend = innobase_convert_name(buf, sizeof buf,
					indexes[i]->name, strlen(indexes[i]->name),
					trx ? trx->mysql_thd : NULL,
					FALSE);

				buf[bufend - buf]='\0';

				sql_print_information("InnoDB: Online DDL : Start merge-sorting"
					" index %s (%lu / %lu), estimated cost : %2.4f",
					buf, (i+1), n_indexes, pct_cost);

				error = row_merge_sort(
						trx, &dup, &merge_files[i],
						block, &tmpfd, true,
						pct_progress, pct_cost,
						crypt_data, crypt_block, new_table->space);

				pct_progress += pct_cost;

				sql_print_information("InnoDB: Online DDL : End of "
					" merge-sorting index %s (%lu / %lu)",
					buf, (i+1), n_indexes);

				DBUG_EXECUTE_IF(
					"ib_merge_wait_after_sort",
					os_thread_sleep(20000000););  /* 20 sec */

				if (error == DB_SUCCESS) {
					pct_cost = (COST_BUILD_INDEX_STATIC +
						(total_dynamic_cost * merge_files[i].offset /
							total_index_blocks)) /
						(total_static_cost + total_dynamic_cost) *
						PCT_COST_INSERT_INDEX * 100;

					sql_print_information("InnoDB: Online DDL : Start "
						"building index %s (%lu / %lu), estimated "
						"cost : %2.4f", buf, (i+1),
						n_indexes, pct_cost);

					error = row_merge_insert_index_tuples(
						trx->id, sort_idx, old_table,
						merge_files[i].fd, block,
						merge_files[i].n_rec, pct_progress, pct_cost,
						crypt_data, crypt_block, new_table->space);
					pct_progress += pct_cost;

					sql_print_information("InnoDB: Online DDL : "
						"End of building index %s (%lu / %lu)",
						buf, (i+1), n_indexes);
				}
=======
			row_merge_dup_t	dup = {
				sort_idx, table, col_map, 0};

			error = row_merge_sort(
				trx, &dup, &merge_files[i],
				block, &tmpfd);

			if (error == DB_SUCCESS) {
				error = row_merge_insert_index_tuples(
					trx->id, sort_idx, old_table,
					merge_files[i].fd, block);
>>>>>>> 5f2f3c4f
			}
		}

		/* Close the temporary file to free up space. */
		row_merge_file_destroy(&merge_files[i]);

		if (indexes[i]->type & DICT_FTS) {
			row_fts_psort_info_destroy(psort_info, merge_info);
			fts_psort_initiated = false;
		} else if (error != DB_SUCCESS || !online) {
			/* Do not apply any online log. */
		} else if (old_table != new_table) {
			ut_ad(!sort_idx->online_log);
			ut_ad(sort_idx->online_status
			      == ONLINE_INDEX_COMPLETE);
		} else {
			sql_print_information("InnoDB: Online DDL : Start applying row log");
			DEBUG_SYNC_C("row_log_apply_before");
			error = row_log_apply(trx, sort_idx, table);
			DEBUG_SYNC_C("row_log_apply_after");
			sql_print_information("InnoDB: Online DDL : End of applying row log");
		}

		sql_print_information("InnoDB: Online DDL : Completed");

		if (error != DB_SUCCESS) {
			trx->error_key_num = key_numbers[i];
			goto func_exit;
		}

		if (indexes[i]->type & DICT_FTS && fts_enable_diag_print) {
			char*	name = (char*) indexes[i]->name;

			if (*name == TEMP_INDEX_PREFIX)  {
				name++;
			}

			ut_print_timestamp(stderr);
			fprintf(stderr, " InnoDB: Finished building "
				"full-text index %s\n", name);
		}
	}

func_exit:
	DBUG_EXECUTE_IF(
		"ib_build_indexes_too_many_concurrent_trxs",
		error = DB_TOO_MANY_CONCURRENT_TRXS;
		trx->error_state = error;);

	if (fts_psort_initiated) {
		/* Clean up FTS psort related resource */
		row_fts_psort_info_destroy(psort_info, merge_info);
		fts_psort_initiated = false;
	}

	row_merge_file_destroy_low(tmpfd);

	for (i = 0; i < n_indexes; i++) {
		row_merge_file_destroy(&merge_files[i]);
	}

	if (fts_sort_idx) {
		dict_mem_index_free(fts_sort_idx);
	}

	mem_free(merge_files);
	os_mem_free_large(block, block_size);

	if (crypt_block) {
		os_mem_free_large(crypt_block, block_size);
	}

	DICT_TF2_FLAG_UNSET(new_table, DICT_TF2_FTS_ADD_DOC_ID);

	if (online && old_table == new_table && error != DB_SUCCESS) {
		/* On error, flag all online secondary index creation
		as aborted. */
		for (i = 0; i < n_indexes; i++) {
			ut_ad(!(indexes[i]->type & DICT_FTS));
			ut_ad(*indexes[i]->name == TEMP_INDEX_PREFIX);
			ut_ad(!dict_index_is_clust(indexes[i]));

			/* Completed indexes should be dropped as
			well, and indexes whose creation was aborted
			should be dropped from the persistent
			storage. However, at this point we can only
			set some flags in the not-yet-published
			indexes. These indexes will be dropped later
			in row_merge_drop_indexes(), called by
			rollback_inplace_alter_table(). */

			switch (dict_index_get_online_status(indexes[i])) {
			case ONLINE_INDEX_COMPLETE:
				break;
			case ONLINE_INDEX_CREATION:
				rw_lock_x_lock(
					dict_index_get_lock(indexes[i]));
				row_log_abort_sec(indexes[i]);
				indexes[i]->type |= DICT_CORRUPT;
				rw_lock_x_unlock(
					dict_index_get_lock(indexes[i]));
				new_table->drop_aborted = TRUE;
				/* fall through */
			case ONLINE_INDEX_ABORTED_DROPPED:
			case ONLINE_INDEX_ABORTED:
				MONITOR_MUTEX_INC(
					&dict_sys->mutex,
					MONITOR_BACKGROUND_DROP_INDEX);
			}
		}
	}

	DBUG_RETURN(error);
}<|MERGE_RESOLUTION|>--- conflicted
+++ resolved
@@ -969,9 +969,7 @@
 #endif /* UNIV_DEBUG */
 
 	success = os_file_read_no_error_handling(OS_FILE_FROM_FD(fd), buf,
-<<<<<<< HEAD
 		                                 ofs, srv_sort_buf_size);
-	srv_stats.merge_buffers_read.inc();
 
 	/* For encrypted tables, decrypt data after reading and copy data */
 	if (crypt_data && crypt_buf) {
@@ -980,9 +978,6 @@
 		}
 	}
 
-=======
-						 ofs, srv_sort_buf_size);
->>>>>>> 5f2f3c4f
 #ifdef POSIX_FADV_DONTNEED
 	/* Each block is read exactly once.  Free up the file cache. */
 	posix_fadvise(fd, ofs, srv_sort_buf_size, POSIX_FADV_DONTNEED);
@@ -1020,7 +1015,6 @@
 
 	DBUG_EXECUTE_IF("row_merge_write_failure", return(FALSE););
 
-<<<<<<< HEAD
 	/* For encrypted tables, encrypt data before writing */
 	if (crypt_data && crypt_buf) {
 		row_merge_encrypt_buf(crypt_data, offset, space, (const byte *)buf, (byte *)crypt_buf);
@@ -1031,10 +1025,6 @@
 	}
 
 	ret = os_file_write("(merge)", OS_FILE_FROM_FD(fd), out_buf, ofs, buf_len);
-	srv_stats.merge_buffers_written.inc();
-=======
-	ret = os_file_write("(merge)", OS_FILE_FROM_FD(fd), buf, ofs, buf_len);
->>>>>>> 5f2f3c4f
 
 #ifdef UNIV_DEBUG
 	if (row_merge_print_block_write) {
@@ -1966,20 +1956,11 @@
 
 			row_merge_buf_write(buf, file, block);
 
-<<<<<<< HEAD
-				if (!row_merge_write(file->fd, file->offset++, block,
-						     crypt_data, crypt_block, new_table->space)) {
-					err = DB_TEMP_FILE_WRITE_FAILURE;
-					trx->error_key_num = i;
-					break;
-				}
-=======
-			if (!row_merge_write(file->fd, file->offset++,
-					     block)) {
+			if (!row_merge_write(file->fd, file->offset++, block,
+					     crypt_data, crypt_block, new_table->space)) {
 				err = DB_TEMP_FILE_WRITE_FAILURE;
 				trx->error_key_num = i;
 				break;
->>>>>>> 5f2f3c4f
 			}
 
 			UNIV_MEM_INVALID(&block[0], srv_sort_buf_size);
@@ -2293,15 +2274,9 @@
 	mem_heap_free(heap);
 
 	b2 = row_merge_write_eof(&block[2 * srv_sort_buf_size],
-<<<<<<< HEAD
 				 b2, of->fd, &of->offset,
 				 crypt_data, crypt_block ? &crypt_block[2 * srv_sort_buf_size] : NULL, space);
 
-	srv_stats.merge_buffers_merged.inc();
-
-=======
-				 b2, of->fd, &of->offset);
->>>>>>> 5f2f3c4f
 	return(b2 ? DB_SUCCESS : DB_CORRUPTION);
 }
 
@@ -4144,85 +4119,67 @@
 #ifdef FTS_INTERNAL_DIAG_PRINT
 			DEBUG_FTS_SORT_PRINT("FTS_SORT: Complete Insert\n");
 #endif
-		} else {
-<<<<<<< HEAD
-			/* Sorting and inserting is required only if
-			there really is records */
-			if (UNIV_LIKELY(merge_files[i].n_rec)) {
-				char		buf[3 * NAME_LEN];
-				char		*bufend;
-				row_merge_dup_t	dup = {
-					sort_idx, table, col_map, 0};
-
+		} else if (UNIV_LIKELY(merge_files[i].n_rec)) {
+			char		buf[3 * NAME_LEN];
+			char		*bufend;
+			row_merge_dup_t	dup = {
+				sort_idx, table, col_map, 0};
+
+			pct_cost = (COST_BUILD_INDEX_STATIC +
+				(total_dynamic_cost * merge_files[i].offset /
+					total_index_blocks)) /
+				(total_static_cost + total_dynamic_cost)
+				* PCT_COST_MERGESORT_INDEX * 100;
+
+			bufend = innobase_convert_name(buf, sizeof buf,
+				indexes[i]->name, strlen(indexes[i]->name),
+				trx ? trx->mysql_thd : NULL,
+				FALSE);
+
+			buf[bufend - buf]='\0';
+
+			sql_print_information("InnoDB: Online DDL : Start merge-sorting"
+				" index %s (%lu / %lu), estimated cost : %2.4f",
+				buf, (i+1), n_indexes, pct_cost);
+
+			error = row_merge_sort(
+					trx, &dup, &merge_files[i],
+					block, &tmpfd, true,
+					pct_progress, pct_cost,
+					crypt_data, crypt_block, new_table->space);
+
+			pct_progress += pct_cost;
+
+			sql_print_information("InnoDB: Online DDL : End of "
+				" merge-sorting index %s (%lu / %lu)",
+				buf, (i+1), n_indexes);
+
+			DBUG_EXECUTE_IF(
+				"ib_merge_wait_after_sort",
+				os_thread_sleep(20000000););  /* 20 sec */
+
+			if (error == DB_SUCCESS) {
 				pct_cost = (COST_BUILD_INDEX_STATIC +
 					(total_dynamic_cost * merge_files[i].offset /
 						total_index_blocks)) /
-					(total_static_cost + total_dynamic_cost)
-					* PCT_COST_MERGESORT_INDEX * 100;
-
-				bufend = innobase_convert_name(buf, sizeof buf,
-					indexes[i]->name, strlen(indexes[i]->name),
-					trx ? trx->mysql_thd : NULL,
-					FALSE);
-
-				buf[bufend - buf]='\0';
-
-				sql_print_information("InnoDB: Online DDL : Start merge-sorting"
-					" index %s (%lu / %lu), estimated cost : %2.4f",
-					buf, (i+1), n_indexes, pct_cost);
-
-				error = row_merge_sort(
-						trx, &dup, &merge_files[i],
-						block, &tmpfd, true,
-						pct_progress, pct_cost,
-						crypt_data, crypt_block, new_table->space);
-
-				pct_progress += pct_cost;
-
-				sql_print_information("InnoDB: Online DDL : End of "
-					" merge-sorting index %s (%lu / %lu)",
-					buf, (i+1), n_indexes);
-
-				DBUG_EXECUTE_IF(
-					"ib_merge_wait_after_sort",
-					os_thread_sleep(20000000););  /* 20 sec */
-
-				if (error == DB_SUCCESS) {
-					pct_cost = (COST_BUILD_INDEX_STATIC +
-						(total_dynamic_cost * merge_files[i].offset /
-							total_index_blocks)) /
-						(total_static_cost + total_dynamic_cost) *
-						PCT_COST_INSERT_INDEX * 100;
-
-					sql_print_information("InnoDB: Online DDL : Start "
-						"building index %s (%lu / %lu), estimated "
-						"cost : %2.4f", buf, (i+1),
-						n_indexes, pct_cost);
-
-					error = row_merge_insert_index_tuples(
-						trx->id, sort_idx, old_table,
-						merge_files[i].fd, block,
-						merge_files[i].n_rec, pct_progress, pct_cost,
-						crypt_data, crypt_block, new_table->space);
-					pct_progress += pct_cost;
-
-					sql_print_information("InnoDB: Online DDL : "
-						"End of building index %s (%lu / %lu)",
-						buf, (i+1), n_indexes);
-				}
-=======
-			row_merge_dup_t	dup = {
-				sort_idx, table, col_map, 0};
-
-			error = row_merge_sort(
-				trx, &dup, &merge_files[i],
-				block, &tmpfd);
-
-			if (error == DB_SUCCESS) {
+					(total_static_cost + total_dynamic_cost) *
+					PCT_COST_INSERT_INDEX * 100;
+
+				sql_print_information("InnoDB: Online DDL : Start "
+					"building index %s (%lu / %lu), estimated "
+					"cost : %2.4f", buf, (i+1),
+					n_indexes, pct_cost);
+
 				error = row_merge_insert_index_tuples(
 					trx->id, sort_idx, old_table,
-					merge_files[i].fd, block);
->>>>>>> 5f2f3c4f
+					merge_files[i].fd, block,
+					merge_files[i].n_rec, pct_progress, pct_cost,
+					crypt_data, crypt_block, new_table->space);
+				pct_progress += pct_cost;
+
+				sql_print_information("InnoDB: Online DDL : "
+					"End of building index %s (%lu / %lu)",
+					buf, (i+1), n_indexes);
 			}
 		}
 
