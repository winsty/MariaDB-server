/*****************************************************************************

Copyright (c) 1996, 2016, Oracle and/or its affiliates. All rights reserved.
Copyright (c) 2008, Google Inc.
Copyright (c) 2009, Percona Inc.
Copyright (c) 2013, 2015, MariaDB Corporation

Portions of this file contain modifications contributed and copyrighted by
Google, Inc. Those modifications are gratefully acknowledged and are described
briefly in the InnoDB documentation. The contributions by Google are
incorporated with their permission, and subject to the conditions contained in
the file COPYING.Google.

Portions of this file contain modifications contributed and copyrighted
by Percona Inc.. Those modifications are
gratefully acknowledged and are described briefly in the InnoDB
documentation. The contributions by Percona Inc. are incorporated with
their permission, and subject to the conditions contained in the file
COPYING.Percona.

This program is free software; you can redistribute it and/or modify it under
the terms of the GNU General Public License as published by the Free Software
Foundation; version 2 of the License.

This program is distributed in the hope that it will be useful, but WITHOUT
ANY WARRANTY; without even the implied warranty of MERCHANTABILITY or FITNESS
FOR A PARTICULAR PURPOSE. See the GNU General Public License for more details.

You should have received a copy of the GNU General Public License along with
this program; if not, write to the Free Software Foundation, Inc.,
51 Franklin Street, Suite 500, Boston, MA 02110-1335 USA

*****************************************************************************/

/********************************************************************//**
@file srv/srv0start.cc
Starts the InnoDB database server

Created 2/16/1996 Heikki Tuuri
*************************************************************************/

#include "mysqld.h"
#include "pars0pars.h"
#include "row0ftsort.h"
#include "ut0mem.h"
#include "mem0mem.h"
#include "data0data.h"
#include "data0type.h"
#include "dict0dict.h"
#include "buf0buf.h"
#include "buf0dump.h"
#include "os0file.h"
#include "os0thread.h"
#include "fil0fil.h"
#include "fil0crypt.h"
#include "fsp0fsp.h"
#include "rem0rec.h"
#include "mtr0mtr.h"
#include "log0log.h"
#include "log0online.h"
#include "log0recv.h"
#include "page0page.h"
#include "page0cur.h"
#include "trx0trx.h"
#include "trx0sys.h"
#include "btr0btr.h"
#include "btr0cur.h"
#include "rem0rec.h"
#include "ibuf0ibuf.h"
#include "srv0start.h"
#include "srv0srv.h"
#include "buf0flu.h"
#include "btr0defragment.h"
#include "ut0timer.h"
#include "btr0scrub.h"

#include <mysql/service_wsrep.h>

#ifndef UNIV_HOTBACKUP
# include "trx0rseg.h"
# include "os0proc.h"
# include "sync0sync.h"
# include "buf0flu.h"
# include "buf0mtflu.h"
# include "buf0rea.h"
# include "dict0boot.h"
# include "dict0load.h"
# include "dict0stats_bg.h"
# include "que0que.h"
# include "usr0sess.h"
# include "lock0lock.h"
# include "trx0roll.h"
# include "trx0purge.h"
# include "lock0lock.h"
# include "pars0pars.h"
# include "btr0sea.h"
# include "rem0cmp.h"
# include "dict0crea.h"
# include "row0ins.h"
# include "row0sel.h"
# include "row0upd.h"
# include "row0row.h"
# include "row0mysql.h"
# include "btr0pcur.h"
# include "os0sync.h"
# include "zlib.h"
# include "ut0crc32.h"
# include "os0stacktrace.h"

/** Log sequence number immediately after startup */
UNIV_INTERN lsn_t	srv_start_lsn;
/** Log sequence number at shutdown */
UNIV_INTERN lsn_t	srv_shutdown_lsn;

#ifdef HAVE_DARWIN_THREADS
# include <sys/utsname.h>
/** TRUE if the F_FULLFSYNC option is available */
UNIV_INTERN ibool	srv_have_fullfsync = FALSE;
#endif

/** TRUE if a raw partition is in use */
UNIV_INTERN ibool	srv_start_raw_disk_in_use = FALSE;

/** TRUE if the server is being started, before rolling back any
incomplete transactions */
UNIV_INTERN ibool	srv_startup_is_before_trx_rollback_phase = FALSE;
/** TRUE if the server is being started */
UNIV_INTERN ibool	srv_is_being_started = FALSE;
/** TRUE if the server was successfully started */
UNIV_INTERN ibool	srv_was_started = FALSE;
/** TRUE if innobase_start_or_create_for_mysql() has been called */
static ibool		srv_start_has_been_called = FALSE;

/** At a shutdown this value climbs from SRV_SHUTDOWN_NONE to
SRV_SHUTDOWN_CLEANUP and then to SRV_SHUTDOWN_LAST_PHASE, and so on */
UNIV_INTERN enum srv_shutdown_state	srv_shutdown_state = SRV_SHUTDOWN_NONE;

/** Files comprising the system tablespace */
static os_file_t	files[1000];

/** io_handler_thread parameters for thread identification */
static ulint		n[SRV_MAX_N_IO_THREADS];
/** io_handler_thread identifiers, 32 is the maximum number of purge threads.
The extra elements at the end are allocated as follows:
SRV_MAX_N_IO_THREADS + 1: srv_master_thread
SRV_MAX_N_IO_THREADS + 2: lock_wait_timeout_thread
SRV_MAX_N_IO_THREADS + 3: srv_error_monitor_thread
SRV_MAX_N_IO_THREADS + 4: srv_monitor_thread
SRV_MAX_N_IO_THREADS + 5: srv_redo_log_follow_thread
SRV_MAX_N_IO_THREADS + 6: srv_purge_coordinator_thread
SRV_MAX_N_IO_THREADS + 7: srv_worker_thread
...
SRV_MAX_N_IO_THREADS + 7 + srv_n_purge_threads - 1: srv_worker_thread */
static os_thread_id_t	thread_ids[SRV_MAX_N_IO_THREADS + 7
				   + SRV_MAX_N_PURGE_THREADS
				   + MTFLUSH_MAX_WORKER];
/* Thread contex data for multi-threaded flush */
void *mtflush_ctx=NULL;

/** Thead handles */
static os_thread_t	thread_handles[SRV_MAX_N_IO_THREADS + 7 + SRV_MAX_N_PURGE_THREADS];
static os_thread_t	buf_flush_page_cleaner_thread_handle;
static os_thread_t	buf_dump_thread_handle;
static os_thread_t	dict_stats_thread_handle;
static os_thread_t	buf_flush_lru_manager_thread_handle;
static os_thread_t	srv_redo_log_follow_thread_handle;
/** Status variables, is thread started ?*/
static bool		thread_started[SRV_MAX_N_IO_THREADS + 7 + SRV_MAX_N_PURGE_THREADS] = {false};
static bool		buf_flush_page_cleaner_thread_started = false;
static bool		buf_dump_thread_started = false;
static bool		dict_stats_thread_started = false;
static bool		buf_flush_lru_manager_thread_started = false;
static bool		srv_redo_log_follow_thread_started = false;

/** We use this mutex to test the return value of pthread_mutex_trylock
   on successful locking. HP-UX does NOT return 0, though Linux et al do. */
static os_fast_mutex_t	srv_os_test_mutex;

/** Name of srv_monitor_file */
static char*	srv_monitor_file_name;
#endif /* !UNIV_HOTBACKUP */

/** Default undo tablespace size in UNIV_PAGEs count (10MB). */
static const ulint SRV_UNDO_TABLESPACE_SIZE_IN_PAGES =
	((1024 * 1024) * 10) / UNIV_PAGE_SIZE_DEF;

/** */
#define SRV_N_PENDING_IOS_PER_THREAD	OS_AIO_N_PENDING_IOS_PER_THREAD
#define SRV_MAX_N_PENDING_SYNC_IOS	100

/** The round off to MB is similar as done in srv_parse_megabytes() */
#define CALC_NUMBER_OF_PAGES(size)  ((size) / (1024 * 1024)) * \
				  ((1024 * 1024) / (UNIV_PAGE_SIZE))
#ifdef UNIV_PFS_THREAD
/* Keys to register InnoDB threads with performance schema */
UNIV_INTERN mysql_pfs_key_t	io_handler_thread_key;
UNIV_INTERN mysql_pfs_key_t	srv_lock_timeout_thread_key;
UNIV_INTERN mysql_pfs_key_t	srv_error_monitor_thread_key;
UNIV_INTERN mysql_pfs_key_t	srv_monitor_thread_key;
UNIV_INTERN mysql_pfs_key_t	srv_master_thread_key;
UNIV_INTERN mysql_pfs_key_t	srv_purge_thread_key;
UNIV_INTERN mysql_pfs_key_t	srv_log_tracking_thread_key;
#endif /* UNIV_PFS_THREAD */

#ifdef WITH_WSREP
extern my_bool wsrep_recovery;
#endif /* WITH_WSREP */

/*********************************************************************//**
Convert a numeric string that optionally ends in G or M or K, to a number
containing megabytes.
@return	next character in string */
static
char*
srv_parse_megabytes(
/*================*/
	char*	str,	/*!< in: string containing a quantity in bytes */
	ulint*	megs)	/*!< out: the number in megabytes */
{
	char*	endp;
	ulint	size;

	size = strtoul(str, &endp, 10);

	str = endp;

	switch (*str) {
	case 'G': case 'g':
		size *= 1024;
		/* fall through */
	case 'M': case 'm':
		str++;
		break;
	case 'K': case 'k':
		size /= 1024;
		str++;
		break;
	default:
		size /= 1024 * 1024;
		break;
	}

	*megs = size;
	return(str);
}

/*********************************************************************//**
Check if a file can be opened in read-write mode.
@return	true if it doesn't exist or can be opened in rw mode. */
static
bool
srv_file_check_mode(
/*================*/
	const char*	name)		/*!< in: filename to check */
{
	os_file_stat_t	stat;

	memset(&stat, 0x0, sizeof(stat));

	dberr_t		err = os_file_get_status(name, &stat, true);

	if (err == DB_FAIL) {

		ib_logf(IB_LOG_LEVEL_ERROR,
			"os_file_get_status() failed on '%s'. Can't determine "
			"file permissions", name);

		return(false);

	} else if (err == DB_SUCCESS) {

		/* Note: stat.rw_perm is only valid of files */

		if (stat.type == OS_FILE_TYPE_FILE) {

			if (!stat.rw_perm) {

				ib_logf(IB_LOG_LEVEL_ERROR,
					"%s can't be opened in %s mode",
					name,
					srv_read_only_mode
					? "read" : "read-write");

				return(false);
			}
		} else {
			/* Not a regular file, bail out. */

			ib_logf(IB_LOG_LEVEL_ERROR,
				"'%s' not a regular file.", name);

			return(false);
		}
	} else {

		/* This is OK. If the file create fails on RO media, there
		is nothing we can do. */

		ut_a(err == DB_NOT_FOUND);
	}

	return(true);
}

/*********************************************************************//**
Reads the data files and their sizes from a character string given in
the .cnf file.
@return	TRUE if ok, FALSE on parse error */
UNIV_INTERN
ibool
srv_parse_data_file_paths_and_sizes(
/*================================*/
	char*	str)	/*!< in/out: the data file path string */
{
	char*	input_str;
	char*	path;
	ulint	size;
	ulint	i	= 0;

	srv_auto_extend_last_data_file = FALSE;
	srv_last_file_size_max = 0;
	srv_data_file_names = NULL;
	srv_data_file_sizes = NULL;
	srv_data_file_is_raw_partition = NULL;

	input_str = str;

	/* First calculate the number of data files and check syntax:
	path:size[M | G];path:size[M | G]... . Note that a Windows path may
	contain a drive name and a ':'. */

	while (*str != '\0') {
		path = str;

		while ((*str != ':' && *str != '\0')
		       || (*str == ':'
			   && (*(str + 1) == '\\' || *(str + 1) == '/'
			       || *(str + 1) == ':'))) {
			str++;
		}

		if (*str == '\0') {
			return(FALSE);
		}

		str++;

		str = srv_parse_megabytes(str, &size);

		if (0 == strncmp(str, ":autoextend",
				 (sizeof ":autoextend") - 1)) {

			str += (sizeof ":autoextend") - 1;

			if (0 == strncmp(str, ":max:",
					 (sizeof ":max:") - 1)) {

				str += (sizeof ":max:") - 1;

				str = srv_parse_megabytes(str, &size);
			}

			if (*str != '\0') {

				return(FALSE);
			}
		}

		if (strlen(str) >= 6
		    && *str == 'n'
		    && *(str + 1) == 'e'
		    && *(str + 2) == 'w') {
			str += 3;
		}

		if (*str == 'r' && *(str + 1) == 'a' && *(str + 2) == 'w') {
			str += 3;
		}

		if (size == 0) {
			return(FALSE);
		}

		i++;

		if (*str == ';') {
			str++;
		} else if (*str != '\0') {

			return(FALSE);
		}
	}

	if (i == 0) {
		/* If innodb_data_file_path was defined it must contain
		at least one data file definition */

		return(FALSE);
	}

	srv_data_file_names = static_cast<char**>(
		malloc(i * sizeof *srv_data_file_names));

	srv_data_file_sizes = static_cast<ulint*>(
		malloc(i * sizeof *srv_data_file_sizes));

	srv_data_file_is_raw_partition = static_cast<ulint*>(
		malloc(i * sizeof *srv_data_file_is_raw_partition));

	srv_n_data_files = i;

	/* Then store the actual values to our arrays */

	str = input_str;
	i = 0;

	while (*str != '\0') {
		path = str;

		/* Note that we must step over the ':' in a Windows path;
		a Windows path normally looks like C:\ibdata\ibdata1:1G, but
		a Windows raw partition may have a specification like
		\\.\C::1Gnewraw or \\.\PHYSICALDRIVE2:1Gnewraw */

		while ((*str != ':' && *str != '\0')
		       || (*str == ':'
			   && (*(str + 1) == '\\' || *(str + 1) == '/'
			       || *(str + 1) == ':'))) {
			str++;
		}

		if (*str == ':') {
			/* Make path a null-terminated string */
			*str = '\0';
			str++;
		}

		str = srv_parse_megabytes(str, &size);

		srv_data_file_names[i] = path;
		srv_data_file_sizes[i] = size;

		if (0 == strncmp(str, ":autoextend",
				 (sizeof ":autoextend") - 1)) {

			srv_auto_extend_last_data_file = TRUE;

			str += (sizeof ":autoextend") - 1;

			if (0 == strncmp(str, ":max:",
					 (sizeof ":max:") - 1)) {

				str += (sizeof ":max:") - 1;

				str = srv_parse_megabytes(
					str, &srv_last_file_size_max);
			}

			if (*str != '\0') {

				return(FALSE);
			}
		}

		(srv_data_file_is_raw_partition)[i] = 0;

		if (strlen(str) >= 6
		    && *str == 'n'
		    && *(str + 1) == 'e'
		    && *(str + 2) == 'w') {
			str += 3;
			/* Initialize new raw device only during bootstrap */
			(srv_data_file_is_raw_partition)[i] =
			opt_bootstrap ? SRV_NEW_RAW : SRV_OLD_RAW;
		}

		if (*str == 'r' && *(str + 1) == 'a' && *(str + 2) == 'w') {
			str += 3;

			/* Initialize new raw device only during bootstrap */
			if ((srv_data_file_is_raw_partition)[i] == 0) {
				(srv_data_file_is_raw_partition)[i] =
				opt_bootstrap ? SRV_NEW_RAW : SRV_OLD_RAW;
			}
		}

		i++;

		if (*str == ';') {
			str++;
		}
	}

	return(TRUE);
}

/*********************************************************************//**
Frees the memory allocated by srv_parse_data_file_paths_and_sizes()
and srv_parse_log_group_home_dirs(). */
UNIV_INTERN
void
srv_free_paths_and_sizes(void)
/*==========================*/
{
	free(srv_data_file_names);
	srv_data_file_names = NULL;
	free(srv_data_file_sizes);
	srv_data_file_sizes = NULL;
	free(srv_data_file_is_raw_partition);
	srv_data_file_is_raw_partition = NULL;
}

#ifndef UNIV_HOTBACKUP

static ulint io_tid_i = 0;

/********************************************************************//**
I/o-handler thread function.
@return	OS_THREAD_DUMMY_RETURN */
extern "C" UNIV_INTERN
os_thread_ret_t
DECLARE_THREAD(io_handler_thread)(
/*==============================*/
	void*	arg)	/*!< in: pointer to the number of the segment in
			the aio array */
{
	ulint	segment;
	ulint	tid_i = os_atomic_increment_ulint(&io_tid_i, 1) - 1;

	ut_ad(tid_i < srv_n_file_io_threads);

	segment = *((ulint*) arg);

	srv_io_tids[tid_i] = os_thread_get_tid();
	os_thread_set_priority(srv_io_tids[tid_i], srv_sched_priority_io);

#ifdef UNIV_DEBUG_THREAD_CREATION
	ib_logf(IB_LOG_LEVEL_INFO,
		"Io handler thread %lu starts, id %lu\n", segment,
		os_thread_pf(os_thread_get_curr_id()));
#endif

#ifdef UNIV_PFS_THREAD
	pfs_register_thread(io_handler_thread_key);
#endif /* UNIV_PFS_THREAD */

	while (srv_shutdown_state != SRV_SHUTDOWN_EXIT_THREADS) {
		srv_current_thread_priority = srv_io_thread_priority;
		fil_aio_wait(segment);
	}

	/* We count the number of threads in os_thread_exit(). A created
	thread should always use that to exit and not use return() to exit.
	The thread actually never comes here because it is exited in an
	os_event_wait(). */

	os_thread_exit(NULL);

	OS_THREAD_DUMMY_RETURN;
}
#endif /* !UNIV_HOTBACKUP */

/*********************************************************************//**
Normalizes a directory path for Windows: converts slashes to backslashes. */
UNIV_INTERN
void
srv_normalize_path_for_win(
/*=======================*/
	char*	str MY_ATTRIBUTE((unused)))	/*!< in/out: null-terminated
						character string */
{
#ifdef __WIN__
	for (; *str; str++) {

		if (*str == '/') {
			*str = '\\';
		}
	}
#endif
}

#ifndef UNIV_HOTBACKUP
/*********************************************************************//**
Creates a log file.
@return	DB_SUCCESS or error code */
static MY_ATTRIBUTE((nonnull, warn_unused_result))
dberr_t
create_log_file(
/*============*/
	os_file_t*	file,	/*!< out: file handle */
	const char*	name)	/*!< in: log file name */
{
	ibool		ret;

	*file = os_file_create(
		innodb_file_log_key, name,
		OS_FILE_CREATE|OS_FILE_ON_ERROR_NO_EXIT, OS_FILE_NORMAL,
		OS_LOG_FILE, &ret, FALSE);

	if (!ret) {
		ib_logf(IB_LOG_LEVEL_ERROR, "Cannot create %s", name);
		return(DB_ERROR);
	}

	ib_logf(IB_LOG_LEVEL_INFO,
		"Setting log file %s size to %lu MB",
		name, (ulong) srv_log_file_size
		>> (20 - UNIV_PAGE_SIZE_SHIFT));

	ret = os_file_set_size(name, *file,
			       (os_offset_t) srv_log_file_size
			       << UNIV_PAGE_SIZE_SHIFT);
	if (!ret) {
		ib_logf(IB_LOG_LEVEL_ERROR, "Cannot set log file"
			" %s to size %lu MB", name, (ulong) srv_log_file_size
			>> (20 - UNIV_PAGE_SIZE_SHIFT));
		return(DB_ERROR);
	}

	ret = os_file_close(*file);
	ut_a(ret);

	return(DB_SUCCESS);
}

/** Initial number of the first redo log file */
#define INIT_LOG_FILE0	(SRV_N_LOG_FILES_MAX + 1)

#ifdef DBUG_OFF
# define RECOVERY_CRASH(x) do {} while(0)
#else
# define RECOVERY_CRASH(x) do {						\
	if (srv_force_recovery_crash == x) {				\
		fprintf(stderr, "innodb_force_recovery_crash=%lu\n",	\
			srv_force_recovery_crash);			\
		fflush(stderr);						\
		exit(3);						\
	}								\
} while (0)
#endif

/*********************************************************************//**
Creates all log files.
@return	DB_SUCCESS or error code */
static
dberr_t
create_log_files(
/*=============*/
	bool	create_new_db,	/*!< in: TRUE if new database is being
				created */
	char*	logfilename,	/*!< in/out: buffer for log file name */
	size_t	dirnamelen,	/*!< in: length of the directory path */
	lsn_t	lsn,		/*!< in: FIL_PAGE_FILE_FLUSH_LSN value */
	char*&	logfile0)	/*!< out: name of the first log file */
{
	if (srv_read_only_mode) {
		ib_logf(IB_LOG_LEVEL_ERROR,
			"Cannot create log files in read-only mode");
		return(DB_READ_ONLY);
	}

	/* We prevent system tablespace creation with existing files in
	data directory. So we do not delete log files when creating new system
	tablespace */
	if (!create_new_db) {
		/* Remove any old log files. */
		for (unsigned i = 0; i <= INIT_LOG_FILE0; i++) {
			sprintf(logfilename + dirnamelen, "ib_logfile%u", i);

			/* Ignore errors about non-existent files or files
			that cannot be removed. The create_log_file() will
			return an error when the file exists. */
#ifdef __WIN__
			DeleteFile((LPCTSTR) logfilename);
#else
			unlink(logfilename);
#endif
			/* Crashing after deleting the first
			file should be recoverable. The buffer
			pool was clean, and we can simply create
			all log files from the scratch. */
			RECOVERY_CRASH(6);
		}
	}

	ut_ad(!buf_pool_check_no_pending_io());

	RECOVERY_CRASH(7);

	for (unsigned i = 0; i < srv_n_log_files; i++) {
		sprintf(logfilename + dirnamelen,
			"ib_logfile%u", i ? i : INIT_LOG_FILE0);

		dberr_t err = create_log_file(&files[i], logfilename);

		if (err != DB_SUCCESS) {
			return(err);
		}
	}

	RECOVERY_CRASH(8);

	/* We did not create the first log file initially as
	ib_logfile0, so that crash recovery cannot find it until it
	has been completed and renamed. */
	sprintf(logfilename + dirnamelen, "ib_logfile%u", INIT_LOG_FILE0);

	fil_space_create(
		logfilename, SRV_LOG_SPACE_FIRST_ID,
		fsp_flags_set_page_size(0, UNIV_PAGE_SIZE),
		FIL_LOG,
		NULL /* no encryption yet */,
		true /* this is create */);
	ut_a(fil_validate());

	logfile0 = fil_node_create(
		logfilename, (ulint) srv_log_file_size,
		SRV_LOG_SPACE_FIRST_ID, FALSE);
	ut_a(logfile0);

	for (unsigned i = 1; i < srv_n_log_files; i++) {
		sprintf(logfilename + dirnamelen, "ib_logfile%u", i);

		if (!fil_node_create(
			    logfilename,
			    (ulint) srv_log_file_size,
			    SRV_LOG_SPACE_FIRST_ID, FALSE)) {
			ut_error;
		}
	}

#ifdef UNIV_LOG_ARCHIVE
	/* Create the file space object for archived logs. */
	fil_space_create("arch_log_space", SRV_LOG_SPACE_FIRST_ID + 1,
		0, FIL_LOG, NULL /* no encryption yet */, true /* create */);
#endif
	log_group_init(0, srv_n_log_files,
		       srv_log_file_size * UNIV_PAGE_SIZE,
		       SRV_LOG_SPACE_FIRST_ID,
		       SRV_LOG_SPACE_FIRST_ID + 1);

	fil_open_log_and_system_tablespace_files();

	/* Create a log checkpoint. */
	mutex_enter(&log_sys->mutex);
	ut_d(recv_no_log_write = FALSE);
	recv_reset_logs(
#ifdef UNIV_LOG_ARCHIVE
		UT_LIST_GET_FIRST(log_sys->log_groups)->archived_file_no,
		TRUE,
#endif
		lsn);
	mutex_exit(&log_sys->mutex);

	return(DB_SUCCESS);
}

/*********************************************************************//**
Renames the first log file. */
static
void
create_log_files_rename(
/*====================*/
	char*	logfilename,	/*!< in/out: buffer for log file name */
	size_t	dirnamelen,	/*!< in: length of the directory path */
	lsn_t	lsn,		/*!< in: FIL_PAGE_FILE_FLUSH_LSN value */
	char*	logfile0)	/*!< in/out: name of the first log file */
{
	/* If innodb_flush_method=O_DSYNC,
	we need to explicitly flush the log buffers. */
	fil_flush(SRV_LOG_SPACE_FIRST_ID);
	/* Close the log files, so that we can rename
	the first one. */
	fil_close_log_files(false);

	/* Rename the first log file, now that a log
	checkpoint has been created. */
	sprintf(logfilename + dirnamelen, "ib_logfile%u", 0);

	RECOVERY_CRASH(9);

	ib_logf(IB_LOG_LEVEL_INFO,
		"Renaming log file %s to %s", logfile0, logfilename);

	mutex_enter(&log_sys->mutex);
	ut_ad(strlen(logfile0) == 2 + strlen(logfilename));
	ibool success = os_file_rename(
		innodb_file_log_key, logfile0, logfilename);
	ut_a(success);

	RECOVERY_CRASH(10);

	/* Replace the first file with ib_logfile0. */
	strcpy(logfile0, logfilename);
	mutex_exit(&log_sys->mutex);

	fil_open_log_and_system_tablespace_files();

	ib_logf(IB_LOG_LEVEL_WARN, "New log files created, LSN=" LSN_PF, lsn);
}

/*********************************************************************//**
Opens a log file.
@return	DB_SUCCESS or error code */
static MY_ATTRIBUTE((nonnull, warn_unused_result))
dberr_t
open_log_file(
/*==========*/
	os_file_t*	file,	/*!< out: file handle */
	const char*	name,	/*!< in: log file name */
	os_offset_t*	size)	/*!< out: file size */
{
	ibool	ret;

	*file = os_file_create(innodb_file_log_key, name,
			       OS_FILE_OPEN, OS_FILE_AIO,
			       OS_LOG_FILE, &ret, FALSE);
	if (!ret) {
		ib_logf(IB_LOG_LEVEL_ERROR, "Unable to open '%s'", name);
		return(DB_ERROR);
	}

	*size = os_file_get_size(*file);

	ret = os_file_close(*file);
	ut_a(ret);
	return(DB_SUCCESS);
}

/*********************************************************************//**
Creates or opens database data files and closes them.
@return	DB_SUCCESS or error code */
static MY_ATTRIBUTE((nonnull, warn_unused_result))
dberr_t
open_or_create_data_files(
/*======================*/
	ibool*		create_new_db,	/*!< out: TRUE if new database should be
					created */
#ifdef UNIV_LOG_ARCHIVE
	lsn_t*		min_arch_log_no,/*!< out: min of archived log
					numbers in data files */
	lsn_t*		max_arch_log_no,/*!< out: max of archived log
					numbers in data files */
#endif /* UNIV_LOG_ARCHIVE */
	lsn_t*		min_flushed_lsn,/*!< out: min of flushed lsn
					values in data files */
	lsn_t*		max_flushed_lsn,/*!< out: max of flushed lsn
					values in data files */
	ulint*		sum_of_new_sizes)/*!< out: sum of sizes of the
					new files added */
{
	ibool		ret;
	ulint		i;
	ibool		one_opened	= FALSE;
	ibool		one_created	= FALSE;
	os_offset_t	size;
	ulint		flags;
	ulint		space;
	ulint		rounded_size_pages;
	char		name[10000];
	fil_space_crypt_t*    crypt_data=NULL;

	if (srv_n_data_files >= 1000) {

		ib_logf(IB_LOG_LEVEL_ERROR,
			"Can only have < 1000 data files, you have "
			"defined %lu", (ulong) srv_n_data_files);

		return(DB_ERROR);
	}

	*sum_of_new_sizes = 0;

	*create_new_db = FALSE;

	srv_normalize_path_for_win(srv_data_home);

	for (i = 0; i < srv_n_data_files; i++) {
		ulint	dirnamelen;

		srv_normalize_path_for_win(srv_data_file_names[i]);
		dirnamelen = strlen(srv_data_home);

		ut_a(dirnamelen + strlen(srv_data_file_names[i])
		     < (sizeof name) - 1);

		memcpy(name, srv_data_home, dirnamelen);

		/* Add a path separator if needed. */
		if (dirnamelen && name[dirnamelen - 1] != SRV_PATH_SEPARATOR) {
			name[dirnamelen++] = SRV_PATH_SEPARATOR;
		}

		strcpy(name + dirnamelen, srv_data_file_names[i]);

		/* Note: It will return true if the file doesn' exist. */

		if (!srv_file_check_mode(name)) {

			return(DB_FAIL);

		} else if (srv_data_file_is_raw_partition[i] == 0) {

			/* First we try to create the file: if it already
			exists, ret will get value FALSE */

			files[i] = os_file_create(
				innodb_file_data_key, name, OS_FILE_CREATE,
				OS_FILE_NORMAL, OS_DATA_FILE, &ret, FALSE);

			if (srv_read_only_mode) {

				if (ret) {
					goto size_check;
				}

				ib_logf(IB_LOG_LEVEL_ERROR,
					"Opening %s failed!", name);

				return(DB_ERROR);

			} else if (!ret
				   && os_file_get_last_error(false)
				   != OS_FILE_ALREADY_EXISTS
#ifdef UNIV_AIX
			    	   /* AIX 5.1 after security patch ML7 may have
			           errno set to 0 here, which causes our
				   function to return 100; work around that
				   AIX problem */
				   && os_file_get_last_error(false) != 100
#endif /* UNIV_AIX */
			    ) {
				ib_logf(IB_LOG_LEVEL_ERROR,
					"Creating or opening %s failed!",
					name);

				return(DB_ERROR);
			}

		} else if (srv_data_file_is_raw_partition[i] == SRV_NEW_RAW) {

			ut_a(!srv_read_only_mode);

			/* The partition is opened, not created; then it is
			written over */

			srv_start_raw_disk_in_use = TRUE;
			srv_created_new_raw = TRUE;

			files[i] = os_file_create(
				innodb_file_data_key, name, OS_FILE_OPEN_RAW,
				OS_FILE_NORMAL, OS_DATA_FILE, &ret, FALSE);

			if (!ret) {
				ib_logf(IB_LOG_LEVEL_ERROR,
					"Error in opening %s", name);

				return(DB_ERROR);
			}

			const char*	check_msg;
			check_msg = fil_read_first_page(
				files[i], FALSE, &flags, &space,
				min_flushed_lsn, max_flushed_lsn, NULL);

			/* If first page is valid, don't overwrite DB.
			It prevents overwriting DB when mysql_install_db
			starts mysqld multiple times during bootstrap. */
			if (check_msg == NULL) {

				srv_created_new_raw = FALSE;
				ret = FALSE;
			}

		} else if (srv_data_file_is_raw_partition[i] == SRV_OLD_RAW) {
			srv_start_raw_disk_in_use = TRUE;

			ret = FALSE;
		} else {
			ut_a(0);
		}

		if (ret == FALSE) {
			const char* check_msg;
			/* We open the data file */

			if (one_created) {
				ib_logf(IB_LOG_LEVEL_ERROR,
					"Data files can only be added at "
					"the end of a tablespace, but "
					"data file %s existed beforehand.",
					name);
				return(DB_ERROR);
			}
			if (srv_data_file_is_raw_partition[i] == SRV_OLD_RAW) {
				ut_a(!srv_read_only_mode);
				files[i] = os_file_create(
					innodb_file_data_key,
					name, OS_FILE_OPEN_RAW,
					OS_FILE_NORMAL, OS_DATA_FILE, &ret, FALSE);
			} else if (i == 0) {
				files[i] = os_file_create(
					innodb_file_data_key,
					name, OS_FILE_OPEN_RETRY,
					OS_FILE_NORMAL, OS_DATA_FILE, &ret, FALSE);
			} else {
				files[i] = os_file_create(
					innodb_file_data_key,
					name, OS_FILE_OPEN, OS_FILE_NORMAL,
					OS_DATA_FILE, &ret, FALSE);
			}

			if (!ret) {

				os_file_get_last_error(true);

				ib_logf(IB_LOG_LEVEL_ERROR,
					"Can't open '%s'", name);

				return(DB_ERROR);
			}

			if (srv_data_file_is_raw_partition[i] == SRV_OLD_RAW) {

				goto skip_size_check;
			}

size_check:
			size = os_file_get_size(files[i]);
			ut_a(size != (os_offset_t) -1);

			/* Under some error conditions like disk full
			narios or file size reaching filesystem
			limit the data file could contain an incomplete
			extent at the end. When we extend a data file
			and if some failure happens, then also the data
			file could contain an incomplete extent.  So we
			need to round the size downward to a megabyte.*/

			rounded_size_pages = (ulint) CALC_NUMBER_OF_PAGES(size);

			if (i == srv_n_data_files - 1
			    && srv_auto_extend_last_data_file) {

				if (srv_data_file_sizes[i] > rounded_size_pages
				    || (srv_last_file_size_max > 0
					&& srv_last_file_size_max
					< rounded_size_pages)) {

					ib_logf(IB_LOG_LEVEL_ERROR,
						"auto-extending "
						"data file %s is "
						"of a different size "
						"%lu pages (rounded "
						"down to MB) than specified "
						"in the .cnf file: "
						"initial %lu pages, "
						"max %lu (relevant if "
						"non-zero) pages!",
						name,
						(ulong) rounded_size_pages,
						(ulong) srv_data_file_sizes[i],
						(ulong)
						srv_last_file_size_max);

					return(DB_ERROR);
				}

				srv_data_file_sizes[i] = rounded_size_pages;
			}

			if (rounded_size_pages != srv_data_file_sizes[i]) {

				ib_logf(IB_LOG_LEVEL_ERROR,
					"Data file %s is of a different "
					"size %lu pages (rounded down to MB) "
					"than specified in the .cnf file "
					"%lu pages!",
					name,
					(ulong) rounded_size_pages,
					(ulong) srv_data_file_sizes[i]);

				return(DB_ERROR);
			}
skip_size_check:

			/* This is the earliest location where we can load
			the double write buffer. */
			if (i == 0) {
				buf_dblwr_init_or_load_pages(
					files[i], srv_data_file_names[i], true);
			}

			bool retry = true;
check_first_page:
			check_msg = fil_read_first_page(
				files[i], one_opened, &flags, &space,
				min_flushed_lsn, max_flushed_lsn, &crypt_data);

			if (check_msg) {

				if (retry) {
					fsp_open_info	fsp;
					const ulint	page_no = 0;

					retry = false;
					fsp.id = 0;
					fsp.filepath = srv_data_file_names[i];
					fsp.file = files[i];

					if (fil_user_tablespace_restore_page(
						&fsp, page_no)) {
						goto check_first_page;
					}
				}

				ib_logf(IB_LOG_LEVEL_ERROR,
						"%s in data file %s",
						check_msg, name);
				return(DB_ERROR);
			}

			/* The first file of the system tablespace must
			have space ID = TRX_SYS_SPACE.  The FSP_SPACE_ID
			field in files greater than ibdata1 are unreliable. */
			ut_a(one_opened || space == TRX_SYS_SPACE);

			/* Check the flags for the first system tablespace
			file only. */
			if (!one_opened
			    && UNIV_PAGE_SIZE
			       != fsp_flags_get_page_size(flags)) {

				ib_logf(IB_LOG_LEVEL_ERROR,
					"Data file \"%s\" uses page size %lu,"
					"but the start-up parameter "
					"is --innodb-page-size=%lu",
					name,
					fsp_flags_get_page_size(flags),
					UNIV_PAGE_SIZE);

				return(DB_ERROR);
			}

			one_opened = TRUE;
		} else if (!srv_read_only_mode) {
			/* We created the data file and now write it full of
			zeros */

			one_created = TRUE;

			if (i > 0) {
				ib_logf(IB_LOG_LEVEL_INFO,
					"Data file %s did not"
					" exist: new to be created",
					name);
			} else {
				ib_logf(IB_LOG_LEVEL_INFO,
					"The first specified "
					"data file %s did not exist: "
					"a new database to be created!",
					name);

				*create_new_db = TRUE;
			}

			ib_logf(IB_LOG_LEVEL_INFO,
				"Setting file %s size to %lu MB",
				name,
				(ulong) (srv_data_file_sizes[i]
					 >> (20 - UNIV_PAGE_SIZE_SHIFT)));

			ib_logf(IB_LOG_LEVEL_INFO,
				"Database physically writes the"
				" file full: wait...");

			ret = os_file_set_size(
				name, files[i],
				(os_offset_t) srv_data_file_sizes[i]
				<< UNIV_PAGE_SIZE_SHIFT);

			if (!ret) {
				ib_logf(IB_LOG_LEVEL_ERROR,
					"Error in creating %s: "
					"probably out of disk space",
					name);

				return(DB_ERROR);
			}

			*sum_of_new_sizes += srv_data_file_sizes[i];
		}

		ret = os_file_close(files[i]);
		ut_a(ret);

		if (i == 0) {
			if (!crypt_data) {
				crypt_data = fil_space_create_crypt_data(FIL_SPACE_ENCRYPTION_DEFAULT, FIL_DEFAULT_ENCRYPTION_KEY);
			}

			flags = fsp_flags_set_page_size(0, UNIV_PAGE_SIZE);

			fil_space_create(name, 0, flags, FIL_TABLESPACE,
					crypt_data, (*create_new_db) == true);
		}

		ut_a(fil_validate());

		if (!fil_node_create(name, srv_data_file_sizes[i], 0,
				     srv_data_file_is_raw_partition[i] != 0)) {
			return(DB_ERROR);
		}
	}

	return(DB_SUCCESS);
}

/*********************************************************************//**
Create undo tablespace.
@return	DB_SUCCESS or error code */
static
dberr_t
srv_undo_tablespace_create(
/*=======================*/
	const char*	name,		/*!< in: tablespace name */
	ulint		size)		/*!< in: tablespace size in pages */
{
	os_file_t	fh;
	ibool		ret;
	dberr_t		err = DB_SUCCESS;

	os_file_create_subdirs_if_needed(name);

	fh = os_file_create(
		innodb_file_data_key,
		name,
		srv_read_only_mode ? OS_FILE_OPEN : OS_FILE_CREATE,
		OS_FILE_NORMAL, OS_DATA_FILE, &ret, FALSE);

	if (srv_read_only_mode && ret) {
		ib_logf(IB_LOG_LEVEL_INFO,
			"%s opened in read-only mode", name);
	} else if (ret == FALSE) {
		if (os_file_get_last_error(false) != OS_FILE_ALREADY_EXISTS
#ifdef UNIV_AIX
			/* AIX 5.1 after security patch ML7 may have
			errno set to 0 here, which causes our function
			to return 100; work around that AIX problem */
		    && os_file_get_last_error(false) != 100
#endif /* UNIV_AIX */
		) {
			ib_logf(IB_LOG_LEVEL_ERROR,
				"Can't create UNDO tablespace %s", name);
		} else {
			ib_logf(IB_LOG_LEVEL_ERROR,
				"Creating system tablespace with"
				" existing undo tablespaces is not"
				" supported. Please delete all undo"
				" tablespaces before creating new"
				" system tablespace.");
		}
		err = DB_ERROR;
	} else {
		ut_a(!srv_read_only_mode);

		/* We created the data file and now write it full of zeros */

		ib_logf(IB_LOG_LEVEL_INFO,
			"Data file %s did not exist: new to be created",
			name);

		ib_logf(IB_LOG_LEVEL_INFO,
			"Setting file %s size to %lu MB",
			name, size >> (20 - UNIV_PAGE_SIZE_SHIFT));

		ib_logf(IB_LOG_LEVEL_INFO,
			"Database physically writes the file full: wait...");

		ret = os_file_set_size(name, fh, size << UNIV_PAGE_SIZE_SHIFT);

		if (!ret) {
			ib_logf(IB_LOG_LEVEL_INFO,
				"Error in creating %s: probably out of "
				"disk space", name);

			err = DB_ERROR;
		}

		os_file_close(fh);
	}

	return(err);
}

/*********************************************************************//**
Open an undo tablespace.
@return	DB_SUCCESS or error code */
static
dberr_t
srv_undo_tablespace_open(
/*=====================*/
	const char*	name,		/*!< in: tablespace name */
	ulint		space)		/*!< in: tablespace id */
{
	os_file_t	fh;
	dberr_t		err	= DB_ERROR;
	ibool		ret;
	ulint		flags;

	if (!srv_file_check_mode(name)) {
		ib_logf(IB_LOG_LEVEL_ERROR,
			"UNDO tablespaces must be %s!",
			srv_read_only_mode ? "writable" : "readable");

		return(DB_ERROR);
	}

	fh = os_file_create(
		innodb_file_data_key, name,
		OS_FILE_OPEN_RETRY
		| OS_FILE_ON_ERROR_NO_EXIT
		| OS_FILE_ON_ERROR_SILENT,
		OS_FILE_NORMAL,
		OS_DATA_FILE,
		&ret,
		FALSE);

	/* If the file open was successful then load the tablespace. */

	if (ret) {
		os_offset_t	size;

		size = os_file_get_size(fh);
		ut_a(size != (os_offset_t) -1);

		ret = os_file_close(fh);
		ut_a(ret);

		/* Load the tablespace into InnoDB's internal
		data structures. */

		/* We set the biggest space id to the undo tablespace
		because InnoDB hasn't opened any other tablespace apart
		from the system tablespace. */

		fil_set_max_space_id_if_bigger(space);

		/* Set the compressed page size to 0 (non-compressed) */
		flags = fsp_flags_set_page_size(0, UNIV_PAGE_SIZE);
		fil_space_create(name, space, flags, FIL_TABLESPACE,
				NULL /* no encryption */,
				true /* create */);

		ut_a(fil_validate());

		os_offset_t	n_pages = size / UNIV_PAGE_SIZE;

		/* On 64 bit Windows ulint can be 32 bit and os_offset_t
		is 64 bit. It is OK to cast the n_pages to ulint because
		the unit has been scaled to pages and they are always
		32 bit. */
		if (fil_node_create(name, (ulint) n_pages, space, FALSE)) {
			err = DB_SUCCESS;
		}
	}

	return(err);
}

/********************************************************************
Opens the configured number of undo tablespaces.
@return	DB_SUCCESS or error code */
static
dberr_t
srv_undo_tablespaces_init(
/*======================*/
	ibool		create_new_db,		/*!< in: TRUE if new db being
						created */
	const ulint	n_conf_tablespaces,	/*!< in: configured undo
						tablespaces */
	ulint*		n_opened)		/*!< out: number of UNDO
						tablespaces successfully
						discovered and opened */
{
	ulint		i;
	dberr_t		err = DB_SUCCESS;
	ulint		prev_space_id = 0;
	ulint		n_undo_tablespaces;
	ulint		undo_tablespace_ids[TRX_SYS_N_RSEGS + 1];

	*n_opened = 0;

	ut_a(n_conf_tablespaces <= TRX_SYS_N_RSEGS);

	memset(undo_tablespace_ids, 0x0, sizeof(undo_tablespace_ids));

	/* Create the undo spaces only if we are creating a new
	instance. We don't allow creating of new undo tablespaces
	in an existing instance (yet).  This restriction exists because
	we check in several places for SYSTEM tablespaces to be less than
	the min of user defined tablespace ids. Once we implement saving
	the location of the undo tablespaces and their space ids this
	restriction will/should be lifted. */

	for (i = 0; create_new_db && i < n_conf_tablespaces; ++i) {
		char	name[OS_FILE_MAX_PATH];

		ut_snprintf(
			name, sizeof(name),
			"%s%cundo%03lu",
			srv_undo_dir, SRV_PATH_SEPARATOR, i + 1);

		/* Undo space ids start from 1. */
		err = srv_undo_tablespace_create(
			name, SRV_UNDO_TABLESPACE_SIZE_IN_PAGES);

		if (err != DB_SUCCESS) {

			ib_logf(IB_LOG_LEVEL_ERROR,
				"Could not create undo tablespace '%s'.",
				name);

			return(err);
		}
	}

	/* Get the tablespace ids of all the undo segments excluding
	the system tablespace (0). If we are creating a new instance then
	we build the undo_tablespace_ids ourselves since they don't
	already exist. */

	if (!create_new_db) {
		n_undo_tablespaces = trx_rseg_get_n_undo_tablespaces(
			undo_tablespace_ids);
	} else {
		n_undo_tablespaces = n_conf_tablespaces;

		for (i = 1; i <= n_undo_tablespaces; ++i) {
			undo_tablespace_ids[i - 1] = i;
		}

		undo_tablespace_ids[i] = ULINT_UNDEFINED;
	}

	/* Open all the undo tablespaces that are currently in use. If we
	fail to open any of these it is a fatal error. The tablespace ids
	should be contiguous. It is a fatal error because they are required
	for recovery and are referenced by the UNDO logs (a.k.a RBS). */

	for (i = 0; i < n_undo_tablespaces; ++i) {
		char	name[OS_FILE_MAX_PATH];

		ut_snprintf(
			name, sizeof(name),
			"%s%cundo%03lu",
			srv_undo_dir, SRV_PATH_SEPARATOR,
			undo_tablespace_ids[i]);

		/* Should be no gaps in undo tablespace ids. */
		ut_a(prev_space_id + 1 == undo_tablespace_ids[i]);

		/* The system space id should not be in this array. */
		ut_a(undo_tablespace_ids[i] != 0);
		ut_a(undo_tablespace_ids[i] != ULINT_UNDEFINED);

		/* Undo space ids start from 1. */

		err = srv_undo_tablespace_open(name, undo_tablespace_ids[i]);

		if (err != DB_SUCCESS) {

			ib_logf(IB_LOG_LEVEL_ERROR,
				"Unable to open undo tablespace '%s'.", name);

			return(err);
		}

		prev_space_id = undo_tablespace_ids[i];

		++*n_opened;
	}

	/* Open any extra unused undo tablespaces. These must be contiguous.
	We stop at the first failure. These are undo tablespaces that are
	not in use and therefore not required by recovery. We only check
	that there are no gaps. */

	for (i = prev_space_id + 1; i < TRX_SYS_N_RSEGS; ++i) {
		char	name[OS_FILE_MAX_PATH];

		ut_snprintf(
			name, sizeof(name),
			"%s%cundo%03lu", srv_undo_dir, SRV_PATH_SEPARATOR, i);

		/* Undo space ids start from 1. */
		err = srv_undo_tablespace_open(name, i);

		if (err != DB_SUCCESS) {
			break;
		}

		++n_undo_tablespaces;

		++*n_opened;
	}

	/* If the user says that there are fewer than what we find we
	tolerate that discrepancy but not the inverse. Because there could
	be unused undo tablespaces for future use. */

	if (n_conf_tablespaces > n_undo_tablespaces) {
		ut_print_timestamp(stderr);
		fprintf(stderr,
			" InnoDB: Expected to open %lu undo "
			"tablespaces but was able\n",
			n_conf_tablespaces);
		ut_print_timestamp(stderr);
		fprintf(stderr,
			" InnoDB: to find only %lu undo "
			"tablespaces.\n", n_undo_tablespaces);
		ut_print_timestamp(stderr);
		fprintf(stderr,
			" InnoDB: Set the "
			"innodb_undo_tablespaces parameter to "
			"the\n");
		ut_print_timestamp(stderr);
		fprintf(stderr,
			" InnoDB: correct value and retry. Suggested "
			"value is %lu\n", n_undo_tablespaces);

		return(err != DB_SUCCESS ? err : DB_ERROR);

	} else  if (n_undo_tablespaces > 0) {

		ib_logf(IB_LOG_LEVEL_INFO, "Opened %lu undo tablespaces",
			n_undo_tablespaces);

		if (n_conf_tablespaces == 0) {
			ib_logf(IB_LOG_LEVEL_WARN,
				"Using the system tablespace for all UNDO "
				"logging because innodb_undo_tablespaces=0");
		}
	}

	if (create_new_db) {
		mtr_t	mtr;

		mtr_start(&mtr);

		/* The undo log tablespace */
		for (i = 1; i <= n_undo_tablespaces; ++i) {

			fsp_header_init(
				i, SRV_UNDO_TABLESPACE_SIZE_IN_PAGES, &mtr);
		}

		mtr_commit(&mtr);
	}

	return(DB_SUCCESS);
}

/********************************************************************
Wait for the purge thread(s) to start up. */
static
void
srv_start_wait_for_purge_to_start()
/*===============================*/
{
	/* Wait for the purge coordinator and master thread to startup. */

	purge_state_t	state = trx_purge_state();

	ut_a(state != PURGE_STATE_DISABLED);

	while (srv_shutdown_state == SRV_SHUTDOWN_NONE
	       && srv_force_recovery < SRV_FORCE_NO_BACKGROUND
	       && state == PURGE_STATE_INIT) {

		switch (state = trx_purge_state()) {
		case PURGE_STATE_RUN:
		case PURGE_STATE_STOP:
			break;

		case PURGE_STATE_INIT:
			ib_logf(IB_LOG_LEVEL_INFO,
				"Waiting for purge to start");

			os_thread_sleep(50000);
			break;

		case PURGE_STATE_EXIT:
		case PURGE_STATE_DISABLED:
			ut_error;
		}
	}
}

/*********************************************************************//**
Initializes the log tracking subsystem and starts its thread.  */
static
void
init_log_online(void)
/*=================*/
{
	if (UNIV_UNLIKELY(srv_force_recovery > 0 || srv_read_only_mode)) {
		srv_track_changed_pages = FALSE;
		return;
	}

	if (srv_track_changed_pages) {

		log_online_read_init();

		/* Create the thread that follows the redo log to output the
		   changed page bitmap */
		srv_redo_log_follow_thread_handle = os_thread_create(&srv_redo_log_follow_thread, NULL,
				 thread_ids + 5 + SRV_MAX_N_IO_THREADS);
		srv_redo_log_follow_thread_started = true;
	}
}

/********************************************************************
Starts InnoDB and creates a new database if database files
are not found and the user wants.
@return	DB_SUCCESS or error code */
UNIV_INTERN
dberr_t
innobase_start_or_create_for_mysql(void)
/*====================================*/
{
	ibool		create_new_db;
	lsn_t		min_flushed_lsn;
	lsn_t		max_flushed_lsn;
#ifdef UNIV_LOG_ARCHIVE
	lsn_t		min_arch_log_no	= LSN_MAX;
	lsn_t		max_arch_log_no	= LSN_MAX;
#endif /* UNIV_LOG_ARCHIVE */
	ulint		sum_of_new_sizes;
	ulint		sum_of_data_file_sizes;
	ulint		tablespace_size_in_header;
	dberr_t		err;
	unsigned	i;
	ulint		srv_n_log_files_found = srv_n_log_files;
	ulint		io_limit;
	mtr_t		mtr;
	ib_bh_t*	ib_bh;
	ulint		n_recovered_trx;
	char		logfilename[10000];
	char*		logfile0	= NULL;
	size_t		dirnamelen;
	bool		sys_datafiles_created = false;

	/* This should be initialized early */
	ut_init_timer();

	high_level_read_only = srv_read_only_mode
		|| srv_force_recovery > SRV_FORCE_NO_TRX_UNDO;

	if (srv_read_only_mode) {
		ib_logf(IB_LOG_LEVEL_INFO, "Started in read only mode");
	}

#ifdef HAVE_DARWIN_THREADS
# ifdef F_FULLFSYNC
	/* This executable has been compiled on Mac OS X 10.3 or later.
	Assume that F_FULLFSYNC is available at run-time. */
	srv_have_fullfsync = TRUE;
# else /* F_FULLFSYNC */
	/* This executable has been compiled on Mac OS X 10.2
	or earlier.  Determine if the executable is running
	on Mac OS X 10.3 or later. */
	struct utsname utsname;
	if (uname(&utsname)) {
		ut_print_timestamp(stderr);
		fputs(" InnoDB: cannot determine Mac OS X version!\n", stderr);
	} else {
		srv_have_fullfsync = strcmp(utsname.release, "7.") >= 0;
	}
	if (!srv_have_fullfsync) {
		ut_print_timestamp(stderr);
		fputs(" InnoDB: On Mac OS X, fsync() may be "
		      "broken on internal drives,\n", stderr);
		ut_print_timestamp(stderr);
		fputs(" InnoDB: making transactions unsafe!\n", stderr);
	}
# endif /* F_FULLFSYNC */
#endif /* HAVE_DARWIN_THREADS */

	ib_logf(IB_LOG_LEVEL_INFO,
		"Using %s to ref count buffer pool pages",
#ifdef PAGE_ATOMIC_REF_COUNT
		"atomics"
#else
		"mutexes"
#endif /* PAGE_ATOMIC_REF_COUNT */
	);


	if (sizeof(ulint) != sizeof(void*)) {
		ut_print_timestamp(stderr);
		fprintf(stderr,
			" InnoDB: Error: size of InnoDB's ulint is %lu, "
			"but size of void*\n", (ulong) sizeof(ulint));
		ut_print_timestamp(stderr);
		fprintf(stderr,
			" InnoDB: is %lu. The sizes should be the same "
			"so that on a 64-bit\n",
			(ulong) sizeof(void*));
		ut_print_timestamp(stderr);
		fprintf(stderr,
			" InnoDB: platforms you can allocate more than 4 GB "
			"of memory.\n");
	}

	/* If stacktrace is used we set up signal handler for SIGUSR2 signal
	here. If signal handler set fails we report that and disable
	stacktrace feature. */

	if (srv_use_stacktrace) {
#if defined (__linux__) && HAVE_BACKTRACE && HAVE_BACKTRACE_SYMBOLS
		 struct sigaction sigact;

		 sigact.sa_sigaction = os_stacktrace_print;
		 sigact.sa_flags = SA_RESTART | SA_SIGINFO;

		 if (sigaction(SIGUSR2, &sigact, (struct sigaction *)NULL) != 0)
		 {
			 fprintf(stderr, " InnoDB:error setting signal handler for %d (%s)\n",
				 SIGUSR2, strsignal(SIGUSR2));
			 srv_use_stacktrace = FALSE;

		 }
#endif /* defined (__linux__) && HAVE_BACKTRACE && HAVE_BACKTRACE_SYMBOLS */
	}

#ifdef UNIV_DEBUG
	ib_logf(IB_LOG_LEVEL_INFO,
		" InnoDB: !!!!!!!! UNIV_DEBUG switched on !!!!!!!!!");
#endif

#ifdef UNIV_IBUF_DEBUG
	ib_logf(IB_LOG_LEVEL_INFO,
		" InnoDB: !!!!!!!! UNIV_IBUF_DEBUG switched on !!!!!!!!!");
# ifdef UNIV_IBUF_COUNT_DEBUG
	ib_logf(IB_LOG_LEVEL_INFO,
		" InnoDB: !!!!!!!! UNIV_IBUF_COUNT_DEBUG switched on "
		"!!!!!!!!!");
	ib_logf(IB_LOG_LEVEL_INFO,
		" InnoDB: Crash recovery will fail with UNIV_IBUF_COUNT_DEBUG");
# endif
#endif

#ifdef UNIV_BLOB_DEBUG
	ib_logf(IB_LOG_LEVEL_INFO,
		"InnoDB: !!!!!!!! UNIV_BLOB_DEBUG switched on !!!!!!!!!\n"
		"InnoDB: Server restart may fail with UNIV_BLOB_DEBUG");
#endif /* UNIV_BLOB_DEBUG */

#ifdef UNIV_SYNC_DEBUG
	ib_logf(IB_LOG_LEVEL_INFO,
		" InnoDB: !!!!!!!! UNIV_SYNC_DEBUG switched on !!!!!!!!!");
#endif

#ifdef UNIV_SEARCH_DEBUG
	ib_logf(IB_LOG_LEVEL_INFO,
		" InnoDB: !!!!!!!! UNIV_SEARCH_DEBUG switched on !!!!!!!!!");
#endif

#ifdef UNIV_LOG_LSN_DEBUG
	ib_logf(IB_LOG_LEVEL_INFO,
		" InnoDB: !!!!!!!! UNIV_LOG_LSN_DEBUG switched on !!!!!!!!!");
#endif /* UNIV_LOG_LSN_DEBUG */
#ifdef UNIV_MEM_DEBUG
	ib_logf(IB_LOG_LEVEL_INFO,
		" InnoDB: !!!!!!!! UNIV_MEM_DEBUG switched on !!!!!!!!!");
#endif

	if (srv_use_sys_malloc) {
		ib_logf(IB_LOG_LEVEL_INFO,
			"The InnoDB memory heap is disabled");
	}

#if defined(COMPILER_HINTS_ENABLED)
	ib_logf(IB_LOG_LEVEL_INFO,
		" InnoDB: Compiler hints enabled.");
#endif /* defined(COMPILER_HINTS_ENABLED) */

	ib_logf(IB_LOG_LEVEL_INFO,
		"" IB_ATOMICS_STARTUP_MSG "");

	ib_logf(IB_LOG_LEVEL_INFO,
		"" IB_MEMORY_BARRIER_STARTUP_MSG "");

#ifndef HAVE_MEMORY_BARRIER
#if defined __i386__ || defined __x86_64__ || defined _M_IX86 || defined _M_X64 || defined __WIN__
#else
	ib_logf(IB_LOG_LEVEL_WARN,
		"MySQL was built without a memory barrier capability on this"
		" architecture, which might allow a mutex/rw_lock violation"
		" under high thread concurrency. This may cause a hang.");
#endif /* IA32 or AMD64 */
#endif /* HAVE_MEMORY_BARRIER */

	ib_logf(IB_LOG_LEVEL_INFO,
		"Compressed tables use zlib " ZLIB_VERSION
#ifdef UNIV_ZIP_DEBUG
	      " with validation"
#endif /* UNIV_ZIP_DEBUG */
	      );
#ifdef UNIV_ZIP_COPY
	ib_logf(IB_LOG_LEVEL_INFO, "and extra copying");
#endif /* UNIV_ZIP_COPY */


	/* Since InnoDB does not currently clean up all its internal data
	structures in MySQL Embedded Server Library server_end(), we
	print an error message if someone tries to start up InnoDB a
	second time during the process lifetime. */

	if (srv_start_has_been_called) {
		ut_print_timestamp(stderr);
		fprintf(stderr, " InnoDB: Error: startup called second time "
			"during the process\n");
		ut_print_timestamp(stderr);
		fprintf(stderr, " InnoDB: lifetime. In the MySQL Embedded "
			"Server Library you\n");
		ut_print_timestamp(stderr);
		fprintf(stderr, " InnoDB: cannot call server_init() more "
			"than once during the\n");
		ut_print_timestamp(stderr);
		fprintf(stderr, " InnoDB: process lifetime.\n");
	}

	srv_start_has_been_called = TRUE;

#ifdef UNIV_DEBUG
	log_do_write = TRUE;
#endif /* UNIV_DEBUG */
	/*	yydebug = TRUE; */

	srv_is_being_started = TRUE;
	srv_startup_is_before_trx_rollback_phase = TRUE;

#ifdef __WIN__
	switch (os_get_os_version()) {
	case OS_WIN95:
	case OS_WIN31:
	case OS_WINNT:
		srv_use_native_conditions = FALSE;
		/* On Win 95, 98, ME, Win32 subsystem for Windows 3.1,
		and NT use simulated aio. In NT Windows provides async i/o,
		but when run in conjunction with InnoDB Hot Backup, it seemed
		to corrupt the data files. */

		srv_use_native_aio = FALSE;
		break;

	case OS_WIN2000:
	case OS_WINXP:
		/* On 2000 and XP, async IO is available, but no condition variables. */
		srv_use_native_aio = TRUE;
		srv_use_native_conditions = FALSE;
 		break;

	default:
		/* Vista and later have both async IO and condition variables */
		srv_use_native_aio = TRUE;
		srv_use_native_conditions = TRUE;
		break;
	}

#elif defined(LINUX_NATIVE_AIO)

	if (srv_use_native_aio) {
		ib_logf(IB_LOG_LEVEL_INFO, "Using Linux native AIO");
	}
#else
	/* Currently native AIO is supported only on windows and linux
	and that also when the support is compiled in. In all other
	cases, we ignore the setting of innodb_use_native_aio. */
	srv_use_native_aio = FALSE;
#endif /* __WIN__ */

	if (srv_file_flush_method_str == NULL) {
		/* These are the default options */

		srv_unix_file_flush_method = SRV_UNIX_FSYNC;

		srv_win_file_flush_method = SRV_WIN_IO_UNBUFFERED;
	} else if (0 == ut_strcmp(srv_file_flush_method_str, "fsync")) {
		srv_unix_file_flush_method = SRV_UNIX_FSYNC;

	} else if (0 == ut_strcmp(srv_file_flush_method_str, "O_DSYNC")) {
		srv_unix_file_flush_method = SRV_UNIX_O_DSYNC;

	} else if (0 == ut_strcmp(srv_file_flush_method_str, "O_DIRECT")) {
		srv_unix_file_flush_method = SRV_UNIX_O_DIRECT;

	} else if (0 == ut_strcmp(srv_file_flush_method_str, "ALL_O_DIRECT")) {
		srv_unix_file_flush_method = SRV_UNIX_ALL_O_DIRECT;

	} else if (0 == ut_strcmp(srv_file_flush_method_str, "O_DIRECT_NO_FSYNC")) {
		srv_unix_file_flush_method = SRV_UNIX_O_DIRECT_NO_FSYNC;

	} else if (0 == ut_strcmp(srv_file_flush_method_str, "littlesync")) {
		srv_unix_file_flush_method = SRV_UNIX_LITTLESYNC;

	} else if (0 == ut_strcmp(srv_file_flush_method_str, "nosync")) {
		srv_unix_file_flush_method = SRV_UNIX_NOSYNC;
#ifdef _WIN32
	} else if (0 == ut_strcmp(srv_file_flush_method_str, "normal")) {
		srv_win_file_flush_method = SRV_WIN_IO_NORMAL;
		srv_use_native_aio = FALSE;

	} else if (0 == ut_strcmp(srv_file_flush_method_str, "unbuffered")) {
		srv_win_file_flush_method = SRV_WIN_IO_UNBUFFERED;
		srv_use_native_aio = FALSE;

	} else if (0 == ut_strcmp(srv_file_flush_method_str,
				  "async_unbuffered")) {
		srv_win_file_flush_method = SRV_WIN_IO_UNBUFFERED;
		srv_use_native_aio = TRUE;
#endif /* __WIN__ */
	} else {
		ib_logf(IB_LOG_LEVEL_ERROR,
			"Unrecognized value %s for innodb_flush_method",
			srv_file_flush_method_str);
		return(DB_ERROR);
	}

	/* Note that the call srv_boot() also changes the values of
	some variables to the units used by InnoDB internally */

	/* Set the maximum number of threads which can wait for a semaphore
	inside InnoDB: this is the 'sync wait array' size, as well as the
	maximum number of threads that can wait in the 'srv_conc array' for
	their time to enter InnoDB. */

#define BUF_POOL_SIZE_THRESHOLD (1024 * 1024 * 1024)
	srv_max_n_threads = 1   /* io_ibuf_thread */
			    + 1 /* io_log_thread */
			    + 1 /* lock_wait_timeout_thread */
			    + 1 /* srv_error_monitor_thread */
			    + 1 /* srv_monitor_thread */
			    + 1 /* srv_master_thread */
			    + 1 /* srv_redo_log_follow_thread */
			    + 1 /* srv_purge_coordinator_thread */
			    + 1 /* buf_dump_thread */
			    + 1 /* dict_stats_thread */
			    + 1 /* fts_optimize_thread */
			    + 1 /* recv_writer_thread */
			    + 1 /* buf_flush_page_cleaner_thread */
			    + 1 /* trx_rollback_or_clean_all_recovered */
			    + 128 /* added as margin, for use of
				  InnoDB Memcached etc. */
			    + max_connections
			    + srv_n_read_io_threads
			    + srv_n_write_io_threads
			    + srv_n_purge_threads
			    /* FTS Parallel Sort */
			    + fts_sort_pll_degree * FTS_NUM_AUX_INDEX
			      * max_connections;

	if (srv_buf_pool_size < BUF_POOL_SIZE_THRESHOLD) {
		/* If buffer pool is less than 1 GB,
		use only one buffer pool instance */
		srv_buf_pool_instances = 1;
	}

	srv_boot();

	if (ut_crc32_sse2_enabled) {
		ib_logf(IB_LOG_LEVEL_INFO, "Using SSE crc32 instructions");
	} else if (ut_crc32_power8_enabled) {
		ib_logf(IB_LOG_LEVEL_INFO, "Using POWER8 crc32 instructions");
	} else {
		ib_logf(IB_LOG_LEVEL_INFO, "Using generic crc32 instructions");
	}

	if (!srv_read_only_mode) {

		mutex_create(srv_monitor_file_mutex_key,
			     &srv_monitor_file_mutex, SYNC_NO_ORDER_CHECK);

		if (srv_innodb_status) {

			srv_monitor_file_name = static_cast<char*>(
				mem_alloc(
					strlen(fil_path_to_mysql_datadir)
					+ 20 + sizeof "/innodb_status."));

			sprintf(srv_monitor_file_name, "%s/innodb_status.%lu",
				fil_path_to_mysql_datadir,
				os_proc_get_number());

			srv_monitor_file = fopen(srv_monitor_file_name, "w+");

			if (!srv_monitor_file) {

				ib_logf(IB_LOG_LEVEL_ERROR,
					"Unable to create %s: %s",
					srv_monitor_file_name,
					strerror(errno));

				return(DB_ERROR);
			}
		} else {
			srv_monitor_file_name = NULL;
			srv_monitor_file = os_file_create_tmpfile(NULL);

			if (!srv_monitor_file) {
				return(DB_ERROR);
			}
		}

		mutex_create(srv_dict_tmpfile_mutex_key,
			     &srv_dict_tmpfile_mutex, SYNC_DICT_OPERATION);

		srv_dict_tmpfile = os_file_create_tmpfile(NULL);

		if (!srv_dict_tmpfile) {
			return(DB_ERROR);
		}

		mutex_create(srv_misc_tmpfile_mutex_key,
			     &srv_misc_tmpfile_mutex, SYNC_ANY_LATCH);

		srv_misc_tmpfile = os_file_create_tmpfile(NULL);

		if (!srv_misc_tmpfile) {
			return(DB_ERROR);
		}
	}

	/* If user has set the value of innodb_file_io_threads then
	we'll emit a message telling the user that this parameter
	is now deprecated. */
	if (srv_n_file_io_threads != 4) {
		ib_logf(IB_LOG_LEVEL_WARN,
			"innodb_file_io_threads is deprecated. Please use "
			"innodb_read_io_threads and innodb_write_io_threads "
			"instead");
	}

	/* Now overwrite the value on srv_n_file_io_threads */
	srv_n_file_io_threads = srv_n_read_io_threads;

	if (!srv_read_only_mode) {
		/* Add the log and ibuf IO threads. */
		srv_n_file_io_threads += 2;
		srv_n_file_io_threads += srv_n_write_io_threads;
	} else {
		ib_logf(IB_LOG_LEVEL_INFO,
			"Disabling background IO write threads.");

		srv_n_write_io_threads = 0;
	}

	ut_a(srv_n_file_io_threads <= SRV_MAX_N_IO_THREADS);

	io_limit = 8 * SRV_N_PENDING_IOS_PER_THREAD;

	/* On Windows when using native aio the number of aio requests
	that a thread can handle at a given time is limited to 32
	i.e.: SRV_N_PENDING_IOS_PER_THREAD */
# ifdef __WIN__
	if (srv_use_native_aio) {
		io_limit = SRV_N_PENDING_IOS_PER_THREAD;
	}
# endif /* __WIN__ */

	if (!os_aio_init(io_limit,
			 srv_n_read_io_threads,
			 srv_n_write_io_threads,
			 SRV_MAX_N_PENDING_SYNC_IOS)) {

		ib_logf(IB_LOG_LEVEL_ERROR,
			"Fatal : Cannot initialize AIO sub-system");
#if defined(LINUX_NATIVE_AIO)
		ib_logf(IB_LOG_LEVEL_INFO,
                        "You can try increasing system fs.aio-max-nr to 1048576 "
                        "or larger or setting innodb_use_native_aio = 0 in my.cnf");
#endif

		return(DB_ERROR);
	}

	fil_init(srv_file_per_table ? 50000 : 5000, srv_max_n_open_files);

	double	size;
	char	unit;

	if (srv_buf_pool_size >= 1024 * 1024 * 1024) {
		size = ((double) srv_buf_pool_size) / (1024 * 1024 * 1024);
		unit = 'G';
	} else {
		size = ((double) srv_buf_pool_size) / (1024 * 1024);
		unit = 'M';
	}

	/* Print time to initialize the buffer pool */
	ib_logf(IB_LOG_LEVEL_INFO,
		"Initializing buffer pool, size = %.1f%c", size, unit);

	err = buf_pool_init(srv_buf_pool_size, srv_buf_pool_instances);

	if (err != DB_SUCCESS) {
		ib_logf(IB_LOG_LEVEL_ERROR,
			"Cannot allocate memory for the buffer pool");

		return(DB_ERROR);
	}

	ib_logf(IB_LOG_LEVEL_INFO,
		"Completed initialization of buffer pool");

#ifdef UNIV_DEBUG
	/* We have observed deadlocks with a 5MB buffer pool but
	the actual lower limit could very well be a little higher. */

	if (srv_buf_pool_size <= 5 * 1024 * 1024) {

		ib_logf(IB_LOG_LEVEL_INFO,
			"Small buffer pool size (%luM), the flst_validate() "
			"debug function can cause a deadlock if the "
			"buffer pool fills up.",
			srv_buf_pool_size / 1024 / 1024);
	}
#endif /* UNIV_DEBUG */

	fsp_init();
	log_init();

	lock_sys_create(srv_lock_table_size);

	/* Create i/o-handler threads: */

	for (i = 0; i < srv_n_file_io_threads; ++i) {

		n[i] = i;

		thread_handles[i] = os_thread_create(io_handler_thread, n + i, thread_ids + i);
		thread_started[i] = true;
	}

	if (srv_n_log_files * srv_log_file_size * UNIV_PAGE_SIZE
	    >= 512ULL * 1024ULL * 1024ULL * 1024ULL) {
		/* log_block_convert_lsn_to_no() limits the returned block
		number to 1G and given that OS_FILE_LOG_BLOCK_SIZE is 512
		bytes, then we have a limit of 512 GB. If that limit is to
		be raised, then log_block_convert_lsn_to_no() must be
		modified. */
		ib_logf(IB_LOG_LEVEL_ERROR,
			"Combined size of log files must be < 512 GB");

		return(DB_ERROR);
	}

	if (srv_n_log_files * srv_log_file_size >= ULINT_MAX) {
		/* fil_io() takes ulint as an argument and we are passing
		(next_offset / UNIV_PAGE_SIZE) to it in log_group_write_buf().
		So (next_offset / UNIV_PAGE_SIZE) must be less than ULINT_MAX.
		So next_offset must be < ULINT_MAX * UNIV_PAGE_SIZE. This
		means that we are limited to ULINT_MAX * UNIV_PAGE_SIZE which
		is 64 TB on 32 bit systems. */
		fprintf(stderr,
			" InnoDB: Error: combined size of log files"
			" must be < %lu GB\n",
			ULINT_MAX / 1073741824 * UNIV_PAGE_SIZE);

		return(DB_ERROR);
	}

	sum_of_new_sizes = 0;

	for (i = 0; i < srv_n_data_files; i++) {
#ifndef __WIN__
		if (sizeof(off_t) < 5
		    && srv_data_file_sizes[i]
		    >= (ulint) (1 << (32 - UNIV_PAGE_SIZE_SHIFT))) {
			ut_print_timestamp(stderr);
			fprintf(stderr,
				" InnoDB: Error: file size must be < 4 GB"
				" with this MySQL binary\n");
			ut_print_timestamp(stderr);
			fprintf(stderr,
				" InnoDB: and operating system combination,"
				" in some OS's < 2 GB\n");

			return(DB_ERROR);
		}
#endif
		sum_of_new_sizes += srv_data_file_sizes[i];
	}

	if (sum_of_new_sizes < 10485760 / UNIV_PAGE_SIZE) {
		ib_logf(IB_LOG_LEVEL_ERROR,
			"Tablespace size must be at least 10 MB");

		return(DB_ERROR);
	}

	recv_sys_create();
	recv_sys_init(buf_pool_get_curr_size());

	err = open_or_create_data_files(&create_new_db,
#ifdef UNIV_LOG_ARCHIVE
					&min_arch_log_no, &max_arch_log_no,
#endif /* UNIV_LOG_ARCHIVE */
					&min_flushed_lsn, &max_flushed_lsn,
					&sum_of_new_sizes);
	if (err == DB_FAIL) {

		ib_logf(IB_LOG_LEVEL_ERROR,
			"The system tablespace must be writable!");

		return(DB_ERROR);

	} else if (err != DB_SUCCESS) {

		ib_logf(IB_LOG_LEVEL_ERROR,
			"Could not open or create the system tablespace. If "
			"you tried to add new data files to the system "
			"tablespace, and it failed here, you should now "
			"edit innodb_data_file_path in my.cnf back to what "
			"it was, and remove the new ibdata files InnoDB "
			"created in this failed attempt. InnoDB only wrote "
			"those files full of zeros, but did not yet use "
			"them in any way. But be careful: do not remove "
			"old data files which contain your precious data!");

		return(err);
	}

#ifdef UNIV_LOG_ARCHIVE
	srv_normalize_path_for_win(srv_arch_dir);
#endif /* UNIV_LOG_ARCHIVE */

	dirnamelen = strlen(srv_log_group_home_dir);
	ut_a(dirnamelen < (sizeof logfilename) - 10 - sizeof "ib_logfile");
	memcpy(logfilename, srv_log_group_home_dir, dirnamelen);

	/* Add a path separator if needed. */
	if (dirnamelen && logfilename[dirnamelen - 1] != SRV_PATH_SEPARATOR) {
		logfilename[dirnamelen++] = SRV_PATH_SEPARATOR;
	}

	srv_log_file_size_requested = srv_log_file_size;

	if (create_new_db) {
		bool success = buf_flush_list(ULINT_MAX, LSN_MAX, NULL);
		ut_a(success);

		min_flushed_lsn = max_flushed_lsn = log_get_lsn();

		buf_flush_wait_batch_end(NULL, BUF_FLUSH_LIST);

		err = create_log_files(create_new_db, logfilename, dirnamelen,
				       max_flushed_lsn, logfile0);

		if (err != DB_SUCCESS) {
			return(err);
		}
	} else {
		for (i = 0; i < SRV_N_LOG_FILES_MAX; i++) {
			os_offset_t	size;
			os_file_stat_t	stat_info;

			sprintf(logfilename + dirnamelen,
				"ib_logfile%u", i);

			err = os_file_get_status(
				logfilename, &stat_info, false);

			if (err == DB_NOT_FOUND) {
				if (i == 0) {
					if (max_flushed_lsn
					    != min_flushed_lsn) {
						ib_logf(IB_LOG_LEVEL_ERROR,
							"Cannot create"
							" log files because"
							" data files are"
							" corrupt or"
							" not in sync"
							" with each other");
						return(DB_ERROR);
					}

					if (max_flushed_lsn < (lsn_t) 1000) {
						ib_logf(IB_LOG_LEVEL_ERROR,
							"Cannot create"
							" log files because"
							" data files are"
							" corrupt or the"
							" database was not"
							" shut down cleanly"
							" after creating"
							" the data files.");
						return(DB_ERROR);
					}

					err = create_log_files(
						create_new_db, logfilename,
						dirnamelen, max_flushed_lsn,
						logfile0);

					if (err != DB_SUCCESS) {
						return(err);
					}

					create_log_files_rename(
						logfilename, dirnamelen,
						max_flushed_lsn, logfile0);

					/* Suppress the message about
					crash recovery. */
					max_flushed_lsn = min_flushed_lsn
						= log_get_lsn();
					goto files_checked;
				} else if (i < 2) {
					/* must have at least 2 log files */
					ib_logf(IB_LOG_LEVEL_ERROR,
						"Only one log file found.");
					return(err);
				}

				/* opened all files */
				break;
			}

			if (!srv_file_check_mode(logfilename)) {
				return(DB_ERROR);
			}

			err = open_log_file(&files[i], logfilename, &size);

			if (err != DB_SUCCESS) {
				return(err);
			}

			ut_a(size != (os_offset_t) -1);

			if (size & ((1 << UNIV_PAGE_SIZE_SHIFT) - 1)) {
				ib_logf(IB_LOG_LEVEL_ERROR,
					"Log file %s size "
					UINT64PF " is not a multiple of"
					" innodb_page_size",
					logfilename, size);
				return(DB_ERROR);
			}

			size >>= UNIV_PAGE_SIZE_SHIFT;

			if (i == 0) {
				srv_log_file_size = size;
			} else if (size != srv_log_file_size) {
				ib_logf(IB_LOG_LEVEL_ERROR,
					"Log file %s is"
					" of different size " UINT64PF " bytes"
					" than other log"
					" files " UINT64PF " bytes!",
					logfilename,
					size << UNIV_PAGE_SIZE_SHIFT,
					(os_offset_t) srv_log_file_size
					<< UNIV_PAGE_SIZE_SHIFT);
				return(DB_ERROR);
			}
		}

		srv_n_log_files_found = i;

		/* Create the in-memory file space objects. */

		sprintf(logfilename + dirnamelen, "ib_logfile%u", 0);

		fil_space_create(logfilename,
				 SRV_LOG_SPACE_FIRST_ID,
				 fsp_flags_set_page_size(0, UNIV_PAGE_SIZE),
				 FIL_LOG,
				 NULL /* no encryption yet */,
				 true /* create */);

		ut_a(fil_validate());

		/* srv_log_file_size is measured in pages; if page size is 16KB,
		then we have a limit of 64TB on 32 bit systems */
		ut_a(srv_log_file_size <= ULINT_MAX);

		for (unsigned j = 0; j < i; j++) {
			sprintf(logfilename + dirnamelen, "ib_logfile%u", j);

			if (!fil_node_create(logfilename,
					     (ulint) srv_log_file_size,
					     SRV_LOG_SPACE_FIRST_ID, FALSE)) {
				return(DB_ERROR);
			}
		}

#ifdef UNIV_LOG_ARCHIVE
		/* Create the file space object for archived logs. Under
		MySQL, no archiving ever done. */
		fil_space_create("arch_log_space", SRV_LOG_SPACE_FIRST_ID + 1,
			0, FIL_LOG, NULL /* no encryption yet */,
			true /* create */);
#endif /* UNIV_LOG_ARCHIVE */
		log_group_init(0, i, srv_log_file_size * UNIV_PAGE_SIZE,
			       SRV_LOG_SPACE_FIRST_ID,
			       SRV_LOG_SPACE_FIRST_ID + 1);
	}

files_checked:
	/* Open all log files and data files in the system
	tablespace: we keep them open until database
	shutdown */

	fil_open_log_and_system_tablespace_files();

	err = srv_undo_tablespaces_init(
		create_new_db,
		srv_undo_tablespaces,
		&srv_undo_tablespaces_open);

	/* If the force recovery is set very high then we carry on regardless
	of all errors. Basically this is fingers crossed mode. */

	if (err != DB_SUCCESS
	    && srv_force_recovery < SRV_FORCE_NO_UNDO_LOG_SCAN) {

		return(err);
	}

	/* Initialize objects used by dict stats gathering thread, which
	can also be used by recovery if it tries to drop some table */
	if (!srv_read_only_mode) {
		dict_stats_thread_init();
	}

	if (!srv_read_only_mode && srv_scrub_log) {
		/* TODO(minliz): have/use log_scrub_thread_init() instead? */
		log_scrub_event = os_event_create();
	}

	trx_sys_file_format_init();

	trx_sys_create();

	if (create_new_db) {

		ut_a(!srv_read_only_mode);
		init_log_online();

		mtr_start(&mtr);

		fsp_header_init(0, sum_of_new_sizes, &mtr);

		mtr_commit(&mtr);

		/* To maintain backward compatibility we create only
		the first rollback segment before the double write buffer.
		All the remaining rollback segments will be created later,
		after the double write buffer has been created. */
		trx_sys_create_sys_pages();

		ib_bh = trx_sys_init_at_db_start();
		n_recovered_trx = UT_LIST_GET_LEN(trx_sys->rw_trx_list);

		/* The purge system needs to create the purge view and
		therefore requires that the trx_sys is inited. */

		trx_purge_sys_create(srv_n_purge_threads, ib_bh);

		err = dict_create();

		if (err != DB_SUCCESS) {
			return(err);
		}

		srv_startup_is_before_trx_rollback_phase = FALSE;

		bool success = buf_flush_list(ULINT_MAX, LSN_MAX, NULL);
		ut_a(success);

		min_flushed_lsn = max_flushed_lsn = log_get_lsn();

		buf_flush_wait_batch_end(NULL, BUF_FLUSH_LIST);

		/* Stamp the LSN to the data files. */
		fil_write_flushed_lsn_to_data_files(max_flushed_lsn, 0);

		fil_flush_file_spaces(FIL_TABLESPACE);

		create_log_files_rename(logfilename, dirnamelen,
					max_flushed_lsn, logfile0);
	} else {

		/* Check if we support the max format that is stamped
		on the system tablespace.
		Note:  We are NOT allowed to make any modifications to
		the TRX_SYS_PAGE_NO page before recovery  because this
		page also contains the max_trx_id etc. important system
		variables that are required for recovery.  We need to
		ensure that we return the system to a state where normal
		recovery is guaranteed to work. We do this by
		invalidating the buffer cache, this will force the
		reread of the page and restoration to its last known
		consistent state, this is REQUIRED for the recovery
		process to work. */
		err = trx_sys_file_format_max_check(
			srv_max_file_format_at_startup);

		if (err != DB_SUCCESS) {
			return(err);
		}

		/* Invalidate the buffer pool to ensure that we reread
		the page that we read above, during recovery.
		Note that this is not as heavy weight as it seems. At
		this point there will be only ONE page in the buf_LRU
		and there must be no page in the buf_flush list. */
		buf_pool_invalidate();

		/* We always try to do a recovery, even if the database had
		been shut down normally: this is the normal startup path */

		err = recv_recovery_from_checkpoint_start(
			LOG_CHECKPOINT, LSN_MAX,
			min_flushed_lsn, max_flushed_lsn);

		if (err != DB_SUCCESS) {

			return(DB_ERROR);
		}

		init_log_online();

		/* Since the insert buffer init is in dict_boot, and the
		insert buffer is needed in any disk i/o, first we call
		dict_boot(). Note that trx_sys_init_at_db_start() only needs
		to access space 0, and the insert buffer at this stage already
		works for space 0. */

		err = dict_boot();

		if (err != DB_SUCCESS) {
			return(err);
		}

		ib_bh = trx_sys_init_at_db_start();
		n_recovered_trx = UT_LIST_GET_LEN(trx_sys->rw_trx_list);

		/* The purge system needs to create the purge view and
		therefore requires that the trx_sys is inited. */

		trx_purge_sys_create(srv_n_purge_threads, ib_bh);

		/* recv_recovery_from_checkpoint_finish needs trx lists which
		are initialized in trx_sys_init_at_db_start(). */

		recv_recovery_from_checkpoint_finish();

		if (srv_force_recovery < SRV_FORCE_NO_IBUF_MERGE) {
			/* The following call is necessary for the insert
			buffer to work with multiple tablespaces. We must
			know the mapping between space id's and .ibd file
			names.

			In a crash recovery, we check that the info in data
			dictionary is consistent with what we already know
			about space id's from the call of
			fil_load_single_table_tablespaces().

			In a normal startup, we create the space objects for
			every table in the InnoDB data dictionary that has
			an .ibd file.

			We also determine the maximum tablespace id used. */
			dict_check_t	dict_check;

			if (recv_needed_recovery) {
				dict_check = DICT_CHECK_ALL_LOADED;
			} else if (n_recovered_trx) {
				dict_check = DICT_CHECK_SOME_LOADED;
			} else {
				dict_check = DICT_CHECK_NONE_LOADED;
			}

			/* Create the SYS_TABLESPACES and SYS_DATAFILES system table */
			err = dict_create_or_check_sys_tablespace();
			if (err != DB_SUCCESS) {
				return(err);
			}

			sys_datafiles_created = true;

			/* This function assumes that SYS_DATAFILES exists */
			dict_check_tablespaces_and_store_max_id(dict_check);
		}

		if (!srv_force_recovery
		    && !recv_sys->found_corrupt_log
		    && (srv_log_file_size_requested != srv_log_file_size
			|| srv_n_log_files_found != srv_n_log_files)) {
			/* Prepare to replace the redo log files. */

			if (srv_read_only_mode) {
				ib_logf(IB_LOG_LEVEL_ERROR,
					"Cannot resize log files "
					"in read-only mode.");
				return(DB_READ_ONLY);
			}

			/* Clean the buffer pool. */
			bool success = buf_flush_list(
				ULINT_MAX, LSN_MAX, NULL);
			ut_a(success);

			RECOVERY_CRASH(1);

			min_flushed_lsn = max_flushed_lsn = log_get_lsn();

			ib_logf(IB_LOG_LEVEL_WARN,
				"Resizing redo log from %u*%u to %u*%u pages"
				", LSN=" LSN_PF,
				(unsigned) i,
				(unsigned) srv_log_file_size,
				(unsigned) srv_n_log_files,
				(unsigned) srv_log_file_size_requested,
				max_flushed_lsn);

			buf_flush_wait_batch_end(NULL, BUF_FLUSH_LIST);

			RECOVERY_CRASH(2);

			/* Flush the old log files. */
			log_buffer_flush_to_disk();
			/* If innodb_flush_method=O_DSYNC,
			we need to explicitly flush the log buffers. */
			fil_flush(SRV_LOG_SPACE_FIRST_ID);

			ut_ad(max_flushed_lsn == log_get_lsn());

			/* Prohibit redo log writes from any other
			threads until creating a log checkpoint at the
			end of create_log_files(). */
			ut_d(recv_no_log_write = TRUE);
			ut_ad(!buf_pool_check_no_pending_io());

			RECOVERY_CRASH(3);

			/* Stamp the LSN to the data files. */
			fil_write_flushed_lsn_to_data_files(
				max_flushed_lsn, 0);

			fil_flush_file_spaces(FIL_TABLESPACE);

			RECOVERY_CRASH(4);

			/* Close and free the redo log files, so that
			we can replace them. */
			fil_close_log_files(true);

			RECOVERY_CRASH(5);

			/* Free the old log file space. */
			log_group_close_all();

			ib_logf(IB_LOG_LEVEL_WARN,
				"Starting to delete and rewrite log files.");

			srv_log_file_size = srv_log_file_size_requested;

			err = create_log_files(create_new_db, logfilename,
					       dirnamelen, max_flushed_lsn,
					       logfile0);

			if (err != DB_SUCCESS) {
				return(err);
			}

			/* create_log_files() can increase system lsn that is
			why FIL_PAGE_FILE_FLUSH_LSN have to be updated */
			min_flushed_lsn = max_flushed_lsn = log_get_lsn();
			fil_write_flushed_lsn_to_data_files(min_flushed_lsn, 0);
			fil_flush_file_spaces(FIL_TABLESPACE);

			create_log_files_rename(logfilename, dirnamelen,
						log_get_lsn(), logfile0);
		}

		srv_startup_is_before_trx_rollback_phase = FALSE;
		recv_recovery_rollback_active();

		/* It is possible that file_format tag has never
		been set. In this case we initialize it to minimum
		value.  Important to note that we can do it ONLY after
		we have finished the recovery process so that the
		image of TRX_SYS_PAGE_NO is not stale. */
		trx_sys_file_format_tag_init();
	}

	if (!create_new_db && sum_of_new_sizes > 0) {
		/* New data file(s) were added */
		mtr_start(&mtr);

		fsp_header_inc_size(0, sum_of_new_sizes, &mtr);

		mtr_commit(&mtr);

		/* Immediately write the log record about increased tablespace
		size to disk, so that it is durable even if mysqld would crash
		quickly */

		log_buffer_flush_to_disk();
	}

#ifdef UNIV_LOG_ARCHIVE
	if (!srv_read_only_mode) {
		if (!srv_log_archive_on) {
			ut_a(DB_SUCCESS == log_archive_noarchivelog());
		} else {
			bool	start_archive;

			mutex_enter(&(log_sys->mutex));

			start_archive = false;

			if (log_sys->archiving_state == LOG_ARCH_OFF) {
				start_archive = true;
			}

			mutex_exit(&(log_sys->mutex));

			if (start_archive) {
				ut_a(DB_SUCCESS == log_archive_archivelog());
			}
		}
	}
#endif /* UNIV_LOG_ARCHIVE */

	/* fprintf(stderr, "Max allowed record size %lu\n",
	page_get_free_space_of_empty() / 2); */

	if (buf_dblwr == NULL) {
		/* Create the doublewrite buffer to a new tablespace */

		buf_dblwr_create();
	}

	/* Here the double write buffer has already been created and so
	any new rollback segments will be allocated after the double
	write buffer. The default segment should already exist.
	We create the new segments only if it's a new database or
	the database was shutdown cleanly. */

	/* Note: When creating the extra rollback segments during an upgrade
	we violate the latching order, even if the change buffer is empty.
	We make an exception in sync0sync.cc and check srv_is_being_started
	for that violation. It cannot create a deadlock because we are still
	running in single threaded mode essentially. Only the IO threads
	should be running at this stage. */

	ut_a(srv_undo_logs > 0);
	ut_a(srv_undo_logs <= TRX_SYS_N_RSEGS);

	/* The number of rsegs that exist in InnoDB is given by status
	variable srv_available_undo_logs. The number of rsegs to use can
	be set using the dynamic global variable srv_undo_logs. */

	srv_available_undo_logs = trx_sys_create_rsegs(
		srv_undo_tablespaces, srv_undo_logs);

	if (srv_available_undo_logs == ULINT_UNDEFINED) {
		/* Can only happen if server is read only. */
		ut_a(srv_read_only_mode);
		srv_undo_logs = ULONG_UNDEFINED;
	}

	if (!srv_read_only_mode) {
		/* Create the thread which watches the timeouts
		for lock waits */
		thread_handles[2 + SRV_MAX_N_IO_THREADS] = os_thread_create(
			lock_wait_timeout_thread,
			NULL, thread_ids + 2 + SRV_MAX_N_IO_THREADS);
		thread_started[2 + SRV_MAX_N_IO_THREADS] = true;

		/* Create the thread which warns of long semaphore waits */
		thread_handles[3 + SRV_MAX_N_IO_THREADS] = os_thread_create(
			srv_error_monitor_thread,
			NULL, thread_ids + 3 + SRV_MAX_N_IO_THREADS);
		thread_started[3 + SRV_MAX_N_IO_THREADS] = true;

		/* Create the thread which prints InnoDB monitor info */
		thread_handles[4 + SRV_MAX_N_IO_THREADS] = os_thread_create(
			srv_monitor_thread,
			NULL, thread_ids + 4 + SRV_MAX_N_IO_THREADS);
		thread_started[4 + SRV_MAX_N_IO_THREADS] = true;
	}

	/* Create the SYS_FOREIGN and SYS_FOREIGN_COLS system tables */
	err = dict_create_or_check_foreign_constraint_tables();
	if (err != DB_SUCCESS) {
		return(err);
	}

	/* Create the SYS_TABLESPACES and SYS_DATAFILES system tables if we
	have not done that already on crash recovery. */
	if (sys_datafiles_created == false) {
		err = dict_create_or_check_sys_tablespace();
		if (err != DB_SUCCESS) {
			return(err);
		}
	}

	/* Create the SYS_ZIP_DICT system table */
	err = dict_create_or_check_sys_zip_dict();
	if (err != DB_SUCCESS) {
		return(err);
	}

	srv_is_being_started = FALSE;

	ut_a(trx_purge_state() == PURGE_STATE_INIT);

	/* Create the master thread which does purge and other utility
	operations */

	if (!srv_read_only_mode) {

		thread_handles[1 + SRV_MAX_N_IO_THREADS] = os_thread_create(
			srv_master_thread,
			NULL, thread_ids + (1 + SRV_MAX_N_IO_THREADS));
		thread_started[1 + SRV_MAX_N_IO_THREADS] = true;
	}

	if (!srv_read_only_mode
	    && srv_force_recovery < SRV_FORCE_NO_BACKGROUND) {

		thread_handles[6 + SRV_MAX_N_IO_THREADS] = os_thread_create(
			srv_purge_coordinator_thread,
			NULL, thread_ids + 6 + SRV_MAX_N_IO_THREADS);

		thread_started[6 + SRV_MAX_N_IO_THREADS] = true;

		ut_a(UT_ARR_SIZE(thread_ids)
		     > 6 + srv_n_purge_threads + SRV_MAX_N_IO_THREADS);

		/* We've already created the purge coordinator thread above. */
		for (i = 1; i < srv_n_purge_threads; ++i) {
			thread_handles[6 + i + SRV_MAX_N_IO_THREADS] = os_thread_create(
				srv_worker_thread, NULL,
				thread_ids + 6 + i + SRV_MAX_N_IO_THREADS);
			thread_started[6 + i + SRV_MAX_N_IO_THREADS] = true;
		}

		srv_start_wait_for_purge_to_start();

	} else {
		purge_sys->state = PURGE_STATE_DISABLED;
	}

	if (!srv_read_only_mode) {

		if (srv_use_mtflush) {
			/* Start multi-threaded flush threads */
			mtflush_ctx = buf_mtflu_handler_init(
				srv_mtflush_threads,
				srv_buf_pool_instances);

			/* Set up the thread ids */
			buf_mtflu_set_thread_ids(
				srv_mtflush_threads,
				mtflush_ctx,
				(thread_ids + 6 + SRV_MAX_N_PURGE_THREADS));
		}


		buf_flush_page_cleaner_thread_handle = os_thread_create(buf_flush_page_cleaner_thread, NULL, NULL);
		buf_flush_page_cleaner_thread_started = true;
	}

	buf_flush_lru_manager_thread_handle = os_thread_create(buf_flush_lru_manager_thread, NULL, NULL);
	buf_flush_lru_manager_thread_started = true;

#ifdef UNIV_DEBUG
	/* buf_debug_prints = TRUE; */
#endif /* UNIV_DEBUG */
	sum_of_data_file_sizes = 0;

	for (i = 0; i < srv_n_data_files; i++) {
		sum_of_data_file_sizes += srv_data_file_sizes[i];
	}

	tablespace_size_in_header = fsp_header_get_tablespace_size();

	if (!srv_read_only_mode
	    && !srv_auto_extend_last_data_file
	    && sum_of_data_file_sizes != tablespace_size_in_header) {

		ut_print_timestamp(stderr);
		fprintf(stderr,
			" InnoDB: Error: tablespace size"
			" stored in header is %lu pages, but\n",
			(ulong) tablespace_size_in_header);
		ut_print_timestamp(stderr);
		fprintf(stderr,
			"InnoDB: the sum of data file sizes is %lu pages\n",
			(ulong) sum_of_data_file_sizes);

		if (srv_force_recovery == 0
		    && sum_of_data_file_sizes < tablespace_size_in_header) {
			/* This is a fatal error, the tail of a tablespace is
			missing */

			ut_print_timestamp(stderr);
			fprintf(stderr,
				" InnoDB: Cannot start InnoDB."
				" The tail of the system tablespace is\n");
			ut_print_timestamp(stderr);
			fprintf(stderr,
				" InnoDB: missing. Have you edited"
				" innodb_data_file_path in my.cnf in an\n");
			ut_print_timestamp(stderr);
			fprintf(stderr,
				" InnoDB: inappropriate way, removing"
				" ibdata files from there?\n");
			ut_print_timestamp(stderr);
			fprintf(stderr,
				" InnoDB: You can set innodb_force_recovery=1"
				" in my.cnf to force\n");
			ut_print_timestamp(stderr);
			fprintf(stderr,
				" InnoDB: a startup if you are trying"
				" to recover a badly corrupt database.\n");

			return(DB_ERROR);
		}
	}

	if (!srv_read_only_mode
	    && srv_auto_extend_last_data_file
	    && sum_of_data_file_sizes < tablespace_size_in_header) {

		ut_print_timestamp(stderr);
		fprintf(stderr,
			" InnoDB: Error: tablespace size stored in header"
			" is %lu pages, but\n",
			(ulong) tablespace_size_in_header);
		ut_print_timestamp(stderr);
		fprintf(stderr,
			" InnoDB: the sum of data file sizes"
			" is only %lu pages\n",
			(ulong) sum_of_data_file_sizes);

		if (srv_force_recovery == 0) {

			ut_print_timestamp(stderr);
			fprintf(stderr,
				" InnoDB: Cannot start InnoDB. The tail of"
				" the system tablespace is\n");
			ut_print_timestamp(stderr);
			fprintf(stderr,
				" InnoDB: missing. Have you edited"
				" innodb_data_file_path in my.cnf in an\n");
			ut_print_timestamp(stderr);
			fprintf(stderr,
				" InnoDB: inappropriate way, removing"
				" ibdata files from there?\n");
			ut_print_timestamp(stderr);
			fprintf(stderr,
				" InnoDB: You can set innodb_force_recovery=1"
				" in my.cnf to force\n");
			ut_print_timestamp(stderr);
			fprintf(stderr,
				" InnoDB: a startup if you are trying to"
				" recover a badly corrupt database.\n");

			return(DB_ERROR);
		}
	}

	/* Check that os_fast_mutexes work as expected */
	os_fast_mutex_init(PFS_NOT_INSTRUMENTED, &srv_os_test_mutex);

	if (0 != os_fast_mutex_trylock(&srv_os_test_mutex)) {
		ut_print_timestamp(stderr);
		fprintf(stderr,
			" InnoDB: Error: pthread_mutex_trylock returns"
			" an unexpected value on\n");
		ut_print_timestamp(stderr);
		fprintf(stderr,
			" InnoDB: success! Cannot continue.\n");
		exit(1);
	}

	os_fast_mutex_unlock(&srv_os_test_mutex);

	os_fast_mutex_lock(&srv_os_test_mutex);

	os_fast_mutex_unlock(&srv_os_test_mutex);

	os_fast_mutex_free(&srv_os_test_mutex);

	if (!srv_file_per_table && srv_pass_corrupt_table) {
		fprintf(stderr, "InnoDB: Warning:"
			" The option innodb_file_per_table is disabled,"
			" so using the option innodb_pass_corrupt_table doesn't make sense.\n");
	}

	if (srv_print_verbose_log) {
		ib_logf(IB_LOG_LEVEL_INFO,
			" Percona XtraDB (http://www.percona.com) %s started; "
			"log sequence number " LSN_PF "",
			INNODB_VERSION_STR, srv_start_lsn);
	}

	if (srv_force_recovery > 0) {
		ib_logf(IB_LOG_LEVEL_INFO,
			"!!! innodb_force_recovery is set to %lu !!!",
			(ulong) srv_force_recovery);
	}

	if (!srv_read_only_mode) {
		/*
		  Create a checkpoint before logging anything new, so that
		  the current encryption key in use is definitely logged
		  before any log blocks encrypted with that key.
		*/
		log_make_checkpoint_at(LSN_MAX, TRUE);
	}

	if (srv_force_recovery == 0) {
		/* In the insert buffer we may have even bigger tablespace
		id's, because we may have dropped those tablespaces, but
		insert buffer merge has not had time to clean the records from
		the ibuf tree. */

		ibuf_update_max_tablespace_id();
	}

	if (!srv_read_only_mode) {
#ifdef WITH_WSREP
<<<<<<< HEAD
		/*
		  Create the dump/load thread only when not running with
		  --wsrep-recover.
		*/
=======
		/* Create the dump/load thread only when not running with
		--wsrep-recover */
>>>>>>> 7196691b
		if (!wsrep_recovery) {
#endif /* WITH_WSREP */
		/* Create the buffer pool dump/load thread */
		buf_dump_thread_handle=
			os_thread_create(buf_dump_thread, NULL, NULL);
		buf_dump_thread_started = true;
#ifdef WITH_WSREP
		} else {
			ib_logf(IB_LOG_LEVEL_WARN,
<<<<<<< HEAD
				"Skipping buffer pool dump/restore during "
				"wsrep recovery.");
		}
#endif /* WITH_WSREP */

=======
			"Skipping buffer pool dump/restore during wsrep "
			"recovery.");
                }
#endif /* WITH_WSREP */
>>>>>>> 7196691b
		/* Create the dict stats gathering thread */
		dict_stats_thread_handle = os_thread_create(dict_stats_thread, NULL, NULL);
		dict_stats_thread_started = true;

		/* Create the thread that will optimize the FTS sub-system. */
		fts_optimize_init();

		/* Create thread(s) that handles key rotation */
		fil_system_enter();
		fil_crypt_threads_init();
		fil_system_exit();

		/* Create the log scrub thread */
		if (srv_scrub_log)
			os_thread_create(log_scrub_thread, NULL, NULL);
	}

	/* Init data for datafile scrub threads */
	btr_scrub_init();

	/* Initialize online defragmentation. */
	btr_defragment_init();

	srv_was_started = TRUE;

	return(DB_SUCCESS);
}

#if 0
/********************************************************************
Sync all FTS cache before shutdown */
static
void
srv_fts_close(void)
/*===============*/
{
	dict_table_t*	table;

	for (table = UT_LIST_GET_FIRST(dict_sys->table_LRU);
	     table; table = UT_LIST_GET_NEXT(table_LRU, table)) {
		fts_t*          fts = table->fts;

		if (fts != NULL) {
			fts_sync_table(table);
		}
	}

	for (table = UT_LIST_GET_FIRST(dict_sys->table_non_LRU);
	     table; table = UT_LIST_GET_NEXT(table_LRU, table)) {
		fts_t*          fts = table->fts;

		if (fts != NULL) {
			fts_sync_table(table);
		}
	}
}
#endif

/****************************************************************//**
Shuts down the InnoDB database.
@return	DB_SUCCESS or error code */
UNIV_INTERN
dberr_t
innobase_shutdown_for_mysql(void)
/*=============================*/
{
	ulint	i;

	if (!srv_was_started) {
		if (srv_is_being_started) {
			ib_logf(IB_LOG_LEVEL_WARN,
				"Shutting down an improperly started, "
				"or created database!");
		}

		return(DB_SUCCESS);
	}

	if (!srv_read_only_mode) {
		/* Shutdown the FTS optimize sub system. */
		fts_optimize_start_shutdown();

		fts_optimize_end();

		/* Shutdown key rotation threads */
		fil_crypt_threads_end();
	}

	/* 1. Flush the buffer pool to disk, write the current lsn to
	the tablespace header(s), and copy all log data to archive.
	The step 1 is the real InnoDB shutdown. The remaining steps 2 - ...
	just free data structures after the shutdown. */

	logs_empty_and_mark_files_at_shutdown();

	if (srv_conc_get_active_threads() != 0) {
		ib_logf(IB_LOG_LEVEL_WARN,
			"Query counter shows %ld queries still "
			"inside InnoDB at shutdown",
			srv_conc_get_active_threads());
	}

	/* 2. Make all threads created by InnoDB to exit */

	srv_shutdown_state = SRV_SHUTDOWN_EXIT_THREADS;

	/* All threads end up waiting for certain events. Put those events
	to the signaled state. Then the threads will exit themselves after
	os_event_wait(). */

	for (i = 0; i < 1000; i++) {
		/* NOTE: IF YOU CREATE THREADS IN INNODB, YOU MUST EXIT THEM
		HERE OR EARLIER */

		if (!srv_read_only_mode) {
			/* a. Let the lock timeout thread exit */
			os_event_set(lock_sys->timeout_event);

			/* b. srv error monitor thread exits automatically,
			no need to do anything here */

			/* c. We wake the master thread so that it exits */
			srv_wake_master_thread();

			/* d. Wakeup purge threads. */
			srv_purge_wakeup();
		}

		/* e. Exit the i/o threads */

		os_aio_wake_all_threads_at_shutdown();

		/* f. dict_stats_thread is signaled from
		logs_empty_and_mark_files_at_shutdown() and should have
		already quit or is quitting right now. */

		if (srv_use_mtflush) {
			/* g. Exit the multi threaded flush threads */

			buf_mtflu_io_thread_exit();
		}

		os_rmb;
		if (os_thread_count == 0) {
			/* All the threads have exited or are just exiting;
			NOTE that the threads may not have completed their
			exit yet. Should we use pthread_join() to make sure
			they have exited? If we did, we would have to
			remove the pthread_detach() from
			os_thread_exit().  Now we just sleep 0.1
			seconds and hope that is enough! */

			os_thread_sleep(100000);

			break;
		}

		os_thread_sleep(100000);
	}

	if (i == 1000) {
		ib_logf(IB_LOG_LEVEL_WARN,
			"%lu threads created by InnoDB"
			" had not exited at shutdown!",
			(ulong) os_thread_count);
	}

	if (srv_monitor_file) {
		fclose(srv_monitor_file);
		srv_monitor_file = 0;
		if (srv_monitor_file_name) {
			unlink(srv_monitor_file_name);
			mem_free(srv_monitor_file_name);
		}
	}

	if (srv_dict_tmpfile) {
		fclose(srv_dict_tmpfile);
		srv_dict_tmpfile = 0;
	}

	if (srv_misc_tmpfile) {
		fclose(srv_misc_tmpfile);
		srv_misc_tmpfile = 0;
	}

	if (!srv_read_only_mode) {
		dict_stats_thread_deinit();
		if (srv_scrub_log) {
			/* TODO(minliz): have/use log_scrub_thread_deinit() instead? */
			os_event_free(log_scrub_event);
			log_scrub_event = NULL;
		}
	}

	if (!srv_read_only_mode) {
		fil_crypt_threads_cleanup();
	}

	/* Cleanup data for datafile scrubbing */
	btr_scrub_cleanup();

#ifdef __WIN__
	/* MDEV-361: ha_innodb.dll leaks handles on Windows
	MDEV-7403: should not pass recv_writer_thread_handle to
	CloseHandle().

	On Windows we should call CloseHandle() for all
	open thread handles. */
	if (os_thread_count == 0) {
		for (i = 0; i < SRV_MAX_N_IO_THREADS + 6 + 32; ++i) {
			if (thread_started[i]) {
				CloseHandle(thread_handles[i]);
			}
		}

		if (buf_flush_page_cleaner_thread_started) {
			CloseHandle(buf_flush_page_cleaner_thread_handle);
		}

		if (buf_dump_thread_started) {
			CloseHandle(buf_dump_thread_handle);
		}

		if (dict_stats_thread_started) {
			CloseHandle(dict_stats_thread_handle);
		}

		if (buf_flush_lru_manager_thread_started) {
			CloseHandle(buf_flush_lru_manager_thread_handle);
		}

		if (srv_redo_log_follow_thread_started) {
			CloseHandle(srv_redo_log_follow_thread_handle);
		}
	}
#endif /* __WIN __ */

	/* This must be disabled before closing the buffer pool
	and closing the data dictionary.  */
	btr_search_disable();

	ibuf_close();
	log_shutdown();
	trx_sys_file_format_close();
	trx_sys_close();
	lock_sys_close();

	/* We don't create these mutexes in RO mode because we don't create
	the temp files that the cover. */
	if (!srv_read_only_mode) {
		mutex_free(&srv_monitor_file_mutex);
		mutex_free(&srv_dict_tmpfile_mutex);
		mutex_free(&srv_misc_tmpfile_mutex);
	}

	dict_close();
	btr_search_sys_free();

	/* 3. Free all InnoDB's own mutexes and the os_fast_mutexes inside
	them */
	os_aio_free();
	que_close();
	row_mysql_close();
	srv_mon_free();
	srv_free();
	fil_close();

	/* 4. Free all allocated memory */

	pars_lexer_close();
	log_mem_free();
	buf_pool_free(srv_buf_pool_instances);
	mem_close();
	sync_close();

	/* ut_free_all_mem() frees all allocated memory not freed yet
	in shutdown, and it will also free the ut_list_mutex, so it
	should be the last one for all operation */
	ut_free_all_mem();

	os_rmb;
	if (os_thread_count != 0
	    || os_event_count != 0
	    || os_mutex_count != 0
	    || os_fast_mutex_count != 0) {
		ib_logf(IB_LOG_LEVEL_WARN,
			"Some resources were not cleaned up in shutdown: "
			"threads %lu, events %lu, os_mutexes %lu, "
			"os_fast_mutexes %lu",
			(ulong) os_thread_count, (ulong) os_event_count,
			(ulong) os_mutex_count, (ulong) os_fast_mutex_count);
	}

	if (dict_foreign_err_file) {
		fclose(dict_foreign_err_file);
	}

	if (srv_print_verbose_log) {
		ib_logf(IB_LOG_LEVEL_INFO,
			"Shutdown completed; log sequence number " LSN_PF "",
			srv_shutdown_lsn);
	}

	srv_was_started = FALSE;
	srv_start_has_been_called = FALSE;

	return(DB_SUCCESS);
}
#endif /* !UNIV_HOTBACKUP */


/********************************************************************
Signal all per-table background threads to shutdown, and wait for them to do
so. */
UNIV_INTERN
void
srv_shutdown_table_bg_threads(void)
/*===============================*/
{
	dict_table_t*	table;
	dict_table_t*	first;
	dict_table_t*	last = NULL;

	mutex_enter(&dict_sys->mutex);

	/* Signal all threads that they should stop. */
	table = UT_LIST_GET_FIRST(dict_sys->table_LRU);
	first = table;
	while (table) {
		dict_table_t*	next;
		fts_t*		fts = table->fts;

		if (fts != NULL) {
			fts_start_shutdown(table, fts);
		}

		next = UT_LIST_GET_NEXT(table_LRU, table);

		if (!next) {
			last = table;
		}

		table = next;
	}

	/* We must release dict_sys->mutex here; if we hold on to it in the
	loop below, we will deadlock if any of the background threads try to
	acquire it (for example, the FTS thread by calling que_eval_sql).

	Releasing it here and going through dict_sys->table_LRU without
	holding it is safe because:

	 a) MySQL only starts the shutdown procedure after all client
	 threads have been disconnected and no new ones are accepted, so no
	 new tables are added or old ones dropped.

	 b) Despite its name, the list is not LRU, and the order stays
	 fixed.

	To safeguard against the above assumptions ever changing, we store
	the first and last items in the list above, and then check that
	they've stayed the same below. */

	mutex_exit(&dict_sys->mutex);

	/* Wait for the threads of each table to stop. This is not inside
	the above loop, because by signaling all the threads first we can
	overlap their shutting down delays. */
	table = UT_LIST_GET_FIRST(dict_sys->table_LRU);
	ut_a(first == table);
	while (table) {
		dict_table_t*	next;
		fts_t*		fts = table->fts;

		if (fts != NULL) {
			fts_shutdown(table, fts);
		}

		next = UT_LIST_GET_NEXT(table_LRU, table);

		if (table == last) {
			ut_a(!next);
		}

		table = next;
	}
}

/*****************************************************************//**
Get the meta-data filename from the table name. */
UNIV_INTERN
void
srv_get_meta_data_filename(
/*=======================*/
	dict_table_t*	table,		/*!< in: table */
	char*			filename,	/*!< out: filename */
	ulint			max_len)	/*!< in: filename max length */
{
	ulint			len;
	char*			path;
	char*			suffix;
	static const ulint	suffix_len = strlen(".cfg");

	if (DICT_TF_HAS_DATA_DIR(table->flags)) {
		dict_get_and_save_data_dir_path(table, false);
		ut_a(table->data_dir_path);

		path = os_file_make_remote_pathname(
			table->data_dir_path, table->name, "cfg");
	} else {
		path = fil_make_ibd_name(table->name, false);
	}

	ut_a(path);
	len = ut_strlen(path);
	ut_a(max_len >= len);

	suffix = path + (len - suffix_len);
	if (strncmp(suffix, ".cfg", suffix_len) == 0) {
		strcpy(filename, path);
	} else {
		ut_ad(strncmp(suffix, ".ibd", suffix_len) == 0);

		strncpy(filename, path, len - suffix_len);
		suffix = filename + (len - suffix_len);
		strcpy(suffix, ".cfg");
	}

	mem_free(path);

	srv_normalize_path_for_win(filename);
}<|MERGE_RESOLUTION|>--- conflicted
+++ resolved
@@ -202,10 +202,6 @@
 UNIV_INTERN mysql_pfs_key_t	srv_log_tracking_thread_key;
 #endif /* UNIV_PFS_THREAD */
 
-#ifdef WITH_WSREP
-extern my_bool wsrep_recovery;
-#endif /* WITH_WSREP */
-
 /*********************************************************************//**
 Convert a numeric string that optionally ends in G or M or K, to a number
 containing megabytes.
@@ -3041,15 +3037,10 @@
 
 	if (!srv_read_only_mode) {
 #ifdef WITH_WSREP
-<<<<<<< HEAD
 		/*
 		  Create the dump/load thread only when not running with
 		  --wsrep-recover.
 		*/
-=======
-		/* Create the dump/load thread only when not running with
-		--wsrep-recover */
->>>>>>> 7196691b
 		if (!wsrep_recovery) {
 #endif /* WITH_WSREP */
 		/* Create the buffer pool dump/load thread */
@@ -3059,18 +3050,11 @@
 #ifdef WITH_WSREP
 		} else {
 			ib_logf(IB_LOG_LEVEL_WARN,
-<<<<<<< HEAD
 				"Skipping buffer pool dump/restore during "
 				"wsrep recovery.");
 		}
 #endif /* WITH_WSREP */
 
-=======
-			"Skipping buffer pool dump/restore during wsrep "
-			"recovery.");
-                }
-#endif /* WITH_WSREP */
->>>>>>> 7196691b
 		/* Create the dict stats gathering thread */
 		dict_stats_thread_handle = os_thread_create(dict_stats_thread, NULL, NULL);
 		dict_stats_thread_started = true;
