/*****************************************************************************

Copyright (c) 1996, 2016, Oracle and/or its affiliates. All rights reserved.
Copyright (c) 2008, Google Inc.
Copyright (c) 2009, Percona Inc.
Copyright (c) 2013, 2017, MariaDB Corporation

Portions of this file contain modifications contributed and copyrighted by
Google, Inc. Those modifications are gratefully acknowledged and are described
briefly in the InnoDB documentation. The contributions by Google are
incorporated with their permission, and subject to the conditions contained in
the file COPYING.Google.

Portions of this file contain modifications contributed and copyrighted
by Percona Inc.. Those modifications are
gratefully acknowledged and are described briefly in the InnoDB
documentation. The contributions by Percona Inc. are incorporated with
their permission, and subject to the conditions contained in the file
COPYING.Percona.

This program is free software; you can redistribute it and/or modify it under
the terms of the GNU General Public License as published by the Free Software
Foundation; version 2 of the License.

This program is distributed in the hope that it will be useful, but WITHOUT
ANY WARRANTY; without even the implied warranty of MERCHANTABILITY or FITNESS
FOR A PARTICULAR PURPOSE. See the GNU General Public License for more details.

You should have received a copy of the GNU General Public License along with
this program; if not, write to the Free Software Foundation, Inc.,
51 Franklin Street, Suite 500, Boston, MA 02110-1335 USA

*****************************************************************************/

/********************************************************************//**
@file srv/srv0start.cc
Starts the InnoDB database server

Created 2/16/1996 Heikki Tuuri
*************************************************************************/

#include "mysqld.h"
#include "pars0pars.h"
#include "row0ftsort.h"
#include "ut0mem.h"
#include "mem0mem.h"
#include "data0data.h"
#include "data0type.h"
#include "dict0dict.h"
#include "buf0buf.h"
#include "buf0dump.h"
#include "os0file.h"
#include "os0thread.h"
#include "fil0fil.h"
#include "fil0crypt.h"
#include "fsp0fsp.h"
#include "rem0rec.h"
#include "mtr0mtr.h"
#include "log0log.h"
#include "log0online.h"
#include "log0recv.h"
#include "page0page.h"
#include "page0cur.h"
#include "trx0trx.h"
#include "trx0sys.h"
#include "btr0btr.h"
#include "btr0cur.h"
#include "rem0rec.h"
#include "ibuf0ibuf.h"
#include "srv0start.h"
#include "srv0srv.h"
#include "buf0flu.h"
#include "btr0defragment.h"
#include "ut0timer.h"
#include "btr0scrub.h"

#include <mysql/service_wsrep.h>

#ifndef UNIV_HOTBACKUP
# include "trx0rseg.h"
# include "os0proc.h"
# include "sync0sync.h"
# include "buf0flu.h"
# include "buf0mtflu.h"
# include "buf0rea.h"
# include "dict0boot.h"
# include "dict0load.h"
# include "dict0stats_bg.h"
# include "que0que.h"
# include "usr0sess.h"
# include "lock0lock.h"
# include "trx0roll.h"
# include "trx0purge.h"
# include "lock0lock.h"
# include "pars0pars.h"
# include "btr0sea.h"
# include "rem0cmp.h"
# include "dict0crea.h"
# include "row0ins.h"
# include "row0sel.h"
# include "row0upd.h"
# include "row0row.h"
# include "row0mysql.h"
# include "btr0pcur.h"
# include "os0sync.h"
# include "zlib.h"
# include "ut0crc32.h"
# include "os0stacktrace.h"

/** Log sequence number immediately after startup */
UNIV_INTERN lsn_t	srv_start_lsn;
/** Log sequence number at shutdown */
UNIV_INTERN lsn_t	srv_shutdown_lsn;

#ifdef HAVE_DARWIN_THREADS
# include <sys/utsname.h>
/** TRUE if the F_FULLFSYNC option is available */
UNIV_INTERN ibool	srv_have_fullfsync = FALSE;
#endif

/** TRUE if a raw partition is in use */
UNIV_INTERN ibool	srv_start_raw_disk_in_use = FALSE;

/** TRUE if the server is being started, before rolling back any
incomplete transactions */
UNIV_INTERN ibool	srv_startup_is_before_trx_rollback_phase = FALSE;
/** TRUE if the server is being started */
UNIV_INTERN ibool	srv_is_being_started = FALSE;
/** TRUE if the server was successfully started */
UNIV_INTERN ibool	srv_was_started = FALSE;
/** TRUE if innobase_start_or_create_for_mysql() has been called */
static ibool		srv_start_has_been_called = FALSE;
#ifdef UNIV_DEBUG
/** InnoDB system tablespace to set during recovery */
<<<<<<< HEAD
UNIV_INTERN ulong	srv_sys_space_size_debug;
=======
UNIV_INTERN uint	srv_sys_space_size_debug;
>>>>>>> d333e3ad
#endif /* UNIV_DEBUG */

/** At a shutdown this value climbs from SRV_SHUTDOWN_NONE to
SRV_SHUTDOWN_CLEANUP and then to SRV_SHUTDOWN_LAST_PHASE, and so on */
UNIV_INTERN enum srv_shutdown_state	srv_shutdown_state = SRV_SHUTDOWN_NONE;

/** Files comprising the system tablespace */
static os_file_t	files[1000];

/** io_handler_thread parameters for thread identification */
static ulint		n[SRV_MAX_N_IO_THREADS];
/** io_handler_thread identifiers, 32 is the maximum number of purge threads.
The extra elements at the end are allocated as follows:
SRV_MAX_N_IO_THREADS + 1: srv_master_thread
SRV_MAX_N_IO_THREADS + 2: lock_wait_timeout_thread
SRV_MAX_N_IO_THREADS + 3: srv_error_monitor_thread
SRV_MAX_N_IO_THREADS + 4: srv_monitor_thread
SRV_MAX_N_IO_THREADS + 5: srv_redo_log_follow_thread
SRV_MAX_N_IO_THREADS + 6: srv_purge_coordinator_thread
SRV_MAX_N_IO_THREADS + 7: srv_worker_thread
...
SRV_MAX_N_IO_THREADS + 7 + srv_n_purge_threads - 1: srv_worker_thread */
static os_thread_id_t	thread_ids[SRV_MAX_N_IO_THREADS + 7
				   + SRV_MAX_N_PURGE_THREADS
				   + MTFLUSH_MAX_WORKER];
/* Thread contex data for multi-threaded flush */
void *mtflush_ctx=NULL;

/** Thead handles */
static os_thread_t	thread_handles[SRV_MAX_N_IO_THREADS + 7 + SRV_MAX_N_PURGE_THREADS];
static os_thread_t	buf_flush_page_cleaner_thread_handle;
static os_thread_t	buf_dump_thread_handle;
static os_thread_t	dict_stats_thread_handle;
static os_thread_t	buf_flush_lru_manager_thread_handle;
static os_thread_t	srv_redo_log_follow_thread_handle;
/** Status variables, is thread started ?*/
static bool		thread_started[SRV_MAX_N_IO_THREADS + 7 + SRV_MAX_N_PURGE_THREADS] = {false};
static bool		buf_flush_page_cleaner_thread_started = false;
static bool		buf_dump_thread_started = false;
static bool		dict_stats_thread_started = false;
static bool		buf_flush_lru_manager_thread_started = false;
static bool		srv_redo_log_follow_thread_started = false;

/** We use this mutex to test the return value of pthread_mutex_trylock
   on successful locking. HP-UX does NOT return 0, though Linux et al do. */
static os_fast_mutex_t	srv_os_test_mutex;

/** Name of srv_monitor_file */
static char*	srv_monitor_file_name;
#endif /* !UNIV_HOTBACKUP */

/** Default undo tablespace size in UNIV_PAGEs count (10MB). */
static const ulint SRV_UNDO_TABLESPACE_SIZE_IN_PAGES =
	((1024 * 1024) * 10) / UNIV_PAGE_SIZE_DEF;

/** */
#define SRV_N_PENDING_IOS_PER_THREAD	OS_AIO_N_PENDING_IOS_PER_THREAD
#define SRV_MAX_N_PENDING_SYNC_IOS	100

#ifdef UNIV_PFS_THREAD
/* Keys to register InnoDB threads with performance schema */
UNIV_INTERN mysql_pfs_key_t	io_handler_thread_key;
UNIV_INTERN mysql_pfs_key_t	srv_lock_timeout_thread_key;
UNIV_INTERN mysql_pfs_key_t	srv_error_monitor_thread_key;
UNIV_INTERN mysql_pfs_key_t	srv_monitor_thread_key;
UNIV_INTERN mysql_pfs_key_t	srv_master_thread_key;
UNIV_INTERN mysql_pfs_key_t	srv_purge_thread_key;
UNIV_INTERN mysql_pfs_key_t	srv_log_tracking_thread_key;
#endif /* UNIV_PFS_THREAD */

/*********************************************************************//**
Convert a numeric string that optionally ends in G or M or K, to a number
containing megabytes.
@return	next character in string */
static
char*
srv_parse_megabytes(
/*================*/
	char*	str,	/*!< in: string containing a quantity in bytes */
	ulint*	megs)	/*!< out: the number in megabytes */
{
	char*	endp;
	ulint	size;

	size = strtoul(str, &endp, 10);

	str = endp;

	switch (*str) {
	case 'G': case 'g':
		size *= 1024;
		/* fall through */
	case 'M': case 'm':
		str++;
		break;
	case 'K': case 'k':
		size /= 1024;
		str++;
		break;
	default:
		size /= 1024 * 1024;
		break;
	}

	*megs = size;
	return(str);
}

/*********************************************************************//**
Check if a file can be opened in read-write mode.
@return	true if it doesn't exist or can be opened in rw mode. */
static
bool
srv_file_check_mode(
/*================*/
	const char*	name)		/*!< in: filename to check */
{
	os_file_stat_t	stat;

	memset(&stat, 0x0, sizeof(stat));

	dberr_t		err = os_file_get_status(name, &stat, true);

	if (err == DB_FAIL) {

		ib_logf(IB_LOG_LEVEL_ERROR,
			"os_file_get_status() failed on '%s'. Can't determine "
			"file permissions", name);

		return(false);

	} else if (err == DB_SUCCESS) {

		/* Note: stat.rw_perm is only valid of files */

		if (stat.type == OS_FILE_TYPE_FILE) {

			if (!stat.rw_perm) {

				ib_logf(IB_LOG_LEVEL_ERROR,
					"%s can't be opened in %s mode",
					name,
					srv_read_only_mode
					? "read" : "read-write");

				return(false);
			}
		} else {
			/* Not a regular file, bail out. */

			ib_logf(IB_LOG_LEVEL_ERROR,
				"'%s' not a regular file.", name);

			return(false);
		}
	} else {

		/* This is OK. If the file create fails on RO media, there
		is nothing we can do. */

		ut_a(err == DB_NOT_FOUND);
	}

	return(true);
}

/*********************************************************************//**
Reads the data files and their sizes from a character string given in
the .cnf file.
@return	TRUE if ok, FALSE on parse error */
UNIV_INTERN
ibool
srv_parse_data_file_paths_and_sizes(
/*================================*/
	char*	str)	/*!< in/out: the data file path string */
{
	char*	input_str;
	char*	path;
	ulint	size;
	ulint	i	= 0;

	srv_auto_extend_last_data_file = FALSE;
	srv_last_file_size_max = 0;
	srv_data_file_names = NULL;
	srv_data_file_sizes = NULL;
	srv_data_file_is_raw_partition = NULL;

	input_str = str;

	/* First calculate the number of data files and check syntax:
	path:size[M | G];path:size[M | G]... . Note that a Windows path may
	contain a drive name and a ':'. */

	while (*str != '\0') {
		path = str;

		while ((*str != ':' && *str != '\0')
		       || (*str == ':'
			   && (*(str + 1) == '\\' || *(str + 1) == '/'
			       || *(str + 1) == ':'))) {
			str++;
		}

		if (*str == '\0') {
			return(FALSE);
		}

		str++;

		str = srv_parse_megabytes(str, &size);

		if (0 == strncmp(str, ":autoextend",
				 (sizeof ":autoextend") - 1)) {

			str += (sizeof ":autoextend") - 1;

			if (0 == strncmp(str, ":max:",
					 (sizeof ":max:") - 1)) {

				str += (sizeof ":max:") - 1;

				str = srv_parse_megabytes(str, &size);
			}

			if (*str != '\0') {

				return(FALSE);
			}
		}

		if (strlen(str) >= 6
		    && *str == 'n'
		    && *(str + 1) == 'e'
		    && *(str + 2) == 'w') {
			str += 3;
		}

		if (*str == 'r' && *(str + 1) == 'a' && *(str + 2) == 'w') {
			str += 3;
		}

		if (size == 0) {
			return(FALSE);
		}

		i++;

		if (*str == ';') {
			str++;
		} else if (*str != '\0') {

			return(FALSE);
		}
	}

	if (i == 0) {
		/* If innodb_data_file_path was defined it must contain
		at least one data file definition */

		return(FALSE);
	}

	srv_data_file_names = static_cast<char**>(
		malloc(i * sizeof *srv_data_file_names));

	srv_data_file_sizes = static_cast<ulint*>(
		malloc(i * sizeof *srv_data_file_sizes));

	srv_data_file_is_raw_partition = static_cast<ulint*>(
		malloc(i * sizeof *srv_data_file_is_raw_partition));

	srv_n_data_files = i;

	/* Then store the actual values to our arrays */

	str = input_str;
	i = 0;

	while (*str != '\0') {
		path = str;

		/* Note that we must step over the ':' in a Windows path;
		a Windows path normally looks like C:\ibdata\ibdata1:1G, but
		a Windows raw partition may have a specification like
		\\.\C::1Gnewraw or \\.\PHYSICALDRIVE2:1Gnewraw */

		while ((*str != ':' && *str != '\0')
		       || (*str == ':'
			   && (*(str + 1) == '\\' || *(str + 1) == '/'
			       || *(str + 1) == ':'))) {
			str++;
		}

		if (*str == ':') {
			/* Make path a null-terminated string */
			*str = '\0';
			str++;
		}

		str = srv_parse_megabytes(str, &size);

		srv_data_file_names[i] = path;
		srv_data_file_sizes[i] = size;

		if (0 == strncmp(str, ":autoextend",
				 (sizeof ":autoextend") - 1)) {

			srv_auto_extend_last_data_file = TRUE;

			str += (sizeof ":autoextend") - 1;

			if (0 == strncmp(str, ":max:",
					 (sizeof ":max:") - 1)) {

				str += (sizeof ":max:") - 1;

				str = srv_parse_megabytes(
					str, &srv_last_file_size_max);
			}

			if (*str != '\0') {

				return(FALSE);
			}
		}

		(srv_data_file_is_raw_partition)[i] = 0;

		if (strlen(str) >= 6
		    && *str == 'n'
		    && *(str + 1) == 'e'
		    && *(str + 2) == 'w') {
			str += 3;
			/* Initialize new raw device only during bootstrap */
			(srv_data_file_is_raw_partition)[i] =
			opt_bootstrap ? SRV_NEW_RAW : SRV_OLD_RAW;
		}

		if (*str == 'r' && *(str + 1) == 'a' && *(str + 2) == 'w') {
			str += 3;

			/* Initialize new raw device only during bootstrap */
			if ((srv_data_file_is_raw_partition)[i] == 0) {
				(srv_data_file_is_raw_partition)[i] =
				opt_bootstrap ? SRV_NEW_RAW : SRV_OLD_RAW;
			}
		}

		i++;

		if (*str == ';') {
			str++;
		}
	}

	return(TRUE);
}

/*********************************************************************//**
Frees the memory allocated by srv_parse_data_file_paths_and_sizes()
and srv_parse_log_group_home_dirs(). */
UNIV_INTERN
void
srv_free_paths_and_sizes(void)
/*==========================*/
{
	free(srv_data_file_names);
	srv_data_file_names = NULL;
	free(srv_data_file_sizes);
	srv_data_file_sizes = NULL;
	free(srv_data_file_is_raw_partition);
	srv_data_file_is_raw_partition = NULL;
}

#ifndef UNIV_HOTBACKUP

static ulint io_tid_i = 0;

/********************************************************************//**
I/o-handler thread function.
@return	OS_THREAD_DUMMY_RETURN */
extern "C" UNIV_INTERN
os_thread_ret_t
DECLARE_THREAD(io_handler_thread)(
/*==============================*/
	void*	arg)	/*!< in: pointer to the number of the segment in
			the aio array */
{
	ulint	segment;
	ulint	tid_i = os_atomic_increment_ulint(&io_tid_i, 1) - 1;

	ut_ad(tid_i < srv_n_file_io_threads);

	segment = *((ulint*) arg);

	srv_io_tids[tid_i] = os_thread_get_tid();
	os_thread_set_priority(srv_io_tids[tid_i], srv_sched_priority_io);

#ifdef UNIV_DEBUG_THREAD_CREATION
	ib_logf(IB_LOG_LEVEL_INFO,
		"Io handler thread %lu starts, id %lu\n", segment,
		os_thread_pf(os_thread_get_curr_id()));
#endif

#ifdef UNIV_PFS_THREAD
	pfs_register_thread(io_handler_thread_key);
#endif /* UNIV_PFS_THREAD */

	while (srv_shutdown_state != SRV_SHUTDOWN_EXIT_THREADS) {
		srv_current_thread_priority = srv_io_thread_priority;
		fil_aio_wait(segment);
	}

	/* We count the number of threads in os_thread_exit(). A created
	thread should always use that to exit and not use return() to exit.
	The thread actually never comes here because it is exited in an
	os_event_wait(). */

	os_thread_exit(NULL);

	OS_THREAD_DUMMY_RETURN;
}
#endif /* !UNIV_HOTBACKUP */

/*********************************************************************//**
Normalizes a directory path for Windows: converts slashes to backslashes. */
UNIV_INTERN
void
srv_normalize_path_for_win(
/*=======================*/
	char*	str MY_ATTRIBUTE((unused)))	/*!< in/out: null-terminated
						character string */
{
#ifdef __WIN__
	for (; *str; str++) {

		if (*str == '/') {
			*str = '\\';
		}
	}
#endif
}

#ifndef UNIV_HOTBACKUP
/*********************************************************************//**
Creates a log file.
@return	DB_SUCCESS or error code */
static MY_ATTRIBUTE((nonnull, warn_unused_result))
dberr_t
create_log_file(
/*============*/
	os_file_t*	file,	/*!< out: file handle */
	const char*	name)	/*!< in: log file name */
{
	ibool		ret;

	*file = os_file_create(
		innodb_file_log_key, name,
		OS_FILE_CREATE|OS_FILE_ON_ERROR_NO_EXIT, OS_FILE_NORMAL,
		OS_LOG_FILE, &ret, FALSE);

	if (!ret) {
		ib_logf(IB_LOG_LEVEL_ERROR, "Cannot create %s", name);
		return(DB_ERROR);
	}

	ib_logf(IB_LOG_LEVEL_INFO,
		"Setting log file %s size to %lu MB",
		name, (ulong) srv_log_file_size
		>> (20 - UNIV_PAGE_SIZE_SHIFT));

	ret = os_file_set_size(name, *file,
			       (os_offset_t) srv_log_file_size
			       << UNIV_PAGE_SIZE_SHIFT);
	if (!ret) {
		ib_logf(IB_LOG_LEVEL_ERROR, "Cannot set log file"
			" %s to size %lu MB", name, (ulong) srv_log_file_size
			>> (20 - UNIV_PAGE_SIZE_SHIFT));
		return(DB_ERROR);
	}

	ret = os_file_close(*file);
	ut_a(ret);

	return(DB_SUCCESS);
}

/** Initial number of the first redo log file */
#define INIT_LOG_FILE0	(SRV_N_LOG_FILES_MAX + 1)

#ifdef DBUG_OFF
# define RECOVERY_CRASH(x) do {} while(0)
#else
# define RECOVERY_CRASH(x) do {						\
	if (srv_force_recovery_crash == x) {				\
		fprintf(stderr, "innodb_force_recovery_crash=%lu\n",	\
			srv_force_recovery_crash);			\
		fflush(stderr);						\
		abort();						\
	}								\
} while (0)
#endif

/*********************************************************************//**
Creates all log files.
@return	DB_SUCCESS or error code */
static
dberr_t
create_log_files(
/*=============*/
	bool	create_new_db,	/*!< in: TRUE if new database is being
				created */
	char*	logfilename,	/*!< in/out: buffer for log file name */
	size_t	dirnamelen,	/*!< in: length of the directory path */
	lsn_t	lsn,		/*!< in: FIL_PAGE_FILE_FLUSH_LSN value */
	char*&	logfile0)	/*!< out: name of the first log file */
{
	if (srv_read_only_mode) {
		ib_logf(IB_LOG_LEVEL_ERROR,
			"Cannot create log files in read-only mode");
		return(DB_READ_ONLY);
	}

	/* We prevent system tablespace creation with existing files in
	data directory. So we do not delete log files when creating new system
	tablespace */
	if (!create_new_db) {
		/* Remove any old log files. */
		for (unsigned i = 0; i <= INIT_LOG_FILE0; i++) {
			sprintf(logfilename + dirnamelen, "ib_logfile%u", i);

			/* Ignore errors about non-existent files or files
			that cannot be removed. The create_log_file() will
			return an error when the file exists. */
#ifdef __WIN__
			DeleteFile((LPCTSTR) logfilename);
#else
			unlink(logfilename);
#endif
			/* Crashing after deleting the first
			file should be recoverable. The buffer
			pool was clean, and we can simply create
			all log files from the scratch. */
			RECOVERY_CRASH(6);
		}
	}

	ut_ad(!buf_pool_check_no_pending_io());

	RECOVERY_CRASH(7);

	for (unsigned i = 0; i < srv_n_log_files; i++) {
		sprintf(logfilename + dirnamelen,
			"ib_logfile%u", i ? i : INIT_LOG_FILE0);

		dberr_t err = create_log_file(&files[i], logfilename);

		if (err != DB_SUCCESS) {
			return(err);
		}
	}

	RECOVERY_CRASH(8);

	/* We did not create the first log file initially as
	ib_logfile0, so that crash recovery cannot find it until it
	has been completed and renamed. */
	sprintf(logfilename + dirnamelen, "ib_logfile%u", INIT_LOG_FILE0);

	fil_space_create(
		logfilename, SRV_LOG_SPACE_FIRST_ID, 0,
		FIL_LOG,
		NULL /* no encryption yet */,
		true /* this is create */);
	ut_a(fil_validate());

	logfile0 = fil_node_create(
		logfilename, (ulint) srv_log_file_size,
		SRV_LOG_SPACE_FIRST_ID, FALSE);
	ut_a(logfile0);

	for (unsigned i = 1; i < srv_n_log_files; i++) {
		sprintf(logfilename + dirnamelen, "ib_logfile%u", i);

		if (!fil_node_create(
			    logfilename,
			    (ulint) srv_log_file_size,
			    SRV_LOG_SPACE_FIRST_ID, FALSE)) {
			ut_error;
		}
	}

#ifdef UNIV_LOG_ARCHIVE
	/* Create the file space object for archived logs. */
	fil_space_create("arch_log_space", SRV_LOG_SPACE_FIRST_ID + 1,
		0, FIL_LOG, NULL /* no encryption yet */, true /* create */);
#endif
	log_group_init(0, srv_n_log_files,
		       srv_log_file_size * UNIV_PAGE_SIZE,
		       SRV_LOG_SPACE_FIRST_ID,
		       SRV_LOG_SPACE_FIRST_ID + 1);

	fil_open_log_and_system_tablespace_files();

	/* Create a log checkpoint. */
	mutex_enter(&log_sys->mutex);
	ut_d(recv_no_log_write = FALSE);
	recv_reset_logs(
#ifdef UNIV_LOG_ARCHIVE
		UT_LIST_GET_FIRST(log_sys->log_groups)->archived_file_no,
		TRUE,
#endif
		lsn);
	mutex_exit(&log_sys->mutex);

	return(DB_SUCCESS);
}

/*********************************************************************//**
Renames the first log file. */
static
void
create_log_files_rename(
/*====================*/
	char*	logfilename,	/*!< in/out: buffer for log file name */
	size_t	dirnamelen,	/*!< in: length of the directory path */
	lsn_t	lsn,		/*!< in: FIL_PAGE_FILE_FLUSH_LSN value */
	char*	logfile0)	/*!< in/out: name of the first log file */
{
	/* If innodb_flush_method=O_DSYNC,
	we need to explicitly flush the log buffers. */
	fil_flush(SRV_LOG_SPACE_FIRST_ID);
	/* Close the log files, so that we can rename
	the first one. */
	fil_close_log_files(false);

	/* Rename the first log file, now that a log
	checkpoint has been created. */
	sprintf(logfilename + dirnamelen, "ib_logfile%u", 0);

	RECOVERY_CRASH(9);

	ib_logf(IB_LOG_LEVEL_INFO,
		"Renaming log file %s to %s", logfile0, logfilename);

	mutex_enter(&log_sys->mutex);
	ut_ad(strlen(logfile0) == 2 + strlen(logfilename));
	ibool success = os_file_rename(
		innodb_file_log_key, logfile0, logfilename);
	ut_a(success);

	RECOVERY_CRASH(10);

	/* Replace the first file with ib_logfile0. */
	strcpy(logfile0, logfilename);
	mutex_exit(&log_sys->mutex);

	fil_open_log_and_system_tablespace_files();

	ib_logf(IB_LOG_LEVEL_WARN, "New log files created, LSN=" LSN_PF, lsn);
}

/*********************************************************************//**
Opens a log file.
@return	DB_SUCCESS or error code */
static MY_ATTRIBUTE((nonnull, warn_unused_result))
dberr_t
open_log_file(
/*==========*/
	os_file_t*	file,	/*!< out: file handle */
	const char*	name,	/*!< in: log file name */
	os_offset_t*	size)	/*!< out: file size */
{
	ibool	ret;

	*file = os_file_create(innodb_file_log_key, name,
			       OS_FILE_OPEN, OS_FILE_AIO,
			       OS_LOG_FILE, &ret, FALSE);
	if (!ret) {
		ib_logf(IB_LOG_LEVEL_ERROR, "Unable to open '%s'", name);
		return(DB_ERROR);
	}

	*size = os_file_get_size(*file);

	ret = os_file_close(*file);
	ut_a(ret);
	return(DB_SUCCESS);
}

/*********************************************************************//**
Creates or opens database data files and closes them.
@return	DB_SUCCESS or error code */
static MY_ATTRIBUTE((nonnull, warn_unused_result))
dberr_t
open_or_create_data_files(
/*======================*/
	ibool*		create_new_db,	/*!< out: TRUE if new database should be
					created */
#ifdef UNIV_LOG_ARCHIVE
	lsn_t*		min_arch_log_no,/*!< out: min of archived log
					numbers in data files */
	lsn_t*		max_arch_log_no,/*!< out: max of archived log
					numbers in data files */
#endif /* UNIV_LOG_ARCHIVE */
	lsn_t*		min_flushed_lsn,/*!< out: min of flushed lsn
					values in data files */
	lsn_t*		max_flushed_lsn,/*!< out: max of flushed lsn
					values in data files */
	ulint*		sum_of_new_sizes)/*!< out: sum of sizes of the
					new files added */
{
	ibool		ret;
	ulint		i;
	ibool		one_opened	= FALSE;
	ibool		one_created	= FALSE;
	os_offset_t	size;
	ulint		flags;
	ulint		space;
	ulint		rounded_size_pages;
	char		name[10000];
	fil_space_crypt_t*    crypt_data=NULL;

	if (srv_n_data_files >= 1000) {

		ib_logf(IB_LOG_LEVEL_ERROR,
			"Can only have < 1000 data files, you have "
			"defined %lu", (ulong) srv_n_data_files);

		return(DB_ERROR);
	}

	*sum_of_new_sizes = 0;

	*create_new_db = FALSE;

	srv_normalize_path_for_win(srv_data_home);

	for (i = 0; i < srv_n_data_files; i++) {
		ulint	dirnamelen;

		srv_normalize_path_for_win(srv_data_file_names[i]);
		dirnamelen = strlen(srv_data_home);

		ut_a(dirnamelen + strlen(srv_data_file_names[i])
		     < (sizeof name) - 1);

		memcpy(name, srv_data_home, dirnamelen);

		/* Add a path separator if needed. */
		if (dirnamelen && name[dirnamelen - 1] != SRV_PATH_SEPARATOR) {
			name[dirnamelen++] = SRV_PATH_SEPARATOR;
		}

		strcpy(name + dirnamelen, srv_data_file_names[i]);

		/* Note: It will return true if the file doesn' exist. */

		if (!srv_file_check_mode(name)) {

			return(DB_FAIL);

		} else if (srv_data_file_is_raw_partition[i] == 0) {

			/* First we try to create the file: if it already
			exists, ret will get value FALSE */

			files[i] = os_file_create(
				innodb_file_data_key, name, OS_FILE_CREATE,
				OS_FILE_NORMAL, OS_DATA_FILE, &ret, FALSE);

			if (srv_read_only_mode) {

				if (ret) {
					goto size_check;
				}

				ib_logf(IB_LOG_LEVEL_ERROR,
					"Opening %s failed!", name);

				return(DB_ERROR);

			} else if (!ret
				   && os_file_get_last_error(false)
				   != OS_FILE_ALREADY_EXISTS
#ifdef UNIV_AIX
			    	   /* AIX 5.1 after security patch ML7 may have
			           errno set to 0 here, which causes our
				   function to return 100; work around that
				   AIX problem */
				   && os_file_get_last_error(false) != 100
#endif /* UNIV_AIX */
			    ) {
				ib_logf(IB_LOG_LEVEL_ERROR,
					"Creating or opening %s failed!",
					name);

				return(DB_ERROR);
			}

		} else if (srv_data_file_is_raw_partition[i] == SRV_NEW_RAW) {

			ut_a(!srv_read_only_mode);

			/* The partition is opened, not created; then it is
			written over */

			srv_start_raw_disk_in_use = TRUE;
			srv_created_new_raw = TRUE;

			files[i] = os_file_create(
				innodb_file_data_key, name, OS_FILE_OPEN_RAW,
				OS_FILE_NORMAL, OS_DATA_FILE, &ret, FALSE);

			if (!ret) {
				ib_logf(IB_LOG_LEVEL_ERROR,
					"Error in opening %s", name);

				return(DB_ERROR);
			}

			const char*	check_msg;
			check_msg = fil_read_first_page(
				files[i], FALSE, &flags, &space,
				min_flushed_lsn, max_flushed_lsn, NULL);

			/* If first page is valid, don't overwrite DB.
			It prevents overwriting DB when mysql_install_db
			starts mysqld multiple times during bootstrap. */
			if (check_msg == NULL) {

				srv_created_new_raw = FALSE;
				ret = FALSE;
			}

		} else if (srv_data_file_is_raw_partition[i] == SRV_OLD_RAW) {
			srv_start_raw_disk_in_use = TRUE;

			ret = FALSE;
		} else {
			ut_a(0);
		}

		if (ret == FALSE) {
			const char* check_msg;
			/* We open the data file */

			if (one_created) {
				ib_logf(IB_LOG_LEVEL_ERROR,
					"Data files can only be added at "
					"the end of a tablespace, but "
					"data file %s existed beforehand.",
					name);
				return(DB_ERROR);
			}
			if (srv_data_file_is_raw_partition[i] == SRV_OLD_RAW) {
				ut_a(!srv_read_only_mode);
				files[i] = os_file_create(
					innodb_file_data_key,
					name, OS_FILE_OPEN_RAW,
					OS_FILE_NORMAL, OS_DATA_FILE, &ret, FALSE);
			} else if (i == 0) {
				files[i] = os_file_create(
					innodb_file_data_key,
					name, OS_FILE_OPEN_RETRY,
					OS_FILE_NORMAL, OS_DATA_FILE, &ret, FALSE);
			} else {
				files[i] = os_file_create(
					innodb_file_data_key,
					name, OS_FILE_OPEN, OS_FILE_NORMAL,
					OS_DATA_FILE, &ret, FALSE);
			}

			if (!ret) {

				os_file_get_last_error(true);

				ib_logf(IB_LOG_LEVEL_ERROR,
					"Can't open '%s'", name);

				return(DB_ERROR);
			}

			if (srv_data_file_is_raw_partition[i] == SRV_OLD_RAW) {

				goto skip_size_check;
			}

size_check:
			size = os_file_get_size(files[i]);
			ut_a(size != (os_offset_t) -1);

			/* If InnoDB encountered an error or was killed
			while extending the data file, the last page
			could be incomplete. */

			rounded_size_pages = static_cast<ulint>(
				size >> UNIV_PAGE_SIZE_SHIFT);

			if (i == srv_n_data_files - 1
			    && srv_auto_extend_last_data_file) {

				if (srv_data_file_sizes[i] > rounded_size_pages
				    || (srv_last_file_size_max > 0
					&& srv_last_file_size_max
					< rounded_size_pages)) {

					ib_logf(IB_LOG_LEVEL_ERROR,
						"auto-extending "
						"data file %s is "
						"of a different size "
						"%lu pages (rounded "
						"down to MB) than specified "
						"in the .cnf file: "
						"initial %lu pages, "
						"max %lu (relevant if "
						"non-zero) pages!",
						name,
						(ulong) rounded_size_pages,
						(ulong) srv_data_file_sizes[i],
						(ulong)
						srv_last_file_size_max);

					return(DB_ERROR);
				}

				srv_data_file_sizes[i] = rounded_size_pages;
			}

			if (rounded_size_pages != srv_data_file_sizes[i]) {

				ib_logf(IB_LOG_LEVEL_ERROR,
					"Data file %s is of a different "
					"size %lu pages (rounded down to MB) "
					"than specified in the .cnf file "
					"%lu pages!",
					name,
					(ulong) rounded_size_pages,
					(ulong) srv_data_file_sizes[i]);

				return(DB_ERROR);
			}
skip_size_check:

			/* This is the earliest location where we can load
			the double write buffer. */
			if (i == 0) {
				buf_dblwr_init_or_load_pages(
					files[i], srv_data_file_names[i], true);
			}

			bool retry = true;
check_first_page:
			check_msg = fil_read_first_page(
				files[i], one_opened, &flags, &space,
				min_flushed_lsn, max_flushed_lsn, &crypt_data);

			if (check_msg) {

				if (retry) {
					fsp_open_info	fsp;
					const ulint	page_no = 0;

					retry = false;
					fsp.id = 0;
					fsp.filepath = srv_data_file_names[i];
					fsp.file = files[i];

					if (fil_user_tablespace_restore_page(
						&fsp, page_no)) {
						goto check_first_page;
					}
				}

				ib_logf(IB_LOG_LEVEL_ERROR,
						"%s in data file %s",
						check_msg, name);
				return(DB_ERROR);
			}

			/* The first file of the system tablespace must
			have space ID = TRX_SYS_SPACE.  The FSP_SPACE_ID
			field in files greater than ibdata1 are unreliable. */
			ut_a(one_opened || space == TRX_SYS_SPACE);

			/* Check the flags for the first system tablespace
			file only. */
			if (!one_opened
			    && UNIV_PAGE_SIZE
			       != fsp_flags_get_page_size(flags)) {

				ib_logf(IB_LOG_LEVEL_ERROR,
					"Data file \"%s\" uses page size %lu,"
					"but the start-up parameter "
					"is --innodb-page-size=%lu",
					name,
					fsp_flags_get_page_size(flags),
					UNIV_PAGE_SIZE);

				return(DB_ERROR);
			}

			one_opened = TRUE;
		} else if (!srv_read_only_mode) {
			/* We created the data file and now write it full of
			zeros */

			one_created = TRUE;

			if (i > 0) {
				ib_logf(IB_LOG_LEVEL_INFO,
					"Data file %s did not"
					" exist: new to be created",
					name);
			} else {
				ib_logf(IB_LOG_LEVEL_INFO,
					"The first specified "
					"data file %s did not exist: "
					"a new database to be created!",
					name);

				*create_new_db = TRUE;
			}

			ib_logf(IB_LOG_LEVEL_INFO,
				"Setting file %s size to %lu MB",
				name,
				(ulong) (srv_data_file_sizes[i]
					 >> (20 - UNIV_PAGE_SIZE_SHIFT)));

			ib_logf(IB_LOG_LEVEL_INFO,
				"Database physically writes the"
				" file full: wait...");

			ret = os_file_set_size(
				name, files[i],
				(os_offset_t) srv_data_file_sizes[i]
				<< UNIV_PAGE_SIZE_SHIFT);

			if (!ret) {
				ib_logf(IB_LOG_LEVEL_ERROR,
					"Error in creating %s: "
					"probably out of disk space",
					name);

				return(DB_ERROR);
			}

			*sum_of_new_sizes += srv_data_file_sizes[i];
		}

		ret = os_file_close(files[i]);
		ut_a(ret);

		if (i == 0) {
			if (!crypt_data) {
				crypt_data = fil_space_create_crypt_data(FIL_SPACE_ENCRYPTION_DEFAULT, FIL_DEFAULT_ENCRYPTION_KEY);
			}

			flags = FSP_FLAGS_PAGE_SSIZE();

			fil_space_create(name, 0, flags, FIL_TABLESPACE,
					crypt_data, (*create_new_db) == true);
		}

		ut_a(fil_validate());

		if (!fil_node_create(name, srv_data_file_sizes[i], 0,
				     srv_data_file_is_raw_partition[i] != 0)) {
			return(DB_ERROR);
		}
	}

	return(DB_SUCCESS);
}

/*********************************************************************//**
Create undo tablespace.
@return	DB_SUCCESS or error code */
static
dberr_t
srv_undo_tablespace_create(
/*=======================*/
	const char*	name,		/*!< in: tablespace name */
	ulint		size)		/*!< in: tablespace size in pages */
{
	os_file_t	fh;
	ibool		ret;
	dberr_t		err = DB_SUCCESS;

	os_file_create_subdirs_if_needed(name);

	fh = os_file_create(
		innodb_file_data_key,
		name,
		srv_read_only_mode ? OS_FILE_OPEN : OS_FILE_CREATE,
		OS_FILE_NORMAL, OS_DATA_FILE, &ret, FALSE);

	if (srv_read_only_mode && ret) {
		ib_logf(IB_LOG_LEVEL_INFO,
			"%s opened in read-only mode", name);
	} else if (ret == FALSE) {
		if (os_file_get_last_error(false) != OS_FILE_ALREADY_EXISTS
#ifdef UNIV_AIX
			/* AIX 5.1 after security patch ML7 may have
			errno set to 0 here, which causes our function
			to return 100; work around that AIX problem */
		    && os_file_get_last_error(false) != 100
#endif /* UNIV_AIX */
		) {
			ib_logf(IB_LOG_LEVEL_ERROR,
				"Can't create UNDO tablespace %s", name);
		} else {
			ib_logf(IB_LOG_LEVEL_ERROR,
				"Creating system tablespace with"
				" existing undo tablespaces is not"
				" supported. Please delete all undo"
				" tablespaces before creating new"
				" system tablespace.");
		}
		err = DB_ERROR;
	} else {
		ut_a(!srv_read_only_mode);

		/* We created the data file and now write it full of zeros */

		ib_logf(IB_LOG_LEVEL_INFO,
			"Data file %s did not exist: new to be created",
			name);

		ib_logf(IB_LOG_LEVEL_INFO,
			"Setting file %s size to %lu MB",
			name, size >> (20 - UNIV_PAGE_SIZE_SHIFT));

		ib_logf(IB_LOG_LEVEL_INFO,
			"Database physically writes the file full: wait...");

		ret = os_file_set_size(name, fh, size << UNIV_PAGE_SIZE_SHIFT);

		if (!ret) {
			ib_logf(IB_LOG_LEVEL_INFO,
				"Error in creating %s: probably out of "
				"disk space", name);

			err = DB_ERROR;
		}

		os_file_close(fh);
	}

	return(err);
}

/*********************************************************************//**
Open an undo tablespace.
@return	DB_SUCCESS or error code */
static
dberr_t
srv_undo_tablespace_open(
/*=====================*/
	const char*	name,		/*!< in: tablespace name */
	ulint		space)		/*!< in: tablespace id */
{
	os_file_t	fh;
	dberr_t		err	= DB_ERROR;
	ibool		ret;
	ulint		flags;

	if (!srv_file_check_mode(name)) {
		ib_logf(IB_LOG_LEVEL_ERROR,
			"UNDO tablespaces must be %s!",
			srv_read_only_mode ? "writable" : "readable");

		return(DB_ERROR);
	}

	fh = os_file_create(
		innodb_file_data_key, name,
		OS_FILE_OPEN_RETRY
		| OS_FILE_ON_ERROR_NO_EXIT
		| OS_FILE_ON_ERROR_SILENT,
		OS_FILE_NORMAL,
		OS_DATA_FILE,
		&ret,
		FALSE);

	/* If the file open was successful then load the tablespace. */

	if (ret) {
		os_offset_t	size;

		size = os_file_get_size(fh);
		ut_a(size != (os_offset_t) -1);

		ret = os_file_close(fh);
		ut_a(ret);

		/* Load the tablespace into InnoDB's internal
		data structures. */

		/* We set the biggest space id to the undo tablespace
		because InnoDB hasn't opened any other tablespace apart
		from the system tablespace. */

		fil_set_max_space_id_if_bigger(space);

		/* Set the compressed page size to 0 (non-compressed) */
		flags = FSP_FLAGS_PAGE_SSIZE();
		fil_space_create(name, space, flags, FIL_TABLESPACE,
				NULL /* no encryption */,
				true /* create */);

		ut_a(fil_validate());

		os_offset_t	n_pages = size / UNIV_PAGE_SIZE;

		/* On 64 bit Windows ulint can be 32 bit and os_offset_t
		is 64 bit. It is OK to cast the n_pages to ulint because
		the unit has been scaled to pages and they are always
		32 bit. */
		if (fil_node_create(name, (ulint) n_pages, space, FALSE)) {
			err = DB_SUCCESS;
		}
	}

	return(err);
}

/********************************************************************
Opens the configured number of undo tablespaces.
@return	DB_SUCCESS or error code */
static
dberr_t
srv_undo_tablespaces_init(
/*======================*/
	ibool		create_new_db,		/*!< in: TRUE if new db being
						created */
	const ulint	n_conf_tablespaces,	/*!< in: configured undo
						tablespaces */
	ulint*		n_opened)		/*!< out: number of UNDO
						tablespaces successfully
						discovered and opened */
{
	ulint		i;
	dberr_t		err = DB_SUCCESS;
	ulint		prev_space_id = 0;
	ulint		n_undo_tablespaces;
	ulint		undo_tablespace_ids[TRX_SYS_N_RSEGS + 1];

	*n_opened = 0;

	ut_a(n_conf_tablespaces <= TRX_SYS_N_RSEGS);

	memset(undo_tablespace_ids, 0x0, sizeof(undo_tablespace_ids));

	/* Create the undo spaces only if we are creating a new
	instance. We don't allow creating of new undo tablespaces
	in an existing instance (yet).  This restriction exists because
	we check in several places for SYSTEM tablespaces to be less than
	the min of user defined tablespace ids. Once we implement saving
	the location of the undo tablespaces and their space ids this
	restriction will/should be lifted. */

	for (i = 0; create_new_db && i < n_conf_tablespaces; ++i) {
		char	name[OS_FILE_MAX_PATH];

		ut_snprintf(
			name, sizeof(name),
			"%s%cundo%03lu",
			srv_undo_dir, SRV_PATH_SEPARATOR, i + 1);

		/* Undo space ids start from 1. */
		err = srv_undo_tablespace_create(
			name, SRV_UNDO_TABLESPACE_SIZE_IN_PAGES);

		if (err != DB_SUCCESS) {

			ib_logf(IB_LOG_LEVEL_ERROR,
				"Could not create undo tablespace '%s'.",
				name);

			return(err);
		}
	}

	/* Get the tablespace ids of all the undo segments excluding
	the system tablespace (0). If we are creating a new instance then
	we build the undo_tablespace_ids ourselves since they don't
	already exist. */

	if (!create_new_db) {
		n_undo_tablespaces = trx_rseg_get_n_undo_tablespaces(
			undo_tablespace_ids);
	} else {
		n_undo_tablespaces = n_conf_tablespaces;

		for (i = 1; i <= n_undo_tablespaces; ++i) {
			undo_tablespace_ids[i - 1] = i;
		}

		undo_tablespace_ids[i] = ULINT_UNDEFINED;
	}

	/* Open all the undo tablespaces that are currently in use. If we
	fail to open any of these it is a fatal error. The tablespace ids
	should be contiguous. It is a fatal error because they are required
	for recovery and are referenced by the UNDO logs (a.k.a RBS). */

	for (i = 0; i < n_undo_tablespaces; ++i) {
		char	name[OS_FILE_MAX_PATH];

		ut_snprintf(
			name, sizeof(name),
			"%s%cundo%03lu",
			srv_undo_dir, SRV_PATH_SEPARATOR,
			undo_tablespace_ids[i]);

		/* Should be no gaps in undo tablespace ids. */
		ut_a(prev_space_id + 1 == undo_tablespace_ids[i]);

		/* The system space id should not be in this array. */
		ut_a(undo_tablespace_ids[i] != 0);
		ut_a(undo_tablespace_ids[i] != ULINT_UNDEFINED);

		/* Undo space ids start from 1. */

		err = srv_undo_tablespace_open(name, undo_tablespace_ids[i]);

		if (err != DB_SUCCESS) {

			ib_logf(IB_LOG_LEVEL_ERROR,
				"Unable to open undo tablespace '%s'.", name);

			return(err);
		}

		prev_space_id = undo_tablespace_ids[i];

		++*n_opened;
	}

	/* Open any extra unused undo tablespaces. These must be contiguous.
	We stop at the first failure. These are undo tablespaces that are
	not in use and therefore not required by recovery. We only check
	that there are no gaps. */

	for (i = prev_space_id + 1; i < TRX_SYS_N_RSEGS; ++i) {
		char	name[OS_FILE_MAX_PATH];

		ut_snprintf(
			name, sizeof(name),
			"%s%cundo%03lu", srv_undo_dir, SRV_PATH_SEPARATOR, i);

		/* Undo space ids start from 1. */
		err = srv_undo_tablespace_open(name, i);

		if (err != DB_SUCCESS) {
			break;
		}

		++n_undo_tablespaces;

		++*n_opened;
	}

	/* If the user says that there are fewer than what we find we
	tolerate that discrepancy but not the inverse. Because there could
	be unused undo tablespaces for future use. */

	if (n_conf_tablespaces > n_undo_tablespaces) {
		ut_print_timestamp(stderr);
		fprintf(stderr,
			" InnoDB: Expected to open %lu undo "
			"tablespaces but was able\n",
			n_conf_tablespaces);
		ut_print_timestamp(stderr);
		fprintf(stderr,
			" InnoDB: to find only %lu undo "
			"tablespaces.\n", n_undo_tablespaces);
		ut_print_timestamp(stderr);
		fprintf(stderr,
			" InnoDB: Set the "
			"innodb_undo_tablespaces parameter to "
			"the\n");
		ut_print_timestamp(stderr);
		fprintf(stderr,
			" InnoDB: correct value and retry. Suggested "
			"value is %lu\n", n_undo_tablespaces);

		return(err != DB_SUCCESS ? err : DB_ERROR);

	} else  if (n_undo_tablespaces > 0) {

		ib_logf(IB_LOG_LEVEL_INFO, "Opened %lu undo tablespaces",
			n_undo_tablespaces);

		if (n_conf_tablespaces == 0) {
			ib_logf(IB_LOG_LEVEL_WARN,
				"Using the system tablespace for all UNDO "
				"logging because innodb_undo_tablespaces=0");
		}
	}

	if (create_new_db) {
		mtr_t	mtr;

		mtr_start(&mtr);

		/* The undo log tablespace */
		for (i = 1; i <= n_undo_tablespaces; ++i) {

			fsp_header_init(
				i, SRV_UNDO_TABLESPACE_SIZE_IN_PAGES, &mtr);
		}

		mtr_commit(&mtr);
	}

	return(DB_SUCCESS);
}

/********************************************************************
Wait for the purge thread(s) to start up. */
static
void
srv_start_wait_for_purge_to_start()
/*===============================*/
{
	/* Wait for the purge coordinator and master thread to startup. */

	purge_state_t	state = trx_purge_state();

	ut_a(state != PURGE_STATE_DISABLED);

	while (srv_shutdown_state == SRV_SHUTDOWN_NONE
	       && srv_force_recovery < SRV_FORCE_NO_BACKGROUND
	       && state == PURGE_STATE_INIT) {

		switch (state = trx_purge_state()) {
		case PURGE_STATE_RUN:
		case PURGE_STATE_STOP:
			break;

		case PURGE_STATE_INIT:
			ib_logf(IB_LOG_LEVEL_INFO,
				"Waiting for purge to start");

			os_thread_sleep(50000);
			break;

		case PURGE_STATE_EXIT:
		case PURGE_STATE_DISABLED:
			ut_error;
		}
	}
}

/*********************************************************************//**
Initializes the log tracking subsystem and starts its thread.  */
static
void
init_log_online(void)
/*=================*/
{
	if (UNIV_UNLIKELY(srv_force_recovery > 0 || srv_read_only_mode)) {
		srv_track_changed_pages = FALSE;
		return;
	}

	if (srv_track_changed_pages) {

		log_online_read_init();

		/* Create the thread that follows the redo log to output the
		   changed page bitmap */
		srv_redo_log_follow_thread_handle = os_thread_create(&srv_redo_log_follow_thread, NULL,
				 thread_ids + 5 + SRV_MAX_N_IO_THREADS);
		srv_redo_log_follow_thread_started = true;
	}
}

/********************************************************************
Starts InnoDB and creates a new database if database files
are not found and the user wants.
@return	DB_SUCCESS or error code */
UNIV_INTERN
dberr_t
innobase_start_or_create_for_mysql(void)
/*====================================*/
{
	ibool		create_new_db;
	lsn_t		min_flushed_lsn;
	lsn_t		max_flushed_lsn;
#ifdef UNIV_LOG_ARCHIVE
	lsn_t		min_arch_log_no	= LSN_MAX;
	lsn_t		max_arch_log_no	= LSN_MAX;
#endif /* UNIV_LOG_ARCHIVE */
	ulint		sum_of_new_sizes;
	ulint		sum_of_data_file_sizes;
	ulint		tablespace_size_in_header;
	dberr_t		err;
	unsigned	i;
	ulint		srv_n_log_files_found = srv_n_log_files;
	ulint		io_limit;
	mtr_t		mtr;
	ib_bh_t*	ib_bh;
	ulint		n_recovered_trx;
	char		logfilename[10000];
	char*		logfile0	= NULL;
	size_t		dirnamelen;
	bool		sys_datafiles_created = false;

	/* This should be initialized early */
	ut_init_timer();

	high_level_read_only = srv_read_only_mode
		|| srv_force_recovery > SRV_FORCE_NO_TRX_UNDO;

	if (srv_read_only_mode) {
		ib_logf(IB_LOG_LEVEL_INFO, "Started in read only mode");
	}

#ifdef HAVE_DARWIN_THREADS
# ifdef F_FULLFSYNC
	/* This executable has been compiled on Mac OS X 10.3 or later.
	Assume that F_FULLFSYNC is available at run-time. */
	srv_have_fullfsync = TRUE;
# else /* F_FULLFSYNC */
	/* This executable has been compiled on Mac OS X 10.2
	or earlier.  Determine if the executable is running
	on Mac OS X 10.3 or later. */
	struct utsname utsname;
	if (uname(&utsname)) {
		ut_print_timestamp(stderr);
		fputs(" InnoDB: cannot determine Mac OS X version!\n", stderr);
	} else {
		srv_have_fullfsync = strcmp(utsname.release, "7.") >= 0;
	}
	if (!srv_have_fullfsync) {
		ut_print_timestamp(stderr);
		fputs(" InnoDB: On Mac OS X, fsync() may be "
		      "broken on internal drives,\n", stderr);
		ut_print_timestamp(stderr);
		fputs(" InnoDB: making transactions unsafe!\n", stderr);
	}
# endif /* F_FULLFSYNC */
#endif /* HAVE_DARWIN_THREADS */

	ib_logf(IB_LOG_LEVEL_INFO,
		"Using %s to ref count buffer pool pages",
#ifdef PAGE_ATOMIC_REF_COUNT
		"atomics"
#else
		"mutexes"
#endif /* PAGE_ATOMIC_REF_COUNT */
	);


	if (sizeof(ulint) != sizeof(void*)) {
		ut_print_timestamp(stderr);
		fprintf(stderr,
			" InnoDB: Error: size of InnoDB's ulint is %lu, "
			"but size of void*\n", (ulong) sizeof(ulint));
		ut_print_timestamp(stderr);
		fprintf(stderr,
			" InnoDB: is %lu. The sizes should be the same "
			"so that on a 64-bit\n",
			(ulong) sizeof(void*));
		ut_print_timestamp(stderr);
		fprintf(stderr,
			" InnoDB: platforms you can allocate more than 4 GB "
			"of memory.\n");
	}

	/* If stacktrace is used we set up signal handler for SIGUSR2 signal
	here. If signal handler set fails we report that and disable
	stacktrace feature. */

	if (srv_use_stacktrace) {
#if defined (__linux__) && HAVE_BACKTRACE && HAVE_BACKTRACE_SYMBOLS
		 struct sigaction sigact;

		 sigact.sa_sigaction = os_stacktrace_print;
		 sigact.sa_flags = SA_RESTART | SA_SIGINFO;

		 if (sigaction(SIGUSR2, &sigact, (struct sigaction *)NULL) != 0)
		 {
			 fprintf(stderr, " InnoDB:error setting signal handler for %d (%s)\n",
				 SIGUSR2, strsignal(SIGUSR2));
			 srv_use_stacktrace = FALSE;

		 }
#endif /* defined (__linux__) && HAVE_BACKTRACE && HAVE_BACKTRACE_SYMBOLS */
	}

#ifdef UNIV_DEBUG
	ib_logf(IB_LOG_LEVEL_INFO,
		" InnoDB: !!!!!!!! UNIV_DEBUG switched on !!!!!!!!!");
#endif

#ifdef UNIV_IBUF_DEBUG
	ib_logf(IB_LOG_LEVEL_INFO,
		" InnoDB: !!!!!!!! UNIV_IBUF_DEBUG switched on !!!!!!!!!");
# ifdef UNIV_IBUF_COUNT_DEBUG
	ib_logf(IB_LOG_LEVEL_INFO,
		" InnoDB: !!!!!!!! UNIV_IBUF_COUNT_DEBUG switched on "
		"!!!!!!!!!");
	ib_logf(IB_LOG_LEVEL_INFO,
		" InnoDB: Crash recovery will fail with UNIV_IBUF_COUNT_DEBUG");
# endif
#endif

#ifdef UNIV_BLOB_DEBUG
	ib_logf(IB_LOG_LEVEL_INFO,
		"InnoDB: !!!!!!!! UNIV_BLOB_DEBUG switched on !!!!!!!!!\n"
		"InnoDB: Server restart may fail with UNIV_BLOB_DEBUG");
#endif /* UNIV_BLOB_DEBUG */

#ifdef UNIV_SYNC_DEBUG
	ib_logf(IB_LOG_LEVEL_INFO,
		" InnoDB: !!!!!!!! UNIV_SYNC_DEBUG switched on !!!!!!!!!");
#endif

#ifdef UNIV_SEARCH_DEBUG
	ib_logf(IB_LOG_LEVEL_INFO,
		" InnoDB: !!!!!!!! UNIV_SEARCH_DEBUG switched on !!!!!!!!!");
#endif

#ifdef UNIV_LOG_LSN_DEBUG
	ib_logf(IB_LOG_LEVEL_INFO,
		" InnoDB: !!!!!!!! UNIV_LOG_LSN_DEBUG switched on !!!!!!!!!");
#endif /* UNIV_LOG_LSN_DEBUG */
#ifdef UNIV_MEM_DEBUG
	ib_logf(IB_LOG_LEVEL_INFO,
		" InnoDB: !!!!!!!! UNIV_MEM_DEBUG switched on !!!!!!!!!");
#endif

	if (srv_use_sys_malloc) {
		ib_logf(IB_LOG_LEVEL_INFO,
			"The InnoDB memory heap is disabled");
	}

#if defined(COMPILER_HINTS_ENABLED)
	ib_logf(IB_LOG_LEVEL_INFO,
		" InnoDB: Compiler hints enabled.");
#endif /* defined(COMPILER_HINTS_ENABLED) */

	ib_logf(IB_LOG_LEVEL_INFO,
		"" IB_ATOMICS_STARTUP_MSG "");

	ib_logf(IB_LOG_LEVEL_INFO,
		"" IB_MEMORY_BARRIER_STARTUP_MSG "");

#ifndef HAVE_MEMORY_BARRIER
#if defined __i386__ || defined __x86_64__ || defined _M_IX86 || defined _M_X64 || defined __WIN__
#else
	ib_logf(IB_LOG_LEVEL_WARN,
		"MySQL was built without a memory barrier capability on this"
		" architecture, which might allow a mutex/rw_lock violation"
		" under high thread concurrency. This may cause a hang.");
#endif /* IA32 or AMD64 */
#endif /* HAVE_MEMORY_BARRIER */

	ib_logf(IB_LOG_LEVEL_INFO,
		"Compressed tables use zlib " ZLIB_VERSION
#ifdef UNIV_ZIP_DEBUG
	      " with validation"
#endif /* UNIV_ZIP_DEBUG */
	      );
#ifdef UNIV_ZIP_COPY
	ib_logf(IB_LOG_LEVEL_INFO, "and extra copying");
#endif /* UNIV_ZIP_COPY */


	/* Since InnoDB does not currently clean up all its internal data
	structures in MySQL Embedded Server Library server_end(), we
	print an error message if someone tries to start up InnoDB a
	second time during the process lifetime. */

	if (srv_start_has_been_called) {
		ut_print_timestamp(stderr);
		fprintf(stderr, " InnoDB: Error: startup called second time "
			"during the process\n");
		ut_print_timestamp(stderr);
		fprintf(stderr, " InnoDB: lifetime. In the MySQL Embedded "
			"Server Library you\n");
		ut_print_timestamp(stderr);
		fprintf(stderr, " InnoDB: cannot call server_init() more "
			"than once during the\n");
		ut_print_timestamp(stderr);
		fprintf(stderr, " InnoDB: process lifetime.\n");
	}

	srv_start_has_been_called = TRUE;

#ifdef UNIV_DEBUG
	log_do_write = TRUE;
#endif /* UNIV_DEBUG */
	/*	yydebug = TRUE; */

	srv_is_being_started = TRUE;
	srv_startup_is_before_trx_rollback_phase = TRUE;

#ifdef __WIN__
  srv_use_native_aio = TRUE;

#elif defined(LINUX_NATIVE_AIO)

	if (srv_use_native_aio) {
		ib_logf(IB_LOG_LEVEL_INFO, "Using Linux native AIO");
	}
#else
	/* Currently native AIO is supported only on windows and linux
	and that also when the support is compiled in. In all other
	cases, we ignore the setting of innodb_use_native_aio. */
	srv_use_native_aio = FALSE;
#endif /* __WIN__ */

	if (srv_file_flush_method_str == NULL) {
		/* These are the default options */

		srv_unix_file_flush_method = SRV_UNIX_FSYNC;

		srv_win_file_flush_method = SRV_WIN_IO_UNBUFFERED;
	} else if (0 == ut_strcmp(srv_file_flush_method_str, "fsync")) {
		srv_unix_file_flush_method = SRV_UNIX_FSYNC;

	} else if (0 == ut_strcmp(srv_file_flush_method_str, "O_DSYNC")) {
		srv_unix_file_flush_method = SRV_UNIX_O_DSYNC;

	} else if (0 == ut_strcmp(srv_file_flush_method_str, "O_DIRECT")) {
		srv_unix_file_flush_method = SRV_UNIX_O_DIRECT;

	} else if (0 == ut_strcmp(srv_file_flush_method_str, "ALL_O_DIRECT")) {
		srv_unix_file_flush_method = SRV_UNIX_ALL_O_DIRECT;

	} else if (0 == ut_strcmp(srv_file_flush_method_str, "O_DIRECT_NO_FSYNC")) {
		srv_unix_file_flush_method = SRV_UNIX_O_DIRECT_NO_FSYNC;

	} else if (0 == ut_strcmp(srv_file_flush_method_str, "littlesync")) {
		srv_unix_file_flush_method = SRV_UNIX_LITTLESYNC;

	} else if (0 == ut_strcmp(srv_file_flush_method_str, "nosync")) {
		srv_unix_file_flush_method = SRV_UNIX_NOSYNC;
#ifdef _WIN32
	} else if (0 == ut_strcmp(srv_file_flush_method_str, "normal")) {
		srv_win_file_flush_method = SRV_WIN_IO_NORMAL;
		srv_use_native_aio = FALSE;

	} else if (0 == ut_strcmp(srv_file_flush_method_str, "unbuffered")) {
		srv_win_file_flush_method = SRV_WIN_IO_UNBUFFERED;
		srv_use_native_aio = FALSE;

	} else if (0 == ut_strcmp(srv_file_flush_method_str,
				  "async_unbuffered")) {
		srv_win_file_flush_method = SRV_WIN_IO_UNBUFFERED;
		srv_use_native_aio = TRUE;
#endif /* __WIN__ */
	} else {
		ib_logf(IB_LOG_LEVEL_ERROR,
			"Unrecognized value %s for innodb_flush_method",
			srv_file_flush_method_str);
		return(DB_ERROR);
	}

	/* Note that the call srv_boot() also changes the values of
	some variables to the units used by InnoDB internally */

	/* Set the maximum number of threads which can wait for a semaphore
	inside InnoDB: this is the 'sync wait array' size, as well as the
	maximum number of threads that can wait in the 'srv_conc array' for
	their time to enter InnoDB. */

#define BUF_POOL_SIZE_THRESHOLD (1024 * 1024 * 1024)
	srv_max_n_threads = 1   /* io_ibuf_thread */
			    + 1 /* io_log_thread */
			    + 1 /* lock_wait_timeout_thread */
			    + 1 /* srv_error_monitor_thread */
			    + 1 /* srv_monitor_thread */
			    + 1 /* srv_master_thread */
			    + 1 /* srv_redo_log_follow_thread */
			    + 1 /* srv_purge_coordinator_thread */
			    + 1 /* buf_dump_thread */
			    + 1 /* dict_stats_thread */
			    + 1 /* fts_optimize_thread */
			    + 1 /* recv_writer_thread */
			    + 1 /* buf_flush_page_cleaner_thread */
			    + 1 /* trx_rollback_or_clean_all_recovered */
			    + 128 /* added as margin, for use of
				  InnoDB Memcached etc. */
			    + max_connections
			    + srv_n_read_io_threads
			    + srv_n_write_io_threads
			    + srv_n_purge_threads
			    /* FTS Parallel Sort */
			    + fts_sort_pll_degree * FTS_NUM_AUX_INDEX
			      * max_connections;

	if (srv_buf_pool_size < BUF_POOL_SIZE_THRESHOLD) {
		/* If buffer pool is less than 1 GB,
		use only one buffer pool instance */
		srv_buf_pool_instances = 1;
	}

	srv_boot();

	ib_logf(IB_LOG_LEVEL_INFO, ut_crc32_implementation);

	if (!srv_read_only_mode) {

		mutex_create(srv_monitor_file_mutex_key,
			     &srv_monitor_file_mutex, SYNC_NO_ORDER_CHECK);

		if (srv_innodb_status) {

			srv_monitor_file_name = static_cast<char*>(
				mem_alloc(
					strlen(fil_path_to_mysql_datadir)
					+ 20 + sizeof "/innodb_status."));

			sprintf(srv_monitor_file_name, "%s/innodb_status.%lu",
				fil_path_to_mysql_datadir,
				os_proc_get_number());

			srv_monitor_file = fopen(srv_monitor_file_name, "w+");

			if (!srv_monitor_file) {

				ib_logf(IB_LOG_LEVEL_ERROR,
					"Unable to create %s: %s",
					srv_monitor_file_name,
					strerror(errno));

				return(DB_ERROR);
			}
		} else {
			srv_monitor_file_name = NULL;
			srv_monitor_file = os_file_create_tmpfile(NULL);

			if (!srv_monitor_file) {
				return(DB_ERROR);
			}
		}

		mutex_create(srv_dict_tmpfile_mutex_key,
			     &srv_dict_tmpfile_mutex, SYNC_DICT_OPERATION);

		srv_dict_tmpfile = os_file_create_tmpfile(NULL);

		if (!srv_dict_tmpfile) {
			return(DB_ERROR);
		}

		mutex_create(srv_misc_tmpfile_mutex_key,
			     &srv_misc_tmpfile_mutex, SYNC_ANY_LATCH);

		srv_misc_tmpfile = os_file_create_tmpfile(NULL);

		if (!srv_misc_tmpfile) {
			return(DB_ERROR);
		}
	}

	/* If user has set the value of innodb_file_io_threads then
	we'll emit a message telling the user that this parameter
	is now deprecated. */
	if (srv_n_file_io_threads != 4) {
		ib_logf(IB_LOG_LEVEL_WARN,
			"innodb_file_io_threads is deprecated. Please use "
			"innodb_read_io_threads and innodb_write_io_threads "
			"instead");
	}

	/* Now overwrite the value on srv_n_file_io_threads */
	srv_n_file_io_threads = srv_n_read_io_threads;

	if (!srv_read_only_mode) {
		/* Add the log and ibuf IO threads. */
		srv_n_file_io_threads += 2;
		srv_n_file_io_threads += srv_n_write_io_threads;
	} else {
		ib_logf(IB_LOG_LEVEL_INFO,
			"Disabling background IO write threads.");

		srv_n_write_io_threads = 0;
	}

	ut_a(srv_n_file_io_threads <= SRV_MAX_N_IO_THREADS);

	io_limit = 8 * SRV_N_PENDING_IOS_PER_THREAD;

	/* On Windows when using native aio the number of aio requests
	that a thread can handle at a given time is limited to 32
	i.e.: SRV_N_PENDING_IOS_PER_THREAD */
# ifdef __WIN__
	if (srv_use_native_aio) {
		io_limit = SRV_N_PENDING_IOS_PER_THREAD;
	}
# endif /* __WIN__ */

	if (!os_aio_init(io_limit,
			 srv_n_read_io_threads,
			 srv_n_write_io_threads,
			 SRV_MAX_N_PENDING_SYNC_IOS)) {

		ib_logf(IB_LOG_LEVEL_ERROR,
			"Fatal : Cannot initialize AIO sub-system");
#if defined(LINUX_NATIVE_AIO)
		ib_logf(IB_LOG_LEVEL_INFO,
                        "You can try increasing system fs.aio-max-nr to 1048576 "
                        "or larger or setting innodb_use_native_aio = 0 in my.cnf");
#endif

		return(DB_ERROR);
	}

	fil_init(srv_file_per_table ? 50000 : 5000, srv_max_n_open_files);

	double	size;
	char	unit;

	if (srv_buf_pool_size >= 1024 * 1024 * 1024) {
		size = ((double) srv_buf_pool_size) / (1024 * 1024 * 1024);
		unit = 'G';
	} else {
		size = ((double) srv_buf_pool_size) / (1024 * 1024);
		unit = 'M';
	}

	/* Print time to initialize the buffer pool */
	ib_logf(IB_LOG_LEVEL_INFO,
		"Initializing buffer pool, size = %.1f%c", size, unit);

	err = buf_pool_init(srv_buf_pool_size, srv_buf_pool_instances);

	if (err != DB_SUCCESS) {
		ib_logf(IB_LOG_LEVEL_ERROR,
			"Cannot allocate memory for the buffer pool");

		return(DB_ERROR);
	}

	ib_logf(IB_LOG_LEVEL_INFO,
		"Completed initialization of buffer pool");

#ifdef UNIV_DEBUG
	/* We have observed deadlocks with a 5MB buffer pool but
	the actual lower limit could very well be a little higher. */

	if (srv_buf_pool_size <= 5 * 1024 * 1024) {

		ib_logf(IB_LOG_LEVEL_INFO,
			"Small buffer pool size (%luM), the flst_validate() "
			"debug function can cause a deadlock if the "
			"buffer pool fills up.",
			srv_buf_pool_size / 1024 / 1024);
	}
#endif /* UNIV_DEBUG */

	fsp_init();
	log_init();

	lock_sys_create(srv_lock_table_size);

	/* Create i/o-handler threads: */

	for (i = 0; i < srv_n_file_io_threads; ++i) {

		n[i] = i;

		thread_handles[i] = os_thread_create(io_handler_thread, n + i, thread_ids + i);
		thread_started[i] = true;
	}

	if (srv_n_log_files * srv_log_file_size * UNIV_PAGE_SIZE
	    >= 512ULL * 1024ULL * 1024ULL * 1024ULL) {
		/* log_block_convert_lsn_to_no() limits the returned block
		number to 1G and given that OS_FILE_LOG_BLOCK_SIZE is 512
		bytes, then we have a limit of 512 GB. If that limit is to
		be raised, then log_block_convert_lsn_to_no() must be
		modified. */
		ib_logf(IB_LOG_LEVEL_ERROR,
			"Combined size of log files must be < 512 GB");

		return(DB_ERROR);
	}

	if (srv_n_log_files * srv_log_file_size >= ULINT_MAX) {
		/* fil_io() takes ulint as an argument and we are passing
		(next_offset / UNIV_PAGE_SIZE) to it in log_group_write_buf().
		So (next_offset / UNIV_PAGE_SIZE) must be less than ULINT_MAX.
		So next_offset must be < ULINT_MAX * UNIV_PAGE_SIZE. This
		means that we are limited to ULINT_MAX * UNIV_PAGE_SIZE which
		is 64 TB on 32 bit systems. */
		fprintf(stderr,
			" InnoDB: Error: combined size of log files"
			" must be < %lu GB\n",
			ULINT_MAX / 1073741824 * UNIV_PAGE_SIZE);

		return(DB_ERROR);
	}

	sum_of_new_sizes = 0;

	for (i = 0; i < srv_n_data_files; i++) {
#ifndef __WIN__
		if (sizeof(off_t) < 5
		    && srv_data_file_sizes[i]
		    >= (ulint) (1 << (32 - UNIV_PAGE_SIZE_SHIFT))) {
			ut_print_timestamp(stderr);
			fprintf(stderr,
				" InnoDB: Error: file size must be < 4 GB"
				" with this MySQL binary\n");
			ut_print_timestamp(stderr);
			fprintf(stderr,
				" InnoDB: and operating system combination,"
				" in some OS's < 2 GB\n");

			return(DB_ERROR);
		}
#endif
		sum_of_new_sizes += srv_data_file_sizes[i];
	}

	if (!srv_auto_extend_last_data_file && sum_of_new_sizes < 640) {
		ib_logf(IB_LOG_LEVEL_ERROR,
			"Combined size in innodb_data_file_path"
			" must be at least %u MiB",
			640 >> (20 - UNIV_PAGE_SIZE_SHIFT));

		return(DB_ERROR);
	}

	recv_sys_create();
	recv_sys_init(buf_pool_get_curr_size());

	err = open_or_create_data_files(&create_new_db,
#ifdef UNIV_LOG_ARCHIVE
					&min_arch_log_no, &max_arch_log_no,
#endif /* UNIV_LOG_ARCHIVE */
					&min_flushed_lsn, &max_flushed_lsn,
					&sum_of_new_sizes);
	if (err == DB_FAIL) {

		ib_logf(IB_LOG_LEVEL_ERROR,
			"The system tablespace must be writable!");

		return(DB_ERROR);

	} else if (err != DB_SUCCESS) {

		ib_logf(IB_LOG_LEVEL_ERROR,
			"Could not open or create the system tablespace. If "
			"you tried to add new data files to the system "
			"tablespace, and it failed here, you should now "
			"edit innodb_data_file_path in my.cnf back to what "
			"it was, and remove the new ibdata files InnoDB "
			"created in this failed attempt. InnoDB only wrote "
			"those files full of zeros, but did not yet use "
			"them in any way. But be careful: do not remove "
			"old data files which contain your precious data!");

		return(err);
	}

#ifdef UNIV_LOG_ARCHIVE
	srv_normalize_path_for_win(srv_arch_dir);
#endif /* UNIV_LOG_ARCHIVE */

	dirnamelen = strlen(srv_log_group_home_dir);
	ut_a(dirnamelen < (sizeof logfilename) - 10 - sizeof "ib_logfile");
	memcpy(logfilename, srv_log_group_home_dir, dirnamelen);

	/* Add a path separator if needed. */
	if (dirnamelen && logfilename[dirnamelen - 1] != SRV_PATH_SEPARATOR) {
		logfilename[dirnamelen++] = SRV_PATH_SEPARATOR;
	}

	srv_log_file_size_requested = srv_log_file_size;

	if (create_new_db) {
		bool success = buf_flush_list(ULINT_MAX, LSN_MAX, NULL);
		ut_a(success);

		min_flushed_lsn = max_flushed_lsn = log_get_lsn();

		buf_flush_wait_batch_end(NULL, BUF_FLUSH_LIST);

		err = create_log_files(create_new_db, logfilename, dirnamelen,
				       max_flushed_lsn, logfile0);

		if (err != DB_SUCCESS) {
			return(err);
		}
	} else {
		ut_d(fil_space_get(0)->recv_size = srv_sys_space_size_debug);

		for (i = 0; i < SRV_N_LOG_FILES_MAX; i++) {
			os_offset_t	size;
			os_file_stat_t	stat_info;

			sprintf(logfilename + dirnamelen,
				"ib_logfile%u", i);

			err = os_file_get_status(
				logfilename, &stat_info, false);

			if (err == DB_NOT_FOUND) {
				if (i == 0) {
					if (max_flushed_lsn
					    != min_flushed_lsn) {
						ib_logf(IB_LOG_LEVEL_ERROR,
							"Cannot create"
							" log files because"
							" data files are"
							" corrupt or"
							" not in sync"
							" with each other");
						return(DB_ERROR);
					}

					if (max_flushed_lsn < (lsn_t) 1000) {
						ib_logf(IB_LOG_LEVEL_ERROR,
							"Cannot create"
							" log files because"
							" data files are"
							" corrupt or the"
							" database was not"
							" shut down cleanly"
							" after creating"
							" the data files.");
						return(DB_ERROR);
					}

					err = create_log_files(
						create_new_db, logfilename,
						dirnamelen, max_flushed_lsn,
						logfile0);

					if (err != DB_SUCCESS) {
						return(err);
					}

					create_log_files_rename(
						logfilename, dirnamelen,
						max_flushed_lsn, logfile0);

					/* Suppress the message about
					crash recovery. */
					max_flushed_lsn = min_flushed_lsn
						= log_get_lsn();
					goto files_checked;
				} else if (i < 2) {
					/* must have at least 2 log files */
					ib_logf(IB_LOG_LEVEL_ERROR,
						"Only one log file found.");
					return(err);
				}

				/* opened all files */
				break;
			}

			if (!srv_file_check_mode(logfilename)) {
				return(DB_ERROR);
			}

			err = open_log_file(&files[i], logfilename, &size);

			if (err != DB_SUCCESS) {
				return(err);
			}

			ut_a(size != (os_offset_t) -1);

			if (size & ((1 << UNIV_PAGE_SIZE_SHIFT) - 1)) {
				ib_logf(IB_LOG_LEVEL_ERROR,
					"Log file %s size "
					UINT64PF " is not a multiple of"
					" innodb_page_size",
					logfilename, size);
				return(DB_ERROR);
			}

			size >>= UNIV_PAGE_SIZE_SHIFT;

			if (i == 0) {
				srv_log_file_size = size;
			} else if (size != srv_log_file_size) {
				ib_logf(IB_LOG_LEVEL_ERROR,
					"Log file %s is"
					" of different size " UINT64PF " bytes"
					" than other log"
					" files " UINT64PF " bytes!",
					logfilename,
					size << UNIV_PAGE_SIZE_SHIFT,
					(os_offset_t) srv_log_file_size
					<< UNIV_PAGE_SIZE_SHIFT);
				return(DB_ERROR);
			}
		}

		srv_n_log_files_found = i;

		/* Create the in-memory file space objects. */

		sprintf(logfilename + dirnamelen, "ib_logfile%u", 0);

		fil_space_create(logfilename,
				 SRV_LOG_SPACE_FIRST_ID, 0, FIL_LOG,
				 NULL /* no encryption yet */,
				 true /* create */);

		ut_a(fil_validate());

		/* srv_log_file_size is measured in pages; if page size is 16KB,
		then we have a limit of 64TB on 32 bit systems */
		ut_a(srv_log_file_size <= ULINT_MAX);

		for (unsigned j = 0; j < i; j++) {
			sprintf(logfilename + dirnamelen, "ib_logfile%u", j);

			if (!fil_node_create(logfilename,
					     (ulint) srv_log_file_size,
					     SRV_LOG_SPACE_FIRST_ID, FALSE)) {
				return(DB_ERROR);
			}
		}

#ifdef UNIV_LOG_ARCHIVE
		/* Create the file space object for archived logs. Under
		MySQL, no archiving ever done. */
		fil_space_create("arch_log_space", SRV_LOG_SPACE_FIRST_ID + 1,
			0, FIL_LOG, NULL /* no encryption yet */,
			true /* create */);
#endif /* UNIV_LOG_ARCHIVE */
		log_group_init(0, i, srv_log_file_size * UNIV_PAGE_SIZE,
			       SRV_LOG_SPACE_FIRST_ID,
			       SRV_LOG_SPACE_FIRST_ID + 1);
	}

files_checked:
	/* Open all log files and data files in the system
	tablespace: we keep them open until database
	shutdown */

	fil_open_log_and_system_tablespace_files();

	err = srv_undo_tablespaces_init(
		create_new_db,
		srv_undo_tablespaces,
		&srv_undo_tablespaces_open);

	/* If the force recovery is set very high then we carry on regardless
	of all errors. Basically this is fingers crossed mode. */

	if (err != DB_SUCCESS
	    && srv_force_recovery < SRV_FORCE_NO_UNDO_LOG_SCAN) {

		return(err);
	}

	/* Initialize objects used by dict stats gathering thread, which
	can also be used by recovery if it tries to drop some table */
	if (!srv_read_only_mode) {
		dict_stats_thread_init();
	}

	trx_sys_file_format_init();

	trx_sys_create();

	if (create_new_db) {

		ut_a(!srv_read_only_mode);
		init_log_online();

		mtr_start(&mtr);

		fsp_header_init(0, sum_of_new_sizes, &mtr);

		mtr_commit(&mtr);

		/* To maintain backward compatibility we create only
		the first rollback segment before the double write buffer.
		All the remaining rollback segments will be created later,
		after the double write buffer has been created. */
		trx_sys_create_sys_pages();

		ib_bh = trx_sys_init_at_db_start();
		n_recovered_trx = UT_LIST_GET_LEN(trx_sys->rw_trx_list);

		/* The purge system needs to create the purge view and
		therefore requires that the trx_sys is inited. */

		trx_purge_sys_create(srv_n_purge_threads, ib_bh);

		err = dict_create();

		if (err != DB_SUCCESS) {
			return(err);
		}

		srv_startup_is_before_trx_rollback_phase = FALSE;

		bool success = buf_flush_list(ULINT_MAX, LSN_MAX, NULL);
		ut_a(success);

		min_flushed_lsn = max_flushed_lsn = log_get_lsn();

		buf_flush_wait_batch_end(NULL, BUF_FLUSH_LIST);

		/* Stamp the LSN to the data files. */
		fil_write_flushed_lsn_to_data_files(max_flushed_lsn, 0);

		fil_flush_file_spaces(FIL_TABLESPACE);

		create_log_files_rename(logfilename, dirnamelen,
					max_flushed_lsn, logfile0);
	} else {

		/* Check if we support the max format that is stamped
		on the system tablespace.
		Note:  We are NOT allowed to make any modifications to
		the TRX_SYS_PAGE_NO page before recovery  because this
		page also contains the max_trx_id etc. important system
		variables that are required for recovery.  We need to
		ensure that we return the system to a state where normal
		recovery is guaranteed to work. We do this by
		invalidating the buffer cache, this will force the
		reread of the page and restoration to its last known
		consistent state, this is REQUIRED for the recovery
		process to work. */
		err = trx_sys_file_format_max_check(
			srv_max_file_format_at_startup);

		if (err != DB_SUCCESS) {
			return(err);
		}

		/* Invalidate the buffer pool to ensure that we reread
		the page that we read above, during recovery.
		Note that this is not as heavy weight as it seems. At
		this point there will be only ONE page in the buf_LRU
		and there must be no page in the buf_flush list. */
		buf_pool_invalidate();

		/* We always try to do a recovery, even if the database had
		been shut down normally: this is the normal startup path */

		err = recv_recovery_from_checkpoint_start(
			LOG_CHECKPOINT, LSN_MAX,
			min_flushed_lsn, max_flushed_lsn);

		if (err != DB_SUCCESS) {

			return(DB_ERROR);
		}

		init_log_online();

		/* Since the insert buffer init is in dict_boot, and the
		insert buffer is needed in any disk i/o, first we call
		dict_boot(). Note that trx_sys_init_at_db_start() only needs
		to access space 0, and the insert buffer at this stage already
		works for space 0. */

		err = dict_boot();

		if (err != DB_SUCCESS) {
			return(err);
		}

		ib_bh = trx_sys_init_at_db_start();
		n_recovered_trx = UT_LIST_GET_LEN(trx_sys->rw_trx_list);

		/* The purge system needs to create the purge view and
		therefore requires that the trx_sys is inited. */

		trx_purge_sys_create(srv_n_purge_threads, ib_bh);

		/* recv_recovery_from_checkpoint_finish needs trx lists which
		are initialized in trx_sys_init_at_db_start(). */

		recv_recovery_from_checkpoint_finish();

		if (srv_force_recovery < SRV_FORCE_NO_IBUF_MERGE) {
			/* The following call is necessary for the insert
			buffer to work with multiple tablespaces. We must
			know the mapping between space id's and .ibd file
			names.

			In a crash recovery, we check that the info in data
			dictionary is consistent with what we already know
			about space id's from the call of
			fil_load_single_table_tablespaces().

			In a normal startup, we create the space objects for
			every table in the InnoDB data dictionary that has
			an .ibd file.

			We also determine the maximum tablespace id used. */
			dict_check_t	dict_check;

			if (recv_needed_recovery) {
				dict_check = DICT_CHECK_ALL_LOADED;
			} else if (n_recovered_trx) {
				dict_check = DICT_CHECK_SOME_LOADED;
			} else {
				dict_check = DICT_CHECK_NONE_LOADED;
			}

			/* Create the SYS_TABLESPACES and SYS_DATAFILES system table */
			err = dict_create_or_check_sys_tablespace();
			if (err != DB_SUCCESS) {
				return(err);
			}

			sys_datafiles_created = true;

			/* This function assumes that SYS_DATAFILES exists */
			dict_check_tablespaces_and_store_max_id(dict_check);
		}

		if (!srv_force_recovery
		    && !recv_sys->found_corrupt_log
		    && (srv_log_file_size_requested != srv_log_file_size
			|| srv_n_log_files_found != srv_n_log_files)) {
			/* Prepare to replace the redo log files. */

			if (srv_read_only_mode) {
				ib_logf(IB_LOG_LEVEL_ERROR,
					"Cannot resize log files "
					"in read-only mode.");
				return(DB_READ_ONLY);
			}

			/* Clean the buffer pool. */
			bool success = buf_flush_list(
				ULINT_MAX, LSN_MAX, NULL);
			ut_a(success);

			RECOVERY_CRASH(1);

			min_flushed_lsn = max_flushed_lsn = log_get_lsn();

			ib_logf(IB_LOG_LEVEL_WARN,
				"Resizing redo log from %u*%u to %u*%u pages"
				", LSN=" LSN_PF,
				(unsigned) i,
				(unsigned) srv_log_file_size,
				(unsigned) srv_n_log_files,
				(unsigned) srv_log_file_size_requested,
				max_flushed_lsn);

			buf_flush_wait_batch_end(NULL, BUF_FLUSH_LIST);

			RECOVERY_CRASH(2);

			/* Flush the old log files. */
			log_buffer_flush_to_disk();
			/* If innodb_flush_method=O_DSYNC,
			we need to explicitly flush the log buffers. */
			fil_flush(SRV_LOG_SPACE_FIRST_ID);

			ut_ad(max_flushed_lsn == log_get_lsn());

			/* Prohibit redo log writes from any other
			threads until creating a log checkpoint at the
			end of create_log_files(). */
			ut_d(recv_no_log_write = TRUE);
			ut_ad(!buf_pool_check_no_pending_io());

			RECOVERY_CRASH(3);

			/* Stamp the LSN to the data files. */
			fil_write_flushed_lsn_to_data_files(
				max_flushed_lsn, 0);

			fil_flush_file_spaces(FIL_TABLESPACE);

			RECOVERY_CRASH(4);

			/* Close and free the redo log files, so that
			we can replace them. */
			fil_close_log_files(true);

			RECOVERY_CRASH(5);

			/* Free the old log file space. */
			log_group_close_all();

			ib_logf(IB_LOG_LEVEL_WARN,
				"Starting to delete and rewrite log files.");

			srv_log_file_size = srv_log_file_size_requested;

			err = create_log_files(create_new_db, logfilename,
					       dirnamelen, max_flushed_lsn,
					       logfile0);

			if (err != DB_SUCCESS) {
				return(err);
			}

			/* create_log_files() can increase system lsn that is
			why FIL_PAGE_FILE_FLUSH_LSN have to be updated */
			min_flushed_lsn = max_flushed_lsn = log_get_lsn();
			fil_write_flushed_lsn_to_data_files(min_flushed_lsn, 0);
			fil_flush_file_spaces(FIL_TABLESPACE);

			create_log_files_rename(logfilename, dirnamelen,
						log_get_lsn(), logfile0);
		}

		srv_startup_is_before_trx_rollback_phase = FALSE;
		recv_recovery_rollback_active();

		/* It is possible that file_format tag has never
		been set. In this case we initialize it to minimum
		value.  Important to note that we can do it ONLY after
		we have finished the recovery process so that the
		image of TRX_SYS_PAGE_NO is not stale. */
		trx_sys_file_format_tag_init();
	}

	if (!create_new_db && sum_of_new_sizes > 0) {
		/* New data file(s) were added */
		mtr_start(&mtr);

		fsp_header_inc_size(0, sum_of_new_sizes, &mtr);

		mtr_commit(&mtr);

		/* Immediately write the log record about increased tablespace
		size to disk, so that it is durable even if mysqld would crash
		quickly */

		log_buffer_flush_to_disk();
	}

#ifdef UNIV_LOG_ARCHIVE
	if (!srv_read_only_mode) {
		if (!srv_log_archive_on) {
			ut_a(DB_SUCCESS == log_archive_noarchivelog());
		} else {
			bool	start_archive;

			mutex_enter(&(log_sys->mutex));

			start_archive = false;

			if (log_sys->archiving_state == LOG_ARCH_OFF) {
				start_archive = true;
			}

			mutex_exit(&(log_sys->mutex));

			if (start_archive) {
				ut_a(DB_SUCCESS == log_archive_archivelog());
			}
		}
	}
#endif /* UNIV_LOG_ARCHIVE */

	/* fprintf(stderr, "Max allowed record size %lu\n",
	page_get_free_space_of_empty() / 2); */

	if (buf_dblwr == NULL) {
		/* Create the doublewrite buffer to a new tablespace */

		buf_dblwr_create();
	}

	/* Here the double write buffer has already been created and so
	any new rollback segments will be allocated after the double
	write buffer. The default segment should already exist.
	We create the new segments only if it's a new database or
	the database was shutdown cleanly. */

	/* Note: When creating the extra rollback segments during an upgrade
	we violate the latching order, even if the change buffer is empty.
	We make an exception in sync0sync.cc and check srv_is_being_started
	for that violation. It cannot create a deadlock because we are still
	running in single threaded mode essentially. Only the IO threads
	should be running at this stage. */

	ut_a(srv_undo_logs > 0);
	ut_a(srv_undo_logs <= TRX_SYS_N_RSEGS);

	/* The number of rsegs that exist in InnoDB is given by status
	variable srv_available_undo_logs. The number of rsegs to use can
	be set using the dynamic global variable srv_undo_logs. */

	srv_available_undo_logs = trx_sys_create_rsegs(
		srv_undo_tablespaces, srv_undo_logs);

	if (srv_available_undo_logs == ULINT_UNDEFINED) {
		/* Can only happen if server is read only. */
		ut_a(srv_read_only_mode);
		srv_undo_logs = ULONG_UNDEFINED;
	}

	if (!srv_read_only_mode) {
		const ulint flags = FSP_FLAGS_PAGE_SSIZE();
		for (ulint id = 0; id <= srv_undo_tablespaces; id++) {
			if (fil_space_get(id)) {
				fsp_flags_try_adjust(id, flags);
			}
		}

		/* Create the thread which watches the timeouts
		for lock waits */
		thread_handles[2 + SRV_MAX_N_IO_THREADS] = os_thread_create(
			lock_wait_timeout_thread,
			NULL, thread_ids + 2 + SRV_MAX_N_IO_THREADS);
		thread_started[2 + SRV_MAX_N_IO_THREADS] = true;
		lock_sys->timeout_thread_active = true;

		/* Create the thread which warns of long semaphore waits */
		srv_error_monitor_active = true;
		thread_handles[3 + SRV_MAX_N_IO_THREADS] = os_thread_create(
			srv_error_monitor_thread,
			NULL, thread_ids + 3 + SRV_MAX_N_IO_THREADS);
		thread_started[3 + SRV_MAX_N_IO_THREADS] = true;

		/* Create the thread which prints InnoDB monitor info */
		srv_monitor_active = true;
		thread_handles[4 + SRV_MAX_N_IO_THREADS] = os_thread_create(
			srv_monitor_thread,
			NULL, thread_ids + 4 + SRV_MAX_N_IO_THREADS);
		thread_started[4 + SRV_MAX_N_IO_THREADS] = true;
	}

	/* Create the SYS_FOREIGN and SYS_FOREIGN_COLS system tables */
	err = dict_create_or_check_foreign_constraint_tables();
	if (err != DB_SUCCESS) {
		return(err);
	}

	/* Create the SYS_TABLESPACES and SYS_DATAFILES system tables if we
	have not done that already on crash recovery. */
	if (sys_datafiles_created == false) {
		err = dict_create_or_check_sys_tablespace();
		if (err != DB_SUCCESS) {
			return(err);
		}
	}

	srv_is_being_started = FALSE;

	ut_a(trx_purge_state() == PURGE_STATE_INIT);

	/* Create the master thread which does purge and other utility
	operations */

	if (!srv_read_only_mode) {

		thread_handles[1 + SRV_MAX_N_IO_THREADS] = os_thread_create(
			srv_master_thread,
			NULL, thread_ids + (1 + SRV_MAX_N_IO_THREADS));
		thread_started[1 + SRV_MAX_N_IO_THREADS] = true;
	}

	if (!srv_read_only_mode
	    && srv_force_recovery < SRV_FORCE_NO_BACKGROUND) {

		thread_handles[6 + SRV_MAX_N_IO_THREADS] = os_thread_create(
			srv_purge_coordinator_thread,
			NULL, thread_ids + 6 + SRV_MAX_N_IO_THREADS);

		thread_started[6 + SRV_MAX_N_IO_THREADS] = true;

		ut_a(UT_ARR_SIZE(thread_ids)
		     > 6 + srv_n_purge_threads + SRV_MAX_N_IO_THREADS);

		/* We've already created the purge coordinator thread above. */
		for (i = 1; i < srv_n_purge_threads; ++i) {
			thread_handles[6 + i + SRV_MAX_N_IO_THREADS] = os_thread_create(
				srv_worker_thread, NULL,
				thread_ids + 6 + i + SRV_MAX_N_IO_THREADS);
			thread_started[6 + i + SRV_MAX_N_IO_THREADS] = true;
		}

		srv_start_wait_for_purge_to_start();

	} else {
		purge_sys->state = PURGE_STATE_DISABLED;
	}

	if (!srv_read_only_mode) {

		if (srv_use_mtflush) {
			/* Start multi-threaded flush threads */
			mtflush_ctx = buf_mtflu_handler_init(
				srv_mtflush_threads,
				srv_buf_pool_instances);

			/* Set up the thread ids */
			buf_mtflu_set_thread_ids(
				srv_mtflush_threads,
				mtflush_ctx,
				(thread_ids + 6 + SRV_MAX_N_PURGE_THREADS));
		}


		buf_flush_page_cleaner_thread_handle = os_thread_create(buf_flush_page_cleaner_thread, NULL, NULL);
		buf_flush_page_cleaner_thread_started = true;
	}

	buf_flush_lru_manager_thread_handle = os_thread_create(buf_flush_lru_manager_thread, NULL, NULL);
	buf_flush_lru_manager_thread_started = true;

#ifdef UNIV_DEBUG
	/* buf_debug_prints = TRUE; */
#endif /* UNIV_DEBUG */
	sum_of_data_file_sizes = 0;

	for (i = 0; i < srv_n_data_files; i++) {
		sum_of_data_file_sizes += srv_data_file_sizes[i];
	}

	tablespace_size_in_header = fsp_header_get_tablespace_size();

	if (!srv_read_only_mode
	    && !srv_auto_extend_last_data_file
	    && sum_of_data_file_sizes != tablespace_size_in_header) {

		ut_print_timestamp(stderr);
		fprintf(stderr,
			" InnoDB: Error: tablespace size"
			" stored in header is %lu pages, but\n",
			(ulong) tablespace_size_in_header);
		ut_print_timestamp(stderr);
		fprintf(stderr,
			"InnoDB: the sum of data file sizes is %lu pages\n",
			(ulong) sum_of_data_file_sizes);

		if (srv_force_recovery == 0
		    && sum_of_data_file_sizes < tablespace_size_in_header) {
			/* This is a fatal error, the tail of a tablespace is
			missing */

			ut_print_timestamp(stderr);
			fprintf(stderr,
				" InnoDB: Cannot start InnoDB."
				" The tail of the system tablespace is\n");
			ut_print_timestamp(stderr);
			fprintf(stderr,
				" InnoDB: missing. Have you edited"
				" innodb_data_file_path in my.cnf in an\n");
			ut_print_timestamp(stderr);
			fprintf(stderr,
				" InnoDB: inappropriate way, removing"
				" ibdata files from there?\n");
			ut_print_timestamp(stderr);
			fprintf(stderr,
				" InnoDB: You can set innodb_force_recovery=1"
				" in my.cnf to force\n");
			ut_print_timestamp(stderr);
			fprintf(stderr,
				" InnoDB: a startup if you are trying"
				" to recover a badly corrupt database.\n");

			return(DB_ERROR);
		}
	}

	if (!srv_read_only_mode
	    && srv_auto_extend_last_data_file
	    && sum_of_data_file_sizes < tablespace_size_in_header) {

		ut_print_timestamp(stderr);
		fprintf(stderr,
			" InnoDB: Error: tablespace size stored in header"
			" is %lu pages, but\n",
			(ulong) tablespace_size_in_header);
		ut_print_timestamp(stderr);
		fprintf(stderr,
			" InnoDB: the sum of data file sizes"
			" is only %lu pages\n",
			(ulong) sum_of_data_file_sizes);

		if (srv_force_recovery == 0) {

			ut_print_timestamp(stderr);
			fprintf(stderr,
				" InnoDB: Cannot start InnoDB. The tail of"
				" the system tablespace is\n");
			ut_print_timestamp(stderr);
			fprintf(stderr,
				" InnoDB: missing. Have you edited"
				" innodb_data_file_path in my.cnf in an\n");
			ut_print_timestamp(stderr);
			fprintf(stderr,
				" InnoDB: inappropriate way, removing"
				" ibdata files from there?\n");
			ut_print_timestamp(stderr);
			fprintf(stderr,
				" InnoDB: You can set innodb_force_recovery=1"
				" in my.cnf to force\n");
			ut_print_timestamp(stderr);
			fprintf(stderr,
				" InnoDB: a startup if you are trying to"
				" recover a badly corrupt database.\n");

			return(DB_ERROR);
		}
	}

	/* Check that os_fast_mutexes work as expected */
	os_fast_mutex_init(PFS_NOT_INSTRUMENTED, &srv_os_test_mutex);

	ut_a(0 == os_fast_mutex_trylock(&srv_os_test_mutex));

	os_fast_mutex_unlock(&srv_os_test_mutex);

	os_fast_mutex_lock(&srv_os_test_mutex);

	os_fast_mutex_unlock(&srv_os_test_mutex);

	os_fast_mutex_free(&srv_os_test_mutex);

	if (!srv_file_per_table && srv_pass_corrupt_table) {
		fprintf(stderr, "InnoDB: Warning:"
			" The option innodb_file_per_table is disabled,"
			" so using the option innodb_pass_corrupt_table doesn't make sense.\n");
	}

	if (srv_print_verbose_log) {
		ib_logf(IB_LOG_LEVEL_INFO,
			" Percona XtraDB (http://www.percona.com) %s started; "
			"log sequence number " LSN_PF "",
			INNODB_VERSION_STR, srv_start_lsn);
	}

	if (srv_force_recovery > 0) {
		ib_logf(IB_LOG_LEVEL_INFO,
			"!!! innodb_force_recovery is set to %lu !!!",
			(ulong) srv_force_recovery);
	}

	if (!srv_read_only_mode) {
		/*
		  Create a checkpoint before logging anything new, so that
		  the current encryption key in use is definitely logged
		  before any log blocks encrypted with that key.
		*/
		log_make_checkpoint_at(LSN_MAX, TRUE);
	}

	if (srv_force_recovery == 0) {
		/* In the insert buffer we may have even bigger tablespace
		id's, because we may have dropped those tablespaces, but
		insert buffer merge has not had time to clean the records from
		the ibuf tree. */

		ibuf_update_max_tablespace_id();
	}

	if (!srv_read_only_mode) {
#ifdef WITH_WSREP
		/*
		  Create the dump/load thread only when not running with
		  --wsrep-recover.
		*/
		if (!wsrep_recovery) {
#endif /* WITH_WSREP */
		/* Create the buffer pool dump/load thread */
		buf_dump_thread_handle=
			os_thread_create(buf_dump_thread, NULL, NULL);

		srv_buf_dump_thread_active = true;
		buf_dump_thread_started = true;
#ifdef WITH_WSREP
		} else {
			ib_logf(IB_LOG_LEVEL_WARN,
				"Skipping buffer pool dump/restore during "
				"wsrep recovery.");
		}
#endif /* WITH_WSREP */

		/* Create the dict stats gathering thread */
		dict_stats_thread_handle = os_thread_create(
			dict_stats_thread, NULL, NULL);
		srv_dict_stats_thread_active = true;
		dict_stats_thread_started = true;

		/* Create the thread that will optimize the FTS sub-system. */
		fts_optimize_init();

		/* Create thread(s) that handles key rotation */
		fil_system_enter();
		fil_crypt_threads_init();
		fil_system_exit();
	}

	/* Init data for datafile scrub threads */
	btr_scrub_init();

	/* Initialize online defragmentation. */
	btr_defragment_init();

	srv_was_started = TRUE;

	return(DB_SUCCESS);
}

#if 0
/********************************************************************
Sync all FTS cache before shutdown */
static
void
srv_fts_close(void)
/*===============*/
{
	dict_table_t*	table;

	for (table = UT_LIST_GET_FIRST(dict_sys->table_LRU);
	     table; table = UT_LIST_GET_NEXT(table_LRU, table)) {
		fts_t*          fts = table->fts;

		if (fts != NULL) {
			fts_sync_table(table);
		}
	}

	for (table = UT_LIST_GET_FIRST(dict_sys->table_non_LRU);
	     table; table = UT_LIST_GET_NEXT(table_LRU, table)) {
		fts_t*          fts = table->fts;

		if (fts != NULL) {
			fts_sync_table(table);
		}
	}
}
#endif

/****************************************************************//**
Shuts down the InnoDB database.
@return	DB_SUCCESS or error code */
UNIV_INTERN
dberr_t
innobase_shutdown_for_mysql(void)
/*=============================*/
{
	ulint	i;

	if (!srv_was_started) {
		if (srv_is_being_started) {
			ib_logf(IB_LOG_LEVEL_WARN,
				"Shutting down an improperly started, "
				"or created database!");
		}

		return(DB_SUCCESS);
	}

	if (!srv_read_only_mode) {
		/* Shutdown the FTS optimize sub system. */
		fts_optimize_start_shutdown();

		fts_optimize_end();
	}

	/* 1. Flush the buffer pool to disk, write the current lsn to
	the tablespace header(s), and copy all log data to archive.
	The step 1 is the real InnoDB shutdown. The remaining steps 2 - ...
	just free data structures after the shutdown. */

	logs_empty_and_mark_files_at_shutdown();

	if (srv_conc_get_active_threads() != 0) {
		ib_logf(IB_LOG_LEVEL_WARN,
			"Query counter shows %ld queries still "
			"inside InnoDB at shutdown",
			srv_conc_get_active_threads());
	}

	/* 2. Make all threads created by InnoDB to exit */

	srv_shutdown_state = SRV_SHUTDOWN_EXIT_THREADS;

	/* All threads end up waiting for certain events. Put those events
	to the signaled state. Then the threads will exit themselves after
	os_event_wait(). */

	for (i = 0; i < 1000; i++) {
		/* NOTE: IF YOU CREATE THREADS IN INNODB, YOU MUST EXIT THEM
		HERE OR EARLIER */

		if (!srv_read_only_mode) {
			/* a. Let the lock timeout thread exit */
			os_event_set(lock_sys->timeout_event);

			/* b. srv error monitor thread exits automatically,
			no need to do anything here */

			/* c. We wake the master thread so that it exits */
			srv_wake_master_thread();

			/* d. Wakeup purge threads. */
			srv_purge_wakeup();
		}

		/* e. Exit the i/o threads */

		os_aio_wake_all_threads_at_shutdown();

		/* f. dict_stats_thread is signaled from
		logs_empty_and_mark_files_at_shutdown() and should have
		already quit or is quitting right now. */

		if (srv_use_mtflush) {
			/* g. Exit the multi threaded flush threads */

			buf_mtflu_io_thread_exit();
		}

		os_rmb;
		if (os_thread_count == 0) {
			/* All the threads have exited or are just exiting;
			NOTE that the threads may not have completed their
			exit yet. Should we use pthread_join() to make sure
			they have exited? If we did, we would have to
			remove the pthread_detach() from
			os_thread_exit().  Now we just sleep 0.1
			seconds and hope that is enough! */

			os_thread_sleep(100000);

			break;
		}

		os_thread_sleep(100000);
	}

	if (i == 1000) {
		ib_logf(IB_LOG_LEVEL_WARN,
			"%lu threads created by InnoDB"
			" had not exited at shutdown!",
			(ulong) os_thread_count);
	}

	if (srv_monitor_file) {
		fclose(srv_monitor_file);
		srv_monitor_file = 0;
		if (srv_monitor_file_name) {
			unlink(srv_monitor_file_name);
			mem_free(srv_monitor_file_name);
		}
	}

	if (srv_dict_tmpfile) {
		fclose(srv_dict_tmpfile);
		srv_dict_tmpfile = 0;
	}

	if (srv_misc_tmpfile) {
		fclose(srv_misc_tmpfile);
		srv_misc_tmpfile = 0;
	}

	if (!srv_read_only_mode) {
		dict_stats_thread_deinit();
		fil_crypt_threads_cleanup();
	}

	/* Cleanup data for datafile scrubbing */
	btr_scrub_cleanup();

#ifdef __WIN__
	/* MDEV-361: ha_innodb.dll leaks handles on Windows
	MDEV-7403: should not pass recv_writer_thread_handle to
	CloseHandle().

	On Windows we should call CloseHandle() for all
	open thread handles. */
	if (os_thread_count == 0) {
		for (i = 0; i < SRV_MAX_N_IO_THREADS + 6 + 32; ++i) {
			if (thread_started[i]) {
				CloseHandle(thread_handles[i]);
			}
		}

		if (buf_flush_page_cleaner_thread_started) {
			CloseHandle(buf_flush_page_cleaner_thread_handle);
		}

		if (buf_dump_thread_started) {
			CloseHandle(buf_dump_thread_handle);
		}

		if (dict_stats_thread_started) {
			CloseHandle(dict_stats_thread_handle);
		}

		if (buf_flush_lru_manager_thread_started) {
			CloseHandle(buf_flush_lru_manager_thread_handle);
		}

		if (srv_redo_log_follow_thread_started) {
			CloseHandle(srv_redo_log_follow_thread_handle);
		}
	}
#endif /* __WIN __ */

	/* This must be disabled before closing the buffer pool
	and closing the data dictionary.  */
	btr_search_disable();

	ibuf_close();
	log_shutdown();
	trx_sys_file_format_close();
	trx_sys_close();
	lock_sys_close();

	/* We don't create these mutexes in RO mode because we don't create
	the temp files that the cover. */
	if (!srv_read_only_mode) {
		mutex_free(&srv_monitor_file_mutex);
		mutex_free(&srv_dict_tmpfile_mutex);
		mutex_free(&srv_misc_tmpfile_mutex);
	}

	dict_close();
	btr_search_sys_free();

	/* 3. Free all InnoDB's own mutexes and the os_fast_mutexes inside
	them */
	os_aio_free();
	que_close();
	row_mysql_close();
	srv_mon_free();
	srv_free();
	fil_close();

	/* 4. Free all allocated memory */

	pars_lexer_close();
	log_mem_free();
	buf_pool_free(srv_buf_pool_instances);
	mem_close();
	sync_close();

	/* ut_free_all_mem() frees all allocated memory not freed yet
	in shutdown, and it will also free the ut_list_mutex, so it
	should be the last one for all operation */
	ut_free_all_mem();

	os_rmb;
	if (os_thread_count != 0
	    || os_event_count != 0
	    || os_mutex_count != 0
	    || os_fast_mutex_count != 0) {
		ib_logf(IB_LOG_LEVEL_WARN,
			"Some resources were not cleaned up in shutdown: "
			"threads %lu, events %lu, os_mutexes %lu, "
			"os_fast_mutexes %lu",
			(ulong) os_thread_count, (ulong) os_event_count,
			(ulong) os_mutex_count, (ulong) os_fast_mutex_count);
	}

	if (dict_foreign_err_file) {
		fclose(dict_foreign_err_file);
	}

	if (srv_print_verbose_log) {
		ib_logf(IB_LOG_LEVEL_INFO,
			"Shutdown completed; log sequence number " LSN_PF "",
			srv_shutdown_lsn);
	}

	srv_was_started = FALSE;
	srv_start_has_been_called = FALSE;

	return(DB_SUCCESS);
}
#endif /* !UNIV_HOTBACKUP */


/********************************************************************
Signal all per-table background threads to shutdown, and wait for them to do
so. */
UNIV_INTERN
void
srv_shutdown_table_bg_threads(void)
/*===============================*/
{
	dict_table_t*	table;
	dict_table_t*	first;
	dict_table_t*	last = NULL;

	mutex_enter(&dict_sys->mutex);

	/* Signal all threads that they should stop. */
	table = UT_LIST_GET_FIRST(dict_sys->table_LRU);
	first = table;
	while (table) {
		dict_table_t*	next;
		fts_t*		fts = table->fts;

		if (fts != NULL) {
			fts_start_shutdown(table, fts);
		}

		next = UT_LIST_GET_NEXT(table_LRU, table);

		if (!next) {
			last = table;
		}

		table = next;
	}

	/* We must release dict_sys->mutex here; if we hold on to it in the
	loop below, we will deadlock if any of the background threads try to
	acquire it (for example, the FTS thread by calling que_eval_sql).

	Releasing it here and going through dict_sys->table_LRU without
	holding it is safe because:

	 a) MySQL only starts the shutdown procedure after all client
	 threads have been disconnected and no new ones are accepted, so no
	 new tables are added or old ones dropped.

	 b) Despite its name, the list is not LRU, and the order stays
	 fixed.

	To safeguard against the above assumptions ever changing, we store
	the first and last items in the list above, and then check that
	they've stayed the same below. */

	mutex_exit(&dict_sys->mutex);

	/* Wait for the threads of each table to stop. This is not inside
	the above loop, because by signaling all the threads first we can
	overlap their shutting down delays. */
	table = UT_LIST_GET_FIRST(dict_sys->table_LRU);
	ut_a(first == table);
	while (table) {
		dict_table_t*	next;
		fts_t*		fts = table->fts;

		if (fts != NULL) {
			fts_shutdown(table, fts);
		}

		next = UT_LIST_GET_NEXT(table_LRU, table);

		if (table == last) {
			ut_a(!next);
		}

		table = next;
	}
}

/*****************************************************************//**
Get the meta-data filename from the table name. */
UNIV_INTERN
void
srv_get_meta_data_filename(
/*=======================*/
	dict_table_t*	table,		/*!< in: table */
	char*			filename,	/*!< out: filename */
	ulint			max_len)	/*!< in: filename max length */
{
	ulint			len;
	char*			path;
	char*			suffix;
	static const ulint	suffix_len = strlen(".cfg");

	if (DICT_TF_HAS_DATA_DIR(table->flags)) {
		dict_get_and_save_data_dir_path(table, false);
		ut_a(table->data_dir_path);

		path = os_file_make_remote_pathname(
			table->data_dir_path, table->name, "cfg");
	} else {
		path = fil_make_ibd_name(table->name, false);
	}

	ut_a(path);
	len = ut_strlen(path);
	ut_a(max_len >= len);

	suffix = path + (len - suffix_len);
	if (strncmp(suffix, ".cfg", suffix_len) == 0) {
		strcpy(filename, path);
	} else {
		ut_ad(strncmp(suffix, ".ibd", suffix_len) == 0);

		strncpy(filename, path, len - suffix_len);
		suffix = filename + (len - suffix_len);
		strcpy(suffix, ".cfg");
	}

	mem_free(path);

	srv_normalize_path_for_win(filename);
}<|MERGE_RESOLUTION|>--- conflicted
+++ resolved
@@ -132,11 +132,7 @@
 static ibool		srv_start_has_been_called = FALSE;
 #ifdef UNIV_DEBUG
 /** InnoDB system tablespace to set during recovery */
-<<<<<<< HEAD
-UNIV_INTERN ulong	srv_sys_space_size_debug;
-=======
 UNIV_INTERN uint	srv_sys_space_size_debug;
->>>>>>> d333e3ad
 #endif /* UNIV_DEBUG */
 
 /** At a shutdown this value climbs from SRV_SHUTDOWN_NONE to
