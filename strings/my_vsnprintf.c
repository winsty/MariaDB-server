--- conflicted
+++ resolved
@@ -170,16 +170,12 @@
   for ( ; par < par_end; par+= char_len)
   {
     uchar c= *(uchar *) par;
-<<<<<<< HEAD
-    char_len= my_ci_charlen_fix(cs, (const uchar *) par, (const uchar *) par_end);
-=======
     if (cut)
     {
       last[index]= start;
       index= (index + 1) % 3;
     }
-    char_len= my_charlen_fix(cs, par, par_end);
->>>>>>> a1978252
+    char_len= my_ci_charlen_fix(cs, (const uchar *) par, (const uchar *) par_end);
     if (char_len == 1 && c == (uchar) quote_char )
     {
       if (start + 1 >= end)
