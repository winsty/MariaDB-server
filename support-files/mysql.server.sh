#!/bin/sh
# Copyright Abandoned 1996 TCX DataKonsult AB & Monty Program KB & Detron HB
# This file is public domain and comes with NO WARRANTY of any kind

# MariaDB daemon start/stop script.

# Usually this is put in /etc/init.d (at least on machines SYSV R4 based
# systems) and linked to /etc/rc3.d/S99mysql and /etc/rc0.d/K01mysql.
# When this is done the mysql server will be started when the machine is
# started and shut down when the systems goes down.

# Comments to support chkconfig on RedHat Linux
# chkconfig: 2345 64 36
# description: A very fast and reliable SQL database engine.

# Comments to support LSB init script conventions
### BEGIN INIT INFO
# Provides: mysql
# Required-Start: $local_fs $network $remote_fs
# Should-Start: ypbind nscd ldap ntpd xntpd
# Required-Stop: $local_fs $network $remote_fs
# Default-Start:  2 3 4 5
# Default-Stop: 0 1 6
# Short-Description: start and stop MariaDB
# Description: MariaDB is a very fast and reliable SQL database engine.
### END INIT INFO

<<<<<<< HEAD
# Prevent OpenSUSE's init scripts from calling systemd, so that
# both 'bootstrap' and 'start' are handled entirely within this
# script
SYSTEMD_NO_WRAP=1

# Prevent Debian's init scripts from calling systemctl
_SYSTEMCTL_SKIP_REDIRECT=true
 
# If you install MySQL on some other places than @prefix@, then you
=======
# If you install MariaDB on some other places than @prefix@, then you
>>>>>>> 51c415d9
# have to do one of the following things for this script to work:
#
# - Run this script from within the MariaDB installation directory
# - Create a /etc/my.cnf file with the following information:
#   [mysqld]
#   basedir=<path-to-mysql-installation-directory>
# - Add the above to any other configuration file (for example ~/.my.ini)
#   and copy my_print_defaults to /usr/bin
# - Add the path to the mysql-installation-directory to the basedir variable
#   below.
#
# If you want to affect other MariaDB variables, you should make your changes
# in the /etc/my.cnf, ~/.my.cnf or other MariaDB configuration files.

# If you change base dir, you must also change datadir. These may get
# overwritten by settings in the MariaDB configuration files.

basedir=
datadir=

# Default value, in seconds, afterwhich the script should timeout waiting
# for server start. 
# Value here is overriden by value in my.cnf. 
# 0 means don't wait at all
# Negative numbers mean to wait indefinitely
service_startup_timeout=900
startup_sleep=1

# Lock directory for RedHat / SuSE.
lockdir='/var/lock/subsys'
lock_file_path="$lockdir/mysql"

# The following variables are only set for letting mysql.server find things.

# Set some defaults
mysqld_pid_file_path=
if test -z "$basedir"
then
  basedir=@prefix@
  bindir=@bindir@
  if test -z "$datadir"
  then
    datadir=@localstatedir@
  fi
  sbindir=@sbindir@
  libexecdir=@libexecdir@
else
  bindir="$basedir/bin"
  if test -z "$datadir"
  then
    datadir="$basedir/data"
  fi
  sbindir="$basedir/sbin"
  if test -f "$basedir/bin/mysqld"
  then
    libexecdir="$basedir/bin"
  else
    libexecdir="$basedir/libexec"
  fi
fi

# datadir_set is used to determine if datadir was set (and so should be
# *not* set inside of the --basedir= handler.)
datadir_set=

#
# Use LSB init script functions for printing messages, if possible
#
lsb_functions="/lib/lsb/init-functions"
if test -f $lsb_functions ; then
  . $lsb_functions
else
  log_success_msg()
  {
    echo " SUCCESS! $@"
  }
  log_failure_msg()
  {
    echo " ERROR! $@"
  }
fi

PATH="/sbin:/usr/sbin:/bin:/usr/bin:$basedir/bin"
export PATH

mode=$1    # start or stop

[ $# -ge 1 ] && shift


other_args="$*"   # uncommon, but needed when called from an RPM upgrade action
           # Expected: "--skip-networking --skip-grant-tables"
           # They are not checked here, intentionally, as it is the resposibility
           # of the "spec" file author to give correct arguments only.

case `echo "testing\c"`,`echo -n testing` in
    *c*,-n*) echo_n=   echo_c=     ;;
    *c*,*)   echo_n=-n echo_c=     ;;
    *)       echo_n=   echo_c='\c' ;;
esac

parse_server_arguments() {
  for arg do
    case "$arg" in
      --basedir=*)  basedir=`echo "$arg" | sed -e 's/^[^=]*=//'`
                    bindir="$basedir/bin"
		    if test -z "$datadir_set"; then
		      datadir="$basedir/data"
		    fi
		    sbindir="$basedir/sbin"
                    if test -f "$basedir/bin/mysqld"
                    then
                      libexecdir="$basedir/bin"
                    else
                      libexecdir="$basedir/libexec"
                    fi
		    libexecdir="$basedir/libexec"
        ;;
      --datadir=*)  datadir=`echo "$arg" | sed -e 's/^[^=]*=//'`
		    datadir_set=1
	;;
      --log-basename=*|--hostname=*|--loose-log-basename=*)
        mysqld_pid_file_path=`echo "$arg.pid" | sed -e 's/^[^=]*=//'`
	;;
      --pid-file=*) mysqld_pid_file_path=`echo "$arg" | sed -e 's/^[^=]*=//'` ;;
      --service-startup-timeout=*) service_startup_timeout=`echo "$arg" | sed -e 's/^[^=]*=//'` ;;
    esac
  done
}

# Get arguments from the my.cnf file,
# the only group, which is read from now on is [mysqld]
if test -x "$bindir/my_print_defaults";  then
  print_defaults="$bindir/my_print_defaults"
else
  # Try to find basedir in /etc/my.cnf
  conf=/etc/my.cnf
  print_defaults=
  if test -r $conf
  then
    subpat='^[^=]*basedir[^=]*=\(.*\)$'
    dirs=`sed -e "/$subpat/!d" -e 's//\1/' $conf`
    for d in $dirs
    do
      d=`echo $d | sed -e 's/[ 	]//g'`
      if test -x "$d/bin/my_print_defaults"
      then
        print_defaults="$d/bin/my_print_defaults"
        break
      fi
    done
  fi

  # Hope it's in the PATH ... but I doubt it
  test -z "$print_defaults" && print_defaults="my_print_defaults"
fi

#
# Read defaults file from 'basedir'.   If there is no defaults file there
# check if it's in the old (depricated) place (datadir) and read it from there
#

extra_args=""
if test -r "$basedir/my.cnf"
then
  extra_args="-e $basedir/my.cnf"
else
  if test -r "$datadir/my.cnf"
  then
    extra_args="-e $datadir/my.cnf"
  fi
fi

parse_server_arguments `$print_defaults $extra_args --mysqld mysql.server`

# wait for the pid file to disappear
wait_for_gone () {
  pid="$1"           # process ID of the program operating on the pid-file
  pid_file_path="$2" # path to the PID file.

  i=0
  crash_protection="by checking again"

  while test $i -ne $service_startup_timeout ; do

    if kill -0 "$pid" 2>/dev/null; then
      :  # the server still runs
    else
      if test ! -s "$pid_file_path"; then
        # no server process and no pid-file? great, we're done!
        log_success_msg
        return 0
      fi

      # pid-file exists, the server process doesn't.
      # it must've crashed, and mysqld_safe will restart it
      if test -n "$crash_protection"; then
        crash_protection=""
        sleep 5
        continue  # Check again.
      fi

      # Cannot help it
      log_failure_msg "The server quit without updating PID file ($pid_file_path)."
      return 1  # not waiting any more.
    fi

    echo $echo_n ".$echo_c"
    i=`expr $i + 1`
    sleep 1

  done

  log_failure_msg
  return 1
}

wait_for_ready () {

  test -n "$socket" && sockopt="--socket=$socket"

  sst_progress_file=$datadir/sst_in_progress

  i=0
  while test $i -ne $service_startup_timeout ; do

    if $bindir/mysqladmin ping >/dev/null 2>&1; then
      log_success_msg
      return 0
    elif kill -0 $! 2>/dev/null ; then
      :  # mysqld_safe is still running
    else
      # mysqld_safe is no longer running, abort the wait loop
      break
    fi

    if test -e $sst_progress_file && [ $startup_sleep -ne 10 ];then
      echo $echo_n "SST in progress, setting sleep higher"
      startup_sleep=10
    fi

    echo $echo_n ".$echo_c"
    i=`expr $i + 1`
    sleep $startup_sleep

  done

  log_failure_msg
  return 1
}
#
# Set pid file if not given
#
if test -z "$mysqld_pid_file_path"
then
  mysqld_pid_file_path=$datadir/`@HOSTNAME@`.pid
else
  case "$mysqld_pid_file_path" in
    /* ) ;;
    * )  mysqld_pid_file_path="$datadir/$mysqld_pid_file_path" ;;
  esac
fi

# source other config files
[ -f /etc/default/mysql ] && . /etc/default/mysql
[ -f /etc/sysconfig/mysql ] && . /etc/sysconfig/mysql
[ -f /etc/conf.d/mysql ] && . /etc/conf.d/mysql

case "$mode" in
  'start')
    # Start daemon

    # Safeguard (relative paths, core dumps..)
    cd $basedir

    echo $echo_n "Starting MariaDB"
    if test -x $bindir/mysqld_safe
    then
      # Give extra arguments to mysqld with the my.cnf file. This script
      # may be overwritten at next upgrade.
      $bindir/mysqld_safe --datadir="$datadir" --pid-file="$mysqld_pid_file_path" $other_args &
      wait_for_ready; return_value=$?

      # Make lock for RedHat / SuSE
      if test -w "$lockdir"
      then
        touch "$lock_file_path"
      fi

      exit $return_value
    else
      log_failure_msg "Couldn't find MariaDB server ($bindir/mysqld_safe)"
    fi
    ;;

  'stop')
    # Stop daemon. We use a signal here to avoid having to know the
    # root password.

    if test -s "$mysqld_pid_file_path"
    then
      mysqld_pid=`cat "$mysqld_pid_file_path"`

      if (kill -0 $mysqld_pid 2>/dev/null)
      then
        echo $echo_n "Shutting down MariaDB"
        kill $mysqld_pid
        # mysqld should remove the pid file when it exits, so wait for it.
        wait_for_gone $mysqld_pid "$mysqld_pid_file_path"; return_value=$?
      else
        log_failure_msg "MariaDB server process #$mysqld_pid is not running!"
        rm "$mysqld_pid_file_path"
      fi

      # Delete lock for RedHat / SuSE
      if test -f "$lock_file_path"
      then
        rm -f "$lock_file_path"
      fi
      exit $return_value
    else
      log_failure_msg "MariaDB server PID file could not be found!"
    fi
    ;;

  'restart')
    # Stop the service and regardless of whether it was
    # running or not, start it again.
    if $0 stop  $other_args; then
      if ! $0 start $other_args; then
        log_failure_msg "Failed to restart server."
        exit 1
      fi
    else
      log_failure_msg "Failed to stop running server, so refusing to try to start."
      exit 1
    fi
    ;;

  'reload'|'force-reload')
    if test -s "$mysqld_pid_file_path" ; then
      read mysqld_pid <  "$mysqld_pid_file_path"
      kill -HUP $mysqld_pid && log_success_msg "Reloading service MariaDB"
      touch "$mysqld_pid_file_path"
    else
      log_failure_msg "MariaDB PID file could not be found!"
      exit 1
    fi
    ;;
  'status')
    # First, check to see if pid file exists
    if test -s "$mysqld_pid_file_path" ; then 
      read mysqld_pid < "$mysqld_pid_file_path"
      if kill -0 $mysqld_pid 2>/dev/null ; then 
        log_success_msg "MariaDB running ($mysqld_pid)"
        exit 0
      else
        log_failure_msg "MariaDB is not running, but PID file exists"
        exit 1
      fi
    else
      # Try to find appropriate mysqld process
      mysqld_pid=`pgrep $libexecdir/mysqld`

      # test if multiple pids exist
      pid_count=`echo $mysqld_pid | wc -w`
      if test $pid_count -gt 1 ; then
        log_failure_msg "Multiple MariaDB running but PID file could not be found ($mysqld_pid)"
        exit 5
      elif test -z $mysqld_pid ; then 
        if test -f "$lock_file_path" ; then 
          log_failure_msg "MariaDB is not running, but lock file ($lock_file_path) exists"
          exit 2
        fi 
        log_failure_msg "MariaDB is not running"
        exit 3
      else
        log_failure_msg "MariaDB is running but PID file could not be found"
        exit 4
      fi
    fi
    ;;
  'configtest')
    # Safeguard (relative paths, core dumps..)
    cd $basedir
    echo $echo_n "Testing MariaDB configuration syntax"
    daemon=$bindir/mysqld
    if test -x $libexecdir/mysqld
    then
      daemon=$libexecdir/mysqld
    elif test -x $sbindir/mysqld
    then
      daemon=$sbindir/mysqld
    elif test -x `which mysqld`
    then
      daemon=`which mysqld`
    else
      log_failure_msg "Unable to locate the mysqld binary!"
      exit 1
    fi
    help_out=`$daemon --help 2>&1`; r=$?
    if test "$r" != 0 ; then
      log_failure_msg "$help_out"
      log_failure_msg "There are syntax errors in the server configuration. Please fix them!"
    else
      log_success_msg "Syntax OK"
    fi
    exit $r
    ;;
  'bootstrap')
      # Bootstrap the cluster, start the first node
      # that initiate the cluster
      echo $echo_n "Bootstrapping the cluster.. "
      $0 start $other_args --wsrep-new-cluster
      exit $?
      ;;
  *)
      # usage
      basename=`basename "$0"`
<<<<<<< HEAD
      echo "Usage: $basename  {start|stop|restart|reload|force-reload|status|configtest|bootstrap}  [ MySQL server options ]"
=======
      echo "Usage: $basename  {start|stop|restart|reload|force-reload|status|configtest}  [ MariaDB server options ]"
>>>>>>> 51c415d9
      exit 1
    ;;
esac

exit 0<|MERGE_RESOLUTION|>--- conflicted
+++ resolved
@@ -25,7 +25,6 @@
 # Description: MariaDB is a very fast and reliable SQL database engine.
 ### END INIT INFO
 
-<<<<<<< HEAD
 # Prevent OpenSUSE's init scripts from calling systemd, so that
 # both 'bootstrap' and 'start' are handled entirely within this
 # script
@@ -34,10 +33,6 @@
 # Prevent Debian's init scripts from calling systemctl
 _SYSTEMCTL_SKIP_REDIRECT=true
  
-# If you install MySQL on some other places than @prefix@, then you
-=======
-# If you install MariaDB on some other places than @prefix@, then you
->>>>>>> 51c415d9
 # have to do one of the following things for this script to work:
 #
 # - Run this script from within the MariaDB installation directory
@@ -457,11 +452,7 @@
   *)
       # usage
       basename=`basename "$0"`
-<<<<<<< HEAD
       echo "Usage: $basename  {start|stop|restart|reload|force-reload|status|configtest|bootstrap}  [ MySQL server options ]"
-=======
-      echo "Usage: $basename  {start|stop|restart|reload|force-reload|status|configtest}  [ MariaDB server options ]"
->>>>>>> 51c415d9
       exit 1
     ;;
 esac
